--- conflicted
+++ resolved
@@ -83,11 +83,7 @@
 			union {
 				__u8 tm_function;
 				__u8 query_function;
-<<<<<<< HEAD
-			};
-=======
 			} __attribute__((packed));
->>>>>>> 9f6fec65
 			__u8 response;
 			__u8 status;
 			__u8 ehs_length;
