--- conflicted
+++ resolved
@@ -1128,11 +1128,7 @@
 	rcu_read_lock();
 
 	list_for_each_entry_rcu(c, &h->list, list) {
-<<<<<<< HEAD
-		if (c->type != ISO_LINK)
-=======
 		if (c->type != BIS_LINK)
->>>>>>> 259a6d60
 			continue;
 
 		if (!test_bit(HCI_CONN_CREATE_PA_SYNC, &c->flags))
