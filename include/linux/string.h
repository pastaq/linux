--- conflicted
+++ resolved
@@ -27,12 +27,8 @@
  * Return: an ERR_PTR() on failure. Result is physically
  * contiguous, to be freed by kfree().
  */
-<<<<<<< HEAD
-static inline void *memdup_array_user(const void __user *src, size_t n, size_t size)
-=======
 static inline __realloc_size(2, 3)
 void *memdup_array_user(const void __user *src, size_t n, size_t size)
->>>>>>> 0c383648
 {
 	size_t nbytes;
 
@@ -51,12 +47,8 @@
  * Return: an ERR_PTR() on failure. Result may be not
  * physically contiguous. Use kvfree() to free.
  */
-<<<<<<< HEAD
-static inline void *vmemdup_array_user(const void __user *src, size_t n, size_t size)
-=======
 static inline __realloc_size(2, 3)
 void *vmemdup_array_user(const void __user *src, size_t n, size_t size)
->>>>>>> 0c383648
 {
 	size_t nbytes;
 
@@ -78,7 +70,6 @@
 extern char * strncpy(char *,const char *, __kernel_size_t);
 #endif
 ssize_t sized_strscpy(char *, const char *, size_t);
-<<<<<<< HEAD
 
 /*
  * The 2 argument style can only be used when dst is an array with a
@@ -129,58 +120,6 @@
 	__wrote;							\
 })
 
-=======
-
-/*
- * The 2 argument style can only be used when dst is an array with a
- * known size.
- */
-#define __strscpy0(dst, src, ...)	\
-	sized_strscpy(dst, src, sizeof(dst) + __must_be_array(dst))
-#define __strscpy1(dst, src, size)	sized_strscpy(dst, src, size)
-
-#define __strscpy_pad0(dst, src, ...)	\
-	sized_strscpy_pad(dst, src, sizeof(dst) + __must_be_array(dst))
-#define __strscpy_pad1(dst, src, size)	sized_strscpy_pad(dst, src, size)
-
-/**
- * strscpy - Copy a C-string into a sized buffer
- * @dst: Where to copy the string to
- * @src: Where to copy the string from
- * @...: Size of destination buffer (optional)
- *
- * Copy the source string @src, or as much of it as fits, into the
- * destination @dst buffer. The behavior is undefined if the string
- * buffers overlap. The destination @dst buffer is always NUL terminated,
- * unless it's zero-sized.
- *
- * The size argument @... is only required when @dst is not an array, or
- * when the copy needs to be smaller than sizeof(@dst).
- *
- * Preferred to strncpy() since it always returns a valid string, and
- * doesn't unnecessarily force the tail of the destination buffer to be
- * zero padded. If padding is desired please use strscpy_pad().
- *
- * Returns the number of characters copied in @dst (not including the
- * trailing %NUL) or -E2BIG if @size is 0 or the copy from @src was
- * truncated.
- */
-#define strscpy(dst, src, ...)	\
-	CONCATENATE(__strscpy, COUNT_ARGS(__VA_ARGS__))(dst, src, __VA_ARGS__)
-
-#define sized_strscpy_pad(dest, src, count)	({			\
-	char *__dst = (dest);						\
-	const char *__src = (src);					\
-	const size_t __count = (count);					\
-	ssize_t __wrote;						\
-									\
-	__wrote = sized_strscpy(__dst, __src, __count);			\
-	if (__wrote >= 0 && __wrote < __count)				\
-		memset(__dst + __wrote + 1, 0, __count - __wrote - 1);	\
-	__wrote;							\
-})
-
->>>>>>> 0c383648
 /**
  * strscpy_pad() - Copy a C-string into a sized buffer
  * @dst: Where to copy the string to
@@ -350,12 +289,8 @@
 
 extern void *kvmemdup(const void *src, size_t len, gfp_t gfp) __realloc_size(2);
 extern char *kmemdup_nul(const char *s, size_t len, gfp_t gfp);
-<<<<<<< HEAD
-extern void *kmemdup_array(const void *src, size_t element_size, size_t count, gfp_t gfp);
-=======
 extern void *kmemdup_array(const void *src, size_t count, size_t element_size, gfp_t gfp)
 		__realloc_size(2, 3);
->>>>>>> 0c383648
 
 /* lib/argv_split.c */
 extern char **argv_split(gfp_t gfp, const char *str, int *argcp);
@@ -490,8 +425,6 @@
 	BUILD_BUG_ON(!__builtin_constant_p(_dest_len) ||		\
 		     _dest_len == (size_t)-1);				\
 	memcpy(dest, src, strnlen(src, min(_src_len, _dest_len)));	\
-<<<<<<< HEAD
-=======
 } while (0)
 
 /**
@@ -541,7 +474,6 @@
 		     _src_len == 0 || _src_len == (size_t)-1);		\
 	memcpy(dest, src, _copy_len);					\
 	memset(&dest[_copy_len], 0, _dest_len - _copy_len);		\
->>>>>>> 0c383648
 } while (0)
 
 /**
