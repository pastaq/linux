--- conflicted
+++ resolved
@@ -208,7 +208,6 @@
 		       meta->rx_hash, meta->rx_hash_type);
 	else
 		printf("No rx_hash, err=%d\n", meta->rx_hash_err);
-<<<<<<< HEAD
 
 	if (meta->hint_valid & XDP_META_FIELD_TS) {
 		__u64 ref_tstamp = gettime(clock_id);
@@ -217,16 +216,6 @@
 		last_hw_rx_timestamp = meta->rx_timestamp;
 		last_xdp_rx_timestamp = meta->xdp_timestamp;
 
-=======
-
-	if (meta->hint_valid & XDP_META_FIELD_TS) {
-		__u64 ref_tstamp = gettime(clock_id);
-
-		/* store received timestamps to calculate a delta at tx */
-		last_hw_rx_timestamp = meta->rx_timestamp;
-		last_xdp_rx_timestamp = meta->xdp_timestamp;
-
->>>>>>> 0c383648
 		print_tstamp_delta("HW RX-time", "User RX-time",
 				   meta->rx_timestamp, ref_tstamp);
 		print_tstamp_delta("XDP RX-time", "User RX-time",
