// SPDX-License-Identifier: GPL-2.0-or-later
/* memcontrol.c - Memory Controller
 *
 * Copyright IBM Corporation, 2007
 * Author Balbir Singh <balbir@linux.vnet.ibm.com>
 *
 * Copyright 2007 OpenVZ SWsoft Inc
 * Author: Pavel Emelianov <xemul@openvz.org>
 *
 * Memory thresholds
 * Copyright (C) 2009 Nokia Corporation
 * Author: Kirill A. Shutemov
 *
 * Kernel Memory Controller
 * Copyright (C) 2012 Parallels Inc. and Google Inc.
 * Authors: Glauber Costa and Suleiman Souhlal
 *
 * Native page reclaim
 * Charge lifetime sanitation
 * Lockless page tracking & accounting
 * Unified hierarchy configuration model
 * Copyright (C) 2015 Red Hat, Inc., Johannes Weiner
 *
 * Per memcg lru locking
 * Copyright (C) 2020 Alibaba, Inc, Alex Shi
 */

#include <linux/cgroup-defs.h>
#include <linux/page_counter.h>
#include <linux/memcontrol.h>
#include <linux/cgroup.h>
#include <linux/sched/mm.h>
#include <linux/shmem_fs.h>
#include <linux/hugetlb.h>
#include <linux/pagemap.h>
#include <linux/pagevec.h>
#include <linux/vm_event_item.h>
#include <linux/smp.h>
#include <linux/page-flags.h>
#include <linux/backing-dev.h>
#include <linux/bit_spinlock.h>
#include <linux/rcupdate.h>
#include <linux/limits.h>
#include <linux/export.h>
#include <linux/list.h>
#include <linux/mutex.h>
#include <linux/rbtree.h>
#include <linux/slab.h>
#include <linux/swapops.h>
#include <linux/spinlock.h>
#include <linux/fs.h>
#include <linux/seq_file.h>
#include <linux/parser.h>
#include <linux/vmpressure.h>
#include <linux/memremap.h>
#include <linux/mm_inline.h>
#include <linux/swap_cgroup.h>
#include <linux/cpu.h>
#include <linux/oom.h>
#include <linux/lockdep.h>
#include <linux/resume_user_mode.h>
#include <linux/psi.h>
#include <linux/seq_buf.h>
#include <linux/sched/isolation.h>
#include <linux/kmemleak.h>
#include "internal.h"
#include <net/sock.h>
#include <net/ip.h>
#include "slab.h"
#include "memcontrol-v1.h"

#include <linux/uaccess.h>

#define CREATE_TRACE_POINTS
#include <trace/events/memcg.h>
#undef CREATE_TRACE_POINTS

#include <trace/events/vmscan.h>

struct cgroup_subsys memory_cgrp_subsys __read_mostly;
EXPORT_SYMBOL(memory_cgrp_subsys);

struct mem_cgroup *root_mem_cgroup __read_mostly;

/* Active memory cgroup to use from an interrupt context */
DEFINE_PER_CPU(struct mem_cgroup *, int_active_memcg);
EXPORT_PER_CPU_SYMBOL_GPL(int_active_memcg);

/* Socket memory accounting disabled? */
static bool cgroup_memory_nosocket __ro_after_init;

/* Kernel memory accounting disabled? */
static bool cgroup_memory_nokmem __ro_after_init;

/* BPF memory accounting disabled? */
static bool cgroup_memory_nobpf __ro_after_init;

#ifdef CONFIG_CGROUP_WRITEBACK
static DECLARE_WAIT_QUEUE_HEAD(memcg_cgwb_frn_waitq);
#endif

static inline bool task_is_dying(void)
{
	return tsk_is_oom_victim(current) || fatal_signal_pending(current) ||
		(current->flags & PF_EXITING);
}

/* Some nice accessors for the vmpressure. */
struct vmpressure *memcg_to_vmpressure(struct mem_cgroup *memcg)
{
	if (!memcg)
		memcg = root_mem_cgroup;
	return &memcg->vmpressure;
}

struct mem_cgroup *vmpressure_to_memcg(struct vmpressure *vmpr)
{
	return container_of(vmpr, struct mem_cgroup, vmpressure);
}

#define SEQ_BUF_SIZE SZ_4K
#define CURRENT_OBJCG_UPDATE_BIT 0
#define CURRENT_OBJCG_UPDATE_FLAG (1UL << CURRENT_OBJCG_UPDATE_BIT)

static DEFINE_SPINLOCK(objcg_lock);

bool mem_cgroup_kmem_disabled(void)
{
	return cgroup_memory_nokmem;
}

static void obj_cgroup_uncharge_pages(struct obj_cgroup *objcg,
				      unsigned int nr_pages);

static void obj_cgroup_release(struct percpu_ref *ref)
{
	struct obj_cgroup *objcg = container_of(ref, struct obj_cgroup, refcnt);
	unsigned int nr_bytes;
	unsigned int nr_pages;
	unsigned long flags;

	/*
	 * At this point all allocated objects are freed, and
	 * objcg->nr_charged_bytes can't have an arbitrary byte value.
	 * However, it can be PAGE_SIZE or (x * PAGE_SIZE).
	 *
	 * The following sequence can lead to it:
	 * 1) CPU0: objcg == stock->cached_objcg
	 * 2) CPU1: we do a small allocation (e.g. 92 bytes),
	 *          PAGE_SIZE bytes are charged
	 * 3) CPU1: a process from another memcg is allocating something,
	 *          the stock if flushed,
	 *          objcg->nr_charged_bytes = PAGE_SIZE - 92
	 * 5) CPU0: we do release this object,
	 *          92 bytes are added to stock->nr_bytes
	 * 6) CPU0: stock is flushed,
	 *          92 bytes are added to objcg->nr_charged_bytes
	 *
	 * In the result, nr_charged_bytes == PAGE_SIZE.
	 * This page will be uncharged in obj_cgroup_release().
	 */
	nr_bytes = atomic_read(&objcg->nr_charged_bytes);
	WARN_ON_ONCE(nr_bytes & (PAGE_SIZE - 1));
	nr_pages = nr_bytes >> PAGE_SHIFT;

	if (nr_pages)
		obj_cgroup_uncharge_pages(objcg, nr_pages);

	spin_lock_irqsave(&objcg_lock, flags);
	list_del(&objcg->list);
	spin_unlock_irqrestore(&objcg_lock, flags);

	percpu_ref_exit(ref);
	kfree_rcu(objcg, rcu);
}

static struct obj_cgroup *obj_cgroup_alloc(void)
{
	struct obj_cgroup *objcg;
	int ret;

	objcg = kzalloc(sizeof(struct obj_cgroup), GFP_KERNEL);
	if (!objcg)
		return NULL;

	ret = percpu_ref_init(&objcg->refcnt, obj_cgroup_release, 0,
			      GFP_KERNEL);
	if (ret) {
		kfree(objcg);
		return NULL;
	}
	INIT_LIST_HEAD(&objcg->list);
	return objcg;
}

static void memcg_reparent_objcgs(struct mem_cgroup *memcg,
				  struct mem_cgroup *parent)
{
	struct obj_cgroup *objcg, *iter;

	objcg = rcu_replace_pointer(memcg->objcg, NULL, true);

	spin_lock_irq(&objcg_lock);

	/* 1) Ready to reparent active objcg. */
	list_add(&objcg->list, &memcg->objcg_list);
	/* 2) Reparent active objcg and already reparented objcgs to parent. */
	list_for_each_entry(iter, &memcg->objcg_list, list)
		WRITE_ONCE(iter->memcg, parent);
	/* 3) Move already reparented objcgs to the parent's list */
	list_splice(&memcg->objcg_list, &parent->objcg_list);

	spin_unlock_irq(&objcg_lock);

	percpu_ref_kill(&objcg->refcnt);
}

/*
 * A lot of the calls to the cache allocation functions are expected to be
 * inlined by the compiler. Since the calls to memcg_slab_post_alloc_hook() are
 * conditional to this static branch, we'll have to allow modules that does
 * kmem_cache_alloc and the such to see this symbol as well
 */
DEFINE_STATIC_KEY_FALSE(memcg_kmem_online_key);
EXPORT_SYMBOL(memcg_kmem_online_key);

DEFINE_STATIC_KEY_FALSE(memcg_bpf_enabled_key);
EXPORT_SYMBOL(memcg_bpf_enabled_key);

/**
 * mem_cgroup_css_from_folio - css of the memcg associated with a folio
 * @folio: folio of interest
 *
 * If memcg is bound to the default hierarchy, css of the memcg associated
 * with @folio is returned.  The returned css remains associated with @folio
 * until it is released.
 *
 * If memcg is bound to a traditional hierarchy, the css of root_mem_cgroup
 * is returned.
 */
struct cgroup_subsys_state *mem_cgroup_css_from_folio(struct folio *folio)
{
	struct mem_cgroup *memcg = folio_memcg(folio);

	if (!memcg || !cgroup_subsys_on_dfl(memory_cgrp_subsys))
		memcg = root_mem_cgroup;

	return &memcg->css;
}

/**
 * page_cgroup_ino - return inode number of the memcg a page is charged to
 * @page: the page
 *
 * Look up the closest online ancestor of the memory cgroup @page is charged to
 * and return its inode number or 0 if @page is not charged to any cgroup. It
 * is safe to call this function without holding a reference to @page.
 *
 * Note, this function is inherently racy, because there is nothing to prevent
 * the cgroup inode from getting torn down and potentially reallocated a moment
 * after page_cgroup_ino() returns, so it only should be used by callers that
 * do not care (such as procfs interfaces).
 */
ino_t page_cgroup_ino(struct page *page)
{
	struct mem_cgroup *memcg;
	unsigned long ino = 0;

	rcu_read_lock();
	/* page_folio() is racy here, but the entire function is racy anyway */
	memcg = folio_memcg_check(page_folio(page));

	while (memcg && !(memcg->css.flags & CSS_ONLINE))
		memcg = parent_mem_cgroup(memcg);
	if (memcg)
		ino = cgroup_ino(memcg->css.cgroup);
	rcu_read_unlock();
	return ino;
}

/* Subset of node_stat_item for memcg stats */
static const unsigned int memcg_node_stat_items[] = {
	NR_INACTIVE_ANON,
	NR_ACTIVE_ANON,
	NR_INACTIVE_FILE,
	NR_ACTIVE_FILE,
	NR_UNEVICTABLE,
	NR_SLAB_RECLAIMABLE_B,
	NR_SLAB_UNRECLAIMABLE_B,
	WORKINGSET_REFAULT_ANON,
	WORKINGSET_REFAULT_FILE,
	WORKINGSET_ACTIVATE_ANON,
	WORKINGSET_ACTIVATE_FILE,
	WORKINGSET_RESTORE_ANON,
	WORKINGSET_RESTORE_FILE,
	WORKINGSET_NODERECLAIM,
	NR_ANON_MAPPED,
	NR_FILE_MAPPED,
	NR_FILE_PAGES,
	NR_FILE_DIRTY,
	NR_WRITEBACK,
	NR_SHMEM,
	NR_SHMEM_THPS,
	NR_FILE_THPS,
	NR_ANON_THPS,
	NR_KERNEL_STACK_KB,
	NR_PAGETABLE,
	NR_SECONDARY_PAGETABLE,
#ifdef CONFIG_SWAP
	NR_SWAPCACHE,
#endif
#ifdef CONFIG_NUMA_BALANCING
	PGPROMOTE_SUCCESS,
#endif
	PGDEMOTE_KSWAPD,
	PGDEMOTE_DIRECT,
	PGDEMOTE_KHUGEPAGED,
	PGDEMOTE_PROACTIVE,
#ifdef CONFIG_HUGETLB_PAGE
	NR_HUGETLB,
#endif
};

static const unsigned int memcg_stat_items[] = {
	MEMCG_SWAP,
	MEMCG_SOCK,
	MEMCG_PERCPU_B,
	MEMCG_VMALLOC,
	MEMCG_KMEM,
	MEMCG_ZSWAP_B,
	MEMCG_ZSWAPPED,
};

#define NR_MEMCG_NODE_STAT_ITEMS ARRAY_SIZE(memcg_node_stat_items)
#define MEMCG_VMSTAT_SIZE (NR_MEMCG_NODE_STAT_ITEMS + \
			   ARRAY_SIZE(memcg_stat_items))
#define BAD_STAT_IDX(index) ((u32)(index) >= U8_MAX)
static u8 mem_cgroup_stats_index[MEMCG_NR_STAT] __read_mostly;

static void init_memcg_stats(void)
{
	u8 i, j = 0;

	BUILD_BUG_ON(MEMCG_NR_STAT >= U8_MAX);

	memset(mem_cgroup_stats_index, U8_MAX, sizeof(mem_cgroup_stats_index));

	for (i = 0; i < NR_MEMCG_NODE_STAT_ITEMS; ++i, ++j)
		mem_cgroup_stats_index[memcg_node_stat_items[i]] = j;

	for (i = 0; i < ARRAY_SIZE(memcg_stat_items); ++i, ++j)
		mem_cgroup_stats_index[memcg_stat_items[i]] = j;
}

static inline int memcg_stats_index(int idx)
{
	return mem_cgroup_stats_index[idx];
}

struct lruvec_stats_percpu {
	/* Local (CPU and cgroup) state */
	long state[NR_MEMCG_NODE_STAT_ITEMS];

	/* Delta calculation for lockless upward propagation */
	long state_prev[NR_MEMCG_NODE_STAT_ITEMS];
};

struct lruvec_stats {
	/* Aggregated (CPU and subtree) state */
	long state[NR_MEMCG_NODE_STAT_ITEMS];

	/* Non-hierarchical (CPU aggregated) state */
	long state_local[NR_MEMCG_NODE_STAT_ITEMS];

	/* Pending child counts during tree propagation */
	long state_pending[NR_MEMCG_NODE_STAT_ITEMS];
};

unsigned long lruvec_page_state(struct lruvec *lruvec, enum node_stat_item idx)
{
	struct mem_cgroup_per_node *pn;
	long x;
	int i;

	if (mem_cgroup_disabled())
		return node_page_state(lruvec_pgdat(lruvec), idx);

	i = memcg_stats_index(idx);
	if (WARN_ONCE(BAD_STAT_IDX(i), "%s: missing stat item %d\n", __func__, idx))
		return 0;

	pn = container_of(lruvec, struct mem_cgroup_per_node, lruvec);
	x = READ_ONCE(pn->lruvec_stats->state[i]);
#ifdef CONFIG_SMP
	if (x < 0)
		x = 0;
#endif
	return x;
}

unsigned long lruvec_page_state_local(struct lruvec *lruvec,
				      enum node_stat_item idx)
{
	struct mem_cgroup_per_node *pn;
	long x;
	int i;

	if (mem_cgroup_disabled())
		return node_page_state(lruvec_pgdat(lruvec), idx);

	i = memcg_stats_index(idx);
	if (WARN_ONCE(BAD_STAT_IDX(i), "%s: missing stat item %d\n", __func__, idx))
		return 0;

	pn = container_of(lruvec, struct mem_cgroup_per_node, lruvec);
	x = READ_ONCE(pn->lruvec_stats->state_local[i]);
#ifdef CONFIG_SMP
	if (x < 0)
		x = 0;
#endif
	return x;
}

/* Subset of vm_event_item to report for memcg event stats */
static const unsigned int memcg_vm_event_stat[] = {
#ifdef CONFIG_MEMCG_V1
	PGPGIN,
	PGPGOUT,
#endif
	PSWPIN,
	PSWPOUT,
	PGSCAN_KSWAPD,
	PGSCAN_DIRECT,
	PGSCAN_KHUGEPAGED,
	PGSCAN_PROACTIVE,
	PGSTEAL_KSWAPD,
	PGSTEAL_DIRECT,
	PGSTEAL_KHUGEPAGED,
	PGSTEAL_PROACTIVE,
	PGFAULT,
	PGMAJFAULT,
	PGREFILL,
	PGACTIVATE,
	PGDEACTIVATE,
	PGLAZYFREE,
	PGLAZYFREED,
#ifdef CONFIG_SWAP
	SWPIN_ZERO,
	SWPOUT_ZERO,
#endif
#ifdef CONFIG_ZSWAP
	ZSWPIN,
	ZSWPOUT,
	ZSWPWB,
#endif
#ifdef CONFIG_TRANSPARENT_HUGEPAGE
	THP_FAULT_ALLOC,
	THP_COLLAPSE_ALLOC,
	THP_SWPOUT,
	THP_SWPOUT_FALLBACK,
#endif
#ifdef CONFIG_NUMA_BALANCING
	NUMA_PAGE_MIGRATE,
	NUMA_PTE_UPDATES,
	NUMA_HINT_FAULTS,
#endif
};

#define NR_MEMCG_EVENTS ARRAY_SIZE(memcg_vm_event_stat)
static u8 mem_cgroup_events_index[NR_VM_EVENT_ITEMS] __read_mostly;

static void init_memcg_events(void)
{
	u8 i;

	BUILD_BUG_ON(NR_VM_EVENT_ITEMS >= U8_MAX);

	memset(mem_cgroup_events_index, U8_MAX,
	       sizeof(mem_cgroup_events_index));

	for (i = 0; i < NR_MEMCG_EVENTS; ++i)
		mem_cgroup_events_index[memcg_vm_event_stat[i]] = i;
}

static inline int memcg_events_index(enum vm_event_item idx)
{
	return mem_cgroup_events_index[idx];
}

struct memcg_vmstats_percpu {
	/* Stats updates since the last flush */
	unsigned int			stats_updates;

	/* Cached pointers for fast iteration in memcg_rstat_updated() */
	struct memcg_vmstats_percpu	*parent;
	struct memcg_vmstats		*vmstats;

	/* The above should fit a single cacheline for memcg_rstat_updated() */

	/* Local (CPU and cgroup) page state & events */
	long			state[MEMCG_VMSTAT_SIZE];
	unsigned long		events[NR_MEMCG_EVENTS];

	/* Delta calculation for lockless upward propagation */
	long			state_prev[MEMCG_VMSTAT_SIZE];
	unsigned long		events_prev[NR_MEMCG_EVENTS];
} ____cacheline_aligned;

struct memcg_vmstats {
	/* Aggregated (CPU and subtree) page state & events */
	long			state[MEMCG_VMSTAT_SIZE];
	unsigned long		events[NR_MEMCG_EVENTS];

	/* Non-hierarchical (CPU aggregated) page state & events */
	long			state_local[MEMCG_VMSTAT_SIZE];
	unsigned long		events_local[NR_MEMCG_EVENTS];

	/* Pending child counts during tree propagation */
	long			state_pending[MEMCG_VMSTAT_SIZE];
	unsigned long		events_pending[NR_MEMCG_EVENTS];

	/* Stats updates since the last flush */
	atomic64_t		stats_updates;
};

/*
 * memcg and lruvec stats flushing
 *
 * Many codepaths leading to stats update or read are performance sensitive and
 * adding stats flushing in such codepaths is not desirable. So, to optimize the
 * flushing the kernel does:
 *
 * 1) Periodically and asynchronously flush the stats every 2 seconds to not let
 *    rstat update tree grow unbounded.
 *
 * 2) Flush the stats synchronously on reader side only when there are more than
 *    (MEMCG_CHARGE_BATCH * nr_cpus) update events. Though this optimization
 *    will let stats be out of sync by atmost (MEMCG_CHARGE_BATCH * nr_cpus) but
 *    only for 2 seconds due to (1).
 */
static void flush_memcg_stats_dwork(struct work_struct *w);
static DECLARE_DEFERRABLE_WORK(stats_flush_dwork, flush_memcg_stats_dwork);
static u64 flush_last_time;

#define FLUSH_TIME (2UL*HZ)

/*
 * Accessors to ensure that preemption is disabled on PREEMPT_RT because it can
 * not rely on this as part of an acquired spinlock_t lock. These functions are
 * never used in hardirq context on PREEMPT_RT and therefore disabling preemtion
 * is sufficient.
 */
static void memcg_stats_lock(void)
{
	preempt_disable_nested();
	VM_WARN_ON_IRQS_ENABLED();
}

static void __memcg_stats_lock(void)
{
	preempt_disable_nested();
}

static void memcg_stats_unlock(void)
{
	preempt_enable_nested();
}


static bool memcg_vmstats_needs_flush(struct memcg_vmstats *vmstats)
{
	return atomic64_read(&vmstats->stats_updates) >
		MEMCG_CHARGE_BATCH * num_online_cpus();
}

static inline void memcg_rstat_updated(struct mem_cgroup *memcg, int val)
{
	struct memcg_vmstats_percpu *statc;
	int cpu = smp_processor_id();
	unsigned int stats_updates;

	if (!val)
		return;

	cgroup_rstat_updated(memcg->css.cgroup, cpu);
	statc = this_cpu_ptr(memcg->vmstats_percpu);
	for (; statc; statc = statc->parent) {
		stats_updates = READ_ONCE(statc->stats_updates) + abs(val);
		WRITE_ONCE(statc->stats_updates, stats_updates);
		if (stats_updates < MEMCG_CHARGE_BATCH)
			continue;

		/*
		 * If @memcg is already flush-able, increasing stats_updates is
		 * redundant. Avoid the overhead of the atomic update.
		 */
		if (!memcg_vmstats_needs_flush(statc->vmstats))
			atomic64_add(stats_updates,
				     &statc->vmstats->stats_updates);
		WRITE_ONCE(statc->stats_updates, 0);
	}
}

static void __mem_cgroup_flush_stats(struct mem_cgroup *memcg, bool force)
{
	bool needs_flush = memcg_vmstats_needs_flush(memcg->vmstats);

	trace_memcg_flush_stats(memcg, atomic64_read(&memcg->vmstats->stats_updates),
		force, needs_flush);

	if (!force && !needs_flush)
		return;

	if (mem_cgroup_is_root(memcg))
		WRITE_ONCE(flush_last_time, jiffies_64);

	cgroup_rstat_flush(memcg->css.cgroup);
}

/*
 * mem_cgroup_flush_stats - flush the stats of a memory cgroup subtree
 * @memcg: root of the subtree to flush
 *
 * Flushing is serialized by the underlying global rstat lock. There is also a
 * minimum amount of work to be done even if there are no stat updates to flush.
 * Hence, we only flush the stats if the updates delta exceeds a threshold. This
 * avoids unnecessary work and contention on the underlying lock.
 */
void mem_cgroup_flush_stats(struct mem_cgroup *memcg)
{
	if (mem_cgroup_disabled())
		return;

	if (!memcg)
		memcg = root_mem_cgroup;

	__mem_cgroup_flush_stats(memcg, false);
}

void mem_cgroup_flush_stats_ratelimited(struct mem_cgroup *memcg)
{
	/* Only flush if the periodic flusher is one full cycle late */
	if (time_after64(jiffies_64, READ_ONCE(flush_last_time) + 2*FLUSH_TIME))
		mem_cgroup_flush_stats(memcg);
}

static void flush_memcg_stats_dwork(struct work_struct *w)
{
	/*
	 * Deliberately ignore memcg_vmstats_needs_flush() here so that flushing
	 * in latency-sensitive paths is as cheap as possible.
	 */
	__mem_cgroup_flush_stats(root_mem_cgroup, true);
	queue_delayed_work(system_unbound_wq, &stats_flush_dwork, FLUSH_TIME);
}

unsigned long memcg_page_state(struct mem_cgroup *memcg, int idx)
{
	long x;
	int i = memcg_stats_index(idx);

	if (WARN_ONCE(BAD_STAT_IDX(i), "%s: missing stat item %d\n", __func__, idx))
		return 0;

	x = READ_ONCE(memcg->vmstats->state[i]);
#ifdef CONFIG_SMP
	if (x < 0)
		x = 0;
#endif
	return x;
}

static int memcg_page_state_unit(int item);

/*
 * Normalize the value passed into memcg_rstat_updated() to be in pages. Round
 * up non-zero sub-page updates to 1 page as zero page updates are ignored.
 */
static int memcg_state_val_in_pages(int idx, int val)
{
	int unit = memcg_page_state_unit(idx);

	if (!val || unit == PAGE_SIZE)
		return val;
	else
		return max(val * unit / PAGE_SIZE, 1UL);
}

/**
 * __mod_memcg_state - update cgroup memory statistics
 * @memcg: the memory cgroup
 * @idx: the stat item - can be enum memcg_stat_item or enum node_stat_item
 * @val: delta to add to the counter, can be negative
 */
void __mod_memcg_state(struct mem_cgroup *memcg, enum memcg_stat_item idx,
		       int val)
{
	int i = memcg_stats_index(idx);

	if (mem_cgroup_disabled())
		return;

	if (WARN_ONCE(BAD_STAT_IDX(i), "%s: missing stat item %d\n", __func__, idx))
		return;

	__this_cpu_add(memcg->vmstats_percpu->state[i], val);
	val = memcg_state_val_in_pages(idx, val);
	memcg_rstat_updated(memcg, val);
	trace_mod_memcg_state(memcg, idx, val);
}

#ifdef CONFIG_MEMCG_V1
/* idx can be of type enum memcg_stat_item or node_stat_item. */
unsigned long memcg_page_state_local(struct mem_cgroup *memcg, int idx)
{
	long x;
	int i = memcg_stats_index(idx);

	if (WARN_ONCE(BAD_STAT_IDX(i), "%s: missing stat item %d\n", __func__, idx))
		return 0;

	x = READ_ONCE(memcg->vmstats->state_local[i]);
#ifdef CONFIG_SMP
	if (x < 0)
		x = 0;
#endif
	return x;
}
#endif

static void __mod_memcg_lruvec_state(struct lruvec *lruvec,
				     enum node_stat_item idx,
				     int val)
{
	struct mem_cgroup_per_node *pn;
	struct mem_cgroup *memcg;
	int i = memcg_stats_index(idx);

	if (WARN_ONCE(BAD_STAT_IDX(i), "%s: missing stat item %d\n", __func__, idx))
		return;

	pn = container_of(lruvec, struct mem_cgroup_per_node, lruvec);
	memcg = pn->memcg;

	/*
	 * The caller from rmap relies on disabled preemption because they never
	 * update their counter from in-interrupt context. For these two
	 * counters we check that the update is never performed from an
	 * interrupt context while other caller need to have disabled interrupt.
	 */
	__memcg_stats_lock();
	if (IS_ENABLED(CONFIG_DEBUG_VM)) {
		switch (idx) {
		case NR_ANON_MAPPED:
		case NR_FILE_MAPPED:
		case NR_ANON_THPS:
			WARN_ON_ONCE(!in_task());
			break;
		default:
			VM_WARN_ON_IRQS_ENABLED();
		}
	}

	/* Update memcg */
	__this_cpu_add(memcg->vmstats_percpu->state[i], val);

	/* Update lruvec */
	__this_cpu_add(pn->lruvec_stats_percpu->state[i], val);

	val = memcg_state_val_in_pages(idx, val);
	memcg_rstat_updated(memcg, val);
	trace_mod_memcg_lruvec_state(memcg, idx, val);
	memcg_stats_unlock();
}

/**
 * __mod_lruvec_state - update lruvec memory statistics
 * @lruvec: the lruvec
 * @idx: the stat item
 * @val: delta to add to the counter, can be negative
 *
 * The lruvec is the intersection of the NUMA node and a cgroup. This
 * function updates the all three counters that are affected by a
 * change of state at this level: per-node, per-cgroup, per-lruvec.
 */
void __mod_lruvec_state(struct lruvec *lruvec, enum node_stat_item idx,
			int val)
{
	/* Update node */
	__mod_node_page_state(lruvec_pgdat(lruvec), idx, val);

	/* Update memcg and lruvec */
	if (!mem_cgroup_disabled())
		__mod_memcg_lruvec_state(lruvec, idx, val);
}

void __lruvec_stat_mod_folio(struct folio *folio, enum node_stat_item idx,
			     int val)
{
	struct mem_cgroup *memcg;
	pg_data_t *pgdat = folio_pgdat(folio);
	struct lruvec *lruvec;

	rcu_read_lock();
	memcg = folio_memcg(folio);
	/* Untracked pages have no memcg, no lruvec. Update only the node */
	if (!memcg) {
		rcu_read_unlock();
		__mod_node_page_state(pgdat, idx, val);
		return;
	}

	lruvec = mem_cgroup_lruvec(memcg, pgdat);
	__mod_lruvec_state(lruvec, idx, val);
	rcu_read_unlock();
}
EXPORT_SYMBOL(__lruvec_stat_mod_folio);

void __mod_lruvec_kmem_state(void *p, enum node_stat_item idx, int val)
{
	pg_data_t *pgdat = page_pgdat(virt_to_page(p));
	struct mem_cgroup *memcg;
	struct lruvec *lruvec;

	rcu_read_lock();
	memcg = mem_cgroup_from_slab_obj(p);

	/*
	 * Untracked pages have no memcg, no lruvec. Update only the
	 * node. If we reparent the slab objects to the root memcg,
	 * when we free the slab object, we need to update the per-memcg
	 * vmstats to keep it correct for the root memcg.
	 */
	if (!memcg) {
		__mod_node_page_state(pgdat, idx, val);
	} else {
		lruvec = mem_cgroup_lruvec(memcg, pgdat);
		__mod_lruvec_state(lruvec, idx, val);
	}
	rcu_read_unlock();
}

/**
 * __count_memcg_events - account VM events in a cgroup
 * @memcg: the memory cgroup
 * @idx: the event item
 * @count: the number of events that occurred
 */
void __count_memcg_events(struct mem_cgroup *memcg, enum vm_event_item idx,
			  unsigned long count)
{
	int i = memcg_events_index(idx);

	if (mem_cgroup_disabled())
		return;

	if (WARN_ONCE(BAD_STAT_IDX(i), "%s: missing stat item %d\n", __func__, idx))
		return;

	memcg_stats_lock();
	__this_cpu_add(memcg->vmstats_percpu->events[i], count);
	memcg_rstat_updated(memcg, count);
	trace_count_memcg_events(memcg, idx, count);
	memcg_stats_unlock();
}

unsigned long memcg_events(struct mem_cgroup *memcg, int event)
{
	int i = memcg_events_index(event);

	if (WARN_ONCE(BAD_STAT_IDX(i), "%s: missing stat item %d\n", __func__, event))
		return 0;

	return READ_ONCE(memcg->vmstats->events[i]);
}

#ifdef CONFIG_MEMCG_V1
unsigned long memcg_events_local(struct mem_cgroup *memcg, int event)
{
	int i = memcg_events_index(event);

	if (WARN_ONCE(BAD_STAT_IDX(i), "%s: missing stat item %d\n", __func__, event))
		return 0;

	return READ_ONCE(memcg->vmstats->events_local[i]);
}
#endif

struct mem_cgroup *mem_cgroup_from_task(struct task_struct *p)
{
	/*
	 * mm_update_next_owner() may clear mm->owner to NULL
	 * if it races with swapoff, page migration, etc.
	 * So this can be called with p == NULL.
	 */
	if (unlikely(!p))
		return NULL;

	return mem_cgroup_from_css(task_css(p, memory_cgrp_id));
}
EXPORT_SYMBOL(mem_cgroup_from_task);

static __always_inline struct mem_cgroup *active_memcg(void)
{
	if (!in_task())
		return this_cpu_read(int_active_memcg);
	else
		return current->active_memcg;
}

/**
 * get_mem_cgroup_from_mm: Obtain a reference on given mm_struct's memcg.
 * @mm: mm from which memcg should be extracted. It can be NULL.
 *
 * Obtain a reference on mm->memcg and returns it if successful. If mm
 * is NULL, then the memcg is chosen as follows:
 * 1) The active memcg, if set.
 * 2) current->mm->memcg, if available
 * 3) root memcg
 * If mem_cgroup is disabled, NULL is returned.
 */
struct mem_cgroup *get_mem_cgroup_from_mm(struct mm_struct *mm)
{
	struct mem_cgroup *memcg;

	if (mem_cgroup_disabled())
		return NULL;

	/*
	 * Page cache insertions can happen without an
	 * actual mm context, e.g. during disk probing
	 * on boot, loopback IO, acct() writes etc.
	 *
	 * No need to css_get on root memcg as the reference
	 * counting is disabled on the root level in the
	 * cgroup core. See CSS_NO_REF.
	 */
	if (unlikely(!mm)) {
		memcg = active_memcg();
		if (unlikely(memcg)) {
			/* remote memcg must hold a ref */
			css_get(&memcg->css);
			return memcg;
		}
		mm = current->mm;
		if (unlikely(!mm))
			return root_mem_cgroup;
	}

	rcu_read_lock();
	do {
		memcg = mem_cgroup_from_task(rcu_dereference(mm->owner));
		if (unlikely(!memcg))
			memcg = root_mem_cgroup;
	} while (!css_tryget(&memcg->css));
	rcu_read_unlock();
	return memcg;
}
EXPORT_SYMBOL(get_mem_cgroup_from_mm);

/**
 * get_mem_cgroup_from_current - Obtain a reference on current task's memcg.
 */
struct mem_cgroup *get_mem_cgroup_from_current(void)
{
	struct mem_cgroup *memcg;

	if (mem_cgroup_disabled())
		return NULL;

again:
	rcu_read_lock();
	memcg = mem_cgroup_from_task(current);
	if (!css_tryget(&memcg->css)) {
		rcu_read_unlock();
		goto again;
	}
	rcu_read_unlock();
	return memcg;
}

/**
 * get_mem_cgroup_from_folio - Obtain a reference on a given folio's memcg.
 * @folio: folio from which memcg should be extracted.
 */
struct mem_cgroup *get_mem_cgroup_from_folio(struct folio *folio)
{
	struct mem_cgroup *memcg = folio_memcg(folio);

	if (mem_cgroup_disabled())
		return NULL;

	rcu_read_lock();
	if (!memcg || WARN_ON_ONCE(!css_tryget(&memcg->css)))
		memcg = root_mem_cgroup;
	rcu_read_unlock();
	return memcg;
}

/**
 * mem_cgroup_iter - iterate over memory cgroup hierarchy
 * @root: hierarchy root
 * @prev: previously returned memcg, NULL on first invocation
 * @reclaim: cookie for shared reclaim walks, NULL for full walks
 *
 * Returns references to children of the hierarchy below @root, or
 * @root itself, or %NULL after a full round-trip.
 *
 * Caller must pass the return value in @prev on subsequent
 * invocations for reference counting, or use mem_cgroup_iter_break()
 * to cancel a hierarchy walk before the round-trip is complete.
 *
 * Reclaimers can specify a node in @reclaim to divide up the memcgs
 * in the hierarchy among all concurrent reclaimers operating on the
 * same node.
 */
struct mem_cgroup *mem_cgroup_iter(struct mem_cgroup *root,
				   struct mem_cgroup *prev,
				   struct mem_cgroup_reclaim_cookie *reclaim)
{
	struct mem_cgroup_reclaim_iter *iter;
	struct cgroup_subsys_state *css;
	struct mem_cgroup *pos;
	struct mem_cgroup *next;

	if (mem_cgroup_disabled())
		return NULL;

	if (!root)
		root = root_mem_cgroup;

	rcu_read_lock();
restart:
	next = NULL;

	if (reclaim) {
		int gen;
		int nid = reclaim->pgdat->node_id;

		iter = &root->nodeinfo[nid]->iter;
		gen = atomic_read(&iter->generation);

		/*
		 * On start, join the current reclaim iteration cycle.
		 * Exit when a concurrent walker completes it.
		 */
		if (!prev)
			reclaim->generation = gen;
		else if (reclaim->generation != gen)
			goto out_unlock;

		pos = READ_ONCE(iter->position);
	} else
		pos = prev;

	css = pos ? &pos->css : NULL;

	while ((css = css_next_descendant_pre(css, &root->css))) {
		/*
		 * Verify the css and acquire a reference.  The root
		 * is provided by the caller, so we know it's alive
		 * and kicking, and don't take an extra reference.
		 */
		if (css == &root->css || css_tryget(css))
			break;
	}

	next = mem_cgroup_from_css(css);

	if (reclaim) {
		/*
		 * The position could have already been updated by a competing
		 * thread, so check that the value hasn't changed since we read
		 * it to avoid reclaiming from the same cgroup twice.
		 */
		if (cmpxchg(&iter->position, pos, next) != pos) {
			if (css && css != &root->css)
				css_put(css);
			goto restart;
		}

		if (!next) {
			atomic_inc(&iter->generation);

			/*
			 * Reclaimers share the hierarchy walk, and a
			 * new one might jump in right at the end of
			 * the hierarchy - make sure they see at least
			 * one group and restart from the beginning.
			 */
			if (!prev)
				goto restart;
		}
	}

out_unlock:
	rcu_read_unlock();
	if (prev && prev != root)
		css_put(&prev->css);

	return next;
}

/**
 * mem_cgroup_iter_break - abort a hierarchy walk prematurely
 * @root: hierarchy root
 * @prev: last visited hierarchy member as returned by mem_cgroup_iter()
 */
void mem_cgroup_iter_break(struct mem_cgroup *root,
			   struct mem_cgroup *prev)
{
	if (!root)
		root = root_mem_cgroup;
	if (prev && prev != root)
		css_put(&prev->css);
}

static void __invalidate_reclaim_iterators(struct mem_cgroup *from,
					struct mem_cgroup *dead_memcg)
{
	struct mem_cgroup_reclaim_iter *iter;
	struct mem_cgroup_per_node *mz;
	int nid;

	for_each_node(nid) {
		mz = from->nodeinfo[nid];
		iter = &mz->iter;
		cmpxchg(&iter->position, dead_memcg, NULL);
	}
}

static void invalidate_reclaim_iterators(struct mem_cgroup *dead_memcg)
{
	struct mem_cgroup *memcg = dead_memcg;
	struct mem_cgroup *last;

	do {
		__invalidate_reclaim_iterators(memcg, dead_memcg);
		last = memcg;
	} while ((memcg = parent_mem_cgroup(memcg)));

	/*
	 * When cgroup1 non-hierarchy mode is used,
	 * parent_mem_cgroup() does not walk all the way up to the
	 * cgroup root (root_mem_cgroup). So we have to handle
	 * dead_memcg from cgroup root separately.
	 */
	if (!mem_cgroup_is_root(last))
		__invalidate_reclaim_iterators(root_mem_cgroup,
						dead_memcg);
}

/**
 * mem_cgroup_scan_tasks - iterate over tasks of a memory cgroup hierarchy
 * @memcg: hierarchy root
 * @fn: function to call for each task
 * @arg: argument passed to @fn
 *
 * This function iterates over tasks attached to @memcg or to any of its
 * descendants and calls @fn for each task. If @fn returns a non-zero
 * value, the function breaks the iteration loop. Otherwise, it will iterate
 * over all tasks and return 0.
 *
 * This function must not be called for the root memory cgroup.
 */
void mem_cgroup_scan_tasks(struct mem_cgroup *memcg,
			   int (*fn)(struct task_struct *, void *), void *arg)
{
	struct mem_cgroup *iter;
	int ret = 0;
	int i = 0;

	BUG_ON(mem_cgroup_is_root(memcg));

	for_each_mem_cgroup_tree(iter, memcg) {
		struct css_task_iter it;
		struct task_struct *task;

		css_task_iter_start(&iter->css, CSS_TASK_ITER_PROCS, &it);
		while (!ret && (task = css_task_iter_next(&it))) {
			/* Avoid potential softlockup warning */
			if ((++i & 1023) == 0)
				cond_resched();
			ret = fn(task, arg);
		}
		css_task_iter_end(&it);
		if (ret) {
			mem_cgroup_iter_break(memcg, iter);
			break;
		}
	}
}

#ifdef CONFIG_DEBUG_VM
void lruvec_memcg_debug(struct lruvec *lruvec, struct folio *folio)
{
	struct mem_cgroup *memcg;

	if (mem_cgroup_disabled())
		return;

	memcg = folio_memcg(folio);

	if (!memcg)
		VM_BUG_ON_FOLIO(!mem_cgroup_is_root(lruvec_memcg(lruvec)), folio);
	else
		VM_BUG_ON_FOLIO(lruvec_memcg(lruvec) != memcg, folio);
}
#endif

/**
 * folio_lruvec_lock - Lock the lruvec for a folio.
 * @folio: Pointer to the folio.
 *
 * These functions are safe to use under any of the following conditions:
 * - folio locked
 * - folio_test_lru false
 * - folio frozen (refcount of 0)
 *
 * Return: The lruvec this folio is on with its lock held.
 */
struct lruvec *folio_lruvec_lock(struct folio *folio)
{
	struct lruvec *lruvec = folio_lruvec(folio);

	spin_lock(&lruvec->lru_lock);
	lruvec_memcg_debug(lruvec, folio);

	return lruvec;
}

/**
 * folio_lruvec_lock_irq - Lock the lruvec for a folio.
 * @folio: Pointer to the folio.
 *
 * These functions are safe to use under any of the following conditions:
 * - folio locked
 * - folio_test_lru false
 * - folio frozen (refcount of 0)
 *
 * Return: The lruvec this folio is on with its lock held and interrupts
 * disabled.
 */
struct lruvec *folio_lruvec_lock_irq(struct folio *folio)
{
	struct lruvec *lruvec = folio_lruvec(folio);

	spin_lock_irq(&lruvec->lru_lock);
	lruvec_memcg_debug(lruvec, folio);

	return lruvec;
}

/**
 * folio_lruvec_lock_irqsave - Lock the lruvec for a folio.
 * @folio: Pointer to the folio.
 * @flags: Pointer to irqsave flags.
 *
 * These functions are safe to use under any of the following conditions:
 * - folio locked
 * - folio_test_lru false
 * - folio frozen (refcount of 0)
 *
 * Return: The lruvec this folio is on with its lock held and interrupts
 * disabled.
 */
struct lruvec *folio_lruvec_lock_irqsave(struct folio *folio,
		unsigned long *flags)
{
	struct lruvec *lruvec = folio_lruvec(folio);

	spin_lock_irqsave(&lruvec->lru_lock, *flags);
	lruvec_memcg_debug(lruvec, folio);

	return lruvec;
}

/**
 * mem_cgroup_update_lru_size - account for adding or removing an lru page
 * @lruvec: mem_cgroup per zone lru vector
 * @lru: index of lru list the page is sitting on
 * @zid: zone id of the accounted pages
 * @nr_pages: positive when adding or negative when removing
 *
 * This function must be called under lru_lock, just before a page is added
 * to or just after a page is removed from an lru list.
 */
void mem_cgroup_update_lru_size(struct lruvec *lruvec, enum lru_list lru,
				int zid, int nr_pages)
{
	struct mem_cgroup_per_node *mz;
	unsigned long *lru_size;
	long size;

	if (mem_cgroup_disabled())
		return;

	mz = container_of(lruvec, struct mem_cgroup_per_node, lruvec);
	lru_size = &mz->lru_zone_size[zid][lru];

	if (nr_pages < 0)
		*lru_size += nr_pages;

	size = *lru_size;
	if (WARN_ONCE(size < 0,
		"%s(%p, %d, %d): lru_size %ld\n",
		__func__, lruvec, lru, nr_pages, size)) {
		VM_BUG_ON(1);
		*lru_size = 0;
	}

	if (nr_pages > 0)
		*lru_size += nr_pages;
}

/**
 * mem_cgroup_margin - calculate chargeable space of a memory cgroup
 * @memcg: the memory cgroup
 *
 * Returns the maximum amount of memory @mem can be charged with, in
 * pages.
 */
static unsigned long mem_cgroup_margin(struct mem_cgroup *memcg)
{
	unsigned long margin = 0;
	unsigned long count;
	unsigned long limit;

	count = page_counter_read(&memcg->memory);
	limit = READ_ONCE(memcg->memory.max);
	if (count < limit)
		margin = limit - count;

	if (do_memsw_account()) {
		count = page_counter_read(&memcg->memsw);
		limit = READ_ONCE(memcg->memsw.max);
		if (count < limit)
			margin = min(margin, limit - count);
		else
			margin = 0;
	}

	return margin;
}

struct memory_stat {
	const char *name;
	unsigned int idx;
};

static const struct memory_stat memory_stats[] = {
	{ "anon",			NR_ANON_MAPPED			},
	{ "file",			NR_FILE_PAGES			},
	{ "kernel",			MEMCG_KMEM			},
	{ "kernel_stack",		NR_KERNEL_STACK_KB		},
	{ "pagetables",			NR_PAGETABLE			},
	{ "sec_pagetables",		NR_SECONDARY_PAGETABLE		},
	{ "percpu",			MEMCG_PERCPU_B			},
	{ "sock",			MEMCG_SOCK			},
	{ "vmalloc",			MEMCG_VMALLOC			},
	{ "shmem",			NR_SHMEM			},
#ifdef CONFIG_ZSWAP
	{ "zswap",			MEMCG_ZSWAP_B			},
	{ "zswapped",			MEMCG_ZSWAPPED			},
#endif
	{ "file_mapped",		NR_FILE_MAPPED			},
	{ "file_dirty",			NR_FILE_DIRTY			},
	{ "file_writeback",		NR_WRITEBACK			},
#ifdef CONFIG_SWAP
	{ "swapcached",			NR_SWAPCACHE			},
#endif
#ifdef CONFIG_TRANSPARENT_HUGEPAGE
	{ "anon_thp",			NR_ANON_THPS			},
	{ "file_thp",			NR_FILE_THPS			},
	{ "shmem_thp",			NR_SHMEM_THPS			},
#endif
	{ "inactive_anon",		NR_INACTIVE_ANON		},
	{ "active_anon",		NR_ACTIVE_ANON			},
	{ "inactive_file",		NR_INACTIVE_FILE		},
	{ "active_file",		NR_ACTIVE_FILE			},
	{ "unevictable",		NR_UNEVICTABLE			},
	{ "slab_reclaimable",		NR_SLAB_RECLAIMABLE_B		},
	{ "slab_unreclaimable",		NR_SLAB_UNRECLAIMABLE_B		},
#ifdef CONFIG_HUGETLB_PAGE
	{ "hugetlb",			NR_HUGETLB			},
#endif

	/* The memory events */
	{ "workingset_refault_anon",	WORKINGSET_REFAULT_ANON		},
	{ "workingset_refault_file",	WORKINGSET_REFAULT_FILE		},
	{ "workingset_activate_anon",	WORKINGSET_ACTIVATE_ANON	},
	{ "workingset_activate_file",	WORKINGSET_ACTIVATE_FILE	},
	{ "workingset_restore_anon",	WORKINGSET_RESTORE_ANON		},
	{ "workingset_restore_file",	WORKINGSET_RESTORE_FILE		},
	{ "workingset_nodereclaim",	WORKINGSET_NODERECLAIM		},

	{ "pgdemote_kswapd",		PGDEMOTE_KSWAPD		},
	{ "pgdemote_direct",		PGDEMOTE_DIRECT		},
	{ "pgdemote_khugepaged",	PGDEMOTE_KHUGEPAGED	},
	{ "pgdemote_proactive",		PGDEMOTE_PROACTIVE	},
#ifdef CONFIG_NUMA_BALANCING
	{ "pgpromote_success",		PGPROMOTE_SUCCESS	},
#endif
};

/* The actual unit of the state item, not the same as the output unit */
static int memcg_page_state_unit(int item)
{
	switch (item) {
	case MEMCG_PERCPU_B:
	case MEMCG_ZSWAP_B:
	case NR_SLAB_RECLAIMABLE_B:
	case NR_SLAB_UNRECLAIMABLE_B:
		return 1;
	case NR_KERNEL_STACK_KB:
		return SZ_1K;
	default:
		return PAGE_SIZE;
	}
}

/* Translate stat items to the correct unit for memory.stat output */
static int memcg_page_state_output_unit(int item)
{
	/*
	 * Workingset state is actually in pages, but we export it to userspace
	 * as a scalar count of events, so special case it here.
	 *
	 * Demotion and promotion activities are exported in pages, consistent
	 * with their global counterparts.
	 */
	switch (item) {
	case WORKINGSET_REFAULT_ANON:
	case WORKINGSET_REFAULT_FILE:
	case WORKINGSET_ACTIVATE_ANON:
	case WORKINGSET_ACTIVATE_FILE:
	case WORKINGSET_RESTORE_ANON:
	case WORKINGSET_RESTORE_FILE:
	case WORKINGSET_NODERECLAIM:
	case PGDEMOTE_KSWAPD:
	case PGDEMOTE_DIRECT:
	case PGDEMOTE_KHUGEPAGED:
	case PGDEMOTE_PROACTIVE:
#ifdef CONFIG_NUMA_BALANCING
	case PGPROMOTE_SUCCESS:
#endif
		return 1;
	default:
		return memcg_page_state_unit(item);
	}
}

unsigned long memcg_page_state_output(struct mem_cgroup *memcg, int item)
{
	return memcg_page_state(memcg, item) *
		memcg_page_state_output_unit(item);
}

#ifdef CONFIG_MEMCG_V1
unsigned long memcg_page_state_local_output(struct mem_cgroup *memcg, int item)
{
	return memcg_page_state_local(memcg, item) *
		memcg_page_state_output_unit(item);
}
#endif

#ifdef CONFIG_HUGETLB_PAGE
static bool memcg_accounts_hugetlb(void)
{
	return cgrp_dfl_root.flags & CGRP_ROOT_MEMORY_HUGETLB_ACCOUNTING;
}
#else /* CONFIG_HUGETLB_PAGE */
static bool memcg_accounts_hugetlb(void)
{
	return false;
}
#endif /* CONFIG_HUGETLB_PAGE */

static void memcg_stat_format(struct mem_cgroup *memcg, struct seq_buf *s)
{
	int i;

	/*
	 * Provide statistics on the state of the memory subsystem as
	 * well as cumulative event counters that show past behavior.
	 *
	 * This list is ordered following a combination of these gradients:
	 * 1) generic big picture -> specifics and details
	 * 2) reflecting userspace activity -> reflecting kernel heuristics
	 *
	 * Current memory state:
	 */
	mem_cgroup_flush_stats(memcg);

	for (i = 0; i < ARRAY_SIZE(memory_stats); i++) {
		u64 size;

#ifdef CONFIG_HUGETLB_PAGE
		if (unlikely(memory_stats[i].idx == NR_HUGETLB) &&
			!memcg_accounts_hugetlb())
			continue;
#endif
		size = memcg_page_state_output(memcg, memory_stats[i].idx);
		seq_buf_printf(s, "%s %llu\n", memory_stats[i].name, size);

		if (unlikely(memory_stats[i].idx == NR_SLAB_UNRECLAIMABLE_B)) {
			size += memcg_page_state_output(memcg,
							NR_SLAB_RECLAIMABLE_B);
			seq_buf_printf(s, "slab %llu\n", size);
		}
	}

	/* Accumulated memory events */
	seq_buf_printf(s, "pgscan %lu\n",
		       memcg_events(memcg, PGSCAN_KSWAPD) +
		       memcg_events(memcg, PGSCAN_DIRECT) +
		       memcg_events(memcg, PGSCAN_PROACTIVE) +
		       memcg_events(memcg, PGSCAN_KHUGEPAGED));
	seq_buf_printf(s, "pgsteal %lu\n",
		       memcg_events(memcg, PGSTEAL_KSWAPD) +
		       memcg_events(memcg, PGSTEAL_DIRECT) +
		       memcg_events(memcg, PGSTEAL_PROACTIVE) +
		       memcg_events(memcg, PGSTEAL_KHUGEPAGED));

	for (i = 0; i < ARRAY_SIZE(memcg_vm_event_stat); i++) {
#ifdef CONFIG_MEMCG_V1
		if (memcg_vm_event_stat[i] == PGPGIN ||
		    memcg_vm_event_stat[i] == PGPGOUT)
			continue;
#endif
		seq_buf_printf(s, "%s %lu\n",
			       vm_event_name(memcg_vm_event_stat[i]),
			       memcg_events(memcg, memcg_vm_event_stat[i]));
	}
}

static void memory_stat_format(struct mem_cgroup *memcg, struct seq_buf *s)
{
	if (cgroup_subsys_on_dfl(memory_cgrp_subsys))
		memcg_stat_format(memcg, s);
	else
		memcg1_stat_format(memcg, s);
	if (seq_buf_has_overflowed(s))
		pr_warn("%s: Warning, stat buffer overflow, please report\n", __func__);
}

/**
 * mem_cgroup_print_oom_context: Print OOM information relevant to
 * memory controller.
 * @memcg: The memory cgroup that went over limit
 * @p: Task that is going to be killed
 *
 * NOTE: @memcg and @p's mem_cgroup can be different when hierarchy is
 * enabled
 */
void mem_cgroup_print_oom_context(struct mem_cgroup *memcg, struct task_struct *p)
{
	rcu_read_lock();

	if (memcg) {
		pr_cont(",oom_memcg=");
		pr_cont_cgroup_path(memcg->css.cgroup);
	} else
		pr_cont(",global_oom");
	if (p) {
		pr_cont(",task_memcg=");
		pr_cont_cgroup_path(task_cgroup(p, memory_cgrp_id));
	}
	rcu_read_unlock();
}

/**
 * mem_cgroup_print_oom_meminfo: Print OOM memory information relevant to
 * memory controller.
 * @memcg: The memory cgroup that went over limit
 */
void mem_cgroup_print_oom_meminfo(struct mem_cgroup *memcg)
{
	/* Use static buffer, for the caller is holding oom_lock. */
	static char buf[SEQ_BUF_SIZE];
	struct seq_buf s;
	unsigned long memory_failcnt;

	lockdep_assert_held(&oom_lock);

	if (cgroup_subsys_on_dfl(memory_cgrp_subsys))
		memory_failcnt = atomic_long_read(&memcg->memory_events[MEMCG_MAX]);
	else
		memory_failcnt = memcg->memory.failcnt;

	pr_info("memory: usage %llukB, limit %llukB, failcnt %lu\n",
		K((u64)page_counter_read(&memcg->memory)),
		K((u64)READ_ONCE(memcg->memory.max)), memory_failcnt);
	if (cgroup_subsys_on_dfl(memory_cgrp_subsys))
		pr_info("swap: usage %llukB, limit %llukB, failcnt %lu\n",
			K((u64)page_counter_read(&memcg->swap)),
			K((u64)READ_ONCE(memcg->swap.max)),
			atomic_long_read(&memcg->memory_events[MEMCG_SWAP_MAX]));
#ifdef CONFIG_MEMCG_V1
	else {
		pr_info("memory+swap: usage %llukB, limit %llukB, failcnt %lu\n",
			K((u64)page_counter_read(&memcg->memsw)),
			K((u64)memcg->memsw.max), memcg->memsw.failcnt);
		pr_info("kmem: usage %llukB, limit %llukB, failcnt %lu\n",
			K((u64)page_counter_read(&memcg->kmem)),
			K((u64)memcg->kmem.max), memcg->kmem.failcnt);
	}
#endif

	pr_info("Memory cgroup stats for ");
	pr_cont_cgroup_path(memcg->css.cgroup);
	pr_cont(":");
	seq_buf_init(&s, buf, SEQ_BUF_SIZE);
	memory_stat_format(memcg, &s);
	seq_buf_do_printk(&s, KERN_INFO);
}

/*
 * Return the memory (and swap, if configured) limit for a memcg.
 */
unsigned long mem_cgroup_get_max(struct mem_cgroup *memcg)
{
	unsigned long max = READ_ONCE(memcg->memory.max);

	if (do_memsw_account()) {
		if (mem_cgroup_swappiness(memcg)) {
			/* Calculate swap excess capacity from memsw limit */
			unsigned long swap = READ_ONCE(memcg->memsw.max) - max;

			max += min(swap, (unsigned long)total_swap_pages);
		}
	} else {
		if (mem_cgroup_swappiness(memcg))
			max += min(READ_ONCE(memcg->swap.max),
				   (unsigned long)total_swap_pages);
	}
	return max;
}

unsigned long mem_cgroup_size(struct mem_cgroup *memcg)
{
	return page_counter_read(&memcg->memory);
}

static bool mem_cgroup_out_of_memory(struct mem_cgroup *memcg, gfp_t gfp_mask,
				     int order)
{
	struct oom_control oc = {
		.zonelist = NULL,
		.nodemask = NULL,
		.memcg = memcg,
		.gfp_mask = gfp_mask,
		.order = order,
	};
	bool ret = true;

	if (mutex_lock_killable(&oom_lock))
		return true;

	if (mem_cgroup_margin(memcg) >= (1 << order))
		goto unlock;

	/*
	 * A few threads which were not waiting at mutex_lock_killable() can
	 * fail to bail out. Therefore, check again after holding oom_lock.
	 */
	ret = task_is_dying() || out_of_memory(&oc);

unlock:
	mutex_unlock(&oom_lock);
	return ret;
}

/*
 * Returns true if successfully killed one or more processes. Though in some
 * corner cases it can return true even without killing any process.
 */
static bool mem_cgroup_oom(struct mem_cgroup *memcg, gfp_t mask, int order)
{
	bool locked, ret;

	if (order > PAGE_ALLOC_COSTLY_ORDER)
		return false;

	memcg_memory_event(memcg, MEMCG_OOM);

	if (!memcg1_oom_prepare(memcg, &locked))
		return false;

	ret = mem_cgroup_out_of_memory(memcg, mask, order);

	memcg1_oom_finish(memcg, locked);

	return ret;
}

/**
 * mem_cgroup_get_oom_group - get a memory cgroup to clean up after OOM
 * @victim: task to be killed by the OOM killer
 * @oom_domain: memcg in case of memcg OOM, NULL in case of system-wide OOM
 *
 * Returns a pointer to a memory cgroup, which has to be cleaned up
 * by killing all belonging OOM-killable tasks.
 *
 * Caller has to call mem_cgroup_put() on the returned non-NULL memcg.
 */
struct mem_cgroup *mem_cgroup_get_oom_group(struct task_struct *victim,
					    struct mem_cgroup *oom_domain)
{
	struct mem_cgroup *oom_group = NULL;
	struct mem_cgroup *memcg;

	if (!cgroup_subsys_on_dfl(memory_cgrp_subsys))
		return NULL;

	if (!oom_domain)
		oom_domain = root_mem_cgroup;

	rcu_read_lock();

	memcg = mem_cgroup_from_task(victim);
	if (mem_cgroup_is_root(memcg))
		goto out;

	/*
	 * If the victim task has been asynchronously moved to a different
	 * memory cgroup, we might end up killing tasks outside oom_domain.
	 * In this case it's better to ignore memory.group.oom.
	 */
	if (unlikely(!mem_cgroup_is_descendant(memcg, oom_domain)))
		goto out;

	/*
	 * Traverse the memory cgroup hierarchy from the victim task's
	 * cgroup up to the OOMing cgroup (or root) to find the
	 * highest-level memory cgroup with oom.group set.
	 */
	for (; memcg; memcg = parent_mem_cgroup(memcg)) {
		if (READ_ONCE(memcg->oom_group))
			oom_group = memcg;

		if (memcg == oom_domain)
			break;
	}

	if (oom_group)
		css_get(&oom_group->css);
out:
	rcu_read_unlock();

	return oom_group;
}

void mem_cgroup_print_oom_group(struct mem_cgroup *memcg)
{
	pr_info("Tasks in ");
	pr_cont_cgroup_path(memcg->css.cgroup);
	pr_cont(" are going to be killed due to memory.oom.group set\n");
}

struct memcg_stock_pcp {
	localtry_lock_t stock_lock;
	struct mem_cgroup *cached; /* this never be root cgroup */
	unsigned int nr_pages;

	struct obj_cgroup *cached_objcg;
	struct pglist_data *cached_pgdat;
	unsigned int nr_bytes;
	int nr_slab_reclaimable_b;
	int nr_slab_unreclaimable_b;

	struct work_struct work;
	unsigned long flags;
#define FLUSHING_CACHED_CHARGE	0
};
static DEFINE_PER_CPU(struct memcg_stock_pcp, memcg_stock) = {
	.stock_lock = INIT_LOCALTRY_LOCK(stock_lock),
};
static DEFINE_MUTEX(percpu_charge_mutex);

static struct obj_cgroup *drain_obj_stock(struct memcg_stock_pcp *stock);
static bool obj_stock_flush_required(struct memcg_stock_pcp *stock,
				     struct mem_cgroup *root_memcg);

/**
 * consume_stock: Try to consume stocked charge on this cpu.
 * @memcg: memcg to consume from.
 * @nr_pages: how many pages to charge.
 * @gfp_mask: allocation mask.
 *
 * The charges will only happen if @memcg matches the current cpu's memcg
 * stock, and at least @nr_pages are available in that stock.  Failure to
 * service an allocation will refill the stock.
 *
 * returns true if successful, false otherwise.
 */
static bool consume_stock(struct mem_cgroup *memcg, unsigned int nr_pages,
			  gfp_t gfp_mask)
{
	struct memcg_stock_pcp *stock;
	unsigned int stock_pages;
	unsigned long flags;
	bool ret = false;

	if (nr_pages > MEMCG_CHARGE_BATCH)
		return ret;

	if (!localtry_trylock_irqsave(&memcg_stock.stock_lock, flags)) {
		if (!gfpflags_allow_spinning(gfp_mask))
			return ret;
		localtry_lock_irqsave(&memcg_stock.stock_lock, flags);
	}

	stock = this_cpu_ptr(&memcg_stock);
	stock_pages = READ_ONCE(stock->nr_pages);
	if (memcg == READ_ONCE(stock->cached) && stock_pages >= nr_pages) {
		WRITE_ONCE(stock->nr_pages, stock_pages - nr_pages);
		ret = true;
	}

	localtry_unlock_irqrestore(&memcg_stock.stock_lock, flags);

	return ret;
}

/*
 * Returns stocks cached in percpu and reset cached information.
 */
static void drain_stock(struct memcg_stock_pcp *stock)
{
	unsigned int stock_pages = READ_ONCE(stock->nr_pages);
	struct mem_cgroup *old = READ_ONCE(stock->cached);

	if (!old)
		return;

	if (stock_pages) {
		page_counter_uncharge(&old->memory, stock_pages);
		if (do_memsw_account())
			page_counter_uncharge(&old->memsw, stock_pages);

		WRITE_ONCE(stock->nr_pages, 0);
	}

	css_put(&old->css);
	WRITE_ONCE(stock->cached, NULL);
}

static void drain_local_stock(struct work_struct *dummy)
{
	struct memcg_stock_pcp *stock;
	struct obj_cgroup *old = NULL;
	unsigned long flags;

	/*
	 * The only protection from cpu hotplug (memcg_hotplug_cpu_dead) vs.
	 * drain_stock races is that we always operate on local CPU stock
	 * here with IRQ disabled
	 */
	localtry_lock_irqsave(&memcg_stock.stock_lock, flags);

	stock = this_cpu_ptr(&memcg_stock);
	old = drain_obj_stock(stock);
	drain_stock(stock);
	clear_bit(FLUSHING_CACHED_CHARGE, &stock->flags);

	localtry_unlock_irqrestore(&memcg_stock.stock_lock, flags);
	obj_cgroup_put(old);
}

/*
 * Cache charges(val) to local per_cpu area.
 * This will be consumed by consume_stock() function, later.
 */
static void __refill_stock(struct mem_cgroup *memcg, unsigned int nr_pages)
{
	struct memcg_stock_pcp *stock;
	unsigned int stock_pages;

	stock = this_cpu_ptr(&memcg_stock);
	if (READ_ONCE(stock->cached) != memcg) { /* reset if necessary */
		drain_stock(stock);
		css_get(&memcg->css);
		WRITE_ONCE(stock->cached, memcg);
	}
	stock_pages = READ_ONCE(stock->nr_pages) + nr_pages;
	WRITE_ONCE(stock->nr_pages, stock_pages);

	if (stock_pages > MEMCG_CHARGE_BATCH)
		drain_stock(stock);
}

static void refill_stock(struct mem_cgroup *memcg, unsigned int nr_pages)
{
	unsigned long flags;

	if (!localtry_trylock_irqsave(&memcg_stock.stock_lock, flags)) {
		/*
		 * In case of unlikely failure to lock percpu stock_lock
		 * uncharge memcg directly.
		 */
		if (mem_cgroup_is_root(memcg))
			return;
		page_counter_uncharge(&memcg->memory, nr_pages);
		if (do_memsw_account())
			page_counter_uncharge(&memcg->memsw, nr_pages);
		return;
	}
	__refill_stock(memcg, nr_pages);
	localtry_unlock_irqrestore(&memcg_stock.stock_lock, flags);
}

/*
 * Drains all per-CPU charge caches for given root_memcg resp. subtree
 * of the hierarchy under it.
 */
void drain_all_stock(struct mem_cgroup *root_memcg)
{
	int cpu, curcpu;

	/* If someone's already draining, avoid adding running more workers. */
	if (!mutex_trylock(&percpu_charge_mutex))
		return;
	/*
	 * Notify other cpus that system-wide "drain" is running
	 * We do not care about races with the cpu hotplug because cpu down
	 * as well as workers from this path always operate on the local
	 * per-cpu data. CPU up doesn't touch memcg_stock at all.
	 */
	migrate_disable();
	curcpu = smp_processor_id();
	for_each_online_cpu(cpu) {
		struct memcg_stock_pcp *stock = &per_cpu(memcg_stock, cpu);
		struct mem_cgroup *memcg;
		bool flush = false;

		rcu_read_lock();
		memcg = READ_ONCE(stock->cached);
		if (memcg && READ_ONCE(stock->nr_pages) &&
		    mem_cgroup_is_descendant(memcg, root_memcg))
			flush = true;
		else if (obj_stock_flush_required(stock, root_memcg))
			flush = true;
		rcu_read_unlock();

		if (flush &&
		    !test_and_set_bit(FLUSHING_CACHED_CHARGE, &stock->flags)) {
			if (cpu == curcpu)
				drain_local_stock(&stock->work);
			else if (!cpu_is_isolated(cpu))
				schedule_work_on(cpu, &stock->work);
		}
	}
	migrate_enable();
	mutex_unlock(&percpu_charge_mutex);
}

static int memcg_hotplug_cpu_dead(unsigned int cpu)
{
	struct memcg_stock_pcp *stock;
	struct obj_cgroup *old;
	unsigned long flags;

	stock = &per_cpu(memcg_stock, cpu);

	/* drain_obj_stock requires stock_lock */
<<<<<<< HEAD
	local_lock_irqsave(&memcg_stock.stock_lock, flags);
	old = drain_obj_stock(stock);
	local_unlock_irqrestore(&memcg_stock.stock_lock, flags);
=======
	localtry_lock_irqsave(&memcg_stock.stock_lock, flags);
	old = drain_obj_stock(stock);
	localtry_unlock_irqrestore(&memcg_stock.stock_lock, flags);
>>>>>>> 75caec0c

	drain_stock(stock);
	obj_cgroup_put(old);

	return 0;
}

static unsigned long reclaim_high(struct mem_cgroup *memcg,
				  unsigned int nr_pages,
				  gfp_t gfp_mask)
{
	unsigned long nr_reclaimed = 0;

	do {
		unsigned long pflags;

		if (page_counter_read(&memcg->memory) <=
		    READ_ONCE(memcg->memory.high))
			continue;

		memcg_memory_event(memcg, MEMCG_HIGH);

		psi_memstall_enter(&pflags);
		nr_reclaimed += try_to_free_mem_cgroup_pages(memcg, nr_pages,
							gfp_mask,
							MEMCG_RECLAIM_MAY_SWAP,
							NULL);
		psi_memstall_leave(&pflags);
	} while ((memcg = parent_mem_cgroup(memcg)) &&
		 !mem_cgroup_is_root(memcg));

	return nr_reclaimed;
}

static void high_work_func(struct work_struct *work)
{
	struct mem_cgroup *memcg;

	memcg = container_of(work, struct mem_cgroup, high_work);
	reclaim_high(memcg, MEMCG_CHARGE_BATCH, GFP_KERNEL);
}

/*
 * Clamp the maximum sleep time per allocation batch to 2 seconds. This is
 * enough to still cause a significant slowdown in most cases, while still
 * allowing diagnostics and tracing to proceed without becoming stuck.
 */
#define MEMCG_MAX_HIGH_DELAY_JIFFIES (2UL*HZ)

/*
 * When calculating the delay, we use these either side of the exponentiation to
 * maintain precision and scale to a reasonable number of jiffies (see the table
 * below.
 *
 * - MEMCG_DELAY_PRECISION_SHIFT: Extra precision bits while translating the
 *   overage ratio to a delay.
 * - MEMCG_DELAY_SCALING_SHIFT: The number of bits to scale down the
 *   proposed penalty in order to reduce to a reasonable number of jiffies, and
 *   to produce a reasonable delay curve.
 *
 * MEMCG_DELAY_SCALING_SHIFT just happens to be a number that produces a
 * reasonable delay curve compared to precision-adjusted overage, not
 * penalising heavily at first, but still making sure that growth beyond the
 * limit penalises misbehaviour cgroups by slowing them down exponentially. For
 * example, with a high of 100 megabytes:
 *
 *  +-------+------------------------+
 *  | usage | time to allocate in ms |
 *  +-------+------------------------+
 *  | 100M  |                      0 |
 *  | 101M  |                      6 |
 *  | 102M  |                     25 |
 *  | 103M  |                     57 |
 *  | 104M  |                    102 |
 *  | 105M  |                    159 |
 *  | 106M  |                    230 |
 *  | 107M  |                    313 |
 *  | 108M  |                    409 |
 *  | 109M  |                    518 |
 *  | 110M  |                    639 |
 *  | 111M  |                    774 |
 *  | 112M  |                    921 |
 *  | 113M  |                   1081 |
 *  | 114M  |                   1254 |
 *  | 115M  |                   1439 |
 *  | 116M  |                   1638 |
 *  | 117M  |                   1849 |
 *  | 118M  |                   2000 |
 *  | 119M  |                   2000 |
 *  | 120M  |                   2000 |
 *  +-------+------------------------+
 */
 #define MEMCG_DELAY_PRECISION_SHIFT 20
 #define MEMCG_DELAY_SCALING_SHIFT 14

static u64 calculate_overage(unsigned long usage, unsigned long high)
{
	u64 overage;

	if (usage <= high)
		return 0;

	/*
	 * Prevent division by 0 in overage calculation by acting as if
	 * it was a threshold of 1 page
	 */
	high = max(high, 1UL);

	overage = usage - high;
	overage <<= MEMCG_DELAY_PRECISION_SHIFT;
	return div64_u64(overage, high);
}

static u64 mem_find_max_overage(struct mem_cgroup *memcg)
{
	u64 overage, max_overage = 0;

	do {
		overage = calculate_overage(page_counter_read(&memcg->memory),
					    READ_ONCE(memcg->memory.high));
		max_overage = max(overage, max_overage);
	} while ((memcg = parent_mem_cgroup(memcg)) &&
		 !mem_cgroup_is_root(memcg));

	return max_overage;
}

static u64 swap_find_max_overage(struct mem_cgroup *memcg)
{
	u64 overage, max_overage = 0;

	do {
		overage = calculate_overage(page_counter_read(&memcg->swap),
					    READ_ONCE(memcg->swap.high));
		if (overage)
			memcg_memory_event(memcg, MEMCG_SWAP_HIGH);
		max_overage = max(overage, max_overage);
	} while ((memcg = parent_mem_cgroup(memcg)) &&
		 !mem_cgroup_is_root(memcg));

	return max_overage;
}

/*
 * Get the number of jiffies that we should penalise a mischievous cgroup which
 * is exceeding its memory.high by checking both it and its ancestors.
 */
static unsigned long calculate_high_delay(struct mem_cgroup *memcg,
					  unsigned int nr_pages,
					  u64 max_overage)
{
	unsigned long penalty_jiffies;

	if (!max_overage)
		return 0;

	/*
	 * We use overage compared to memory.high to calculate the number of
	 * jiffies to sleep (penalty_jiffies). Ideally this value should be
	 * fairly lenient on small overages, and increasingly harsh when the
	 * memcg in question makes it clear that it has no intention of stopping
	 * its crazy behaviour, so we exponentially increase the delay based on
	 * overage amount.
	 */
	penalty_jiffies = max_overage * max_overage * HZ;
	penalty_jiffies >>= MEMCG_DELAY_PRECISION_SHIFT;
	penalty_jiffies >>= MEMCG_DELAY_SCALING_SHIFT;

	/*
	 * Factor in the task's own contribution to the overage, such that four
	 * N-sized allocations are throttled approximately the same as one
	 * 4N-sized allocation.
	 *
	 * MEMCG_CHARGE_BATCH pages is nominal, so work out how much smaller or
	 * larger the current charge patch is than that.
	 */
	return penalty_jiffies * nr_pages / MEMCG_CHARGE_BATCH;
}

/*
 * Reclaims memory over the high limit. Called directly from
 * try_charge() (context permitting), as well as from the userland
 * return path where reclaim is always able to block.
 */
void mem_cgroup_handle_over_high(gfp_t gfp_mask)
{
	unsigned long penalty_jiffies;
	unsigned long pflags;
	unsigned long nr_reclaimed;
	unsigned int nr_pages = current->memcg_nr_pages_over_high;
	int nr_retries = MAX_RECLAIM_RETRIES;
	struct mem_cgroup *memcg;
	bool in_retry = false;

	if (likely(!nr_pages))
		return;

	memcg = get_mem_cgroup_from_mm(current->mm);
	current->memcg_nr_pages_over_high = 0;

retry_reclaim:
	/*
	 * Bail if the task is already exiting. Unlike memory.max,
	 * memory.high enforcement isn't as strict, and there is no
	 * OOM killer involved, which means the excess could already
	 * be much bigger (and still growing) than it could for
	 * memory.max; the dying task could get stuck in fruitless
	 * reclaim for a long time, which isn't desirable.
	 */
	if (task_is_dying())
		goto out;

	/*
	 * The allocating task should reclaim at least the batch size, but for
	 * subsequent retries we only want to do what's necessary to prevent oom
	 * or breaching resource isolation.
	 *
	 * This is distinct from memory.max or page allocator behaviour because
	 * memory.high is currently batched, whereas memory.max and the page
	 * allocator run every time an allocation is made.
	 */
	nr_reclaimed = reclaim_high(memcg,
				    in_retry ? SWAP_CLUSTER_MAX : nr_pages,
				    gfp_mask);

	/*
	 * memory.high is breached and reclaim is unable to keep up. Throttle
	 * allocators proactively to slow down excessive growth.
	 */
	penalty_jiffies = calculate_high_delay(memcg, nr_pages,
					       mem_find_max_overage(memcg));

	penalty_jiffies += calculate_high_delay(memcg, nr_pages,
						swap_find_max_overage(memcg));

	/*
	 * Clamp the max delay per usermode return so as to still keep the
	 * application moving forwards and also permit diagnostics, albeit
	 * extremely slowly.
	 */
	penalty_jiffies = min(penalty_jiffies, MEMCG_MAX_HIGH_DELAY_JIFFIES);

	/*
	 * Don't sleep if the amount of jiffies this memcg owes us is so low
	 * that it's not even worth doing, in an attempt to be nice to those who
	 * go only a small amount over their memory.high value and maybe haven't
	 * been aggressively reclaimed enough yet.
	 */
	if (penalty_jiffies <= HZ / 100)
		goto out;

	/*
	 * If reclaim is making forward progress but we're still over
	 * memory.high, we want to encourage that rather than doing allocator
	 * throttling.
	 */
	if (nr_reclaimed || nr_retries--) {
		in_retry = true;
		goto retry_reclaim;
	}

	/*
	 * Reclaim didn't manage to push usage below the limit, slow
	 * this allocating task down.
	 *
	 * If we exit early, we're guaranteed to die (since
	 * schedule_timeout_killable sets TASK_KILLABLE). This means we don't
	 * need to account for any ill-begotten jiffies to pay them off later.
	 */
	psi_memstall_enter(&pflags);
	schedule_timeout_killable(penalty_jiffies);
	psi_memstall_leave(&pflags);

out:
	css_put(&memcg->css);
}

static int try_charge_memcg(struct mem_cgroup *memcg, gfp_t gfp_mask,
			    unsigned int nr_pages)
{
	unsigned int batch = max(MEMCG_CHARGE_BATCH, nr_pages);
	int nr_retries = MAX_RECLAIM_RETRIES;
	struct mem_cgroup *mem_over_limit;
	struct page_counter *counter;
	unsigned long nr_reclaimed;
	bool passed_oom = false;
	unsigned int reclaim_options = MEMCG_RECLAIM_MAY_SWAP;
	bool drained = false;
	bool raised_max_event = false;
	unsigned long pflags;

retry:
	if (consume_stock(memcg, nr_pages, gfp_mask))
		return 0;

	if (!gfpflags_allow_spinning(gfp_mask))
		/* Avoid the refill and flush of the older stock */
		batch = nr_pages;

	if (!do_memsw_account() ||
	    page_counter_try_charge(&memcg->memsw, batch, &counter)) {
		if (page_counter_try_charge(&memcg->memory, batch, &counter))
			goto done_restock;
		if (do_memsw_account())
			page_counter_uncharge(&memcg->memsw, batch);
		mem_over_limit = mem_cgroup_from_counter(counter, memory);
	} else {
		mem_over_limit = mem_cgroup_from_counter(counter, memsw);
		reclaim_options &= ~MEMCG_RECLAIM_MAY_SWAP;
	}

	if (batch > nr_pages) {
		batch = nr_pages;
		goto retry;
	}

	/*
	 * Prevent unbounded recursion when reclaim operations need to
	 * allocate memory. This might exceed the limits temporarily,
	 * but we prefer facilitating memory reclaim and getting back
	 * under the limit over triggering OOM kills in these cases.
	 */
	if (unlikely(current->flags & PF_MEMALLOC))
		goto force;

	if (unlikely(task_in_memcg_oom(current)))
		goto nomem;

	if (!gfpflags_allow_blocking(gfp_mask))
		goto nomem;

	memcg_memory_event(mem_over_limit, MEMCG_MAX);
	raised_max_event = true;

	psi_memstall_enter(&pflags);
	nr_reclaimed = try_to_free_mem_cgroup_pages(mem_over_limit, nr_pages,
						    gfp_mask, reclaim_options, NULL);
	psi_memstall_leave(&pflags);

	if (mem_cgroup_margin(mem_over_limit) >= nr_pages)
		goto retry;

	if (!drained) {
		drain_all_stock(mem_over_limit);
		drained = true;
		goto retry;
	}

	if (gfp_mask & __GFP_NORETRY)
		goto nomem;
	/*
	 * Even though the limit is exceeded at this point, reclaim
	 * may have been able to free some pages.  Retry the charge
	 * before killing the task.
	 *
	 * Only for regular pages, though: huge pages are rather
	 * unlikely to succeed so close to the limit, and we fall back
	 * to regular pages anyway in case of failure.
	 */
	if (nr_reclaimed && nr_pages <= (1 << PAGE_ALLOC_COSTLY_ORDER))
		goto retry;

	if (nr_retries--)
		goto retry;

	if (gfp_mask & __GFP_RETRY_MAYFAIL)
		goto nomem;

	/* Avoid endless loop for tasks bypassed by the oom killer */
	if (passed_oom && task_is_dying())
		goto nomem;

	/*
	 * keep retrying as long as the memcg oom killer is able to make
	 * a forward progress or bypass the charge if the oom killer
	 * couldn't make any progress.
	 */
	if (mem_cgroup_oom(mem_over_limit, gfp_mask,
			   get_order(nr_pages * PAGE_SIZE))) {
		passed_oom = true;
		nr_retries = MAX_RECLAIM_RETRIES;
		goto retry;
	}
nomem:
	/*
	 * Memcg doesn't have a dedicated reserve for atomic
	 * allocations. But like the global atomic pool, we need to
	 * put the burden of reclaim on regular allocation requests
	 * and let these go through as privileged allocations.
	 */
	if (!(gfp_mask & (__GFP_NOFAIL | __GFP_HIGH)))
		return -ENOMEM;
force:
	/*
	 * If the allocation has to be enforced, don't forget to raise
	 * a MEMCG_MAX event.
	 */
	if (!raised_max_event)
		memcg_memory_event(mem_over_limit, MEMCG_MAX);

	/*
	 * The allocation either can't fail or will lead to more memory
	 * being freed very soon.  Allow memory usage go over the limit
	 * temporarily by force charging it.
	 */
	page_counter_charge(&memcg->memory, nr_pages);
	if (do_memsw_account())
		page_counter_charge(&memcg->memsw, nr_pages);

	return 0;

done_restock:
	if (batch > nr_pages)
		refill_stock(memcg, batch - nr_pages);

	/*
	 * If the hierarchy is above the normal consumption range, schedule
	 * reclaim on returning to userland.  We can perform reclaim here
	 * if __GFP_RECLAIM but let's always punt for simplicity and so that
	 * GFP_KERNEL can consistently be used during reclaim.  @memcg is
	 * not recorded as it most likely matches current's and won't
	 * change in the meantime.  As high limit is checked again before
	 * reclaim, the cost of mismatch is negligible.
	 */
	do {
		bool mem_high, swap_high;

		mem_high = page_counter_read(&memcg->memory) >
			READ_ONCE(memcg->memory.high);
		swap_high = page_counter_read(&memcg->swap) >
			READ_ONCE(memcg->swap.high);

		/* Don't bother a random interrupted task */
		if (!in_task()) {
			if (mem_high) {
				schedule_work(&memcg->high_work);
				break;
			}
			continue;
		}

		if (mem_high || swap_high) {
			/*
			 * The allocating tasks in this cgroup will need to do
			 * reclaim or be throttled to prevent further growth
			 * of the memory or swap footprints.
			 *
			 * Target some best-effort fairness between the tasks,
			 * and distribute reclaim work and delay penalties
			 * based on how much each task is actually allocating.
			 */
			current->memcg_nr_pages_over_high += batch;
			set_notify_resume(current);
			break;
		}
	} while ((memcg = parent_mem_cgroup(memcg)));

	/*
	 * Reclaim is set up above to be called from the userland
	 * return path. But also attempt synchronous reclaim to avoid
	 * excessive overrun while the task is still inside the
	 * kernel. If this is successful, the return path will see it
	 * when it rechecks the overage and simply bail out.
	 */
	if (current->memcg_nr_pages_over_high > MEMCG_CHARGE_BATCH &&
	    !(current->flags & PF_MEMALLOC) &&
	    gfpflags_allow_blocking(gfp_mask))
		mem_cgroup_handle_over_high(gfp_mask);
	return 0;
}

static inline int try_charge(struct mem_cgroup *memcg, gfp_t gfp_mask,
			     unsigned int nr_pages)
{
	if (mem_cgroup_is_root(memcg))
		return 0;

	return try_charge_memcg(memcg, gfp_mask, nr_pages);
}

static void commit_charge(struct folio *folio, struct mem_cgroup *memcg)
{
	VM_BUG_ON_FOLIO(folio_memcg_charged(folio), folio);
	/*
	 * Any of the following ensures page's memcg stability:
	 *
	 * - the page lock
	 * - LRU isolation
	 * - exclusive reference
	 */
	folio->memcg_data = (unsigned long)memcg;
}

static inline void __mod_objcg_mlstate(struct obj_cgroup *objcg,
				       struct pglist_data *pgdat,
				       enum node_stat_item idx, int nr)
{
	struct mem_cgroup *memcg;
	struct lruvec *lruvec;

	rcu_read_lock();
	memcg = obj_cgroup_memcg(objcg);
	lruvec = mem_cgroup_lruvec(memcg, pgdat);
	__mod_memcg_lruvec_state(lruvec, idx, nr);
	rcu_read_unlock();
}

static __always_inline
struct mem_cgroup *mem_cgroup_from_obj_folio(struct folio *folio, void *p)
{
	/*
	 * Slab objects are accounted individually, not per-page.
	 * Memcg membership data for each individual object is saved in
	 * slab->obj_exts.
	 */
	if (folio_test_slab(folio)) {
		struct slabobj_ext *obj_exts;
		struct slab *slab;
		unsigned int off;

		slab = folio_slab(folio);
		obj_exts = slab_obj_exts(slab);
		if (!obj_exts)
			return NULL;

		off = obj_to_index(slab->slab_cache, slab, p);
		if (obj_exts[off].objcg)
			return obj_cgroup_memcg(obj_exts[off].objcg);

		return NULL;
	}

	/*
	 * folio_memcg_check() is used here, because in theory we can encounter
	 * a folio where the slab flag has been cleared already, but
	 * slab->obj_exts has not been freed yet
	 * folio_memcg_check() will guarantee that a proper memory
	 * cgroup pointer or NULL will be returned.
	 */
	return folio_memcg_check(folio);
}

/*
 * Returns a pointer to the memory cgroup to which the kernel object is charged.
 * It is not suitable for objects allocated using vmalloc().
 *
 * A passed kernel object must be a slab object or a generic kernel page.
 *
 * The caller must ensure the memcg lifetime, e.g. by taking rcu_read_lock(),
 * cgroup_mutex, etc.
 */
struct mem_cgroup *mem_cgroup_from_slab_obj(void *p)
{
	if (mem_cgroup_disabled())
		return NULL;

	return mem_cgroup_from_obj_folio(virt_to_folio(p), p);
}

static struct obj_cgroup *__get_obj_cgroup_from_memcg(struct mem_cgroup *memcg)
{
	struct obj_cgroup *objcg = NULL;

	for (; !mem_cgroup_is_root(memcg); memcg = parent_mem_cgroup(memcg)) {
		objcg = rcu_dereference(memcg->objcg);
		if (likely(objcg && obj_cgroup_tryget(objcg)))
			break;
		objcg = NULL;
	}
	return objcg;
}

static struct obj_cgroup *current_objcg_update(void)
{
	struct mem_cgroup *memcg;
	struct obj_cgroup *old, *objcg = NULL;

	do {
		/* Atomically drop the update bit. */
		old = xchg(&current->objcg, NULL);
		if (old) {
			old = (struct obj_cgroup *)
				((unsigned long)old & ~CURRENT_OBJCG_UPDATE_FLAG);
			obj_cgroup_put(old);

			old = NULL;
		}

		/* If new objcg is NULL, no reason for the second atomic update. */
		if (!current->mm || (current->flags & PF_KTHREAD))
			return NULL;

		/*
		 * Release the objcg pointer from the previous iteration,
		 * if try_cmpxcg() below fails.
		 */
		if (unlikely(objcg)) {
			obj_cgroup_put(objcg);
			objcg = NULL;
		}

		/*
		 * Obtain the new objcg pointer. The current task can be
		 * asynchronously moved to another memcg and the previous
		 * memcg can be offlined. So let's get the memcg pointer
		 * and try get a reference to objcg under a rcu read lock.
		 */

		rcu_read_lock();
		memcg = mem_cgroup_from_task(current);
		objcg = __get_obj_cgroup_from_memcg(memcg);
		rcu_read_unlock();

		/*
		 * Try set up a new objcg pointer atomically. If it
		 * fails, it means the update flag was set concurrently, so
		 * the whole procedure should be repeated.
		 */
	} while (!try_cmpxchg(&current->objcg, &old, objcg));

	return objcg;
}

__always_inline struct obj_cgroup *current_obj_cgroup(void)
{
	struct mem_cgroup *memcg;
	struct obj_cgroup *objcg;

	if (in_task()) {
		memcg = current->active_memcg;
		if (unlikely(memcg))
			goto from_memcg;

		objcg = READ_ONCE(current->objcg);
		if (unlikely((unsigned long)objcg & CURRENT_OBJCG_UPDATE_FLAG))
			objcg = current_objcg_update();
		/*
		 * Objcg reference is kept by the task, so it's safe
		 * to use the objcg by the current task.
		 */
		return objcg;
	}

	memcg = this_cpu_read(int_active_memcg);
	if (unlikely(memcg))
		goto from_memcg;

	return NULL;

from_memcg:
	objcg = NULL;
	for (; !mem_cgroup_is_root(memcg); memcg = parent_mem_cgroup(memcg)) {
		/*
		 * Memcg pointer is protected by scope (see set_active_memcg())
		 * and is pinning the corresponding objcg, so objcg can't go
		 * away and can be used within the scope without any additional
		 * protection.
		 */
		objcg = rcu_dereference_check(memcg->objcg, 1);
		if (likely(objcg))
			break;
	}

	return objcg;
}

struct obj_cgroup *get_obj_cgroup_from_folio(struct folio *folio)
{
	struct obj_cgroup *objcg;

	if (!memcg_kmem_online())
		return NULL;

	if (folio_memcg_kmem(folio)) {
		objcg = __folio_objcg(folio);
		obj_cgroup_get(objcg);
	} else {
		struct mem_cgroup *memcg;

		rcu_read_lock();
		memcg = __folio_memcg(folio);
		if (memcg)
			objcg = __get_obj_cgroup_from_memcg(memcg);
		else
			objcg = NULL;
		rcu_read_unlock();
	}
	return objcg;
}

/*
 * obj_cgroup_uncharge_pages: uncharge a number of kernel pages from a objcg
 * @objcg: object cgroup to uncharge
 * @nr_pages: number of pages to uncharge
 */
static void obj_cgroup_uncharge_pages(struct obj_cgroup *objcg,
				      unsigned int nr_pages)
{
	struct mem_cgroup *memcg;

	memcg = get_mem_cgroup_from_objcg(objcg);

	mod_memcg_state(memcg, MEMCG_KMEM, -nr_pages);
	memcg1_account_kmem(memcg, -nr_pages);
	if (!mem_cgroup_is_root(memcg))
		refill_stock(memcg, nr_pages);

	css_put(&memcg->css);
}

/*
 * obj_cgroup_charge_pages: charge a number of kernel pages to a objcg
 * @objcg: object cgroup to charge
 * @gfp: reclaim mode
 * @nr_pages: number of pages to charge
 *
 * Returns 0 on success, an error code on failure.
 */
static int obj_cgroup_charge_pages(struct obj_cgroup *objcg, gfp_t gfp,
				   unsigned int nr_pages)
{
	struct mem_cgroup *memcg;
	int ret;

	memcg = get_mem_cgroup_from_objcg(objcg);

	ret = try_charge_memcg(memcg, gfp, nr_pages);
	if (ret)
		goto out;

	mod_memcg_state(memcg, MEMCG_KMEM, nr_pages);
	memcg1_account_kmem(memcg, nr_pages);
out:
	css_put(&memcg->css);

	return ret;
}

static struct obj_cgroup *page_objcg(const struct page *page)
{
	unsigned long memcg_data = page->memcg_data;

	if (mem_cgroup_disabled() || !memcg_data)
		return NULL;

	VM_BUG_ON_PAGE((memcg_data & OBJEXTS_FLAGS_MASK) != MEMCG_DATA_KMEM,
			page);
	return (struct obj_cgroup *)(memcg_data - MEMCG_DATA_KMEM);
}

static void page_set_objcg(struct page *page, const struct obj_cgroup *objcg)
{
	page->memcg_data = (unsigned long)objcg | MEMCG_DATA_KMEM;
}

/**
 * __memcg_kmem_charge_page: charge a kmem page to the current memory cgroup
 * @page: page to charge
 * @gfp: reclaim mode
 * @order: allocation order
 *
 * Returns 0 on success, an error code on failure.
 */
int __memcg_kmem_charge_page(struct page *page, gfp_t gfp, int order)
{
	struct obj_cgroup *objcg;
	int ret = 0;

	objcg = current_obj_cgroup();
	if (objcg) {
		ret = obj_cgroup_charge_pages(objcg, gfp, 1 << order);
		if (!ret) {
			obj_cgroup_get(objcg);
			page_set_objcg(page, objcg);
			return 0;
		}
	}
	return ret;
}

/**
 * __memcg_kmem_uncharge_page: uncharge a kmem page
 * @page: page to uncharge
 * @order: allocation order
 */
void __memcg_kmem_uncharge_page(struct page *page, int order)
{
	struct obj_cgroup *objcg = page_objcg(page);
	unsigned int nr_pages = 1 << order;

	if (!objcg)
		return;

	obj_cgroup_uncharge_pages(objcg, nr_pages);
	page->memcg_data = 0;
	obj_cgroup_put(objcg);
}

/* Replace the stock objcg with objcg, return the old objcg */
static struct obj_cgroup *replace_stock_objcg(struct memcg_stock_pcp *stock,
					     struct obj_cgroup *objcg)
{
	struct obj_cgroup *old = NULL;

	old = drain_obj_stock(stock);
	obj_cgroup_get(objcg);
	stock->nr_bytes = atomic_read(&objcg->nr_charged_bytes)
			? atomic_xchg(&objcg->nr_charged_bytes, 0) : 0;
	WRITE_ONCE(stock->cached_objcg, objcg);
	return old;
}

static void mod_objcg_state(struct obj_cgroup *objcg, struct pglist_data *pgdat,
		     enum node_stat_item idx, int nr)
{
	struct memcg_stock_pcp *stock;
	struct obj_cgroup *old = NULL;
	unsigned long flags;
	int *bytes;

	localtry_lock_irqsave(&memcg_stock.stock_lock, flags);
	stock = this_cpu_ptr(&memcg_stock);

	/*
	 * Save vmstat data in stock and skip vmstat array update unless
	 * accumulating over a page of vmstat data or when pgdat or idx
	 * changes.
	 */
	if (READ_ONCE(stock->cached_objcg) != objcg) {
		old = replace_stock_objcg(stock, objcg);
		stock->cached_pgdat = pgdat;
	} else if (stock->cached_pgdat != pgdat) {
		/* Flush the existing cached vmstat data */
		struct pglist_data *oldpg = stock->cached_pgdat;

		if (stock->nr_slab_reclaimable_b) {
			__mod_objcg_mlstate(objcg, oldpg, NR_SLAB_RECLAIMABLE_B,
					  stock->nr_slab_reclaimable_b);
			stock->nr_slab_reclaimable_b = 0;
		}
		if (stock->nr_slab_unreclaimable_b) {
			__mod_objcg_mlstate(objcg, oldpg, NR_SLAB_UNRECLAIMABLE_B,
					  stock->nr_slab_unreclaimable_b);
			stock->nr_slab_unreclaimable_b = 0;
		}
		stock->cached_pgdat = pgdat;
	}

	bytes = (idx == NR_SLAB_RECLAIMABLE_B) ? &stock->nr_slab_reclaimable_b
					       : &stock->nr_slab_unreclaimable_b;
	/*
	 * Even for large object >= PAGE_SIZE, the vmstat data will still be
	 * cached locally at least once before pushing it out.
	 */
	if (!*bytes) {
		*bytes = nr;
		nr = 0;
	} else {
		*bytes += nr;
		if (abs(*bytes) > PAGE_SIZE) {
			nr = *bytes;
			*bytes = 0;
		} else {
			nr = 0;
		}
	}
	if (nr)
		__mod_objcg_mlstate(objcg, pgdat, idx, nr);

	localtry_unlock_irqrestore(&memcg_stock.stock_lock, flags);
	obj_cgroup_put(old);
}

static bool consume_obj_stock(struct obj_cgroup *objcg, unsigned int nr_bytes)
{
	struct memcg_stock_pcp *stock;
	unsigned long flags;
	bool ret = false;

	localtry_lock_irqsave(&memcg_stock.stock_lock, flags);

	stock = this_cpu_ptr(&memcg_stock);
	if (objcg == READ_ONCE(stock->cached_objcg) && stock->nr_bytes >= nr_bytes) {
		stock->nr_bytes -= nr_bytes;
		ret = true;
	}

	localtry_unlock_irqrestore(&memcg_stock.stock_lock, flags);

	return ret;
}

static struct obj_cgroup *drain_obj_stock(struct memcg_stock_pcp *stock)
{
	struct obj_cgroup *old = READ_ONCE(stock->cached_objcg);

	if (!old)
		return NULL;

	if (stock->nr_bytes) {
		unsigned int nr_pages = stock->nr_bytes >> PAGE_SHIFT;
		unsigned int nr_bytes = stock->nr_bytes & (PAGE_SIZE - 1);

		if (nr_pages) {
			struct mem_cgroup *memcg;

			memcg = get_mem_cgroup_from_objcg(old);

			mod_memcg_state(memcg, MEMCG_KMEM, -nr_pages);
			memcg1_account_kmem(memcg, -nr_pages);
			__refill_stock(memcg, nr_pages);

			css_put(&memcg->css);
		}

		/*
		 * The leftover is flushed to the centralized per-memcg value.
		 * On the next attempt to refill obj stock it will be moved
		 * to a per-cpu stock (probably, on an other CPU), see
		 * refill_obj_stock().
		 *
		 * How often it's flushed is a trade-off between the memory
		 * limit enforcement accuracy and potential CPU contention,
		 * so it might be changed in the future.
		 */
		atomic_add(nr_bytes, &old->nr_charged_bytes);
		stock->nr_bytes = 0;
	}

	/*
	 * Flush the vmstat data in current stock
	 */
	if (stock->nr_slab_reclaimable_b || stock->nr_slab_unreclaimable_b) {
		if (stock->nr_slab_reclaimable_b) {
			__mod_objcg_mlstate(old, stock->cached_pgdat,
					  NR_SLAB_RECLAIMABLE_B,
					  stock->nr_slab_reclaimable_b);
			stock->nr_slab_reclaimable_b = 0;
		}
		if (stock->nr_slab_unreclaimable_b) {
			__mod_objcg_mlstate(old, stock->cached_pgdat,
					  NR_SLAB_UNRECLAIMABLE_B,
					  stock->nr_slab_unreclaimable_b);
			stock->nr_slab_unreclaimable_b = 0;
		}
		stock->cached_pgdat = NULL;
	}

	WRITE_ONCE(stock->cached_objcg, NULL);
	/*
	 * The `old' objects needs to be released by the caller via
	 * obj_cgroup_put() outside of memcg_stock_pcp::stock_lock.
	 */
	return old;
}

static bool obj_stock_flush_required(struct memcg_stock_pcp *stock,
				     struct mem_cgroup *root_memcg)
{
	struct obj_cgroup *objcg = READ_ONCE(stock->cached_objcg);
	struct mem_cgroup *memcg;

	if (objcg) {
		memcg = obj_cgroup_memcg(objcg);
		if (memcg && mem_cgroup_is_descendant(memcg, root_memcg))
			return true;
	}

	return false;
}

static void refill_obj_stock(struct obj_cgroup *objcg, unsigned int nr_bytes,
			     bool allow_uncharge)
{
	struct memcg_stock_pcp *stock;
	struct obj_cgroup *old = NULL;
	unsigned long flags;
	unsigned int nr_pages = 0;

	localtry_lock_irqsave(&memcg_stock.stock_lock, flags);

	stock = this_cpu_ptr(&memcg_stock);
	if (READ_ONCE(stock->cached_objcg) != objcg) { /* reset if necessary */
		old = replace_stock_objcg(stock, objcg);
		allow_uncharge = true;	/* Allow uncharge when objcg changes */
	}
	stock->nr_bytes += nr_bytes;

	if (allow_uncharge && (stock->nr_bytes > PAGE_SIZE)) {
		nr_pages = stock->nr_bytes >> PAGE_SHIFT;
		stock->nr_bytes &= (PAGE_SIZE - 1);
	}

	localtry_unlock_irqrestore(&memcg_stock.stock_lock, flags);
	obj_cgroup_put(old);

	if (nr_pages)
		obj_cgroup_uncharge_pages(objcg, nr_pages);
}

int obj_cgroup_charge(struct obj_cgroup *objcg, gfp_t gfp, size_t size)
{
	unsigned int nr_pages, nr_bytes;
	int ret;

	if (consume_obj_stock(objcg, size))
		return 0;

	/*
	 * In theory, objcg->nr_charged_bytes can have enough
	 * pre-charged bytes to satisfy the allocation. However,
	 * flushing objcg->nr_charged_bytes requires two atomic
	 * operations, and objcg->nr_charged_bytes can't be big.
	 * The shared objcg->nr_charged_bytes can also become a
	 * performance bottleneck if all tasks of the same memcg are
	 * trying to update it. So it's better to ignore it and try
	 * grab some new pages. The stock's nr_bytes will be flushed to
	 * objcg->nr_charged_bytes later on when objcg changes.
	 *
	 * The stock's nr_bytes may contain enough pre-charged bytes
	 * to allow one less page from being charged, but we can't rely
	 * on the pre-charged bytes not being changed outside of
	 * consume_obj_stock() or refill_obj_stock(). So ignore those
	 * pre-charged bytes as well when charging pages. To avoid a
	 * page uncharge right after a page charge, we set the
	 * allow_uncharge flag to false when calling refill_obj_stock()
	 * to temporarily allow the pre-charged bytes to exceed the page
	 * size limit. The maximum reachable value of the pre-charged
	 * bytes is (sizeof(object) + PAGE_SIZE - 2) if there is no data
	 * race.
	 */
	nr_pages = size >> PAGE_SHIFT;
	nr_bytes = size & (PAGE_SIZE - 1);

	if (nr_bytes)
		nr_pages += 1;

	ret = obj_cgroup_charge_pages(objcg, gfp, nr_pages);
	if (!ret && nr_bytes)
		refill_obj_stock(objcg, PAGE_SIZE - nr_bytes, false);

	return ret;
}

void obj_cgroup_uncharge(struct obj_cgroup *objcg, size_t size)
{
	refill_obj_stock(objcg, size, true);
}

static inline size_t obj_full_size(struct kmem_cache *s)
{
	/*
	 * For each accounted object there is an extra space which is used
	 * to store obj_cgroup membership. Charge it too.
	 */
	return s->size + sizeof(struct obj_cgroup *);
}

bool __memcg_slab_post_alloc_hook(struct kmem_cache *s, struct list_lru *lru,
				  gfp_t flags, size_t size, void **p)
{
	struct obj_cgroup *objcg;
	struct slab *slab;
	unsigned long off;
	size_t i;

	/*
	 * The obtained objcg pointer is safe to use within the current scope,
	 * defined by current task or set_active_memcg() pair.
	 * obj_cgroup_get() is used to get a permanent reference.
	 */
	objcg = current_obj_cgroup();
	if (!objcg)
		return true;

	/*
	 * slab_alloc_node() avoids the NULL check, so we might be called with a
	 * single NULL object. kmem_cache_alloc_bulk() aborts if it can't fill
	 * the whole requested size.
	 * return success as there's nothing to free back
	 */
	if (unlikely(*p == NULL))
		return true;

	flags &= gfp_allowed_mask;

	if (lru) {
		int ret;
		struct mem_cgroup *memcg;

		memcg = get_mem_cgroup_from_objcg(objcg);
		ret = memcg_list_lru_alloc(memcg, lru, flags);
		css_put(&memcg->css);

		if (ret)
			return false;
	}

	if (obj_cgroup_charge(objcg, flags, size * obj_full_size(s)))
		return false;

	for (i = 0; i < size; i++) {
		slab = virt_to_slab(p[i]);

		if (!slab_obj_exts(slab) &&
		    alloc_slab_obj_exts(slab, s, flags, false)) {
			obj_cgroup_uncharge(objcg, obj_full_size(s));
			continue;
		}

		off = obj_to_index(s, slab, p[i]);
		obj_cgroup_get(objcg);
		slab_obj_exts(slab)[off].objcg = objcg;
		mod_objcg_state(objcg, slab_pgdat(slab),
				cache_vmstat_idx(s), obj_full_size(s));
	}

	return true;
}

void __memcg_slab_free_hook(struct kmem_cache *s, struct slab *slab,
			    void **p, int objects, struct slabobj_ext *obj_exts)
{
	for (int i = 0; i < objects; i++) {
		struct obj_cgroup *objcg;
		unsigned int off;

		off = obj_to_index(s, slab, p[i]);
		objcg = obj_exts[off].objcg;
		if (!objcg)
			continue;

		obj_exts[off].objcg = NULL;
		obj_cgroup_uncharge(objcg, obj_full_size(s));
		mod_objcg_state(objcg, slab_pgdat(slab), cache_vmstat_idx(s),
				-obj_full_size(s));
		obj_cgroup_put(objcg);
	}
}

/*
 * The objcg is only set on the first page, so transfer it to all the
 * other pages.
 */
void split_page_memcg(struct page *page, unsigned order)
{
	struct obj_cgroup *objcg = page_objcg(page);
	unsigned int i, nr = 1 << order;

	if (!objcg)
		return;

	for (i = 1; i < nr; i++)
		page_set_objcg(&page[i], objcg);

	obj_cgroup_get_many(objcg, nr - 1);
}

void folio_split_memcg_refs(struct folio *folio, unsigned old_order,
		unsigned new_order)
{
	unsigned new_refs;

	if (mem_cgroup_disabled() || !folio_memcg_charged(folio))
		return;

	new_refs = (1 << (old_order - new_order)) - 1;
	css_get_many(&__folio_memcg(folio)->css, new_refs);
}

unsigned long mem_cgroup_usage(struct mem_cgroup *memcg, bool swap)
{
	unsigned long val;

	if (mem_cgroup_is_root(memcg)) {
		/*
		 * Approximate root's usage from global state. This isn't
		 * perfect, but the root usage was always an approximation.
		 */
		val = global_node_page_state(NR_FILE_PAGES) +
			global_node_page_state(NR_ANON_MAPPED);
		if (swap)
			val += total_swap_pages - get_nr_swap_pages();
	} else {
		if (!swap)
			val = page_counter_read(&memcg->memory);
		else
			val = page_counter_read(&memcg->memsw);
	}
	return val;
}

static int memcg_online_kmem(struct mem_cgroup *memcg)
{
	struct obj_cgroup *objcg;

	if (mem_cgroup_kmem_disabled())
		return 0;

	if (unlikely(mem_cgroup_is_root(memcg)))
		return 0;

	objcg = obj_cgroup_alloc();
	if (!objcg)
		return -ENOMEM;

	objcg->memcg = memcg;
	rcu_assign_pointer(memcg->objcg, objcg);
	obj_cgroup_get(objcg);
	memcg->orig_objcg = objcg;

	static_branch_enable(&memcg_kmem_online_key);

	memcg->kmemcg_id = memcg->id.id;

	return 0;
}

static void memcg_offline_kmem(struct mem_cgroup *memcg)
{
	struct mem_cgroup *parent;

	if (mem_cgroup_kmem_disabled())
		return;

	if (unlikely(mem_cgroup_is_root(memcg)))
		return;

	parent = parent_mem_cgroup(memcg);
	if (!parent)
		parent = root_mem_cgroup;

	memcg_reparent_list_lrus(memcg, parent);

	/*
	 * Objcg's reparenting must be after list_lru's, make sure list_lru
	 * helpers won't use parent's list_lru until child is drained.
	 */
	memcg_reparent_objcgs(memcg, parent);
}

#ifdef CONFIG_CGROUP_WRITEBACK

#include <trace/events/writeback.h>

static int memcg_wb_domain_init(struct mem_cgroup *memcg, gfp_t gfp)
{
	return wb_domain_init(&memcg->cgwb_domain, gfp);
}

static void memcg_wb_domain_exit(struct mem_cgroup *memcg)
{
	wb_domain_exit(&memcg->cgwb_domain);
}

static void memcg_wb_domain_size_changed(struct mem_cgroup *memcg)
{
	wb_domain_size_changed(&memcg->cgwb_domain);
}

struct wb_domain *mem_cgroup_wb_domain(struct bdi_writeback *wb)
{
	struct mem_cgroup *memcg = mem_cgroup_from_css(wb->memcg_css);

	if (!memcg->css.parent)
		return NULL;

	return &memcg->cgwb_domain;
}

/**
 * mem_cgroup_wb_stats - retrieve writeback related stats from its memcg
 * @wb: bdi_writeback in question
 * @pfilepages: out parameter for number of file pages
 * @pheadroom: out parameter for number of allocatable pages according to memcg
 * @pdirty: out parameter for number of dirty pages
 * @pwriteback: out parameter for number of pages under writeback
 *
 * Determine the numbers of file, headroom, dirty, and writeback pages in
 * @wb's memcg.  File, dirty and writeback are self-explanatory.  Headroom
 * is a bit more involved.
 *
 * A memcg's headroom is "min(max, high) - used".  In the hierarchy, the
 * headroom is calculated as the lowest headroom of itself and the
 * ancestors.  Note that this doesn't consider the actual amount of
 * available memory in the system.  The caller should further cap
 * *@pheadroom accordingly.
 */
void mem_cgroup_wb_stats(struct bdi_writeback *wb, unsigned long *pfilepages,
			 unsigned long *pheadroom, unsigned long *pdirty,
			 unsigned long *pwriteback)
{
	struct mem_cgroup *memcg = mem_cgroup_from_css(wb->memcg_css);
	struct mem_cgroup *parent;

	mem_cgroup_flush_stats_ratelimited(memcg);

	*pdirty = memcg_page_state(memcg, NR_FILE_DIRTY);
	*pwriteback = memcg_page_state(memcg, NR_WRITEBACK);
	*pfilepages = memcg_page_state(memcg, NR_INACTIVE_FILE) +
			memcg_page_state(memcg, NR_ACTIVE_FILE);

	*pheadroom = PAGE_COUNTER_MAX;
	while ((parent = parent_mem_cgroup(memcg))) {
		unsigned long ceiling = min(READ_ONCE(memcg->memory.max),
					    READ_ONCE(memcg->memory.high));
		unsigned long used = page_counter_read(&memcg->memory);

		*pheadroom = min(*pheadroom, ceiling - min(ceiling, used));
		memcg = parent;
	}
}

/*
 * Foreign dirty flushing
 *
 * There's an inherent mismatch between memcg and writeback.  The former
 * tracks ownership per-page while the latter per-inode.  This was a
 * deliberate design decision because honoring per-page ownership in the
 * writeback path is complicated, may lead to higher CPU and IO overheads
 * and deemed unnecessary given that write-sharing an inode across
 * different cgroups isn't a common use-case.
 *
 * Combined with inode majority-writer ownership switching, this works well
 * enough in most cases but there are some pathological cases.  For
 * example, let's say there are two cgroups A and B which keep writing to
 * different but confined parts of the same inode.  B owns the inode and
 * A's memory is limited far below B's.  A's dirty ratio can rise enough to
 * trigger balance_dirty_pages() sleeps but B's can be low enough to avoid
 * triggering background writeback.  A will be slowed down without a way to
 * make writeback of the dirty pages happen.
 *
 * Conditions like the above can lead to a cgroup getting repeatedly and
 * severely throttled after making some progress after each
 * dirty_expire_interval while the underlying IO device is almost
 * completely idle.
 *
 * Solving this problem completely requires matching the ownership tracking
 * granularities between memcg and writeback in either direction.  However,
 * the more egregious behaviors can be avoided by simply remembering the
 * most recent foreign dirtying events and initiating remote flushes on
 * them when local writeback isn't enough to keep the memory clean enough.
 *
 * The following two functions implement such mechanism.  When a foreign
 * page - a page whose memcg and writeback ownerships don't match - is
 * dirtied, mem_cgroup_track_foreign_dirty() records the inode owning
 * bdi_writeback on the page owning memcg.  When balance_dirty_pages()
 * decides that the memcg needs to sleep due to high dirty ratio, it calls
 * mem_cgroup_flush_foreign() which queues writeback on the recorded
 * foreign bdi_writebacks which haven't expired.  Both the numbers of
 * recorded bdi_writebacks and concurrent in-flight foreign writebacks are
 * limited to MEMCG_CGWB_FRN_CNT.
 *
 * The mechanism only remembers IDs and doesn't hold any object references.
 * As being wrong occasionally doesn't matter, updates and accesses to the
 * records are lockless and racy.
 */
void mem_cgroup_track_foreign_dirty_slowpath(struct folio *folio,
					     struct bdi_writeback *wb)
{
	struct mem_cgroup *memcg = folio_memcg(folio);
	struct memcg_cgwb_frn *frn;
	u64 now = get_jiffies_64();
	u64 oldest_at = now;
	int oldest = -1;
	int i;

	trace_track_foreign_dirty(folio, wb);

	/*
	 * Pick the slot to use.  If there is already a slot for @wb, keep
	 * using it.  If not replace the oldest one which isn't being
	 * written out.
	 */
	for (i = 0; i < MEMCG_CGWB_FRN_CNT; i++) {
		frn = &memcg->cgwb_frn[i];
		if (frn->bdi_id == wb->bdi->id &&
		    frn->memcg_id == wb->memcg_css->id)
			break;
		if (time_before64(frn->at, oldest_at) &&
		    atomic_read(&frn->done.cnt) == 1) {
			oldest = i;
			oldest_at = frn->at;
		}
	}

	if (i < MEMCG_CGWB_FRN_CNT) {
		/*
		 * Re-using an existing one.  Update timestamp lazily to
		 * avoid making the cacheline hot.  We want them to be
		 * reasonably up-to-date and significantly shorter than
		 * dirty_expire_interval as that's what expires the record.
		 * Use the shorter of 1s and dirty_expire_interval / 8.
		 */
		unsigned long update_intv =
			min_t(unsigned long, HZ,
			      msecs_to_jiffies(dirty_expire_interval * 10) / 8);

		if (time_before64(frn->at, now - update_intv))
			frn->at = now;
	} else if (oldest >= 0) {
		/* replace the oldest free one */
		frn = &memcg->cgwb_frn[oldest];
		frn->bdi_id = wb->bdi->id;
		frn->memcg_id = wb->memcg_css->id;
		frn->at = now;
	}
}

/* issue foreign writeback flushes for recorded foreign dirtying events */
void mem_cgroup_flush_foreign(struct bdi_writeback *wb)
{
	struct mem_cgroup *memcg = mem_cgroup_from_css(wb->memcg_css);
	unsigned long intv = msecs_to_jiffies(dirty_expire_interval * 10);
	u64 now = jiffies_64;
	int i;

	for (i = 0; i < MEMCG_CGWB_FRN_CNT; i++) {
		struct memcg_cgwb_frn *frn = &memcg->cgwb_frn[i];

		/*
		 * If the record is older than dirty_expire_interval,
		 * writeback on it has already started.  No need to kick it
		 * off again.  Also, don't start a new one if there's
		 * already one in flight.
		 */
		if (time_after64(frn->at, now - intv) &&
		    atomic_read(&frn->done.cnt) == 1) {
			frn->at = 0;
			trace_flush_foreign(wb, frn->bdi_id, frn->memcg_id);
			cgroup_writeback_by_id(frn->bdi_id, frn->memcg_id,
					       WB_REASON_FOREIGN_FLUSH,
					       &frn->done);
		}
	}
}

#else	/* CONFIG_CGROUP_WRITEBACK */

static int memcg_wb_domain_init(struct mem_cgroup *memcg, gfp_t gfp)
{
	return 0;
}

static void memcg_wb_domain_exit(struct mem_cgroup *memcg)
{
}

static void memcg_wb_domain_size_changed(struct mem_cgroup *memcg)
{
}

#endif	/* CONFIG_CGROUP_WRITEBACK */

/*
 * Private memory cgroup IDR
 *
 * Swap-out records and page cache shadow entries need to store memcg
 * references in constrained space, so we maintain an ID space that is
 * limited to 16 bit (MEM_CGROUP_ID_MAX), limiting the total number of
 * memory-controlled cgroups to 64k.
 *
 * However, there usually are many references to the offline CSS after
 * the cgroup has been destroyed, such as page cache or reclaimable
 * slab objects, that don't need to hang on to the ID. We want to keep
 * those dead CSS from occupying IDs, or we might quickly exhaust the
 * relatively small ID space and prevent the creation of new cgroups
 * even when there are much fewer than 64k cgroups - possibly none.
 *
 * Maintain a private 16-bit ID space for memcg, and allow the ID to
 * be freed and recycled when it's no longer needed, which is usually
 * when the CSS is offlined.
 *
 * The only exception to that are records of swapped out tmpfs/shmem
 * pages that need to be attributed to live ancestors on swapin. But
 * those references are manageable from userspace.
 */

#define MEM_CGROUP_ID_MAX	((1UL << MEM_CGROUP_ID_SHIFT) - 1)
static DEFINE_XARRAY_ALLOC1(mem_cgroup_ids);

static void mem_cgroup_id_remove(struct mem_cgroup *memcg)
{
	if (memcg->id.id > 0) {
		xa_erase(&mem_cgroup_ids, memcg->id.id);
		memcg->id.id = 0;
	}
}

void __maybe_unused mem_cgroup_id_get_many(struct mem_cgroup *memcg,
					   unsigned int n)
{
	refcount_add(n, &memcg->id.ref);
}

static void mem_cgroup_id_put_many(struct mem_cgroup *memcg, unsigned int n)
{
	if (refcount_sub_and_test(n, &memcg->id.ref)) {
		mem_cgroup_id_remove(memcg);

		/* Memcg ID pins CSS */
		css_put(&memcg->css);
	}
}

static inline void mem_cgroup_id_put(struct mem_cgroup *memcg)
{
	mem_cgroup_id_put_many(memcg, 1);
}

struct mem_cgroup *mem_cgroup_id_get_online(struct mem_cgroup *memcg)
{
	while (!refcount_inc_not_zero(&memcg->id.ref)) {
		/*
		 * The root cgroup cannot be destroyed, so it's refcount must
		 * always be >= 1.
		 */
		if (WARN_ON_ONCE(mem_cgroup_is_root(memcg))) {
			VM_BUG_ON(1);
			break;
		}
		memcg = parent_mem_cgroup(memcg);
		if (!memcg)
			memcg = root_mem_cgroup;
	}
	return memcg;
}

/**
 * mem_cgroup_from_id - look up a memcg from a memcg id
 * @id: the memcg id to look up
 *
 * Caller must hold rcu_read_lock().
 */
struct mem_cgroup *mem_cgroup_from_id(unsigned short id)
{
	WARN_ON_ONCE(!rcu_read_lock_held());
	return xa_load(&mem_cgroup_ids, id);
}

#ifdef CONFIG_SHRINKER_DEBUG
struct mem_cgroup *mem_cgroup_get_from_ino(unsigned long ino)
{
	struct cgroup *cgrp;
	struct cgroup_subsys_state *css;
	struct mem_cgroup *memcg;

	cgrp = cgroup_get_from_id(ino);
	if (IS_ERR(cgrp))
		return ERR_CAST(cgrp);

	css = cgroup_get_e_css(cgrp, &memory_cgrp_subsys);
	if (css)
		memcg = container_of(css, struct mem_cgroup, css);
	else
		memcg = ERR_PTR(-ENOENT);

	cgroup_put(cgrp);

	return memcg;
}
#endif

static void free_mem_cgroup_per_node_info(struct mem_cgroup_per_node *pn)
{
	if (!pn)
		return;

	free_percpu(pn->lruvec_stats_percpu);
	kfree(pn->lruvec_stats);
	kfree(pn);
}

static bool alloc_mem_cgroup_per_node_info(struct mem_cgroup *memcg, int node)
{
	struct mem_cgroup_per_node *pn;

	pn = kzalloc_node(sizeof(*pn), GFP_KERNEL, node);
	if (!pn)
		return false;

	pn->lruvec_stats = kzalloc_node(sizeof(struct lruvec_stats),
					GFP_KERNEL_ACCOUNT, node);
	if (!pn->lruvec_stats)
		goto fail;

	pn->lruvec_stats_percpu = alloc_percpu_gfp(struct lruvec_stats_percpu,
						   GFP_KERNEL_ACCOUNT);
	if (!pn->lruvec_stats_percpu)
		goto fail;

	lruvec_init(&pn->lruvec);
	pn->memcg = memcg;

	memcg->nodeinfo[node] = pn;
	return true;
fail:
	free_mem_cgroup_per_node_info(pn);
	return false;
}

static void __mem_cgroup_free(struct mem_cgroup *memcg)
{
	int node;

	obj_cgroup_put(memcg->orig_objcg);

	for_each_node(node)
		free_mem_cgroup_per_node_info(memcg->nodeinfo[node]);
	memcg1_free_events(memcg);
	kfree(memcg->vmstats);
	free_percpu(memcg->vmstats_percpu);
	kfree(memcg);
}

static void mem_cgroup_free(struct mem_cgroup *memcg)
{
	lru_gen_exit_memcg(memcg);
	memcg_wb_domain_exit(memcg);
	__mem_cgroup_free(memcg);
}

static struct mem_cgroup *mem_cgroup_alloc(struct mem_cgroup *parent)
{
	struct memcg_vmstats_percpu *statc, *pstatc;
	struct mem_cgroup *memcg;
	int node, cpu;
	int __maybe_unused i;
	long error;

	memcg = kzalloc(struct_size(memcg, nodeinfo, nr_node_ids), GFP_KERNEL);
	if (!memcg)
		return ERR_PTR(-ENOMEM);

	error = xa_alloc(&mem_cgroup_ids, &memcg->id.id, NULL,
			 XA_LIMIT(1, MEM_CGROUP_ID_MAX), GFP_KERNEL);
	if (error)
		goto fail;
	error = -ENOMEM;

	memcg->vmstats = kzalloc(sizeof(struct memcg_vmstats),
				 GFP_KERNEL_ACCOUNT);
	if (!memcg->vmstats)
		goto fail;

	memcg->vmstats_percpu = alloc_percpu_gfp(struct memcg_vmstats_percpu,
						 GFP_KERNEL_ACCOUNT);
	if (!memcg->vmstats_percpu)
		goto fail;

	if (!memcg1_alloc_events(memcg))
		goto fail;

	for_each_possible_cpu(cpu) {
		if (parent)
			pstatc = per_cpu_ptr(parent->vmstats_percpu, cpu);
		statc = per_cpu_ptr(memcg->vmstats_percpu, cpu);
		statc->parent = parent ? pstatc : NULL;
		statc->vmstats = memcg->vmstats;
	}

	for_each_node(node)
		if (!alloc_mem_cgroup_per_node_info(memcg, node))
			goto fail;

	if (memcg_wb_domain_init(memcg, GFP_KERNEL))
		goto fail;

	INIT_WORK(&memcg->high_work, high_work_func);
	vmpressure_init(&memcg->vmpressure);
	INIT_LIST_HEAD(&memcg->memory_peaks);
	INIT_LIST_HEAD(&memcg->swap_peaks);
	spin_lock_init(&memcg->peaks_lock);
	memcg->socket_pressure = jiffies;
	memcg1_memcg_init(memcg);
	memcg->kmemcg_id = -1;
	INIT_LIST_HEAD(&memcg->objcg_list);
#ifdef CONFIG_CGROUP_WRITEBACK
	INIT_LIST_HEAD(&memcg->cgwb_list);
	for (i = 0; i < MEMCG_CGWB_FRN_CNT; i++)
		memcg->cgwb_frn[i].done =
			__WB_COMPLETION_INIT(&memcg_cgwb_frn_waitq);
#endif
#ifdef CONFIG_TRANSPARENT_HUGEPAGE
	spin_lock_init(&memcg->deferred_split_queue.split_queue_lock);
	INIT_LIST_HEAD(&memcg->deferred_split_queue.split_queue);
	memcg->deferred_split_queue.split_queue_len = 0;
#endif
	lru_gen_init_memcg(memcg);
	return memcg;
fail:
	mem_cgroup_id_remove(memcg);
	__mem_cgroup_free(memcg);
	return ERR_PTR(error);
}

static struct cgroup_subsys_state * __ref
mem_cgroup_css_alloc(struct cgroup_subsys_state *parent_css)
{
	struct mem_cgroup *parent = mem_cgroup_from_css(parent_css);
	struct mem_cgroup *memcg, *old_memcg;
	bool memcg_on_dfl = cgroup_subsys_on_dfl(memory_cgrp_subsys);

	old_memcg = set_active_memcg(parent);
	memcg = mem_cgroup_alloc(parent);
	set_active_memcg(old_memcg);
	if (IS_ERR(memcg))
		return ERR_CAST(memcg);

	page_counter_set_high(&memcg->memory, PAGE_COUNTER_MAX);
	memcg1_soft_limit_reset(memcg);
#ifdef CONFIG_ZSWAP
	memcg->zswap_max = PAGE_COUNTER_MAX;
	WRITE_ONCE(memcg->zswap_writeback, true);
#endif
	page_counter_set_high(&memcg->swap, PAGE_COUNTER_MAX);
	if (parent) {
		WRITE_ONCE(memcg->swappiness, mem_cgroup_swappiness(parent));

		page_counter_init(&memcg->memory, &parent->memory, memcg_on_dfl);
		page_counter_init(&memcg->swap, &parent->swap, false);
#ifdef CONFIG_MEMCG_V1
		memcg->memory.track_failcnt = !memcg_on_dfl;
		WRITE_ONCE(memcg->oom_kill_disable, READ_ONCE(parent->oom_kill_disable));
		page_counter_init(&memcg->kmem, &parent->kmem, false);
		page_counter_init(&memcg->tcpmem, &parent->tcpmem, false);
#endif
	} else {
		init_memcg_stats();
		init_memcg_events();
		page_counter_init(&memcg->memory, NULL, true);
		page_counter_init(&memcg->swap, NULL, false);
#ifdef CONFIG_MEMCG_V1
		page_counter_init(&memcg->kmem, NULL, false);
		page_counter_init(&memcg->tcpmem, NULL, false);
#endif
		root_mem_cgroup = memcg;
		return &memcg->css;
	}

	if (memcg_on_dfl && !cgroup_memory_nosocket)
		static_branch_inc(&memcg_sockets_enabled_key);

	if (!cgroup_memory_nobpf)
		static_branch_inc(&memcg_bpf_enabled_key);

	return &memcg->css;
}

static int mem_cgroup_css_online(struct cgroup_subsys_state *css)
{
	struct mem_cgroup *memcg = mem_cgroup_from_css(css);

	if (memcg_online_kmem(memcg))
		goto remove_id;

	/*
	 * A memcg must be visible for expand_shrinker_info()
	 * by the time the maps are allocated. So, we allocate maps
	 * here, when for_each_mem_cgroup() can't skip it.
	 */
	if (alloc_shrinker_info(memcg))
		goto offline_kmem;

	if (unlikely(mem_cgroup_is_root(memcg)) && !mem_cgroup_disabled())
		queue_delayed_work(system_unbound_wq, &stats_flush_dwork,
				   FLUSH_TIME);
	lru_gen_online_memcg(memcg);

	/* Online state pins memcg ID, memcg ID pins CSS */
	refcount_set(&memcg->id.ref, 1);
	css_get(css);

	/*
	 * Ensure mem_cgroup_from_id() works once we're fully online.
	 *
	 * We could do this earlier and require callers to filter with
	 * css_tryget_online(). But right now there are no users that
	 * need earlier access, and the workingset code relies on the
	 * cgroup tree linkage (mem_cgroup_get_nr_swap_pages()). So
	 * publish it here at the end of onlining. This matches the
	 * regular ID destruction during offlining.
	 */
	xa_store(&mem_cgroup_ids, memcg->id.id, memcg, GFP_KERNEL);

	return 0;
offline_kmem:
	memcg_offline_kmem(memcg);
remove_id:
	mem_cgroup_id_remove(memcg);
	return -ENOMEM;
}

static void mem_cgroup_css_offline(struct cgroup_subsys_state *css)
{
	struct mem_cgroup *memcg = mem_cgroup_from_css(css);

	memcg1_css_offline(memcg);

	page_counter_set_min(&memcg->memory, 0);
	page_counter_set_low(&memcg->memory, 0);

	zswap_memcg_offline_cleanup(memcg);

	memcg_offline_kmem(memcg);
	reparent_shrinker_deferred(memcg);
	wb_memcg_offline(memcg);
	lru_gen_offline_memcg(memcg);

	drain_all_stock(memcg);

	mem_cgroup_id_put(memcg);
}

static void mem_cgroup_css_released(struct cgroup_subsys_state *css)
{
	struct mem_cgroup *memcg = mem_cgroup_from_css(css);

	invalidate_reclaim_iterators(memcg);
	lru_gen_release_memcg(memcg);
}

static void mem_cgroup_css_free(struct cgroup_subsys_state *css)
{
	struct mem_cgroup *memcg = mem_cgroup_from_css(css);
	int __maybe_unused i;

#ifdef CONFIG_CGROUP_WRITEBACK
	for (i = 0; i < MEMCG_CGWB_FRN_CNT; i++)
		wb_wait_for_completion(&memcg->cgwb_frn[i].done);
#endif
	if (cgroup_subsys_on_dfl(memory_cgrp_subsys) && !cgroup_memory_nosocket)
		static_branch_dec(&memcg_sockets_enabled_key);

	if (!cgroup_subsys_on_dfl(memory_cgrp_subsys) && memcg1_tcpmem_active(memcg))
		static_branch_dec(&memcg_sockets_enabled_key);

	if (!cgroup_memory_nobpf)
		static_branch_dec(&memcg_bpf_enabled_key);

	vmpressure_cleanup(&memcg->vmpressure);
	cancel_work_sync(&memcg->high_work);
	memcg1_remove_from_trees(memcg);
	free_shrinker_info(memcg);
	mem_cgroup_free(memcg);
}

/**
 * mem_cgroup_css_reset - reset the states of a mem_cgroup
 * @css: the target css
 *
 * Reset the states of the mem_cgroup associated with @css.  This is
 * invoked when the userland requests disabling on the default hierarchy
 * but the memcg is pinned through dependency.  The memcg should stop
 * applying policies and should revert to the vanilla state as it may be
 * made visible again.
 *
 * The current implementation only resets the essential configurations.
 * This needs to be expanded to cover all the visible parts.
 */
static void mem_cgroup_css_reset(struct cgroup_subsys_state *css)
{
	struct mem_cgroup *memcg = mem_cgroup_from_css(css);

	page_counter_set_max(&memcg->memory, PAGE_COUNTER_MAX);
	page_counter_set_max(&memcg->swap, PAGE_COUNTER_MAX);
#ifdef CONFIG_MEMCG_V1
	page_counter_set_max(&memcg->kmem, PAGE_COUNTER_MAX);
	page_counter_set_max(&memcg->tcpmem, PAGE_COUNTER_MAX);
#endif
	page_counter_set_min(&memcg->memory, 0);
	page_counter_set_low(&memcg->memory, 0);
	page_counter_set_high(&memcg->memory, PAGE_COUNTER_MAX);
	memcg1_soft_limit_reset(memcg);
	page_counter_set_high(&memcg->swap, PAGE_COUNTER_MAX);
	memcg_wb_domain_size_changed(memcg);
}

struct aggregate_control {
	/* pointer to the aggregated (CPU and subtree aggregated) counters */
	long *aggregate;
	/* pointer to the non-hierarchichal (CPU aggregated) counters */
	long *local;
	/* pointer to the pending child counters during tree propagation */
	long *pending;
	/* pointer to the parent's pending counters, could be NULL */
	long *ppending;
	/* pointer to the percpu counters to be aggregated */
	long *cstat;
	/* pointer to the percpu counters of the last aggregation*/
	long *cstat_prev;
	/* size of the above counters */
	int size;
};

static void mem_cgroup_stat_aggregate(struct aggregate_control *ac)
{
	int i;
	long delta, delta_cpu, v;

	for (i = 0; i < ac->size; i++) {
		/*
		 * Collect the aggregated propagation counts of groups
		 * below us. We're in a per-cpu loop here and this is
		 * a global counter, so the first cycle will get them.
		 */
		delta = ac->pending[i];
		if (delta)
			ac->pending[i] = 0;

		/* Add CPU changes on this level since the last flush */
		delta_cpu = 0;
		v = READ_ONCE(ac->cstat[i]);
		if (v != ac->cstat_prev[i]) {
			delta_cpu = v - ac->cstat_prev[i];
			delta += delta_cpu;
			ac->cstat_prev[i] = v;
		}

		/* Aggregate counts on this level and propagate upwards */
		if (delta_cpu)
			ac->local[i] += delta_cpu;

		if (delta) {
			ac->aggregate[i] += delta;
			if (ac->ppending)
				ac->ppending[i] += delta;
		}
	}
}

static void mem_cgroup_css_rstat_flush(struct cgroup_subsys_state *css, int cpu)
{
	struct mem_cgroup *memcg = mem_cgroup_from_css(css);
	struct mem_cgroup *parent = parent_mem_cgroup(memcg);
	struct memcg_vmstats_percpu *statc;
	struct aggregate_control ac;
	int nid;

	statc = per_cpu_ptr(memcg->vmstats_percpu, cpu);

	ac = (struct aggregate_control) {
		.aggregate = memcg->vmstats->state,
		.local = memcg->vmstats->state_local,
		.pending = memcg->vmstats->state_pending,
		.ppending = parent ? parent->vmstats->state_pending : NULL,
		.cstat = statc->state,
		.cstat_prev = statc->state_prev,
		.size = MEMCG_VMSTAT_SIZE,
	};
	mem_cgroup_stat_aggregate(&ac);

	ac = (struct aggregate_control) {
		.aggregate = memcg->vmstats->events,
		.local = memcg->vmstats->events_local,
		.pending = memcg->vmstats->events_pending,
		.ppending = parent ? parent->vmstats->events_pending : NULL,
		.cstat = statc->events,
		.cstat_prev = statc->events_prev,
		.size = NR_MEMCG_EVENTS,
	};
	mem_cgroup_stat_aggregate(&ac);

	for_each_node_state(nid, N_MEMORY) {
		struct mem_cgroup_per_node *pn = memcg->nodeinfo[nid];
		struct lruvec_stats *lstats = pn->lruvec_stats;
		struct lruvec_stats *plstats = NULL;
		struct lruvec_stats_percpu *lstatc;

		if (parent)
			plstats = parent->nodeinfo[nid]->lruvec_stats;

		lstatc = per_cpu_ptr(pn->lruvec_stats_percpu, cpu);

		ac = (struct aggregate_control) {
			.aggregate = lstats->state,
			.local = lstats->state_local,
			.pending = lstats->state_pending,
			.ppending = plstats ? plstats->state_pending : NULL,
			.cstat = lstatc->state,
			.cstat_prev = lstatc->state_prev,
			.size = NR_MEMCG_NODE_STAT_ITEMS,
		};
		mem_cgroup_stat_aggregate(&ac);

	}
	WRITE_ONCE(statc->stats_updates, 0);
	/* We are in a per-cpu loop here, only do the atomic write once */
	if (atomic64_read(&memcg->vmstats->stats_updates))
		atomic64_set(&memcg->vmstats->stats_updates, 0);
}

static void mem_cgroup_fork(struct task_struct *task)
{
	/*
	 * Set the update flag to cause task->objcg to be initialized lazily
	 * on the first allocation. It can be done without any synchronization
	 * because it's always performed on the current task, so does
	 * current_objcg_update().
	 */
	task->objcg = (struct obj_cgroup *)CURRENT_OBJCG_UPDATE_FLAG;
}

static void mem_cgroup_exit(struct task_struct *task)
{
	struct obj_cgroup *objcg = task->objcg;

	objcg = (struct obj_cgroup *)
		((unsigned long)objcg & ~CURRENT_OBJCG_UPDATE_FLAG);
	obj_cgroup_put(objcg);

	/*
	 * Some kernel allocations can happen after this point,
	 * but let's ignore them. It can be done without any synchronization
	 * because it's always performed on the current task, so does
	 * current_objcg_update().
	 */
	task->objcg = NULL;
}

#ifdef CONFIG_LRU_GEN
static void mem_cgroup_lru_gen_attach(struct cgroup_taskset *tset)
{
	struct task_struct *task;
	struct cgroup_subsys_state *css;

	/* find the first leader if there is any */
	cgroup_taskset_for_each_leader(task, css, tset)
		break;

	if (!task)
		return;

	task_lock(task);
	if (task->mm && READ_ONCE(task->mm->owner) == task)
		lru_gen_migrate_mm(task->mm);
	task_unlock(task);
}
#else
static void mem_cgroup_lru_gen_attach(struct cgroup_taskset *tset) {}
#endif /* CONFIG_LRU_GEN */

static void mem_cgroup_kmem_attach(struct cgroup_taskset *tset)
{
	struct task_struct *task;
	struct cgroup_subsys_state *css;

	cgroup_taskset_for_each(task, css, tset) {
		/* atomically set the update bit */
		set_bit(CURRENT_OBJCG_UPDATE_BIT, (unsigned long *)&task->objcg);
	}
}

static void mem_cgroup_attach(struct cgroup_taskset *tset)
{
	mem_cgroup_lru_gen_attach(tset);
	mem_cgroup_kmem_attach(tset);
}

static int seq_puts_memcg_tunable(struct seq_file *m, unsigned long value)
{
	if (value == PAGE_COUNTER_MAX)
		seq_puts(m, "max\n");
	else
		seq_printf(m, "%llu\n", (u64)value * PAGE_SIZE);

	return 0;
}

static u64 memory_current_read(struct cgroup_subsys_state *css,
			       struct cftype *cft)
{
	struct mem_cgroup *memcg = mem_cgroup_from_css(css);

	return (u64)page_counter_read(&memcg->memory) * PAGE_SIZE;
}

#define OFP_PEAK_UNSET (((-1UL)))

static int peak_show(struct seq_file *sf, void *v, struct page_counter *pc)
{
	struct cgroup_of_peak *ofp = of_peak(sf->private);
	u64 fd_peak = READ_ONCE(ofp->value), peak;

	/* User wants global or local peak? */
	if (fd_peak == OFP_PEAK_UNSET)
		peak = pc->watermark;
	else
		peak = max(fd_peak, READ_ONCE(pc->local_watermark));

	seq_printf(sf, "%llu\n", peak * PAGE_SIZE);
	return 0;
}

static int memory_peak_show(struct seq_file *sf, void *v)
{
	struct mem_cgroup *memcg = mem_cgroup_from_css(seq_css(sf));

	return peak_show(sf, v, &memcg->memory);
}

static int peak_open(struct kernfs_open_file *of)
{
	struct cgroup_of_peak *ofp = of_peak(of);

	ofp->value = OFP_PEAK_UNSET;
	return 0;
}

static void peak_release(struct kernfs_open_file *of)
{
	struct mem_cgroup *memcg = mem_cgroup_from_css(of_css(of));
	struct cgroup_of_peak *ofp = of_peak(of);

	if (ofp->value == OFP_PEAK_UNSET) {
		/* fast path (no writes on this fd) */
		return;
	}
	spin_lock(&memcg->peaks_lock);
	list_del(&ofp->list);
	spin_unlock(&memcg->peaks_lock);
}

static ssize_t peak_write(struct kernfs_open_file *of, char *buf, size_t nbytes,
			  loff_t off, struct page_counter *pc,
			  struct list_head *watchers)
{
	unsigned long usage;
	struct cgroup_of_peak *peer_ctx;
	struct mem_cgroup *memcg = mem_cgroup_from_css(of_css(of));
	struct cgroup_of_peak *ofp = of_peak(of);

	spin_lock(&memcg->peaks_lock);

	usage = page_counter_read(pc);
	WRITE_ONCE(pc->local_watermark, usage);

	list_for_each_entry(peer_ctx, watchers, list)
		if (usage > peer_ctx->value)
			WRITE_ONCE(peer_ctx->value, usage);

	/* initial write, register watcher */
	if (ofp->value == OFP_PEAK_UNSET)
		list_add(&ofp->list, watchers);

	WRITE_ONCE(ofp->value, usage);
	spin_unlock(&memcg->peaks_lock);

	return nbytes;
}

static ssize_t memory_peak_write(struct kernfs_open_file *of, char *buf,
				 size_t nbytes, loff_t off)
{
	struct mem_cgroup *memcg = mem_cgroup_from_css(of_css(of));

	return peak_write(of, buf, nbytes, off, &memcg->memory,
			  &memcg->memory_peaks);
}

#undef OFP_PEAK_UNSET

static int memory_min_show(struct seq_file *m, void *v)
{
	return seq_puts_memcg_tunable(m,
		READ_ONCE(mem_cgroup_from_seq(m)->memory.min));
}

static ssize_t memory_min_write(struct kernfs_open_file *of,
				char *buf, size_t nbytes, loff_t off)
{
	struct mem_cgroup *memcg = mem_cgroup_from_css(of_css(of));
	unsigned long min;
	int err;

	buf = strstrip(buf);
	err = page_counter_memparse(buf, "max", &min);
	if (err)
		return err;

	page_counter_set_min(&memcg->memory, min);

	return nbytes;
}

static int memory_low_show(struct seq_file *m, void *v)
{
	return seq_puts_memcg_tunable(m,
		READ_ONCE(mem_cgroup_from_seq(m)->memory.low));
}

static ssize_t memory_low_write(struct kernfs_open_file *of,
				char *buf, size_t nbytes, loff_t off)
{
	struct mem_cgroup *memcg = mem_cgroup_from_css(of_css(of));
	unsigned long low;
	int err;

	buf = strstrip(buf);
	err = page_counter_memparse(buf, "max", &low);
	if (err)
		return err;

	page_counter_set_low(&memcg->memory, low);

	return nbytes;
}

static int memory_high_show(struct seq_file *m, void *v)
{
	return seq_puts_memcg_tunable(m,
		READ_ONCE(mem_cgroup_from_seq(m)->memory.high));
}

static ssize_t memory_high_write(struct kernfs_open_file *of,
				 char *buf, size_t nbytes, loff_t off)
{
	struct mem_cgroup *memcg = mem_cgroup_from_css(of_css(of));
	unsigned int nr_retries = MAX_RECLAIM_RETRIES;
	bool drained = false;
	unsigned long high;
	int err;

	buf = strstrip(buf);
	err = page_counter_memparse(buf, "max", &high);
	if (err)
		return err;

	page_counter_set_high(&memcg->memory, high);

	for (;;) {
		unsigned long nr_pages = page_counter_read(&memcg->memory);
		unsigned long reclaimed;

		if (nr_pages <= high)
			break;

		if (signal_pending(current))
			break;

		if (!drained) {
			drain_all_stock(memcg);
			drained = true;
			continue;
		}

		reclaimed = try_to_free_mem_cgroup_pages(memcg, nr_pages - high,
					GFP_KERNEL, MEMCG_RECLAIM_MAY_SWAP, NULL);

		if (!reclaimed && !nr_retries--)
			break;
	}

	memcg_wb_domain_size_changed(memcg);
	return nbytes;
}

static int memory_max_show(struct seq_file *m, void *v)
{
	return seq_puts_memcg_tunable(m,
		READ_ONCE(mem_cgroup_from_seq(m)->memory.max));
}

static ssize_t memory_max_write(struct kernfs_open_file *of,
				char *buf, size_t nbytes, loff_t off)
{
	struct mem_cgroup *memcg = mem_cgroup_from_css(of_css(of));
	unsigned int nr_reclaims = MAX_RECLAIM_RETRIES;
	bool drained = false;
	unsigned long max;
	int err;

	buf = strstrip(buf);
	err = page_counter_memparse(buf, "max", &max);
	if (err)
		return err;

	xchg(&memcg->memory.max, max);

	for (;;) {
		unsigned long nr_pages = page_counter_read(&memcg->memory);

		if (nr_pages <= max)
			break;

		if (signal_pending(current))
			break;

		if (!drained) {
			drain_all_stock(memcg);
			drained = true;
			continue;
		}

		if (nr_reclaims) {
			if (!try_to_free_mem_cgroup_pages(memcg, nr_pages - max,
					GFP_KERNEL, MEMCG_RECLAIM_MAY_SWAP, NULL))
				nr_reclaims--;
			continue;
		}

		memcg_memory_event(memcg, MEMCG_OOM);
		if (!mem_cgroup_out_of_memory(memcg, GFP_KERNEL, 0))
			break;
		cond_resched();
	}

	memcg_wb_domain_size_changed(memcg);
	return nbytes;
}

/*
 * Note: don't forget to update the 'samples/cgroup/memcg_event_listener'
 * if any new events become available.
 */
static void __memory_events_show(struct seq_file *m, atomic_long_t *events)
{
	seq_printf(m, "low %lu\n", atomic_long_read(&events[MEMCG_LOW]));
	seq_printf(m, "high %lu\n", atomic_long_read(&events[MEMCG_HIGH]));
	seq_printf(m, "max %lu\n", atomic_long_read(&events[MEMCG_MAX]));
	seq_printf(m, "oom %lu\n", atomic_long_read(&events[MEMCG_OOM]));
	seq_printf(m, "oom_kill %lu\n",
		   atomic_long_read(&events[MEMCG_OOM_KILL]));
	seq_printf(m, "oom_group_kill %lu\n",
		   atomic_long_read(&events[MEMCG_OOM_GROUP_KILL]));
}

static int memory_events_show(struct seq_file *m, void *v)
{
	struct mem_cgroup *memcg = mem_cgroup_from_seq(m);

	__memory_events_show(m, memcg->memory_events);
	return 0;
}

static int memory_events_local_show(struct seq_file *m, void *v)
{
	struct mem_cgroup *memcg = mem_cgroup_from_seq(m);

	__memory_events_show(m, memcg->memory_events_local);
	return 0;
}

int memory_stat_show(struct seq_file *m, void *v)
{
	struct mem_cgroup *memcg = mem_cgroup_from_seq(m);
	char *buf = kmalloc(SEQ_BUF_SIZE, GFP_KERNEL);
	struct seq_buf s;

	if (!buf)
		return -ENOMEM;
	seq_buf_init(&s, buf, SEQ_BUF_SIZE);
	memory_stat_format(memcg, &s);
	seq_puts(m, buf);
	kfree(buf);
	return 0;
}

#ifdef CONFIG_NUMA
static inline unsigned long lruvec_page_state_output(struct lruvec *lruvec,
						     int item)
{
	return lruvec_page_state(lruvec, item) *
		memcg_page_state_output_unit(item);
}

static int memory_numa_stat_show(struct seq_file *m, void *v)
{
	int i;
	struct mem_cgroup *memcg = mem_cgroup_from_seq(m);

	mem_cgroup_flush_stats(memcg);

	for (i = 0; i < ARRAY_SIZE(memory_stats); i++) {
		int nid;

		if (memory_stats[i].idx >= NR_VM_NODE_STAT_ITEMS)
			continue;

		seq_printf(m, "%s", memory_stats[i].name);
		for_each_node_state(nid, N_MEMORY) {
			u64 size;
			struct lruvec *lruvec;

			lruvec = mem_cgroup_lruvec(memcg, NODE_DATA(nid));
			size = lruvec_page_state_output(lruvec,
							memory_stats[i].idx);
			seq_printf(m, " N%d=%llu", nid, size);
		}
		seq_putc(m, '\n');
	}

	return 0;
}
#endif

static int memory_oom_group_show(struct seq_file *m, void *v)
{
	struct mem_cgroup *memcg = mem_cgroup_from_seq(m);

	seq_printf(m, "%d\n", READ_ONCE(memcg->oom_group));

	return 0;
}

static ssize_t memory_oom_group_write(struct kernfs_open_file *of,
				      char *buf, size_t nbytes, loff_t off)
{
	struct mem_cgroup *memcg = mem_cgroup_from_css(of_css(of));
	int ret, oom_group;

	buf = strstrip(buf);
	if (!buf)
		return -EINVAL;

	ret = kstrtoint(buf, 0, &oom_group);
	if (ret)
		return ret;

	if (oom_group != 0 && oom_group != 1)
		return -EINVAL;

	WRITE_ONCE(memcg->oom_group, oom_group);

	return nbytes;
}

enum {
	MEMORY_RECLAIM_SWAPPINESS = 0,
	MEMORY_RECLAIM_NULL,
};

static const match_table_t tokens = {
	{ MEMORY_RECLAIM_SWAPPINESS, "swappiness=%d"},
	{ MEMORY_RECLAIM_NULL, NULL },
};

static ssize_t memory_reclaim(struct kernfs_open_file *of, char *buf,
			      size_t nbytes, loff_t off)
{
	struct mem_cgroup *memcg = mem_cgroup_from_css(of_css(of));
	unsigned int nr_retries = MAX_RECLAIM_RETRIES;
	unsigned long nr_to_reclaim, nr_reclaimed = 0;
	int swappiness = -1;
	unsigned int reclaim_options;
	char *old_buf, *start;
	substring_t args[MAX_OPT_ARGS];

	buf = strstrip(buf);

	old_buf = buf;
	nr_to_reclaim = memparse(buf, &buf) / PAGE_SIZE;
	if (buf == old_buf)
		return -EINVAL;

	buf = strstrip(buf);

	while ((start = strsep(&buf, " ")) != NULL) {
		if (!strlen(start))
			continue;
		switch (match_token(start, tokens, args)) {
		case MEMORY_RECLAIM_SWAPPINESS:
			if (match_int(&args[0], &swappiness))
				return -EINVAL;
			if (swappiness < MIN_SWAPPINESS || swappiness > MAX_SWAPPINESS)
				return -EINVAL;
			break;
		default:
			return -EINVAL;
		}
	}

	reclaim_options	= MEMCG_RECLAIM_MAY_SWAP | MEMCG_RECLAIM_PROACTIVE;
	while (nr_reclaimed < nr_to_reclaim) {
		/* Will converge on zero, but reclaim enforces a minimum */
		unsigned long batch_size = (nr_to_reclaim - nr_reclaimed) / 4;
		unsigned long reclaimed;

		if (signal_pending(current))
			return -EINTR;

		/*
		 * This is the final attempt, drain percpu lru caches in the
		 * hope of introducing more evictable pages for
		 * try_to_free_mem_cgroup_pages().
		 */
		if (!nr_retries)
			lru_add_drain_all();

		reclaimed = try_to_free_mem_cgroup_pages(memcg,
					batch_size, GFP_KERNEL,
					reclaim_options,
					swappiness == -1 ? NULL : &swappiness);

		if (!reclaimed && !nr_retries--)
			return -EAGAIN;

		nr_reclaimed += reclaimed;
	}

	return nbytes;
}

static struct cftype memory_files[] = {
	{
		.name = "current",
		.flags = CFTYPE_NOT_ON_ROOT,
		.read_u64 = memory_current_read,
	},
	{
		.name = "peak",
		.flags = CFTYPE_NOT_ON_ROOT,
		.open = peak_open,
		.release = peak_release,
		.seq_show = memory_peak_show,
		.write = memory_peak_write,
	},
	{
		.name = "min",
		.flags = CFTYPE_NOT_ON_ROOT,
		.seq_show = memory_min_show,
		.write = memory_min_write,
	},
	{
		.name = "low",
		.flags = CFTYPE_NOT_ON_ROOT,
		.seq_show = memory_low_show,
		.write = memory_low_write,
	},
	{
		.name = "high",
		.flags = CFTYPE_NOT_ON_ROOT,
		.seq_show = memory_high_show,
		.write = memory_high_write,
	},
	{
		.name = "max",
		.flags = CFTYPE_NOT_ON_ROOT,
		.seq_show = memory_max_show,
		.write = memory_max_write,
	},
	{
		.name = "events",
		.flags = CFTYPE_NOT_ON_ROOT,
		.file_offset = offsetof(struct mem_cgroup, events_file),
		.seq_show = memory_events_show,
	},
	{
		.name = "events.local",
		.flags = CFTYPE_NOT_ON_ROOT,
		.file_offset = offsetof(struct mem_cgroup, events_local_file),
		.seq_show = memory_events_local_show,
	},
	{
		.name = "stat",
		.seq_show = memory_stat_show,
	},
#ifdef CONFIG_NUMA
	{
		.name = "numa_stat",
		.seq_show = memory_numa_stat_show,
	},
#endif
	{
		.name = "oom.group",
		.flags = CFTYPE_NOT_ON_ROOT | CFTYPE_NS_DELEGATABLE,
		.seq_show = memory_oom_group_show,
		.write = memory_oom_group_write,
	},
	{
		.name = "reclaim",
		.flags = CFTYPE_NS_DELEGATABLE,
		.write = memory_reclaim,
	},
	{ }	/* terminate */
};

struct cgroup_subsys memory_cgrp_subsys = {
	.css_alloc = mem_cgroup_css_alloc,
	.css_online = mem_cgroup_css_online,
	.css_offline = mem_cgroup_css_offline,
	.css_released = mem_cgroup_css_released,
	.css_free = mem_cgroup_css_free,
	.css_reset = mem_cgroup_css_reset,
	.css_rstat_flush = mem_cgroup_css_rstat_flush,
	.attach = mem_cgroup_attach,
	.fork = mem_cgroup_fork,
	.exit = mem_cgroup_exit,
	.dfl_cftypes = memory_files,
#ifdef CONFIG_MEMCG_V1
	.legacy_cftypes = mem_cgroup_legacy_files,
#endif
	.early_init = 0,
};

/**
 * mem_cgroup_calculate_protection - check if memory consumption is in the normal range
 * @root: the top ancestor of the sub-tree being checked
 * @memcg: the memory cgroup to check
 *
 * WARNING: This function is not stateless! It can only be used as part
 *          of a top-down tree iteration, not for isolated queries.
 */
void mem_cgroup_calculate_protection(struct mem_cgroup *root,
				     struct mem_cgroup *memcg)
{
	bool recursive_protection =
		cgrp_dfl_root.flags & CGRP_ROOT_MEMORY_RECURSIVE_PROT;

	if (mem_cgroup_disabled())
		return;

	if (!root)
		root = root_mem_cgroup;

	page_counter_calculate_protection(&root->memory, &memcg->memory, recursive_protection);
}

static int charge_memcg(struct folio *folio, struct mem_cgroup *memcg,
			gfp_t gfp)
{
	int ret;

	ret = try_charge(memcg, gfp, folio_nr_pages(folio));
	if (ret)
		goto out;

	css_get(&memcg->css);
	commit_charge(folio, memcg);
	memcg1_commit_charge(folio, memcg);
out:
	return ret;
}

int __mem_cgroup_charge(struct folio *folio, struct mm_struct *mm, gfp_t gfp)
{
	struct mem_cgroup *memcg;
	int ret;

	memcg = get_mem_cgroup_from_mm(mm);
	ret = charge_memcg(folio, memcg, gfp);
	css_put(&memcg->css);

	return ret;
}

/**
 * mem_cgroup_charge_hugetlb - charge the memcg for a hugetlb folio
 * @folio: folio being charged
 * @gfp: reclaim mode
 *
 * This function is called when allocating a huge page folio, after the page has
 * already been obtained and charged to the appropriate hugetlb cgroup
 * controller (if it is enabled).
 *
 * Returns ENOMEM if the memcg is already full.
 * Returns 0 if either the charge was successful, or if we skip the charging.
 */
int mem_cgroup_charge_hugetlb(struct folio *folio, gfp_t gfp)
{
	struct mem_cgroup *memcg = get_mem_cgroup_from_current();
	int ret = 0;

	/*
	 * Even memcg does not account for hugetlb, we still want to update
	 * system-level stats via lruvec_stat_mod_folio. Return 0, and skip
	 * charging the memcg.
	 */
	if (mem_cgroup_disabled() || !memcg_accounts_hugetlb() ||
		!memcg || !cgroup_subsys_on_dfl(memory_cgrp_subsys))
		goto out;

	if (charge_memcg(folio, memcg, gfp))
		ret = -ENOMEM;

out:
	mem_cgroup_put(memcg);
	return ret;
}

/**
 * mem_cgroup_swapin_charge_folio - Charge a newly allocated folio for swapin.
 * @folio: folio to charge.
 * @mm: mm context of the victim
 * @gfp: reclaim mode
 * @entry: swap entry for which the folio is allocated
 *
 * This function charges a folio allocated for swapin. Please call this before
 * adding the folio to the swapcache.
 *
 * Returns 0 on success. Otherwise, an error code is returned.
 */
int mem_cgroup_swapin_charge_folio(struct folio *folio, struct mm_struct *mm,
				  gfp_t gfp, swp_entry_t entry)
{
	struct mem_cgroup *memcg;
	unsigned short id;
	int ret;

	if (mem_cgroup_disabled())
		return 0;

	id = lookup_swap_cgroup_id(entry);
	rcu_read_lock();
	memcg = mem_cgroup_from_id(id);
	if (!memcg || !css_tryget_online(&memcg->css))
		memcg = get_mem_cgroup_from_mm(mm);
	rcu_read_unlock();

	ret = charge_memcg(folio, memcg, gfp);

	css_put(&memcg->css);
	return ret;
}

struct uncharge_gather {
	struct mem_cgroup *memcg;
	unsigned long nr_memory;
	unsigned long pgpgout;
	unsigned long nr_kmem;
	int nid;
};

static inline void uncharge_gather_clear(struct uncharge_gather *ug)
{
	memset(ug, 0, sizeof(*ug));
}

static void uncharge_batch(const struct uncharge_gather *ug)
{
	if (ug->nr_memory) {
		page_counter_uncharge(&ug->memcg->memory, ug->nr_memory);
		if (do_memsw_account())
			page_counter_uncharge(&ug->memcg->memsw, ug->nr_memory);
		if (ug->nr_kmem) {
			mod_memcg_state(ug->memcg, MEMCG_KMEM, -ug->nr_kmem);
			memcg1_account_kmem(ug->memcg, -ug->nr_kmem);
		}
		memcg1_oom_recover(ug->memcg);
	}

	memcg1_uncharge_batch(ug->memcg, ug->pgpgout, ug->nr_memory, ug->nid);

	/* drop reference from uncharge_folio */
	css_put(&ug->memcg->css);
}

static void uncharge_folio(struct folio *folio, struct uncharge_gather *ug)
{
	long nr_pages;
	struct mem_cgroup *memcg;
	struct obj_cgroup *objcg;

	VM_BUG_ON_FOLIO(folio_test_lru(folio), folio);

	/*
	 * Nobody should be changing or seriously looking at
	 * folio memcg or objcg at this point, we have fully
	 * exclusive access to the folio.
	 */
	if (folio_memcg_kmem(folio)) {
		objcg = __folio_objcg(folio);
		/*
		 * This get matches the put at the end of the function and
		 * kmem pages do not hold memcg references anymore.
		 */
		memcg = get_mem_cgroup_from_objcg(objcg);
	} else {
		memcg = __folio_memcg(folio);
	}

	if (!memcg)
		return;

	if (ug->memcg != memcg) {
		if (ug->memcg) {
			uncharge_batch(ug);
			uncharge_gather_clear(ug);
		}
		ug->memcg = memcg;
		ug->nid = folio_nid(folio);

		/* pairs with css_put in uncharge_batch */
		css_get(&memcg->css);
	}

	nr_pages = folio_nr_pages(folio);

	if (folio_memcg_kmem(folio)) {
		ug->nr_memory += nr_pages;
		ug->nr_kmem += nr_pages;

		folio->memcg_data = 0;
		obj_cgroup_put(objcg);
	} else {
		/* LRU pages aren't accounted at the root level */
		if (!mem_cgroup_is_root(memcg))
			ug->nr_memory += nr_pages;
		ug->pgpgout++;

		WARN_ON_ONCE(folio_unqueue_deferred_split(folio));
		folio->memcg_data = 0;
	}

	css_put(&memcg->css);
}

void __mem_cgroup_uncharge(struct folio *folio)
{
	struct uncharge_gather ug;

	/* Don't touch folio->lru of any random page, pre-check: */
	if (!folio_memcg_charged(folio))
		return;

	uncharge_gather_clear(&ug);
	uncharge_folio(folio, &ug);
	uncharge_batch(&ug);
}

void __mem_cgroup_uncharge_folios(struct folio_batch *folios)
{
	struct uncharge_gather ug;
	unsigned int i;

	uncharge_gather_clear(&ug);
	for (i = 0; i < folios->nr; i++)
		uncharge_folio(folios->folios[i], &ug);
	if (ug.memcg)
		uncharge_batch(&ug);
}

/**
 * mem_cgroup_replace_folio - Charge a folio's replacement.
 * @old: Currently circulating folio.
 * @new: Replacement folio.
 *
 * Charge @new as a replacement folio for @old. @old will
 * be uncharged upon free.
 *
 * Both folios must be locked, @new->mapping must be set up.
 */
void mem_cgroup_replace_folio(struct folio *old, struct folio *new)
{
	struct mem_cgroup *memcg;
	long nr_pages = folio_nr_pages(new);

	VM_BUG_ON_FOLIO(!folio_test_locked(old), old);
	VM_BUG_ON_FOLIO(!folio_test_locked(new), new);
	VM_BUG_ON_FOLIO(folio_test_anon(old) != folio_test_anon(new), new);
	VM_BUG_ON_FOLIO(folio_nr_pages(old) != nr_pages, new);

	if (mem_cgroup_disabled())
		return;

	/* Page cache replacement: new folio already charged? */
	if (folio_memcg_charged(new))
		return;

	memcg = folio_memcg(old);
	VM_WARN_ON_ONCE_FOLIO(!memcg, old);
	if (!memcg)
		return;

	/* Force-charge the new page. The old one will be freed soon */
	if (!mem_cgroup_is_root(memcg)) {
		page_counter_charge(&memcg->memory, nr_pages);
		if (do_memsw_account())
			page_counter_charge(&memcg->memsw, nr_pages);
	}

	css_get(&memcg->css);
	commit_charge(new, memcg);
	memcg1_commit_charge(new, memcg);
}

/**
 * mem_cgroup_migrate - Transfer the memcg data from the old to the new folio.
 * @old: Currently circulating folio.
 * @new: Replacement folio.
 *
 * Transfer the memcg data from the old folio to the new folio for migration.
 * The old folio's data info will be cleared. Note that the memory counters
 * will remain unchanged throughout the process.
 *
 * Both folios must be locked, @new->mapping must be set up.
 */
void mem_cgroup_migrate(struct folio *old, struct folio *new)
{
	struct mem_cgroup *memcg;

	VM_BUG_ON_FOLIO(!folio_test_locked(old), old);
	VM_BUG_ON_FOLIO(!folio_test_locked(new), new);
	VM_BUG_ON_FOLIO(folio_test_anon(old) != folio_test_anon(new), new);
	VM_BUG_ON_FOLIO(folio_nr_pages(old) != folio_nr_pages(new), new);
	VM_BUG_ON_FOLIO(folio_test_lru(old), old);

	if (mem_cgroup_disabled())
		return;

	memcg = folio_memcg(old);
	/*
	 * Note that it is normal to see !memcg for a hugetlb folio.
	 * For e.g, itt could have been allocated when memory_hugetlb_accounting
	 * was not selected.
	 */
	VM_WARN_ON_ONCE_FOLIO(!folio_test_hugetlb(old) && !memcg, old);
	if (!memcg)
		return;

	/* Transfer the charge and the css ref */
	commit_charge(new, memcg);

	/* Warning should never happen, so don't worry about refcount non-0 */
	WARN_ON_ONCE(folio_unqueue_deferred_split(old));
	old->memcg_data = 0;
}

DEFINE_STATIC_KEY_FALSE(memcg_sockets_enabled_key);
EXPORT_SYMBOL(memcg_sockets_enabled_key);

void mem_cgroup_sk_alloc(struct sock *sk)
{
	struct mem_cgroup *memcg;

	if (!mem_cgroup_sockets_enabled)
		return;

	/* Do not associate the sock with unrelated interrupted task's memcg. */
	if (!in_task())
		return;

	rcu_read_lock();
	memcg = mem_cgroup_from_task(current);
	if (mem_cgroup_is_root(memcg))
		goto out;
	if (!cgroup_subsys_on_dfl(memory_cgrp_subsys) && !memcg1_tcpmem_active(memcg))
		goto out;
	if (css_tryget(&memcg->css))
		sk->sk_memcg = memcg;
out:
	rcu_read_unlock();
}

void mem_cgroup_sk_free(struct sock *sk)
{
	if (sk->sk_memcg)
		css_put(&sk->sk_memcg->css);
}

/**
 * mem_cgroup_charge_skmem - charge socket memory
 * @memcg: memcg to charge
 * @nr_pages: number of pages to charge
 * @gfp_mask: reclaim mode
 *
 * Charges @nr_pages to @memcg. Returns %true if the charge fit within
 * @memcg's configured limit, %false if it doesn't.
 */
bool mem_cgroup_charge_skmem(struct mem_cgroup *memcg, unsigned int nr_pages,
			     gfp_t gfp_mask)
{
	if (!cgroup_subsys_on_dfl(memory_cgrp_subsys))
		return memcg1_charge_skmem(memcg, nr_pages, gfp_mask);

	if (try_charge_memcg(memcg, gfp_mask, nr_pages) == 0) {
		mod_memcg_state(memcg, MEMCG_SOCK, nr_pages);
		return true;
	}

	return false;
}

/**
 * mem_cgroup_uncharge_skmem - uncharge socket memory
 * @memcg: memcg to uncharge
 * @nr_pages: number of pages to uncharge
 */
void mem_cgroup_uncharge_skmem(struct mem_cgroup *memcg, unsigned int nr_pages)
{
	if (!cgroup_subsys_on_dfl(memory_cgrp_subsys)) {
		memcg1_uncharge_skmem(memcg, nr_pages);
		return;
	}

	mod_memcg_state(memcg, MEMCG_SOCK, -nr_pages);

	refill_stock(memcg, nr_pages);
}

static int __init cgroup_memory(char *s)
{
	char *token;

	while ((token = strsep(&s, ",")) != NULL) {
		if (!*token)
			continue;
		if (!strcmp(token, "nosocket"))
			cgroup_memory_nosocket = true;
		if (!strcmp(token, "nokmem"))
			cgroup_memory_nokmem = true;
		if (!strcmp(token, "nobpf"))
			cgroup_memory_nobpf = true;
	}
	return 1;
}
__setup("cgroup.memory=", cgroup_memory);

/*
 * subsys_initcall() for memory controller.
 *
 * Some parts like memcg_hotplug_cpu_dead() have to be initialized from this
 * context because of lock dependencies (cgroup_lock -> cpu hotplug) but
 * basically everything that doesn't depend on a specific mem_cgroup structure
 * should be initialized from here.
 */
static int __init mem_cgroup_init(void)
{
	int cpu;

	/*
	 * Currently s32 type (can refer to struct batched_lruvec_stat) is
	 * used for per-memcg-per-cpu caching of per-node statistics. In order
	 * to work fine, we should make sure that the overfill threshold can't
	 * exceed S32_MAX / PAGE_SIZE.
	 */
	BUILD_BUG_ON(MEMCG_CHARGE_BATCH > S32_MAX / PAGE_SIZE);

	cpuhp_setup_state_nocalls(CPUHP_MM_MEMCQ_DEAD, "mm/memctrl:dead", NULL,
				  memcg_hotplug_cpu_dead);

	for_each_possible_cpu(cpu)
		INIT_WORK(&per_cpu_ptr(&memcg_stock, cpu)->work,
			  drain_local_stock);

	return 0;
}
subsys_initcall(mem_cgroup_init);

#ifdef CONFIG_SWAP
<<<<<<< HEAD
static struct mem_cgroup *mem_cgroup_id_get_online(struct mem_cgroup *memcg)
{
	while (!refcount_inc_not_zero(&memcg->id.ref)) {
		/*
		 * The root cgroup cannot be destroyed, so it's refcount must
		 * always be >= 1.
		 */
		if (WARN_ON_ONCE(mem_cgroup_is_root(memcg))) {
			VM_BUG_ON(1);
			break;
		}
		memcg = parent_mem_cgroup(memcg);
		if (!memcg)
			memcg = root_mem_cgroup;
	}
	return memcg;
}

/**
 * mem_cgroup_swapout - transfer a memsw charge to swap
 * @folio: folio whose memsw charge to transfer
 * @entry: swap entry to move the charge to
 *
 * Transfer the memsw charge of @folio to @entry.
 */
void mem_cgroup_swapout(struct folio *folio, swp_entry_t entry)
{
	struct mem_cgroup *memcg, *swap_memcg;
	unsigned int nr_entries;

	VM_BUG_ON_FOLIO(folio_test_lru(folio), folio);
	VM_BUG_ON_FOLIO(folio_ref_count(folio), folio);

	if (mem_cgroup_disabled())
		return;

	if (!do_memsw_account())
		return;

	memcg = folio_memcg(folio);

	VM_WARN_ON_ONCE_FOLIO(!memcg, folio);
	if (!memcg)
		return;

	/*
	 * In case the memcg owning these pages has been offlined and doesn't
	 * have an ID allocated to it anymore, charge the closest online
	 * ancestor for the swap instead and transfer the memory+swap charge.
	 */
	swap_memcg = mem_cgroup_id_get_online(memcg);
	nr_entries = folio_nr_pages(folio);
	/* Get references for the tail pages, too */
	if (nr_entries > 1)
		mem_cgroup_id_get_many(swap_memcg, nr_entries - 1);
	mod_memcg_state(swap_memcg, MEMCG_SWAP, nr_entries);

	swap_cgroup_record(folio, mem_cgroup_id(swap_memcg), entry);

	folio_unqueue_deferred_split(folio);
	folio->memcg_data = 0;

	if (!mem_cgroup_is_root(memcg))
		page_counter_uncharge(&memcg->memory, nr_entries);

	if (memcg != swap_memcg) {
		if (!mem_cgroup_is_root(swap_memcg))
			page_counter_charge(&swap_memcg->memsw, nr_entries);
		page_counter_uncharge(&memcg->memsw, nr_entries);
	}

	memcg1_swapout(folio, memcg);
	css_put(&memcg->css);
}

=======
>>>>>>> 75caec0c
/**
 * __mem_cgroup_try_charge_swap - try charging swap space for a folio
 * @folio: folio being added to swap
 * @entry: swap entry to charge
 *
 * Try to charge @folio's memcg for the swap space at @entry.
 *
 * Returns 0 on success, -ENOMEM on failure.
 */
int __mem_cgroup_try_charge_swap(struct folio *folio, swp_entry_t entry)
{
	unsigned int nr_pages = folio_nr_pages(folio);
	struct page_counter *counter;
	struct mem_cgroup *memcg;

	if (do_memsw_account())
		return 0;

	memcg = folio_memcg(folio);

	VM_WARN_ON_ONCE_FOLIO(!memcg, folio);
	if (!memcg)
		return 0;

	if (!entry.val) {
		memcg_memory_event(memcg, MEMCG_SWAP_FAIL);
		return 0;
	}

	memcg = mem_cgroup_id_get_online(memcg);

	if (!mem_cgroup_is_root(memcg) &&
	    !page_counter_try_charge(&memcg->swap, nr_pages, &counter)) {
		memcg_memory_event(memcg, MEMCG_SWAP_MAX);
		memcg_memory_event(memcg, MEMCG_SWAP_FAIL);
		mem_cgroup_id_put(memcg);
		return -ENOMEM;
	}

	/* Get references for the tail pages, too */
	if (nr_pages > 1)
		mem_cgroup_id_get_many(memcg, nr_pages - 1);
	mod_memcg_state(memcg, MEMCG_SWAP, nr_pages);

	swap_cgroup_record(folio, mem_cgroup_id(memcg), entry);

	return 0;
}

/**
 * __mem_cgroup_uncharge_swap - uncharge swap space
 * @entry: swap entry to uncharge
 * @nr_pages: the amount of swap space to uncharge
 */
void __mem_cgroup_uncharge_swap(swp_entry_t entry, unsigned int nr_pages)
{
	struct mem_cgroup *memcg;
	unsigned short id;

	id = swap_cgroup_clear(entry, nr_pages);
	rcu_read_lock();
	memcg = mem_cgroup_from_id(id);
	if (memcg) {
		if (!mem_cgroup_is_root(memcg)) {
			if (do_memsw_account())
				page_counter_uncharge(&memcg->memsw, nr_pages);
			else
				page_counter_uncharge(&memcg->swap, nr_pages);
		}
		mod_memcg_state(memcg, MEMCG_SWAP, -nr_pages);
		mem_cgroup_id_put_many(memcg, nr_pages);
	}
	rcu_read_unlock();
}

long mem_cgroup_get_nr_swap_pages(struct mem_cgroup *memcg)
{
	long nr_swap_pages = get_nr_swap_pages();

	if (mem_cgroup_disabled() || do_memsw_account())
		return nr_swap_pages;
	for (; !mem_cgroup_is_root(memcg); memcg = parent_mem_cgroup(memcg))
		nr_swap_pages = min_t(long, nr_swap_pages,
				      READ_ONCE(memcg->swap.max) -
				      page_counter_read(&memcg->swap));
	return nr_swap_pages;
}

bool mem_cgroup_swap_full(struct folio *folio)
{
	struct mem_cgroup *memcg;

	VM_BUG_ON_FOLIO(!folio_test_locked(folio), folio);

	if (vm_swap_full())
		return true;
	if (do_memsw_account())
		return false;

	memcg = folio_memcg(folio);
	if (!memcg)
		return false;

	for (; !mem_cgroup_is_root(memcg); memcg = parent_mem_cgroup(memcg)) {
		unsigned long usage = page_counter_read(&memcg->swap);

		if (usage * 2 >= READ_ONCE(memcg->swap.high) ||
		    usage * 2 >= READ_ONCE(memcg->swap.max))
			return true;
	}

	return false;
}

static int __init setup_swap_account(char *s)
{
	bool res;

	if (!kstrtobool(s, &res) && !res)
		pr_warn_once("The swapaccount=0 commandline option is deprecated "
			     "in favor of configuring swap control via cgroupfs. "
			     "Please report your usecase to linux-mm@kvack.org if you "
			     "depend on this functionality.\n");
	return 1;
}
__setup("swapaccount=", setup_swap_account);

static u64 swap_current_read(struct cgroup_subsys_state *css,
			     struct cftype *cft)
{
	struct mem_cgroup *memcg = mem_cgroup_from_css(css);

	return (u64)page_counter_read(&memcg->swap) * PAGE_SIZE;
}

static int swap_peak_show(struct seq_file *sf, void *v)
{
	struct mem_cgroup *memcg = mem_cgroup_from_css(seq_css(sf));

	return peak_show(sf, v, &memcg->swap);
}

static ssize_t swap_peak_write(struct kernfs_open_file *of, char *buf,
			       size_t nbytes, loff_t off)
{
	struct mem_cgroup *memcg = mem_cgroup_from_css(of_css(of));

	return peak_write(of, buf, nbytes, off, &memcg->swap,
			  &memcg->swap_peaks);
}

static int swap_high_show(struct seq_file *m, void *v)
{
	return seq_puts_memcg_tunable(m,
		READ_ONCE(mem_cgroup_from_seq(m)->swap.high));
}

static ssize_t swap_high_write(struct kernfs_open_file *of,
			       char *buf, size_t nbytes, loff_t off)
{
	struct mem_cgroup *memcg = mem_cgroup_from_css(of_css(of));
	unsigned long high;
	int err;

	buf = strstrip(buf);
	err = page_counter_memparse(buf, "max", &high);
	if (err)
		return err;

	page_counter_set_high(&memcg->swap, high);

	return nbytes;
}

static int swap_max_show(struct seq_file *m, void *v)
{
	return seq_puts_memcg_tunable(m,
		READ_ONCE(mem_cgroup_from_seq(m)->swap.max));
}

static ssize_t swap_max_write(struct kernfs_open_file *of,
			      char *buf, size_t nbytes, loff_t off)
{
	struct mem_cgroup *memcg = mem_cgroup_from_css(of_css(of));
	unsigned long max;
	int err;

	buf = strstrip(buf);
	err = page_counter_memparse(buf, "max", &max);
	if (err)
		return err;

	xchg(&memcg->swap.max, max);

	return nbytes;
}

static int swap_events_show(struct seq_file *m, void *v)
{
	struct mem_cgroup *memcg = mem_cgroup_from_seq(m);

	seq_printf(m, "high %lu\n",
		   atomic_long_read(&memcg->memory_events[MEMCG_SWAP_HIGH]));
	seq_printf(m, "max %lu\n",
		   atomic_long_read(&memcg->memory_events[MEMCG_SWAP_MAX]));
	seq_printf(m, "fail %lu\n",
		   atomic_long_read(&memcg->memory_events[MEMCG_SWAP_FAIL]));

	return 0;
}

static struct cftype swap_files[] = {
	{
		.name = "swap.current",
		.flags = CFTYPE_NOT_ON_ROOT,
		.read_u64 = swap_current_read,
	},
	{
		.name = "swap.high",
		.flags = CFTYPE_NOT_ON_ROOT,
		.seq_show = swap_high_show,
		.write = swap_high_write,
	},
	{
		.name = "swap.max",
		.flags = CFTYPE_NOT_ON_ROOT,
		.seq_show = swap_max_show,
		.write = swap_max_write,
	},
	{
		.name = "swap.peak",
		.flags = CFTYPE_NOT_ON_ROOT,
		.open = peak_open,
		.release = peak_release,
		.seq_show = swap_peak_show,
		.write = swap_peak_write,
	},
	{
		.name = "swap.events",
		.flags = CFTYPE_NOT_ON_ROOT,
		.file_offset = offsetof(struct mem_cgroup, swap_events_file),
		.seq_show = swap_events_show,
	},
	{ }	/* terminate */
};

#ifdef CONFIG_ZSWAP
/**
 * obj_cgroup_may_zswap - check if this cgroup can zswap
 * @objcg: the object cgroup
 *
 * Check if the hierarchical zswap limit has been reached.
 *
 * This doesn't check for specific headroom, and it is not atomic
 * either. But with zswap, the size of the allocation is only known
 * once compression has occurred, and this optimistic pre-check avoids
 * spending cycles on compression when there is already no room left
 * or zswap is disabled altogether somewhere in the hierarchy.
 */
bool obj_cgroup_may_zswap(struct obj_cgroup *objcg)
{
	struct mem_cgroup *memcg, *original_memcg;
	bool ret = true;

	if (!cgroup_subsys_on_dfl(memory_cgrp_subsys))
		return true;

	original_memcg = get_mem_cgroup_from_objcg(objcg);
	for (memcg = original_memcg; !mem_cgroup_is_root(memcg);
	     memcg = parent_mem_cgroup(memcg)) {
		unsigned long max = READ_ONCE(memcg->zswap_max);
		unsigned long pages;

		if (max == PAGE_COUNTER_MAX)
			continue;
		if (max == 0) {
			ret = false;
			break;
		}

		/* Force flush to get accurate stats for charging */
		__mem_cgroup_flush_stats(memcg, true);
		pages = memcg_page_state(memcg, MEMCG_ZSWAP_B) / PAGE_SIZE;
		if (pages < max)
			continue;
		ret = false;
		break;
	}
	mem_cgroup_put(original_memcg);
	return ret;
}

/**
 * obj_cgroup_charge_zswap - charge compression backend memory
 * @objcg: the object cgroup
 * @size: size of compressed object
 *
 * This forces the charge after obj_cgroup_may_zswap() allowed
 * compression and storage in zwap for this cgroup to go ahead.
 */
void obj_cgroup_charge_zswap(struct obj_cgroup *objcg, size_t size)
{
	struct mem_cgroup *memcg;

	if (!cgroup_subsys_on_dfl(memory_cgrp_subsys))
		return;

	VM_WARN_ON_ONCE(!(current->flags & PF_MEMALLOC));

	/* PF_MEMALLOC context, charging must succeed */
	if (obj_cgroup_charge(objcg, GFP_KERNEL, size))
		VM_WARN_ON_ONCE(1);

	rcu_read_lock();
	memcg = obj_cgroup_memcg(objcg);
	mod_memcg_state(memcg, MEMCG_ZSWAP_B, size);
	mod_memcg_state(memcg, MEMCG_ZSWAPPED, 1);
	rcu_read_unlock();
}

/**
 * obj_cgroup_uncharge_zswap - uncharge compression backend memory
 * @objcg: the object cgroup
 * @size: size of compressed object
 *
 * Uncharges zswap memory on page in.
 */
void obj_cgroup_uncharge_zswap(struct obj_cgroup *objcg, size_t size)
{
	struct mem_cgroup *memcg;

	if (!cgroup_subsys_on_dfl(memory_cgrp_subsys))
		return;

	obj_cgroup_uncharge(objcg, size);

	rcu_read_lock();
	memcg = obj_cgroup_memcg(objcg);
	mod_memcg_state(memcg, MEMCG_ZSWAP_B, -size);
	mod_memcg_state(memcg, MEMCG_ZSWAPPED, -1);
	rcu_read_unlock();
}

bool mem_cgroup_zswap_writeback_enabled(struct mem_cgroup *memcg)
{
	/* if zswap is disabled, do not block pages going to the swapping device */
	if (!zswap_is_enabled())
		return true;

	for (; memcg; memcg = parent_mem_cgroup(memcg))
		if (!READ_ONCE(memcg->zswap_writeback))
			return false;

	return true;
}

static u64 zswap_current_read(struct cgroup_subsys_state *css,
			      struct cftype *cft)
{
	struct mem_cgroup *memcg = mem_cgroup_from_css(css);

	mem_cgroup_flush_stats(memcg);
	return memcg_page_state(memcg, MEMCG_ZSWAP_B);
}

static int zswap_max_show(struct seq_file *m, void *v)
{
	return seq_puts_memcg_tunable(m,
		READ_ONCE(mem_cgroup_from_seq(m)->zswap_max));
}

static ssize_t zswap_max_write(struct kernfs_open_file *of,
			       char *buf, size_t nbytes, loff_t off)
{
	struct mem_cgroup *memcg = mem_cgroup_from_css(of_css(of));
	unsigned long max;
	int err;

	buf = strstrip(buf);
	err = page_counter_memparse(buf, "max", &max);
	if (err)
		return err;

	xchg(&memcg->zswap_max, max);

	return nbytes;
}

static int zswap_writeback_show(struct seq_file *m, void *v)
{
	struct mem_cgroup *memcg = mem_cgroup_from_seq(m);

	seq_printf(m, "%d\n", READ_ONCE(memcg->zswap_writeback));
	return 0;
}

static ssize_t zswap_writeback_write(struct kernfs_open_file *of,
				char *buf, size_t nbytes, loff_t off)
{
	struct mem_cgroup *memcg = mem_cgroup_from_css(of_css(of));
	int zswap_writeback;
	ssize_t parse_ret = kstrtoint(strstrip(buf), 0, &zswap_writeback);

	if (parse_ret)
		return parse_ret;

	if (zswap_writeback != 0 && zswap_writeback != 1)
		return -EINVAL;

	WRITE_ONCE(memcg->zswap_writeback, zswap_writeback);
	return nbytes;
}

static struct cftype zswap_files[] = {
	{
		.name = "zswap.current",
		.flags = CFTYPE_NOT_ON_ROOT,
		.read_u64 = zswap_current_read,
	},
	{
		.name = "zswap.max",
		.flags = CFTYPE_NOT_ON_ROOT,
		.seq_show = zswap_max_show,
		.write = zswap_max_write,
	},
	{
		.name = "zswap.writeback",
		.seq_show = zswap_writeback_show,
		.write = zswap_writeback_write,
	},
	{ }	/* terminate */
};
#endif /* CONFIG_ZSWAP */

static int __init mem_cgroup_swap_init(void)
{
	if (mem_cgroup_disabled())
		return 0;

	WARN_ON(cgroup_add_dfl_cftypes(&memory_cgrp_subsys, swap_files));
#ifdef CONFIG_MEMCG_V1
	WARN_ON(cgroup_add_legacy_cftypes(&memory_cgrp_subsys, memsw_files));
#endif
#ifdef CONFIG_ZSWAP
	WARN_ON(cgroup_add_dfl_cftypes(&memory_cgrp_subsys, zswap_files));
#endif
	return 0;
}
subsys_initcall(mem_cgroup_swap_init);

#endif /* CONFIG_SWAP */<|MERGE_RESOLUTION|>--- conflicted
+++ resolved
@@ -1964,15 +1964,9 @@
 	stock = &per_cpu(memcg_stock, cpu);
 
 	/* drain_obj_stock requires stock_lock */
-<<<<<<< HEAD
-	local_lock_irqsave(&memcg_stock.stock_lock, flags);
-	old = drain_obj_stock(stock);
-	local_unlock_irqrestore(&memcg_stock.stock_lock, flags);
-=======
 	localtry_lock_irqsave(&memcg_stock.stock_lock, flags);
 	old = drain_obj_stock(stock);
 	localtry_unlock_irqrestore(&memcg_stock.stock_lock, flags);
->>>>>>> 75caec0c
 
 	drain_stock(stock);
 	obj_cgroup_put(old);
@@ -5013,84 +5007,6 @@
 subsys_initcall(mem_cgroup_init);
 
 #ifdef CONFIG_SWAP
-<<<<<<< HEAD
-static struct mem_cgroup *mem_cgroup_id_get_online(struct mem_cgroup *memcg)
-{
-	while (!refcount_inc_not_zero(&memcg->id.ref)) {
-		/*
-		 * The root cgroup cannot be destroyed, so it's refcount must
-		 * always be >= 1.
-		 */
-		if (WARN_ON_ONCE(mem_cgroup_is_root(memcg))) {
-			VM_BUG_ON(1);
-			break;
-		}
-		memcg = parent_mem_cgroup(memcg);
-		if (!memcg)
-			memcg = root_mem_cgroup;
-	}
-	return memcg;
-}
-
-/**
- * mem_cgroup_swapout - transfer a memsw charge to swap
- * @folio: folio whose memsw charge to transfer
- * @entry: swap entry to move the charge to
- *
- * Transfer the memsw charge of @folio to @entry.
- */
-void mem_cgroup_swapout(struct folio *folio, swp_entry_t entry)
-{
-	struct mem_cgroup *memcg, *swap_memcg;
-	unsigned int nr_entries;
-
-	VM_BUG_ON_FOLIO(folio_test_lru(folio), folio);
-	VM_BUG_ON_FOLIO(folio_ref_count(folio), folio);
-
-	if (mem_cgroup_disabled())
-		return;
-
-	if (!do_memsw_account())
-		return;
-
-	memcg = folio_memcg(folio);
-
-	VM_WARN_ON_ONCE_FOLIO(!memcg, folio);
-	if (!memcg)
-		return;
-
-	/*
-	 * In case the memcg owning these pages has been offlined and doesn't
-	 * have an ID allocated to it anymore, charge the closest online
-	 * ancestor for the swap instead and transfer the memory+swap charge.
-	 */
-	swap_memcg = mem_cgroup_id_get_online(memcg);
-	nr_entries = folio_nr_pages(folio);
-	/* Get references for the tail pages, too */
-	if (nr_entries > 1)
-		mem_cgroup_id_get_many(swap_memcg, nr_entries - 1);
-	mod_memcg_state(swap_memcg, MEMCG_SWAP, nr_entries);
-
-	swap_cgroup_record(folio, mem_cgroup_id(swap_memcg), entry);
-
-	folio_unqueue_deferred_split(folio);
-	folio->memcg_data = 0;
-
-	if (!mem_cgroup_is_root(memcg))
-		page_counter_uncharge(&memcg->memory, nr_entries);
-
-	if (memcg != swap_memcg) {
-		if (!mem_cgroup_is_root(swap_memcg))
-			page_counter_charge(&swap_memcg->memsw, nr_entries);
-		page_counter_uncharge(&memcg->memsw, nr_entries);
-	}
-
-	memcg1_swapout(folio, memcg);
-	css_put(&memcg->css);
-}
-
-=======
->>>>>>> 75caec0c
 /**
  * __mem_cgroup_try_charge_swap - try charging swap space for a folio
  * @folio: folio being added to swap
