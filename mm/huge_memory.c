// SPDX-License-Identifier: GPL-2.0-only
/*
 *  Copyright (C) 2009  Red Hat, Inc.
 */

#define pr_fmt(fmt) KBUILD_MODNAME ": " fmt

#include <linux/mm.h>
#include <linux/sched.h>
#include <linux/sched/mm.h>
#include <linux/sched/numa_balancing.h>
#include <linux/highmem.h>
#include <linux/hugetlb.h>
#include <linux/mmu_notifier.h>
#include <linux/rmap.h>
#include <linux/swap.h>
#include <linux/shrinker.h>
#include <linux/mm_inline.h>
#include <linux/swapops.h>
#include <linux/backing-dev.h>
#include <linux/dax.h>
#include <linux/mm_types.h>
#include <linux/khugepaged.h>
#include <linux/freezer.h>
#include <linux/pfn_t.h>
#include <linux/mman.h>
#include <linux/memremap.h>
#include <linux/pagemap.h>
#include <linux/debugfs.h>
#include <linux/migrate.h>
#include <linux/hashtable.h>
#include <linux/userfaultfd_k.h>
#include <linux/page_idle.h>
#include <linux/shmem_fs.h>
#include <linux/oom.h>
#include <linux/numa.h>
#include <linux/page_owner.h>
#include <linux/sched/sysctl.h>
#include <linux/memory-tiers.h>
#include <linux/compat.h>
#include <linux/pgalloc_tag.h>
#include <linux/pagewalk.h>

#include <asm/tlb.h>
#include <asm/pgalloc.h>
#include "internal.h"
#include "swap.h"

#define CREATE_TRACE_POINTS
#include <trace/events/thp.h>

/*
 * By default, transparent hugepage support is disabled in order to avoid
 * risking an increased memory footprint for applications that are not
 * guaranteed to benefit from it. When transparent hugepage support is
 * enabled, it is for all mappings, and khugepaged scans all mappings.
 * Defrag is invoked by khugepaged hugepage allocations and by page faults
 * for all hugepage allocations.
 */
unsigned long transparent_hugepage_flags __read_mostly =
#ifdef CONFIG_TRANSPARENT_HUGEPAGE_ALWAYS
	(1<<TRANSPARENT_HUGEPAGE_FLAG)|
#endif
#ifdef CONFIG_TRANSPARENT_HUGEPAGE_MADVISE
	(1<<TRANSPARENT_HUGEPAGE_REQ_MADV_FLAG)|
#endif
	(1<<TRANSPARENT_HUGEPAGE_DEFRAG_REQ_MADV_FLAG)|
	(1<<TRANSPARENT_HUGEPAGE_DEFRAG_KHUGEPAGED_FLAG)|
	(1<<TRANSPARENT_HUGEPAGE_USE_ZERO_PAGE_FLAG);

static struct shrinker *deferred_split_shrinker;
static unsigned long deferred_split_count(struct shrinker *shrink,
					  struct shrink_control *sc);
static unsigned long deferred_split_scan(struct shrinker *shrink,
					 struct shrink_control *sc);
static bool split_underused_thp = true;

static atomic_t huge_zero_refcount;
struct folio *huge_zero_folio __read_mostly;
unsigned long huge_zero_pfn __read_mostly = ~0UL;
unsigned long huge_anon_orders_always __read_mostly;
unsigned long huge_anon_orders_madvise __read_mostly;
unsigned long huge_anon_orders_inherit __read_mostly;
static bool anon_orders_configured __initdata;

static inline bool file_thp_enabled(struct vm_area_struct *vma)
{
	struct inode *inode;

	if (!IS_ENABLED(CONFIG_READ_ONLY_THP_FOR_FS))
		return false;

	if (!vma->vm_file)
		return false;

	inode = file_inode(vma->vm_file);

	return !inode_is_open_for_write(inode) && S_ISREG(inode->i_mode);
}

unsigned long __thp_vma_allowable_orders(struct vm_area_struct *vma,
					 unsigned long vm_flags,
					 unsigned long tva_flags,
					 unsigned long orders)
{
	bool smaps = tva_flags & TVA_SMAPS;
	bool in_pf = tva_flags & TVA_IN_PF;
	bool enforce_sysfs = tva_flags & TVA_ENFORCE_SYSFS;
	unsigned long supported_orders;

	/* Check the intersection of requested and supported orders. */
	if (vma_is_anonymous(vma))
		supported_orders = THP_ORDERS_ALL_ANON;
	else if (vma_is_special_huge(vma))
		supported_orders = THP_ORDERS_ALL_SPECIAL;
	else
		supported_orders = THP_ORDERS_ALL_FILE_DEFAULT;

	orders &= supported_orders;
	if (!orders)
		return 0;

	if (!vma->vm_mm)		/* vdso */
		return 0;

	if (thp_disabled_by_hw() || vma_thp_disabled(vma, vm_flags))
		return 0;

	/* khugepaged doesn't collapse DAX vma, but page fault is fine. */
	if (vma_is_dax(vma))
		return in_pf ? orders : 0;

	/*
	 * khugepaged special VMA and hugetlb VMA.
	 * Must be checked after dax since some dax mappings may have
	 * VM_MIXEDMAP set.
	 */
	if (!in_pf && !smaps && (vm_flags & VM_NO_KHUGEPAGED))
		return 0;

	/*
	 * Check alignment for file vma and size for both file and anon vma by
	 * filtering out the unsuitable orders.
	 *
	 * Skip the check for page fault. Huge fault does the check in fault
	 * handlers.
	 */
	if (!in_pf) {
		int order = highest_order(orders);
		unsigned long addr;

		while (orders) {
			addr = vma->vm_end - (PAGE_SIZE << order);
			if (thp_vma_suitable_order(vma, addr, order))
				break;
			order = next_order(&orders, order);
		}

		if (!orders)
			return 0;
	}

	/*
	 * Enabled via shmem mount options or sysfs settings.
	 * Must be done before hugepage flags check since shmem has its
	 * own flags.
	 */
	if (!in_pf && shmem_file(vma->vm_file))
		return shmem_allowable_huge_orders(file_inode(vma->vm_file),
						   vma, vma->vm_pgoff, 0,
						   !enforce_sysfs);

	if (!vma_is_anonymous(vma)) {
		/*
		 * Enforce sysfs THP requirements as necessary. Anonymous vmas
		 * were already handled in thp_vma_allowable_orders().
		 */
		if (enforce_sysfs &&
		    (!hugepage_global_enabled() || (!(vm_flags & VM_HUGEPAGE) &&
						    !hugepage_global_always())))
			return 0;

		/*
		 * Trust that ->huge_fault() handlers know what they are doing
		 * in fault path.
		 */
		if (((in_pf || smaps)) && vma->vm_ops->huge_fault)
			return orders;
		/* Only regular file is valid in collapse path */
		if (((!in_pf || smaps)) && file_thp_enabled(vma))
			return orders;
		return 0;
	}

	if (vma_is_temporary_stack(vma))
		return 0;

	/*
	 * THPeligible bit of smaps should show 1 for proper VMAs even
	 * though anon_vma is not initialized yet.
	 *
	 * Allow page fault since anon_vma may be not initialized until
	 * the first page fault.
	 */
	if (!vma->anon_vma)
		return (smaps || in_pf) ? orders : 0;

	return orders;
}

static bool get_huge_zero_page(void)
{
	struct folio *zero_folio;
retry:
	if (likely(atomic_inc_not_zero(&huge_zero_refcount)))
		return true;

	zero_folio = folio_alloc((GFP_TRANSHUGE | __GFP_ZERO) & ~__GFP_MOVABLE,
			HPAGE_PMD_ORDER);
	if (!zero_folio) {
		count_vm_event(THP_ZERO_PAGE_ALLOC_FAILED);
		return false;
	}
	/* Ensure zero folio won't have large_rmappable flag set. */
	folio_clear_large_rmappable(zero_folio);
	preempt_disable();
	if (cmpxchg(&huge_zero_folio, NULL, zero_folio)) {
		preempt_enable();
		folio_put(zero_folio);
		goto retry;
	}
	WRITE_ONCE(huge_zero_pfn, folio_pfn(zero_folio));

	/* We take additional reference here. It will be put back by shrinker */
	atomic_set(&huge_zero_refcount, 2);
	preempt_enable();
	count_vm_event(THP_ZERO_PAGE_ALLOC);
	return true;
}

static void put_huge_zero_page(void)
{
	/*
	 * Counter should never go to zero here. Only shrinker can put
	 * last reference.
	 */
	BUG_ON(atomic_dec_and_test(&huge_zero_refcount));
}

struct folio *mm_get_huge_zero_folio(struct mm_struct *mm)
{
	if (test_bit(MMF_HUGE_ZERO_PAGE, &mm->flags))
		return READ_ONCE(huge_zero_folio);

	if (!get_huge_zero_page())
		return NULL;

	if (test_and_set_bit(MMF_HUGE_ZERO_PAGE, &mm->flags))
		put_huge_zero_page();

	return READ_ONCE(huge_zero_folio);
}

void mm_put_huge_zero_folio(struct mm_struct *mm)
{
	if (test_bit(MMF_HUGE_ZERO_PAGE, &mm->flags))
		put_huge_zero_page();
}

static unsigned long shrink_huge_zero_page_count(struct shrinker *shrink,
					struct shrink_control *sc)
{
	/* we can free zero page only if last reference remains */
	return atomic_read(&huge_zero_refcount) == 1 ? HPAGE_PMD_NR : 0;
}

static unsigned long shrink_huge_zero_page_scan(struct shrinker *shrink,
				       struct shrink_control *sc)
{
	if (atomic_cmpxchg(&huge_zero_refcount, 1, 0) == 1) {
		struct folio *zero_folio = xchg(&huge_zero_folio, NULL);
		BUG_ON(zero_folio == NULL);
		WRITE_ONCE(huge_zero_pfn, ~0UL);
		folio_put(zero_folio);
		return HPAGE_PMD_NR;
	}

	return 0;
}

static struct shrinker *huge_zero_page_shrinker;

#ifdef CONFIG_SYSFS
static ssize_t enabled_show(struct kobject *kobj,
			    struct kobj_attribute *attr, char *buf)
{
	const char *output;

	if (test_bit(TRANSPARENT_HUGEPAGE_FLAG, &transparent_hugepage_flags))
		output = "[always] madvise never";
	else if (test_bit(TRANSPARENT_HUGEPAGE_REQ_MADV_FLAG,
			  &transparent_hugepage_flags))
		output = "always [madvise] never";
	else
		output = "always madvise [never]";

	return sysfs_emit(buf, "%s\n", output);
}

static ssize_t enabled_store(struct kobject *kobj,
			     struct kobj_attribute *attr,
			     const char *buf, size_t count)
{
	ssize_t ret = count;

	if (sysfs_streq(buf, "always")) {
		clear_bit(TRANSPARENT_HUGEPAGE_REQ_MADV_FLAG, &transparent_hugepage_flags);
		set_bit(TRANSPARENT_HUGEPAGE_FLAG, &transparent_hugepage_flags);
	} else if (sysfs_streq(buf, "madvise")) {
		clear_bit(TRANSPARENT_HUGEPAGE_FLAG, &transparent_hugepage_flags);
		set_bit(TRANSPARENT_HUGEPAGE_REQ_MADV_FLAG, &transparent_hugepage_flags);
	} else if (sysfs_streq(buf, "never")) {
		clear_bit(TRANSPARENT_HUGEPAGE_FLAG, &transparent_hugepage_flags);
		clear_bit(TRANSPARENT_HUGEPAGE_REQ_MADV_FLAG, &transparent_hugepage_flags);
	} else
		ret = -EINVAL;

	if (ret > 0) {
		int err = start_stop_khugepaged();
		if (err)
			ret = err;
	}
	return ret;
}

static struct kobj_attribute enabled_attr = __ATTR_RW(enabled);

ssize_t single_hugepage_flag_show(struct kobject *kobj,
				  struct kobj_attribute *attr, char *buf,
				  enum transparent_hugepage_flag flag)
{
	return sysfs_emit(buf, "%d\n",
			  !!test_bit(flag, &transparent_hugepage_flags));
}

ssize_t single_hugepage_flag_store(struct kobject *kobj,
				 struct kobj_attribute *attr,
				 const char *buf, size_t count,
				 enum transparent_hugepage_flag flag)
{
	unsigned long value;
	int ret;

	ret = kstrtoul(buf, 10, &value);
	if (ret < 0)
		return ret;
	if (value > 1)
		return -EINVAL;

	if (value)
		set_bit(flag, &transparent_hugepage_flags);
	else
		clear_bit(flag, &transparent_hugepage_flags);

	return count;
}

static ssize_t defrag_show(struct kobject *kobj,
			   struct kobj_attribute *attr, char *buf)
{
	const char *output;

	if (test_bit(TRANSPARENT_HUGEPAGE_DEFRAG_DIRECT_FLAG,
		     &transparent_hugepage_flags))
		output = "[always] defer defer+madvise madvise never";
	else if (test_bit(TRANSPARENT_HUGEPAGE_DEFRAG_KSWAPD_FLAG,
			  &transparent_hugepage_flags))
		output = "always [defer] defer+madvise madvise never";
	else if (test_bit(TRANSPARENT_HUGEPAGE_DEFRAG_KSWAPD_OR_MADV_FLAG,
			  &transparent_hugepage_flags))
		output = "always defer [defer+madvise] madvise never";
	else if (test_bit(TRANSPARENT_HUGEPAGE_DEFRAG_REQ_MADV_FLAG,
			  &transparent_hugepage_flags))
		output = "always defer defer+madvise [madvise] never";
	else
		output = "always defer defer+madvise madvise [never]";

	return sysfs_emit(buf, "%s\n", output);
}

static ssize_t defrag_store(struct kobject *kobj,
			    struct kobj_attribute *attr,
			    const char *buf, size_t count)
{
	if (sysfs_streq(buf, "always")) {
		clear_bit(TRANSPARENT_HUGEPAGE_DEFRAG_KSWAPD_FLAG, &transparent_hugepage_flags);
		clear_bit(TRANSPARENT_HUGEPAGE_DEFRAG_KSWAPD_OR_MADV_FLAG, &transparent_hugepage_flags);
		clear_bit(TRANSPARENT_HUGEPAGE_DEFRAG_REQ_MADV_FLAG, &transparent_hugepage_flags);
		set_bit(TRANSPARENT_HUGEPAGE_DEFRAG_DIRECT_FLAG, &transparent_hugepage_flags);
	} else if (sysfs_streq(buf, "defer+madvise")) {
		clear_bit(TRANSPARENT_HUGEPAGE_DEFRAG_DIRECT_FLAG, &transparent_hugepage_flags);
		clear_bit(TRANSPARENT_HUGEPAGE_DEFRAG_KSWAPD_FLAG, &transparent_hugepage_flags);
		clear_bit(TRANSPARENT_HUGEPAGE_DEFRAG_REQ_MADV_FLAG, &transparent_hugepage_flags);
		set_bit(TRANSPARENT_HUGEPAGE_DEFRAG_KSWAPD_OR_MADV_FLAG, &transparent_hugepage_flags);
	} else if (sysfs_streq(buf, "defer")) {
		clear_bit(TRANSPARENT_HUGEPAGE_DEFRAG_DIRECT_FLAG, &transparent_hugepage_flags);
		clear_bit(TRANSPARENT_HUGEPAGE_DEFRAG_KSWAPD_OR_MADV_FLAG, &transparent_hugepage_flags);
		clear_bit(TRANSPARENT_HUGEPAGE_DEFRAG_REQ_MADV_FLAG, &transparent_hugepage_flags);
		set_bit(TRANSPARENT_HUGEPAGE_DEFRAG_KSWAPD_FLAG, &transparent_hugepage_flags);
	} else if (sysfs_streq(buf, "madvise")) {
		clear_bit(TRANSPARENT_HUGEPAGE_DEFRAG_DIRECT_FLAG, &transparent_hugepage_flags);
		clear_bit(TRANSPARENT_HUGEPAGE_DEFRAG_KSWAPD_FLAG, &transparent_hugepage_flags);
		clear_bit(TRANSPARENT_HUGEPAGE_DEFRAG_KSWAPD_OR_MADV_FLAG, &transparent_hugepage_flags);
		set_bit(TRANSPARENT_HUGEPAGE_DEFRAG_REQ_MADV_FLAG, &transparent_hugepage_flags);
	} else if (sysfs_streq(buf, "never")) {
		clear_bit(TRANSPARENT_HUGEPAGE_DEFRAG_DIRECT_FLAG, &transparent_hugepage_flags);
		clear_bit(TRANSPARENT_HUGEPAGE_DEFRAG_KSWAPD_FLAG, &transparent_hugepage_flags);
		clear_bit(TRANSPARENT_HUGEPAGE_DEFRAG_KSWAPD_OR_MADV_FLAG, &transparent_hugepage_flags);
		clear_bit(TRANSPARENT_HUGEPAGE_DEFRAG_REQ_MADV_FLAG, &transparent_hugepage_flags);
	} else
		return -EINVAL;

	return count;
}
static struct kobj_attribute defrag_attr = __ATTR_RW(defrag);

static ssize_t use_zero_page_show(struct kobject *kobj,
				  struct kobj_attribute *attr, char *buf)
{
	return single_hugepage_flag_show(kobj, attr, buf,
					 TRANSPARENT_HUGEPAGE_USE_ZERO_PAGE_FLAG);
}
static ssize_t use_zero_page_store(struct kobject *kobj,
		struct kobj_attribute *attr, const char *buf, size_t count)
{
	return single_hugepage_flag_store(kobj, attr, buf, count,
				 TRANSPARENT_HUGEPAGE_USE_ZERO_PAGE_FLAG);
}
static struct kobj_attribute use_zero_page_attr = __ATTR_RW(use_zero_page);

static ssize_t hpage_pmd_size_show(struct kobject *kobj,
				   struct kobj_attribute *attr, char *buf)
{
	return sysfs_emit(buf, "%lu\n", HPAGE_PMD_SIZE);
}
static struct kobj_attribute hpage_pmd_size_attr =
	__ATTR_RO(hpage_pmd_size);

static ssize_t split_underused_thp_show(struct kobject *kobj,
			    struct kobj_attribute *attr, char *buf)
{
	return sysfs_emit(buf, "%d\n", split_underused_thp);
}

static ssize_t split_underused_thp_store(struct kobject *kobj,
			     struct kobj_attribute *attr,
			     const char *buf, size_t count)
{
	int err = kstrtobool(buf, &split_underused_thp);

	if (err < 0)
		return err;

	return count;
}

static struct kobj_attribute split_underused_thp_attr = __ATTR(
	shrink_underused, 0644, split_underused_thp_show, split_underused_thp_store);

static struct attribute *hugepage_attr[] = {
	&enabled_attr.attr,
	&defrag_attr.attr,
	&use_zero_page_attr.attr,
	&hpage_pmd_size_attr.attr,
#ifdef CONFIG_SHMEM
	&shmem_enabled_attr.attr,
#endif
	&split_underused_thp_attr.attr,
	NULL,
};

static const struct attribute_group hugepage_attr_group = {
	.attrs = hugepage_attr,
};

static void hugepage_exit_sysfs(struct kobject *hugepage_kobj);
static void thpsize_release(struct kobject *kobj);
static DEFINE_SPINLOCK(huge_anon_orders_lock);
static LIST_HEAD(thpsize_list);

static ssize_t anon_enabled_show(struct kobject *kobj,
				 struct kobj_attribute *attr, char *buf)
{
	int order = to_thpsize(kobj)->order;
	const char *output;

	if (test_bit(order, &huge_anon_orders_always))
		output = "[always] inherit madvise never";
	else if (test_bit(order, &huge_anon_orders_inherit))
		output = "always [inherit] madvise never";
	else if (test_bit(order, &huge_anon_orders_madvise))
		output = "always inherit [madvise] never";
	else
		output = "always inherit madvise [never]";

	return sysfs_emit(buf, "%s\n", output);
}

static ssize_t anon_enabled_store(struct kobject *kobj,
				  struct kobj_attribute *attr,
				  const char *buf, size_t count)
{
	int order = to_thpsize(kobj)->order;
	ssize_t ret = count;

	if (sysfs_streq(buf, "always")) {
		spin_lock(&huge_anon_orders_lock);
		clear_bit(order, &huge_anon_orders_inherit);
		clear_bit(order, &huge_anon_orders_madvise);
		set_bit(order, &huge_anon_orders_always);
		spin_unlock(&huge_anon_orders_lock);
	} else if (sysfs_streq(buf, "inherit")) {
		spin_lock(&huge_anon_orders_lock);
		clear_bit(order, &huge_anon_orders_always);
		clear_bit(order, &huge_anon_orders_madvise);
		set_bit(order, &huge_anon_orders_inherit);
		spin_unlock(&huge_anon_orders_lock);
	} else if (sysfs_streq(buf, "madvise")) {
		spin_lock(&huge_anon_orders_lock);
		clear_bit(order, &huge_anon_orders_always);
		clear_bit(order, &huge_anon_orders_inherit);
		set_bit(order, &huge_anon_orders_madvise);
		spin_unlock(&huge_anon_orders_lock);
	} else if (sysfs_streq(buf, "never")) {
		spin_lock(&huge_anon_orders_lock);
		clear_bit(order, &huge_anon_orders_always);
		clear_bit(order, &huge_anon_orders_inherit);
		clear_bit(order, &huge_anon_orders_madvise);
		spin_unlock(&huge_anon_orders_lock);
	} else
		ret = -EINVAL;

	if (ret > 0) {
		int err;

		err = start_stop_khugepaged();
		if (err)
			ret = err;
	}
	return ret;
}

static struct kobj_attribute anon_enabled_attr =
	__ATTR(enabled, 0644, anon_enabled_show, anon_enabled_store);

static struct attribute *anon_ctrl_attrs[] = {
	&anon_enabled_attr.attr,
	NULL,
};

static const struct attribute_group anon_ctrl_attr_grp = {
	.attrs = anon_ctrl_attrs,
};

static struct attribute *file_ctrl_attrs[] = {
#ifdef CONFIG_SHMEM
	&thpsize_shmem_enabled_attr.attr,
#endif
	NULL,
};

static const struct attribute_group file_ctrl_attr_grp = {
	.attrs = file_ctrl_attrs,
};

static struct attribute *any_ctrl_attrs[] = {
	NULL,
};

static const struct attribute_group any_ctrl_attr_grp = {
	.attrs = any_ctrl_attrs,
};

static const struct kobj_type thpsize_ktype = {
	.release = &thpsize_release,
	.sysfs_ops = &kobj_sysfs_ops,
};

DEFINE_PER_CPU(struct mthp_stat, mthp_stats) = {{{0}}};

static unsigned long sum_mthp_stat(int order, enum mthp_stat_item item)
{
	unsigned long sum = 0;
	int cpu;

	for_each_possible_cpu(cpu) {
		struct mthp_stat *this = &per_cpu(mthp_stats, cpu);

		sum += this->stats[order][item];
	}

	return sum;
}

#define DEFINE_MTHP_STAT_ATTR(_name, _index)				\
static ssize_t _name##_show(struct kobject *kobj,			\
			struct kobj_attribute *attr, char *buf)		\
{									\
	int order = to_thpsize(kobj)->order;				\
									\
	return sysfs_emit(buf, "%lu\n", sum_mthp_stat(order, _index));	\
}									\
static struct kobj_attribute _name##_attr = __ATTR_RO(_name)

DEFINE_MTHP_STAT_ATTR(anon_fault_alloc, MTHP_STAT_ANON_FAULT_ALLOC);
DEFINE_MTHP_STAT_ATTR(anon_fault_fallback, MTHP_STAT_ANON_FAULT_FALLBACK);
DEFINE_MTHP_STAT_ATTR(anon_fault_fallback_charge, MTHP_STAT_ANON_FAULT_FALLBACK_CHARGE);
DEFINE_MTHP_STAT_ATTR(zswpout, MTHP_STAT_ZSWPOUT);
DEFINE_MTHP_STAT_ATTR(swpin, MTHP_STAT_SWPIN);
DEFINE_MTHP_STAT_ATTR(swpin_fallback, MTHP_STAT_SWPIN_FALLBACK);
DEFINE_MTHP_STAT_ATTR(swpin_fallback_charge, MTHP_STAT_SWPIN_FALLBACK_CHARGE);
DEFINE_MTHP_STAT_ATTR(swpout, MTHP_STAT_SWPOUT);
DEFINE_MTHP_STAT_ATTR(swpout_fallback, MTHP_STAT_SWPOUT_FALLBACK);
#ifdef CONFIG_SHMEM
DEFINE_MTHP_STAT_ATTR(shmem_alloc, MTHP_STAT_SHMEM_ALLOC);
DEFINE_MTHP_STAT_ATTR(shmem_fallback, MTHP_STAT_SHMEM_FALLBACK);
DEFINE_MTHP_STAT_ATTR(shmem_fallback_charge, MTHP_STAT_SHMEM_FALLBACK_CHARGE);
#endif
DEFINE_MTHP_STAT_ATTR(split, MTHP_STAT_SPLIT);
DEFINE_MTHP_STAT_ATTR(split_failed, MTHP_STAT_SPLIT_FAILED);
DEFINE_MTHP_STAT_ATTR(split_deferred, MTHP_STAT_SPLIT_DEFERRED);
DEFINE_MTHP_STAT_ATTR(nr_anon, MTHP_STAT_NR_ANON);
DEFINE_MTHP_STAT_ATTR(nr_anon_partially_mapped, MTHP_STAT_NR_ANON_PARTIALLY_MAPPED);

static struct attribute *anon_stats_attrs[] = {
	&anon_fault_alloc_attr.attr,
	&anon_fault_fallback_attr.attr,
	&anon_fault_fallback_charge_attr.attr,
#ifndef CONFIG_SHMEM
	&zswpout_attr.attr,
	&swpin_attr.attr,
	&swpin_fallback_attr.attr,
	&swpin_fallback_charge_attr.attr,
	&swpout_attr.attr,
	&swpout_fallback_attr.attr,
#endif
	&split_deferred_attr.attr,
	&nr_anon_attr.attr,
	&nr_anon_partially_mapped_attr.attr,
	NULL,
};

static struct attribute_group anon_stats_attr_grp = {
	.name = "stats",
	.attrs = anon_stats_attrs,
};

static struct attribute *file_stats_attrs[] = {
#ifdef CONFIG_SHMEM
	&shmem_alloc_attr.attr,
	&shmem_fallback_attr.attr,
	&shmem_fallback_charge_attr.attr,
#endif
	NULL,
};

static struct attribute_group file_stats_attr_grp = {
	.name = "stats",
	.attrs = file_stats_attrs,
};

static struct attribute *any_stats_attrs[] = {
#ifdef CONFIG_SHMEM
	&zswpout_attr.attr,
	&swpin_attr.attr,
	&swpin_fallback_attr.attr,
	&swpin_fallback_charge_attr.attr,
	&swpout_attr.attr,
	&swpout_fallback_attr.attr,
#endif
	&split_attr.attr,
	&split_failed_attr.attr,
	NULL,
};

static struct attribute_group any_stats_attr_grp = {
	.name = "stats",
	.attrs = any_stats_attrs,
};

static int sysfs_add_group(struct kobject *kobj,
			   const struct attribute_group *grp)
{
	int ret = -ENOENT;

	/*
	 * If the group is named, try to merge first, assuming the subdirectory
	 * was already created. This avoids the warning emitted by
	 * sysfs_create_group() if the directory already exists.
	 */
	if (grp->name)
		ret = sysfs_merge_group(kobj, grp);
	if (ret)
		ret = sysfs_create_group(kobj, grp);

	return ret;
}

static struct thpsize *thpsize_create(int order, struct kobject *parent)
{
	unsigned long size = (PAGE_SIZE << order) / SZ_1K;
	struct thpsize *thpsize;
	int ret = -ENOMEM;

	thpsize = kzalloc(sizeof(*thpsize), GFP_KERNEL);
	if (!thpsize)
		goto err;

	thpsize->order = order;

	ret = kobject_init_and_add(&thpsize->kobj, &thpsize_ktype, parent,
				   "hugepages-%lukB", size);
	if (ret) {
		kfree(thpsize);
		goto err;
	}


	ret = sysfs_add_group(&thpsize->kobj, &any_ctrl_attr_grp);
	if (ret)
		goto err_put;

	ret = sysfs_add_group(&thpsize->kobj, &any_stats_attr_grp);
	if (ret)
		goto err_put;

	if (BIT(order) & THP_ORDERS_ALL_ANON) {
		ret = sysfs_add_group(&thpsize->kobj, &anon_ctrl_attr_grp);
		if (ret)
			goto err_put;

		ret = sysfs_add_group(&thpsize->kobj, &anon_stats_attr_grp);
		if (ret)
			goto err_put;
	}

	if (BIT(order) & THP_ORDERS_ALL_FILE_DEFAULT) {
		ret = sysfs_add_group(&thpsize->kobj, &file_ctrl_attr_grp);
		if (ret)
			goto err_put;

		ret = sysfs_add_group(&thpsize->kobj, &file_stats_attr_grp);
		if (ret)
			goto err_put;
	}

	return thpsize;
err_put:
	kobject_put(&thpsize->kobj);
err:
	return ERR_PTR(ret);
}

static void thpsize_release(struct kobject *kobj)
{
	kfree(to_thpsize(kobj));
}

static int __init hugepage_init_sysfs(struct kobject **hugepage_kobj)
{
	int err;
	struct thpsize *thpsize;
	unsigned long orders;
	int order;

	/*
	 * Default to setting PMD-sized THP to inherit the global setting and
	 * disable all other sizes. powerpc's PMD_ORDER isn't a compile-time
	 * constant so we have to do this here.
	 */
	if (!anon_orders_configured)
		huge_anon_orders_inherit = BIT(PMD_ORDER);

	*hugepage_kobj = kobject_create_and_add("transparent_hugepage", mm_kobj);
	if (unlikely(!*hugepage_kobj)) {
		pr_err("failed to create transparent hugepage kobject\n");
		return -ENOMEM;
	}

	err = sysfs_create_group(*hugepage_kobj, &hugepage_attr_group);
	if (err) {
		pr_err("failed to register transparent hugepage group\n");
		goto delete_obj;
	}

	err = sysfs_create_group(*hugepage_kobj, &khugepaged_attr_group);
	if (err) {
		pr_err("failed to register transparent hugepage group\n");
		goto remove_hp_group;
	}

	orders = THP_ORDERS_ALL_ANON | THP_ORDERS_ALL_FILE_DEFAULT;
	order = highest_order(orders);
	while (orders) {
		thpsize = thpsize_create(order, *hugepage_kobj);
		if (IS_ERR(thpsize)) {
			pr_err("failed to create thpsize for order %d\n", order);
			err = PTR_ERR(thpsize);
			goto remove_all;
		}
		list_add(&thpsize->node, &thpsize_list);
		order = next_order(&orders, order);
	}

	return 0;

remove_all:
	hugepage_exit_sysfs(*hugepage_kobj);
	return err;
remove_hp_group:
	sysfs_remove_group(*hugepage_kobj, &hugepage_attr_group);
delete_obj:
	kobject_put(*hugepage_kobj);
	return err;
}

static void __init hugepage_exit_sysfs(struct kobject *hugepage_kobj)
{
	struct thpsize *thpsize, *tmp;

	list_for_each_entry_safe(thpsize, tmp, &thpsize_list, node) {
		list_del(&thpsize->node);
		kobject_put(&thpsize->kobj);
	}

	sysfs_remove_group(hugepage_kobj, &khugepaged_attr_group);
	sysfs_remove_group(hugepage_kobj, &hugepage_attr_group);
	kobject_put(hugepage_kobj);
}
#else
static inline int hugepage_init_sysfs(struct kobject **hugepage_kobj)
{
	return 0;
}

static inline void hugepage_exit_sysfs(struct kobject *hugepage_kobj)
{
}
#endif /* CONFIG_SYSFS */

static int __init thp_shrinker_init(void)
{
	huge_zero_page_shrinker = shrinker_alloc(0, "thp-zero");
	if (!huge_zero_page_shrinker)
		return -ENOMEM;

	deferred_split_shrinker = shrinker_alloc(SHRINKER_NUMA_AWARE |
						 SHRINKER_MEMCG_AWARE |
						 SHRINKER_NONSLAB,
						 "thp-deferred_split");
	if (!deferred_split_shrinker) {
		shrinker_free(huge_zero_page_shrinker);
		return -ENOMEM;
	}

	huge_zero_page_shrinker->count_objects = shrink_huge_zero_page_count;
	huge_zero_page_shrinker->scan_objects = shrink_huge_zero_page_scan;
	shrinker_register(huge_zero_page_shrinker);

	deferred_split_shrinker->count_objects = deferred_split_count;
	deferred_split_shrinker->scan_objects = deferred_split_scan;
	shrinker_register(deferred_split_shrinker);

	return 0;
}

static void __init thp_shrinker_exit(void)
{
	shrinker_free(huge_zero_page_shrinker);
	shrinker_free(deferred_split_shrinker);
}

static int __init hugepage_init(void)
{
	int err;
	struct kobject *hugepage_kobj;

	if (!has_transparent_hugepage()) {
		transparent_hugepage_flags = 1 << TRANSPARENT_HUGEPAGE_UNSUPPORTED;
		return -EINVAL;
	}

	/*
	 * hugepages can't be allocated by the buddy allocator
	 */
	MAYBE_BUILD_BUG_ON(HPAGE_PMD_ORDER > MAX_PAGE_ORDER);

	err = hugepage_init_sysfs(&hugepage_kobj);
	if (err)
		goto err_sysfs;

	err = khugepaged_init();
	if (err)
		goto err_slab;

	err = thp_shrinker_init();
	if (err)
		goto err_shrinker;

	/*
	 * By default disable transparent hugepages on smaller systems,
	 * where the extra memory used could hurt more than TLB overhead
	 * is likely to save.  The admin can still enable it through /sys.
	 */
	if (totalram_pages() < (512 << (20 - PAGE_SHIFT))) {
		transparent_hugepage_flags = 0;
		return 0;
	}

	err = start_stop_khugepaged();
	if (err)
		goto err_khugepaged;

	return 0;
err_khugepaged:
	thp_shrinker_exit();
err_shrinker:
	khugepaged_destroy();
err_slab:
	hugepage_exit_sysfs(hugepage_kobj);
err_sysfs:
	return err;
}
subsys_initcall(hugepage_init);

static int __init setup_transparent_hugepage(char *str)
{
	int ret = 0;
	if (!str)
		goto out;
	if (!strcmp(str, "always")) {
		set_bit(TRANSPARENT_HUGEPAGE_FLAG,
			&transparent_hugepage_flags);
		clear_bit(TRANSPARENT_HUGEPAGE_REQ_MADV_FLAG,
			  &transparent_hugepage_flags);
		ret = 1;
	} else if (!strcmp(str, "madvise")) {
		clear_bit(TRANSPARENT_HUGEPAGE_FLAG,
			  &transparent_hugepage_flags);
		set_bit(TRANSPARENT_HUGEPAGE_REQ_MADV_FLAG,
			&transparent_hugepage_flags);
		ret = 1;
	} else if (!strcmp(str, "never")) {
		clear_bit(TRANSPARENT_HUGEPAGE_FLAG,
			  &transparent_hugepage_flags);
		clear_bit(TRANSPARENT_HUGEPAGE_REQ_MADV_FLAG,
			  &transparent_hugepage_flags);
		ret = 1;
	}
out:
	if (!ret)
		pr_warn("transparent_hugepage= cannot parse, ignored\n");
	return ret;
}
__setup("transparent_hugepage=", setup_transparent_hugepage);

static char str_dup[PAGE_SIZE] __initdata;
static int __init setup_thp_anon(char *str)
{
	char *token, *range, *policy, *subtoken;
	unsigned long always, inherit, madvise;
	char *start_size, *end_size;
	int start, end, nr;
	char *p;

	if (!str || strlen(str) + 1 > PAGE_SIZE)
		goto err;
	strscpy(str_dup, str);

	always = huge_anon_orders_always;
	madvise = huge_anon_orders_madvise;
	inherit = huge_anon_orders_inherit;
	p = str_dup;
	while ((token = strsep(&p, ";")) != NULL) {
		range = strsep(&token, ":");
		policy = token;

		if (!policy)
			goto err;

		while ((subtoken = strsep(&range, ",")) != NULL) {
			if (strchr(subtoken, '-')) {
				start_size = strsep(&subtoken, "-");
				end_size = subtoken;

				start = get_order_from_str(start_size, THP_ORDERS_ALL_ANON);
				end = get_order_from_str(end_size, THP_ORDERS_ALL_ANON);
			} else {
				start_size = end_size = subtoken;
				start = end = get_order_from_str(subtoken,
								 THP_ORDERS_ALL_ANON);
			}

			if (start == -EINVAL) {
				pr_err("invalid size %s in thp_anon boot parameter\n", start_size);
				goto err;
			}

			if (end == -EINVAL) {
				pr_err("invalid size %s in thp_anon boot parameter\n", end_size);
				goto err;
			}

			if (start < 0 || end < 0 || start > end)
				goto err;

			nr = end - start + 1;
			if (!strcmp(policy, "always")) {
				bitmap_set(&always, start, nr);
				bitmap_clear(&inherit, start, nr);
				bitmap_clear(&madvise, start, nr);
			} else if (!strcmp(policy, "madvise")) {
				bitmap_set(&madvise, start, nr);
				bitmap_clear(&inherit, start, nr);
				bitmap_clear(&always, start, nr);
			} else if (!strcmp(policy, "inherit")) {
				bitmap_set(&inherit, start, nr);
				bitmap_clear(&madvise, start, nr);
				bitmap_clear(&always, start, nr);
			} else if (!strcmp(policy, "never")) {
				bitmap_clear(&inherit, start, nr);
				bitmap_clear(&madvise, start, nr);
				bitmap_clear(&always, start, nr);
			} else {
				pr_err("invalid policy %s in thp_anon boot parameter\n", policy);
				goto err;
			}
		}
	}

	huge_anon_orders_always = always;
	huge_anon_orders_madvise = madvise;
	huge_anon_orders_inherit = inherit;
	anon_orders_configured = true;
	return 1;

err:
	pr_warn("thp_anon=%s: error parsing string, ignoring setting\n", str);
	return 0;
}
__setup("thp_anon=", setup_thp_anon);

pmd_t maybe_pmd_mkwrite(pmd_t pmd, struct vm_area_struct *vma)
{
	if (likely(vma->vm_flags & VM_WRITE))
		pmd = pmd_mkwrite(pmd, vma);
	return pmd;
}

#ifdef CONFIG_MEMCG
static inline
struct deferred_split *get_deferred_split_queue(struct folio *folio)
{
	struct mem_cgroup *memcg = folio_memcg(folio);
	struct pglist_data *pgdat = NODE_DATA(folio_nid(folio));

	if (memcg)
		return &memcg->deferred_split_queue;
	else
		return &pgdat->deferred_split_queue;
}
#else
static inline
struct deferred_split *get_deferred_split_queue(struct folio *folio)
{
	struct pglist_data *pgdat = NODE_DATA(folio_nid(folio));

	return &pgdat->deferred_split_queue;
}
#endif

static inline bool is_transparent_hugepage(const struct folio *folio)
{
	if (!folio_test_large(folio))
		return false;

	return is_huge_zero_folio(folio) ||
		folio_test_large_rmappable(folio);
}

static unsigned long __thp_get_unmapped_area(struct file *filp,
		unsigned long addr, unsigned long len,
		loff_t off, unsigned long flags, unsigned long size,
		vm_flags_t vm_flags)
{
	loff_t off_end = off + len;
	loff_t off_align = round_up(off, size);
	unsigned long len_pad, ret, off_sub;

	if (!IS_ENABLED(CONFIG_64BIT) || in_compat_syscall())
		return 0;

	if (off_end <= off_align || (off_end - off_align) < size)
		return 0;

	len_pad = len + size;
	if (len_pad < len || (off + len_pad) < off)
		return 0;

	ret = mm_get_unmapped_area_vmflags(current->mm, filp, addr, len_pad,
					   off >> PAGE_SHIFT, flags, vm_flags);

	/*
	 * The failure might be due to length padding. The caller will retry
	 * without the padding.
	 */
	if (IS_ERR_VALUE(ret))
		return 0;

	/*
	 * Do not try to align to THP boundary if allocation at the address
	 * hint succeeds.
	 */
	if (ret == addr)
		return addr;

	off_sub = (off - ret) & (size - 1);

	if (test_bit(MMF_TOPDOWN, &current->mm->flags) && !off_sub)
		return ret + size;

	ret += off_sub;
	return ret;
}

unsigned long thp_get_unmapped_area_vmflags(struct file *filp, unsigned long addr,
		unsigned long len, unsigned long pgoff, unsigned long flags,
		vm_flags_t vm_flags)
{
	unsigned long ret;
	loff_t off = (loff_t)pgoff << PAGE_SHIFT;

	ret = __thp_get_unmapped_area(filp, addr, len, off, flags, PMD_SIZE, vm_flags);
	if (ret)
		return ret;

	return mm_get_unmapped_area_vmflags(current->mm, filp, addr, len, pgoff, flags,
					    vm_flags);
}

unsigned long thp_get_unmapped_area(struct file *filp, unsigned long addr,
		unsigned long len, unsigned long pgoff, unsigned long flags)
{
	return thp_get_unmapped_area_vmflags(filp, addr, len, pgoff, flags, 0);
}
EXPORT_SYMBOL_GPL(thp_get_unmapped_area);

static struct folio *vma_alloc_anon_folio_pmd(struct vm_area_struct *vma,
		unsigned long addr)
{
	gfp_t gfp = vma_thp_gfp_mask(vma);
	const int order = HPAGE_PMD_ORDER;
	struct folio *folio;

	folio = vma_alloc_folio(gfp, order, vma, addr & HPAGE_PMD_MASK);

	if (unlikely(!folio)) {
		count_vm_event(THP_FAULT_FALLBACK);
		count_mthp_stat(order, MTHP_STAT_ANON_FAULT_FALLBACK);
		return NULL;
	}

	VM_BUG_ON_FOLIO(!folio_test_large(folio), folio);
	if (mem_cgroup_charge(folio, vma->vm_mm, gfp)) {
		folio_put(folio);
		count_vm_event(THP_FAULT_FALLBACK);
		count_vm_event(THP_FAULT_FALLBACK_CHARGE);
		count_mthp_stat(order, MTHP_STAT_ANON_FAULT_FALLBACK);
		count_mthp_stat(order, MTHP_STAT_ANON_FAULT_FALLBACK_CHARGE);
		return NULL;
	}
	folio_throttle_swaprate(folio, gfp);

       /*
	* When a folio is not zeroed during allocation (__GFP_ZERO not used)
	* or user folios require special handling, folio_zero_user() is used to
	* make sure that the page corresponding to the faulting address will be
	* hot in the cache after zeroing.
	*/
	if (user_alloc_needs_zeroing())
		folio_zero_user(folio, addr);
	/*
	 * The memory barrier inside __folio_mark_uptodate makes sure that
	 * folio_zero_user writes become visible before the set_pmd_at()
	 * write.
	 */
	__folio_mark_uptodate(folio);
	return folio;
}

static void map_anon_folio_pmd(struct folio *folio, pmd_t *pmd,
		struct vm_area_struct *vma, unsigned long haddr)
{
	pmd_t entry;

	entry = mk_huge_pmd(&folio->page, vma->vm_page_prot);
	entry = maybe_pmd_mkwrite(pmd_mkdirty(entry), vma);
	folio_add_new_anon_rmap(folio, vma, haddr, RMAP_EXCLUSIVE);
	folio_add_lru_vma(folio, vma);
	set_pmd_at(vma->vm_mm, haddr, pmd, entry);
	update_mmu_cache_pmd(vma, haddr, pmd);
	add_mm_counter(vma->vm_mm, MM_ANONPAGES, HPAGE_PMD_NR);
	count_vm_event(THP_FAULT_ALLOC);
	count_mthp_stat(HPAGE_PMD_ORDER, MTHP_STAT_ANON_FAULT_ALLOC);
	count_memcg_event_mm(vma->vm_mm, THP_FAULT_ALLOC);
}

static vm_fault_t __do_huge_pmd_anonymous_page(struct vm_fault *vmf)
{
	unsigned long haddr = vmf->address & HPAGE_PMD_MASK;
	struct vm_area_struct *vma = vmf->vma;
	struct folio *folio;
	pgtable_t pgtable;
	vm_fault_t ret = 0;

	folio = vma_alloc_anon_folio_pmd(vma, vmf->address);
	if (unlikely(!folio))
		return VM_FAULT_FALLBACK;

	pgtable = pte_alloc_one(vma->vm_mm);
	if (unlikely(!pgtable)) {
		ret = VM_FAULT_OOM;
		goto release;
	}

	vmf->ptl = pmd_lock(vma->vm_mm, vmf->pmd);
	if (unlikely(!pmd_none(*vmf->pmd))) {
		goto unlock_release;
	} else {
		ret = check_stable_address_space(vma->vm_mm);
		if (ret)
			goto unlock_release;

		/* Deliver the page fault to userland */
		if (userfaultfd_missing(vma)) {
			spin_unlock(vmf->ptl);
			folio_put(folio);
			pte_free(vma->vm_mm, pgtable);
			ret = handle_userfault(vmf, VM_UFFD_MISSING);
			VM_BUG_ON(ret & VM_FAULT_FALLBACK);
			return ret;
		}
		pgtable_trans_huge_deposit(vma->vm_mm, vmf->pmd, pgtable);
		map_anon_folio_pmd(folio, vmf->pmd, vma, haddr);
		mm_inc_nr_ptes(vma->vm_mm);
		deferred_split_folio(folio, false);
		spin_unlock(vmf->ptl);
	}

	return 0;
unlock_release:
	spin_unlock(vmf->ptl);
release:
	if (pgtable)
		pte_free(vma->vm_mm, pgtable);
	folio_put(folio);
	return ret;

}

/*
 * always: directly stall for all thp allocations
 * defer: wake kswapd and fail if not immediately available
 * defer+madvise: wake kswapd and directly stall for MADV_HUGEPAGE, otherwise
 *		  fail if not immediately available
 * madvise: directly stall for MADV_HUGEPAGE, otherwise fail if not immediately
 *	    available
 * never: never stall for any thp allocation
 */
gfp_t vma_thp_gfp_mask(struct vm_area_struct *vma)
{
	const bool vma_madvised = vma && (vma->vm_flags & VM_HUGEPAGE);

	/* Always do synchronous compaction */
	if (test_bit(TRANSPARENT_HUGEPAGE_DEFRAG_DIRECT_FLAG, &transparent_hugepage_flags))
		return GFP_TRANSHUGE | (vma_madvised ? 0 : __GFP_NORETRY);

	/* Kick kcompactd and fail quickly */
	if (test_bit(TRANSPARENT_HUGEPAGE_DEFRAG_KSWAPD_FLAG, &transparent_hugepage_flags))
		return GFP_TRANSHUGE_LIGHT | __GFP_KSWAPD_RECLAIM;

	/* Synchronous compaction if madvised, otherwise kick kcompactd */
	if (test_bit(TRANSPARENT_HUGEPAGE_DEFRAG_KSWAPD_OR_MADV_FLAG, &transparent_hugepage_flags))
		return GFP_TRANSHUGE_LIGHT |
			(vma_madvised ? __GFP_DIRECT_RECLAIM :
					__GFP_KSWAPD_RECLAIM);

	/* Only do synchronous compaction if madvised */
	if (test_bit(TRANSPARENT_HUGEPAGE_DEFRAG_REQ_MADV_FLAG, &transparent_hugepage_flags))
		return GFP_TRANSHUGE_LIGHT |
		       (vma_madvised ? __GFP_DIRECT_RECLAIM : 0);

	return GFP_TRANSHUGE_LIGHT;
}

/* Caller must hold page table lock. */
static void set_huge_zero_folio(pgtable_t pgtable, struct mm_struct *mm,
		struct vm_area_struct *vma, unsigned long haddr, pmd_t *pmd,
		struct folio *zero_folio)
{
	pmd_t entry;
	entry = mk_pmd(&zero_folio->page, vma->vm_page_prot);
	entry = pmd_mkhuge(entry);
	pgtable_trans_huge_deposit(mm, pmd, pgtable);
	set_pmd_at(mm, haddr, pmd, entry);
	mm_inc_nr_ptes(mm);
}

vm_fault_t do_huge_pmd_anonymous_page(struct vm_fault *vmf)
{
	struct vm_area_struct *vma = vmf->vma;
	unsigned long haddr = vmf->address & HPAGE_PMD_MASK;
	vm_fault_t ret;

	if (!thp_vma_suitable_order(vma, haddr, PMD_ORDER))
		return VM_FAULT_FALLBACK;
	ret = vmf_anon_prepare(vmf);
	if (ret)
		return ret;
	khugepaged_enter_vma(vma, vma->vm_flags);

	if (!(vmf->flags & FAULT_FLAG_WRITE) &&
			!mm_forbids_zeropage(vma->vm_mm) &&
			transparent_hugepage_use_zero_page()) {
		pgtable_t pgtable;
		struct folio *zero_folio;
		vm_fault_t ret;

		pgtable = pte_alloc_one(vma->vm_mm);
		if (unlikely(!pgtable))
			return VM_FAULT_OOM;
		zero_folio = mm_get_huge_zero_folio(vma->vm_mm);
		if (unlikely(!zero_folio)) {
			pte_free(vma->vm_mm, pgtable);
			count_vm_event(THP_FAULT_FALLBACK);
			return VM_FAULT_FALLBACK;
		}
		vmf->ptl = pmd_lock(vma->vm_mm, vmf->pmd);
		ret = 0;
		if (pmd_none(*vmf->pmd)) {
			ret = check_stable_address_space(vma->vm_mm);
			if (ret) {
				spin_unlock(vmf->ptl);
				pte_free(vma->vm_mm, pgtable);
			} else if (userfaultfd_missing(vma)) {
				spin_unlock(vmf->ptl);
				pte_free(vma->vm_mm, pgtable);
				ret = handle_userfault(vmf, VM_UFFD_MISSING);
				VM_BUG_ON(ret & VM_FAULT_FALLBACK);
			} else {
				set_huge_zero_folio(pgtable, vma->vm_mm, vma,
						   haddr, vmf->pmd, zero_folio);
				update_mmu_cache_pmd(vma, vmf->address, vmf->pmd);
				spin_unlock(vmf->ptl);
			}
		} else {
			spin_unlock(vmf->ptl);
			pte_free(vma->vm_mm, pgtable);
		}
		return ret;
	}

	return __do_huge_pmd_anonymous_page(vmf);
}

static int insert_pfn_pmd(struct vm_area_struct *vma, unsigned long addr,
		pmd_t *pmd, pfn_t pfn, pgprot_t prot, bool write,
		pgtable_t pgtable)
{
	struct mm_struct *mm = vma->vm_mm;
	pmd_t entry;

	lockdep_assert_held(pmd_lockptr(mm, pmd));

	if (!pmd_none(*pmd)) {
		if (write) {
			if (pmd_pfn(*pmd) != pfn_t_to_pfn(pfn)) {
				WARN_ON_ONCE(!is_huge_zero_pmd(*pmd));
				return -EEXIST;
			}
			entry = pmd_mkyoung(*pmd);
			entry = maybe_pmd_mkwrite(pmd_mkdirty(entry), vma);
			if (pmdp_set_access_flags(vma, addr, pmd, entry, 1))
				update_mmu_cache_pmd(vma, addr, pmd);
		}

		return -EEXIST;
	}

	entry = pmd_mkhuge(pfn_t_pmd(pfn, prot));
	if (pfn_t_devmap(pfn))
		entry = pmd_mkdevmap(entry);
	else
		entry = pmd_mkspecial(entry);
	if (write) {
		entry = pmd_mkyoung(pmd_mkdirty(entry));
		entry = maybe_pmd_mkwrite(entry, vma);
	}

	if (pgtable) {
		pgtable_trans_huge_deposit(mm, pmd, pgtable);
		mm_inc_nr_ptes(mm);
	}

	set_pmd_at(mm, addr, pmd, entry);
	update_mmu_cache_pmd(vma, addr, pmd);
	return 0;
}

/**
 * vmf_insert_pfn_pmd - insert a pmd size pfn
 * @vmf: Structure describing the fault
 * @pfn: pfn to insert
 * @write: whether it's a write fault
 *
 * Insert a pmd size pfn. See vmf_insert_pfn() for additional info.
 *
 * Return: vm_fault_t value.
 */
vm_fault_t vmf_insert_pfn_pmd(struct vm_fault *vmf, pfn_t pfn, bool write)
{
	unsigned long addr = vmf->address & PMD_MASK;
	struct vm_area_struct *vma = vmf->vma;
	pgprot_t pgprot = vma->vm_page_prot;
	pgtable_t pgtable = NULL;
	spinlock_t *ptl;
	int error;

	/*
	 * If we had pmd_special, we could avoid all these restrictions,
	 * but we need to be consistent with PTEs and architectures that
	 * can't support a 'special' bit.
	 */
	BUG_ON(!(vma->vm_flags & (VM_PFNMAP|VM_MIXEDMAP)) &&
			!pfn_t_devmap(pfn));
	BUG_ON((vma->vm_flags & (VM_PFNMAP|VM_MIXEDMAP)) ==
						(VM_PFNMAP|VM_MIXEDMAP));
	BUG_ON((vma->vm_flags & VM_PFNMAP) && is_cow_mapping(vma->vm_flags));

	if (addr < vma->vm_start || addr >= vma->vm_end)
		return VM_FAULT_SIGBUS;

	if (arch_needs_pgtable_deposit()) {
		pgtable = pte_alloc_one(vma->vm_mm);
		if (!pgtable)
			return VM_FAULT_OOM;
	}

	track_pfn_insert(vma, &pgprot, pfn);
	ptl = pmd_lock(vma->vm_mm, vmf->pmd);
	error = insert_pfn_pmd(vma, addr, vmf->pmd, pfn, pgprot, write,
			pgtable);
	spin_unlock(ptl);
	if (error && pgtable)
		pte_free(vma->vm_mm, pgtable);

	return VM_FAULT_NOPAGE;
}
EXPORT_SYMBOL_GPL(vmf_insert_pfn_pmd);

vm_fault_t vmf_insert_folio_pmd(struct vm_fault *vmf, struct folio *folio,
				bool write)
{
	struct vm_area_struct *vma = vmf->vma;
	unsigned long addr = vmf->address & PMD_MASK;
	struct mm_struct *mm = vma->vm_mm;
	spinlock_t *ptl;
	pgtable_t pgtable = NULL;
	int error;

	if (addr < vma->vm_start || addr >= vma->vm_end)
		return VM_FAULT_SIGBUS;

	if (WARN_ON_ONCE(folio_order(folio) != PMD_ORDER))
		return VM_FAULT_SIGBUS;

	if (arch_needs_pgtable_deposit()) {
		pgtable = pte_alloc_one(vma->vm_mm);
		if (!pgtable)
			return VM_FAULT_OOM;
	}

	ptl = pmd_lock(mm, vmf->pmd);
	if (pmd_none(*vmf->pmd)) {
		folio_get(folio);
		folio_add_file_rmap_pmd(folio, &folio->page, vma);
		add_mm_counter(mm, mm_counter_file(folio), HPAGE_PMD_NR);
	}
	error = insert_pfn_pmd(vma, addr, vmf->pmd,
			pfn_to_pfn_t(folio_pfn(folio)), vma->vm_page_prot,
			write, pgtable);
	spin_unlock(ptl);
	if (error && pgtable)
		pte_free(mm, pgtable);

	return VM_FAULT_NOPAGE;
}
EXPORT_SYMBOL_GPL(vmf_insert_folio_pmd);

#ifdef CONFIG_HAVE_ARCH_TRANSPARENT_HUGEPAGE_PUD
static pud_t maybe_pud_mkwrite(pud_t pud, struct vm_area_struct *vma)
{
	if (likely(vma->vm_flags & VM_WRITE))
		pud = pud_mkwrite(pud);
	return pud;
}

static void insert_pfn_pud(struct vm_area_struct *vma, unsigned long addr,
		pud_t *pud, pfn_t pfn, bool write)
{
	struct mm_struct *mm = vma->vm_mm;
	pgprot_t prot = vma->vm_page_prot;
	pud_t entry;

	if (!pud_none(*pud)) {
		if (write) {
			if (WARN_ON_ONCE(pud_pfn(*pud) != pfn_t_to_pfn(pfn)))
				return;
			entry = pud_mkyoung(*pud);
			entry = maybe_pud_mkwrite(pud_mkdirty(entry), vma);
			if (pudp_set_access_flags(vma, addr, pud, entry, 1))
				update_mmu_cache_pud(vma, addr, pud);
		}
		return;
	}

	entry = pud_mkhuge(pfn_t_pud(pfn, prot));
	if (pfn_t_devmap(pfn))
		entry = pud_mkdevmap(entry);
	else
		entry = pud_mkspecial(entry);
	if (write) {
		entry = pud_mkyoung(pud_mkdirty(entry));
		entry = maybe_pud_mkwrite(entry, vma);
	}
	set_pud_at(mm, addr, pud, entry);
	update_mmu_cache_pud(vma, addr, pud);
}

/**
 * vmf_insert_pfn_pud - insert a pud size pfn
 * @vmf: Structure describing the fault
 * @pfn: pfn to insert
 * @write: whether it's a write fault
 *
 * Insert a pud size pfn. See vmf_insert_pfn() for additional info.
 *
 * Return: vm_fault_t value.
 */
vm_fault_t vmf_insert_pfn_pud(struct vm_fault *vmf, pfn_t pfn, bool write)
{
	unsigned long addr = vmf->address & PUD_MASK;
	struct vm_area_struct *vma = vmf->vma;
	pgprot_t pgprot = vma->vm_page_prot;
	spinlock_t *ptl;

	/*
	 * If we had pud_special, we could avoid all these restrictions,
	 * but we need to be consistent with PTEs and architectures that
	 * can't support a 'special' bit.
	 */
	BUG_ON(!(vma->vm_flags & (VM_PFNMAP|VM_MIXEDMAP)) &&
			!pfn_t_devmap(pfn));
	BUG_ON((vma->vm_flags & (VM_PFNMAP|VM_MIXEDMAP)) ==
						(VM_PFNMAP|VM_MIXEDMAP));
	BUG_ON((vma->vm_flags & VM_PFNMAP) && is_cow_mapping(vma->vm_flags));

	if (addr < vma->vm_start || addr >= vma->vm_end)
		return VM_FAULT_SIGBUS;

	track_pfn_insert(vma, &pgprot, pfn);

	ptl = pud_lock(vma->vm_mm, vmf->pud);
	insert_pfn_pud(vma, addr, vmf->pud, pfn, write);
	spin_unlock(ptl);

	return VM_FAULT_NOPAGE;
}
EXPORT_SYMBOL_GPL(vmf_insert_pfn_pud);

/**
 * vmf_insert_folio_pud - insert a pud size folio mapped by a pud entry
 * @vmf: Structure describing the fault
 * @folio: folio to insert
 * @write: whether it's a write fault
 *
 * Return: vm_fault_t value.
 */
vm_fault_t vmf_insert_folio_pud(struct vm_fault *vmf, struct folio *folio,
				bool write)
{
	struct vm_area_struct *vma = vmf->vma;
	unsigned long addr = vmf->address & PUD_MASK;
	pud_t *pud = vmf->pud;
	struct mm_struct *mm = vma->vm_mm;
	spinlock_t *ptl;

	if (addr < vma->vm_start || addr >= vma->vm_end)
		return VM_FAULT_SIGBUS;

	if (WARN_ON_ONCE(folio_order(folio) != PUD_ORDER))
		return VM_FAULT_SIGBUS;

	ptl = pud_lock(mm, pud);

	/*
	 * If there is already an entry present we assume the folio is
	 * already mapped, hence no need to take another reference. We
	 * still call insert_pfn_pud() though in case the mapping needs
	 * upgrading to writeable.
	 */
	if (pud_none(*vmf->pud)) {
		folio_get(folio);
		folio_add_file_rmap_pud(folio, &folio->page, vma);
		add_mm_counter(mm, mm_counter_file(folio), HPAGE_PUD_NR);
	}
	insert_pfn_pud(vma, addr, vmf->pud, pfn_to_pfn_t(folio_pfn(folio)),
		write);
	spin_unlock(ptl);

	return VM_FAULT_NOPAGE;
}
EXPORT_SYMBOL_GPL(vmf_insert_folio_pud);
#endif /* CONFIG_HAVE_ARCH_TRANSPARENT_HUGEPAGE_PUD */

void touch_pmd(struct vm_area_struct *vma, unsigned long addr,
	       pmd_t *pmd, bool write)
{
	pmd_t _pmd;

	_pmd = pmd_mkyoung(*pmd);
	if (write)
		_pmd = pmd_mkdirty(_pmd);
	if (pmdp_set_access_flags(vma, addr & HPAGE_PMD_MASK,
				  pmd, _pmd, write))
		update_mmu_cache_pmd(vma, addr, pmd);
}

struct page *follow_devmap_pmd(struct vm_area_struct *vma, unsigned long addr,
		pmd_t *pmd, int flags, struct dev_pagemap **pgmap)
{
	unsigned long pfn = pmd_pfn(*pmd);
	struct mm_struct *mm = vma->vm_mm;
	struct page *page;
	int ret;

	assert_spin_locked(pmd_lockptr(mm, pmd));

	if (flags & FOLL_WRITE && !pmd_write(*pmd))
		return NULL;

	if (pmd_present(*pmd) && pmd_devmap(*pmd))
		/* pass */;
	else
		return NULL;

	if (flags & FOLL_TOUCH)
		touch_pmd(vma, addr, pmd, flags & FOLL_WRITE);

	/*
	 * device mapped pages can only be returned if the
	 * caller will manage the page reference count.
	 */
	if (!(flags & (FOLL_GET | FOLL_PIN)))
		return ERR_PTR(-EEXIST);

	pfn += (addr & ~PMD_MASK) >> PAGE_SHIFT;
	*pgmap = get_dev_pagemap(pfn, *pgmap);
	if (!*pgmap)
		return ERR_PTR(-EFAULT);
	page = pfn_to_page(pfn);
	ret = try_grab_folio(page_folio(page), 1, flags);
	if (ret)
		page = ERR_PTR(ret);

	return page;
}

int copy_huge_pmd(struct mm_struct *dst_mm, struct mm_struct *src_mm,
		  pmd_t *dst_pmd, pmd_t *src_pmd, unsigned long addr,
		  struct vm_area_struct *dst_vma, struct vm_area_struct *src_vma)
{
	spinlock_t *dst_ptl, *src_ptl;
	struct page *src_page;
	struct folio *src_folio;
	pmd_t pmd;
	pgtable_t pgtable = NULL;
	int ret = -ENOMEM;

	pmd = pmdp_get_lockless(src_pmd);
	if (unlikely(pmd_present(pmd) && pmd_special(pmd))) {
		dst_ptl = pmd_lock(dst_mm, dst_pmd);
		src_ptl = pmd_lockptr(src_mm, src_pmd);
		spin_lock_nested(src_ptl, SINGLE_DEPTH_NESTING);
		/*
		 * No need to recheck the pmd, it can't change with write
		 * mmap lock held here.
		 *
		 * Meanwhile, making sure it's not a CoW VMA with writable
		 * mapping, otherwise it means either the anon page wrongly
		 * applied special bit, or we made the PRIVATE mapping be
		 * able to wrongly write to the backend MMIO.
		 */
		VM_WARN_ON_ONCE(is_cow_mapping(src_vma->vm_flags) && pmd_write(pmd));
		goto set_pmd;
	}

	/* Skip if can be re-fill on fault */
	if (!vma_is_anonymous(dst_vma))
		return 0;

	pgtable = pte_alloc_one(dst_mm);
	if (unlikely(!pgtable))
		goto out;

	dst_ptl = pmd_lock(dst_mm, dst_pmd);
	src_ptl = pmd_lockptr(src_mm, src_pmd);
	spin_lock_nested(src_ptl, SINGLE_DEPTH_NESTING);

	ret = -EAGAIN;
	pmd = *src_pmd;

#ifdef CONFIG_ARCH_ENABLE_THP_MIGRATION
	if (unlikely(is_swap_pmd(pmd))) {
		swp_entry_t entry = pmd_to_swp_entry(pmd);

		VM_BUG_ON(!is_pmd_migration_entry(pmd));
		if (!is_readable_migration_entry(entry)) {
			entry = make_readable_migration_entry(
							swp_offset(entry));
			pmd = swp_entry_to_pmd(entry);
			if (pmd_swp_soft_dirty(*src_pmd))
				pmd = pmd_swp_mksoft_dirty(pmd);
			if (pmd_swp_uffd_wp(*src_pmd))
				pmd = pmd_swp_mkuffd_wp(pmd);
			set_pmd_at(src_mm, addr, src_pmd, pmd);
		}
		add_mm_counter(dst_mm, MM_ANONPAGES, HPAGE_PMD_NR);
		mm_inc_nr_ptes(dst_mm);
		pgtable_trans_huge_deposit(dst_mm, dst_pmd, pgtable);
		if (!userfaultfd_wp(dst_vma))
			pmd = pmd_swp_clear_uffd_wp(pmd);
		set_pmd_at(dst_mm, addr, dst_pmd, pmd);
		ret = 0;
		goto out_unlock;
	}
#endif

	if (unlikely(!pmd_trans_huge(pmd))) {
		pte_free(dst_mm, pgtable);
		goto out_unlock;
	}
	/*
	 * When page table lock is held, the huge zero pmd should not be
	 * under splitting since we don't split the page itself, only pmd to
	 * a page table.
	 */
	if (is_huge_zero_pmd(pmd)) {
		/*
		 * mm_get_huge_zero_folio() will never allocate a new
		 * folio here, since we already have a zero page to
		 * copy. It just takes a reference.
		 */
		mm_get_huge_zero_folio(dst_mm);
		goto out_zero_page;
	}

	src_page = pmd_page(pmd);
	VM_BUG_ON_PAGE(!PageHead(src_page), src_page);
	src_folio = page_folio(src_page);

	folio_get(src_folio);
	if (unlikely(folio_try_dup_anon_rmap_pmd(src_folio, src_page, dst_vma, src_vma))) {
		/* Page maybe pinned: split and retry the fault on PTEs. */
		folio_put(src_folio);
		pte_free(dst_mm, pgtable);
		spin_unlock(src_ptl);
		spin_unlock(dst_ptl);
		__split_huge_pmd(src_vma, src_pmd, addr, false, NULL);
		return -EAGAIN;
	}
	add_mm_counter(dst_mm, MM_ANONPAGES, HPAGE_PMD_NR);
out_zero_page:
	mm_inc_nr_ptes(dst_mm);
	pgtable_trans_huge_deposit(dst_mm, dst_pmd, pgtable);
	pmdp_set_wrprotect(src_mm, addr, src_pmd);
	if (!userfaultfd_wp(dst_vma))
		pmd = pmd_clear_uffd_wp(pmd);
	pmd = pmd_wrprotect(pmd);
set_pmd:
	pmd = pmd_mkold(pmd);
	set_pmd_at(dst_mm, addr, dst_pmd, pmd);

	ret = 0;
out_unlock:
	spin_unlock(src_ptl);
	spin_unlock(dst_ptl);
out:
	return ret;
}

#ifdef CONFIG_HAVE_ARCH_TRANSPARENT_HUGEPAGE_PUD
void touch_pud(struct vm_area_struct *vma, unsigned long addr,
	       pud_t *pud, bool write)
{
	pud_t _pud;

	_pud = pud_mkyoung(*pud);
	if (write)
		_pud = pud_mkdirty(_pud);
	if (pudp_set_access_flags(vma, addr & HPAGE_PUD_MASK,
				  pud, _pud, write))
		update_mmu_cache_pud(vma, addr, pud);
}

int copy_huge_pud(struct mm_struct *dst_mm, struct mm_struct *src_mm,
		  pud_t *dst_pud, pud_t *src_pud, unsigned long addr,
		  struct vm_area_struct *vma)
{
	spinlock_t *dst_ptl, *src_ptl;
	pud_t pud;
	int ret;

	dst_ptl = pud_lock(dst_mm, dst_pud);
	src_ptl = pud_lockptr(src_mm, src_pud);
	spin_lock_nested(src_ptl, SINGLE_DEPTH_NESTING);

	ret = -EAGAIN;
	pud = *src_pud;
	if (unlikely(!pud_trans_huge(pud) && !pud_devmap(pud)))
		goto out_unlock;

	/*
	 * TODO: once we support anonymous pages, use
	 * folio_try_dup_anon_rmap_*() and split if duplicating fails.
	 */
	if (is_cow_mapping(vma->vm_flags) && pud_write(pud)) {
		pudp_set_wrprotect(src_mm, addr, src_pud);
		pud = pud_wrprotect(pud);
	}
	pud = pud_mkold(pud);
	set_pud_at(dst_mm, addr, dst_pud, pud);

	ret = 0;
out_unlock:
	spin_unlock(src_ptl);
	spin_unlock(dst_ptl);
	return ret;
}

void huge_pud_set_accessed(struct vm_fault *vmf, pud_t orig_pud)
{
	bool write = vmf->flags & FAULT_FLAG_WRITE;

	vmf->ptl = pud_lock(vmf->vma->vm_mm, vmf->pud);
	if (unlikely(!pud_same(*vmf->pud, orig_pud)))
		goto unlock;

	touch_pud(vmf->vma, vmf->address, vmf->pud, write);
unlock:
	spin_unlock(vmf->ptl);
}
#endif /* CONFIG_HAVE_ARCH_TRANSPARENT_HUGEPAGE_PUD */

void huge_pmd_set_accessed(struct vm_fault *vmf)
{
	bool write = vmf->flags & FAULT_FLAG_WRITE;

	vmf->ptl = pmd_lock(vmf->vma->vm_mm, vmf->pmd);
	if (unlikely(!pmd_same(*vmf->pmd, vmf->orig_pmd)))
		goto unlock;

	touch_pmd(vmf->vma, vmf->address, vmf->pmd, write);

unlock:
	spin_unlock(vmf->ptl);
}

static vm_fault_t do_huge_zero_wp_pmd(struct vm_fault *vmf)
{
	unsigned long haddr = vmf->address & HPAGE_PMD_MASK;
	struct vm_area_struct *vma = vmf->vma;
	struct mmu_notifier_range range;
	struct folio *folio;
	vm_fault_t ret = 0;

	folio = vma_alloc_anon_folio_pmd(vma, vmf->address);
	if (unlikely(!folio))
		return VM_FAULT_FALLBACK;

	mmu_notifier_range_init(&range, MMU_NOTIFY_CLEAR, 0, vma->vm_mm, haddr,
				haddr + HPAGE_PMD_SIZE);
	mmu_notifier_invalidate_range_start(&range);
	vmf->ptl = pmd_lock(vma->vm_mm, vmf->pmd);
	if (unlikely(!pmd_same(pmdp_get(vmf->pmd), vmf->orig_pmd)))
		goto release;
	ret = check_stable_address_space(vma->vm_mm);
	if (ret)
		goto release;
	(void)pmdp_huge_clear_flush(vma, haddr, vmf->pmd);
	map_anon_folio_pmd(folio, vmf->pmd, vma, haddr);
	goto unlock;
release:
	folio_put(folio);
unlock:
	spin_unlock(vmf->ptl);
	mmu_notifier_invalidate_range_end(&range);
	return ret;
}

vm_fault_t do_huge_pmd_wp_page(struct vm_fault *vmf)
{
	const bool unshare = vmf->flags & FAULT_FLAG_UNSHARE;
	struct vm_area_struct *vma = vmf->vma;
	struct folio *folio;
	struct page *page;
	unsigned long haddr = vmf->address & HPAGE_PMD_MASK;
	pmd_t orig_pmd = vmf->orig_pmd;

	vmf->ptl = pmd_lockptr(vma->vm_mm, vmf->pmd);
	VM_BUG_ON_VMA(!vma->anon_vma, vma);

	if (is_huge_zero_pmd(orig_pmd)) {
		vm_fault_t ret = do_huge_zero_wp_pmd(vmf);

		if (!(ret & VM_FAULT_FALLBACK))
			return ret;

		/* Fallback to splitting PMD if THP cannot be allocated */
		goto fallback;
	}

	spin_lock(vmf->ptl);

	if (unlikely(!pmd_same(*vmf->pmd, orig_pmd))) {
		spin_unlock(vmf->ptl);
		return 0;
	}

	page = pmd_page(orig_pmd);
	folio = page_folio(page);
	VM_BUG_ON_PAGE(!PageHead(page), page);

	/* Early check when only holding the PT lock. */
	if (PageAnonExclusive(page))
		goto reuse;

	if (!folio_trylock(folio)) {
		folio_get(folio);
		spin_unlock(vmf->ptl);
		folio_lock(folio);
		spin_lock(vmf->ptl);
		if (unlikely(!pmd_same(*vmf->pmd, orig_pmd))) {
			spin_unlock(vmf->ptl);
			folio_unlock(folio);
			folio_put(folio);
			return 0;
		}
		folio_put(folio);
	}

	/* Recheck after temporarily dropping the PT lock. */
	if (PageAnonExclusive(page)) {
		folio_unlock(folio);
		goto reuse;
	}

	/*
	 * See do_wp_page(): we can only reuse the folio exclusively if
	 * there are no additional references. Note that we always drain
	 * the LRU cache immediately after adding a THP.
	 */
	if (folio_ref_count(folio) >
			1 + folio_test_swapcache(folio) * folio_nr_pages(folio))
		goto unlock_fallback;
	if (folio_test_swapcache(folio))
		folio_free_swap(folio);
	if (folio_ref_count(folio) == 1) {
		pmd_t entry;

		folio_move_anon_rmap(folio, vma);
		SetPageAnonExclusive(page);
		folio_unlock(folio);
reuse:
		if (unlikely(unshare)) {
			spin_unlock(vmf->ptl);
			return 0;
		}
		entry = pmd_mkyoung(orig_pmd);
		entry = maybe_pmd_mkwrite(pmd_mkdirty(entry), vma);
		if (pmdp_set_access_flags(vma, haddr, vmf->pmd, entry, 1))
			update_mmu_cache_pmd(vma, vmf->address, vmf->pmd);
		spin_unlock(vmf->ptl);
		return 0;
	}

unlock_fallback:
	folio_unlock(folio);
	spin_unlock(vmf->ptl);
fallback:
	__split_huge_pmd(vma, vmf->pmd, vmf->address, false, NULL);
	return VM_FAULT_FALLBACK;
}

static inline bool can_change_pmd_writable(struct vm_area_struct *vma,
					   unsigned long addr, pmd_t pmd)
{
	struct page *page;

	if (WARN_ON_ONCE(!(vma->vm_flags & VM_WRITE)))
		return false;

	/* Don't touch entries that are not even readable (NUMA hinting). */
	if (pmd_protnone(pmd))
		return false;

	/* Do we need write faults for softdirty tracking? */
	if (pmd_needs_soft_dirty_wp(vma, pmd))
		return false;

	/* Do we need write faults for uffd-wp tracking? */
	if (userfaultfd_huge_pmd_wp(vma, pmd))
		return false;

	if (!(vma->vm_flags & VM_SHARED)) {
		/* See can_change_pte_writable(). */
		page = vm_normal_page_pmd(vma, addr, pmd);
		return page && PageAnon(page) && PageAnonExclusive(page);
	}

	/* See can_change_pte_writable(). */
	return pmd_dirty(pmd);
}

/* NUMA hinting page fault entry point for trans huge pmds */
vm_fault_t do_huge_pmd_numa_page(struct vm_fault *vmf)
{
	struct vm_area_struct *vma = vmf->vma;
	struct folio *folio;
	unsigned long haddr = vmf->address & HPAGE_PMD_MASK;
	int nid = NUMA_NO_NODE;
	int target_nid, last_cpupid;
	pmd_t pmd, old_pmd;
	bool writable = false;
	int flags = 0;

	vmf->ptl = pmd_lock(vma->vm_mm, vmf->pmd);
	old_pmd = pmdp_get(vmf->pmd);

	if (unlikely(!pmd_same(old_pmd, vmf->orig_pmd))) {
		spin_unlock(vmf->ptl);
		return 0;
	}

	pmd = pmd_modify(old_pmd, vma->vm_page_prot);

	/*
	 * Detect now whether the PMD could be writable; this information
	 * is only valid while holding the PT lock.
	 */
	writable = pmd_write(pmd);
	if (!writable && vma_wants_manual_pte_write_upgrade(vma) &&
	    can_change_pmd_writable(vma, vmf->address, pmd))
		writable = true;

	folio = vm_normal_folio_pmd(vma, haddr, pmd);
	if (!folio)
		goto out_map;

	nid = folio_nid(folio);

	target_nid = numa_migrate_check(folio, vmf, haddr, &flags, writable,
					&last_cpupid);
	if (target_nid == NUMA_NO_NODE)
		goto out_map;
	if (migrate_misplaced_folio_prepare(folio, vma, target_nid)) {
		flags |= TNF_MIGRATE_FAIL;
		goto out_map;
	}
	/* The folio is isolated and isolation code holds a folio reference. */
	spin_unlock(vmf->ptl);
	writable = false;

	if (!migrate_misplaced_folio(folio, target_nid)) {
		flags |= TNF_MIGRATED;
		nid = target_nid;
		task_numa_fault(last_cpupid, nid, HPAGE_PMD_NR, flags);
		return 0;
	}

	flags |= TNF_MIGRATE_FAIL;
	vmf->ptl = pmd_lock(vma->vm_mm, vmf->pmd);
	if (unlikely(!pmd_same(pmdp_get(vmf->pmd), vmf->orig_pmd))) {
		spin_unlock(vmf->ptl);
		return 0;
	}
out_map:
	/* Restore the PMD */
	pmd = pmd_modify(pmdp_get(vmf->pmd), vma->vm_page_prot);
	pmd = pmd_mkyoung(pmd);
	if (writable)
		pmd = pmd_mkwrite(pmd, vma);
	set_pmd_at(vma->vm_mm, haddr, vmf->pmd, pmd);
	update_mmu_cache_pmd(vma, vmf->address, vmf->pmd);
	spin_unlock(vmf->ptl);

	if (nid != NUMA_NO_NODE)
		task_numa_fault(last_cpupid, nid, HPAGE_PMD_NR, flags);
	return 0;
}

/*
 * Return true if we do MADV_FREE successfully on entire pmd page.
 * Otherwise, return false.
 */
bool madvise_free_huge_pmd(struct mmu_gather *tlb, struct vm_area_struct *vma,
		pmd_t *pmd, unsigned long addr, unsigned long next)
{
	spinlock_t *ptl;
	pmd_t orig_pmd;
	struct folio *folio;
	struct mm_struct *mm = tlb->mm;
	bool ret = false;

	tlb_change_page_size(tlb, HPAGE_PMD_SIZE);

	ptl = pmd_trans_huge_lock(pmd, vma);
	if (!ptl)
		goto out_unlocked;

	orig_pmd = *pmd;
	if (is_huge_zero_pmd(orig_pmd))
		goto out;

	if (unlikely(!pmd_present(orig_pmd))) {
		VM_BUG_ON(thp_migration_supported() &&
				  !is_pmd_migration_entry(orig_pmd));
		goto out;
	}

	folio = pmd_folio(orig_pmd);
	/*
	 * If other processes are mapping this folio, we couldn't discard
	 * the folio unless they all do MADV_FREE so let's skip the folio.
	 */
	if (folio_maybe_mapped_shared(folio))
		goto out;

	if (!folio_trylock(folio))
		goto out;

	/*
	 * If user want to discard part-pages of THP, split it so MADV_FREE
	 * will deactivate only them.
	 */
	if (next - addr != HPAGE_PMD_SIZE) {
		folio_get(folio);
		spin_unlock(ptl);
		split_folio(folio);
		folio_unlock(folio);
		folio_put(folio);
		goto out_unlocked;
	}

	if (folio_test_dirty(folio))
		folio_clear_dirty(folio);
	folio_unlock(folio);

	if (pmd_young(orig_pmd) || pmd_dirty(orig_pmd)) {
		pmdp_invalidate(vma, addr, pmd);
		orig_pmd = pmd_mkold(orig_pmd);
		orig_pmd = pmd_mkclean(orig_pmd);

		set_pmd_at(mm, addr, pmd, orig_pmd);
		tlb_remove_pmd_tlb_entry(tlb, pmd, addr);
	}

	folio_mark_lazyfree(folio);
	ret = true;
out:
	spin_unlock(ptl);
out_unlocked:
	return ret;
}

static inline void zap_deposited_table(struct mm_struct *mm, pmd_t *pmd)
{
	pgtable_t pgtable;

	pgtable = pgtable_trans_huge_withdraw(mm, pmd);
	pte_free(mm, pgtable);
	mm_dec_nr_ptes(mm);
}

int zap_huge_pmd(struct mmu_gather *tlb, struct vm_area_struct *vma,
		 pmd_t *pmd, unsigned long addr)
{
	pmd_t orig_pmd;
	spinlock_t *ptl;

	tlb_change_page_size(tlb, HPAGE_PMD_SIZE);

	ptl = __pmd_trans_huge_lock(pmd, vma);
	if (!ptl)
		return 0;
	/*
	 * For architectures like ppc64 we look at deposited pgtable
	 * when calling pmdp_huge_get_and_clear. So do the
	 * pgtable_trans_huge_withdraw after finishing pmdp related
	 * operations.
	 */
	orig_pmd = pmdp_huge_get_and_clear_full(vma, addr, pmd,
						tlb->fullmm);
	arch_check_zapped_pmd(vma, orig_pmd);
	tlb_remove_pmd_tlb_entry(tlb, pmd, addr);
	if (!vma_is_dax(vma) && vma_is_special_huge(vma)) {
		if (arch_needs_pgtable_deposit())
			zap_deposited_table(tlb->mm, pmd);
		spin_unlock(ptl);
	} else if (is_huge_zero_pmd(orig_pmd)) {
		if (!vma_is_dax(vma) || arch_needs_pgtable_deposit())
			zap_deposited_table(tlb->mm, pmd);
		spin_unlock(ptl);
	} else {
		struct folio *folio = NULL;
		int flush_needed = 1;

		if (pmd_present(orig_pmd)) {
			struct page *page = pmd_page(orig_pmd);

			folio = page_folio(page);
			folio_remove_rmap_pmd(folio, page, vma);
			WARN_ON_ONCE(folio_mapcount(folio) < 0);
			VM_BUG_ON_PAGE(!PageHead(page), page);
		} else if (thp_migration_supported()) {
			swp_entry_t entry;

			VM_BUG_ON(!is_pmd_migration_entry(orig_pmd));
			entry = pmd_to_swp_entry(orig_pmd);
			folio = pfn_swap_entry_folio(entry);
			flush_needed = 0;
		} else
			WARN_ONCE(1, "Non present huge pmd without pmd migration enabled!");

		if (folio_test_anon(folio)) {
			zap_deposited_table(tlb->mm, pmd);
			add_mm_counter(tlb->mm, MM_ANONPAGES, -HPAGE_PMD_NR);
		} else {
			if (arch_needs_pgtable_deposit())
				zap_deposited_table(tlb->mm, pmd);
			add_mm_counter(tlb->mm, mm_counter_file(folio),
				       -HPAGE_PMD_NR);
		}

		spin_unlock(ptl);
		if (flush_needed)
			tlb_remove_page_size(tlb, &folio->page, HPAGE_PMD_SIZE);
	}
	return 1;
}

#ifndef pmd_move_must_withdraw
static inline int pmd_move_must_withdraw(spinlock_t *new_pmd_ptl,
					 spinlock_t *old_pmd_ptl,
					 struct vm_area_struct *vma)
{
	/*
	 * With split pmd lock we also need to move preallocated
	 * PTE page table if new_pmd is on different PMD page table.
	 *
	 * We also don't deposit and withdraw tables for file pages.
	 */
	return (new_pmd_ptl != old_pmd_ptl) && vma_is_anonymous(vma);
}
#endif

static pmd_t move_soft_dirty_pmd(pmd_t pmd)
{
#ifdef CONFIG_MEM_SOFT_DIRTY
	if (unlikely(is_pmd_migration_entry(pmd)))
		pmd = pmd_swp_mksoft_dirty(pmd);
	else if (pmd_present(pmd))
		pmd = pmd_mksoft_dirty(pmd);
#endif
	return pmd;
}

static pmd_t clear_uffd_wp_pmd(pmd_t pmd)
{
	if (pmd_present(pmd))
		pmd = pmd_clear_uffd_wp(pmd);
	else if (is_swap_pmd(pmd))
		pmd = pmd_swp_clear_uffd_wp(pmd);

	return pmd;
}

bool move_huge_pmd(struct vm_area_struct *vma, unsigned long old_addr,
		  unsigned long new_addr, pmd_t *old_pmd, pmd_t *new_pmd)
{
	spinlock_t *old_ptl, *new_ptl;
	pmd_t pmd;
	struct mm_struct *mm = vma->vm_mm;
	bool force_flush = false;

	/*
	 * The destination pmd shouldn't be established, free_pgtables()
	 * should have released it; but move_page_tables() might have already
	 * inserted a page table, if racing against shmem/file collapse.
	 */
	if (!pmd_none(*new_pmd)) {
		VM_BUG_ON(pmd_trans_huge(*new_pmd));
		return false;
	}

	/*
	 * We don't have to worry about the ordering of src and dst
	 * ptlocks because exclusive mmap_lock prevents deadlock.
	 */
	old_ptl = __pmd_trans_huge_lock(old_pmd, vma);
	if (old_ptl) {
		new_ptl = pmd_lockptr(mm, new_pmd);
		if (new_ptl != old_ptl)
			spin_lock_nested(new_ptl, SINGLE_DEPTH_NESTING);
		pmd = pmdp_huge_get_and_clear(mm, old_addr, old_pmd);
		if (pmd_present(pmd))
			force_flush = true;
		VM_BUG_ON(!pmd_none(*new_pmd));

		if (pmd_move_must_withdraw(new_ptl, old_ptl, vma)) {
			pgtable_t pgtable;
			pgtable = pgtable_trans_huge_withdraw(mm, old_pmd);
			pgtable_trans_huge_deposit(mm, new_pmd, pgtable);
		}
		pmd = move_soft_dirty_pmd(pmd);
		if (vma_has_uffd_without_event_remap(vma))
			pmd = clear_uffd_wp_pmd(pmd);
		set_pmd_at(mm, new_addr, new_pmd, pmd);
		if (force_flush)
			flush_pmd_tlb_range(vma, old_addr, old_addr + PMD_SIZE);
		if (new_ptl != old_ptl)
			spin_unlock(new_ptl);
		spin_unlock(old_ptl);
		return true;
	}
	return false;
}

/*
 * Returns
 *  - 0 if PMD could not be locked
 *  - 1 if PMD was locked but protections unchanged and TLB flush unnecessary
 *      or if prot_numa but THP migration is not supported
 *  - HPAGE_PMD_NR if protections changed and TLB flush necessary
 */
int change_huge_pmd(struct mmu_gather *tlb, struct vm_area_struct *vma,
		    pmd_t *pmd, unsigned long addr, pgprot_t newprot,
		    unsigned long cp_flags)
{
	struct mm_struct *mm = vma->vm_mm;
	spinlock_t *ptl;
	pmd_t oldpmd, entry;
	bool prot_numa = cp_flags & MM_CP_PROT_NUMA;
	bool uffd_wp = cp_flags & MM_CP_UFFD_WP;
	bool uffd_wp_resolve = cp_flags & MM_CP_UFFD_WP_RESOLVE;
	int ret = 1;

	tlb_change_page_size(tlb, HPAGE_PMD_SIZE);

	if (prot_numa && !thp_migration_supported())
		return 1;

	ptl = __pmd_trans_huge_lock(pmd, vma);
	if (!ptl)
		return 0;

#ifdef CONFIG_ARCH_ENABLE_THP_MIGRATION
	if (is_swap_pmd(*pmd)) {
		swp_entry_t entry = pmd_to_swp_entry(*pmd);
		struct folio *folio = pfn_swap_entry_folio(entry);
		pmd_t newpmd;

		VM_BUG_ON(!is_pmd_migration_entry(*pmd));
		if (is_writable_migration_entry(entry)) {
			/*
			 * A protection check is difficult so
			 * just be safe and disable write
			 */
			if (folio_test_anon(folio))
				entry = make_readable_exclusive_migration_entry(swp_offset(entry));
			else
				entry = make_readable_migration_entry(swp_offset(entry));
			newpmd = swp_entry_to_pmd(entry);
			if (pmd_swp_soft_dirty(*pmd))
				newpmd = pmd_swp_mksoft_dirty(newpmd);
		} else {
			newpmd = *pmd;
		}

		if (uffd_wp)
			newpmd = pmd_swp_mkuffd_wp(newpmd);
		else if (uffd_wp_resolve)
			newpmd = pmd_swp_clear_uffd_wp(newpmd);
		if (!pmd_same(*pmd, newpmd))
			set_pmd_at(mm, addr, pmd, newpmd);
		goto unlock;
	}
#endif

	if (prot_numa) {
		struct folio *folio;
		bool toptier;
		/*
		 * Avoid trapping faults against the zero page. The read-only
		 * data is likely to be read-cached on the local CPU and
		 * local/remote hits to the zero page are not interesting.
		 */
		if (is_huge_zero_pmd(*pmd))
			goto unlock;

		if (pmd_protnone(*pmd))
			goto unlock;

		folio = pmd_folio(*pmd);
		toptier = node_is_toptier(folio_nid(folio));
		/*
		 * Skip scanning top tier node if normal numa
		 * balancing is disabled
		 */
		if (!(sysctl_numa_balancing_mode & NUMA_BALANCING_NORMAL) &&
		    toptier)
			goto unlock;

		if (folio_use_access_time(folio))
			folio_xchg_access_time(folio,
					       jiffies_to_msecs(jiffies));
	}
	/*
	 * In case prot_numa, we are under mmap_read_lock(mm). It's critical
	 * to not clear pmd intermittently to avoid race with MADV_DONTNEED
	 * which is also under mmap_read_lock(mm):
	 *
	 *	CPU0:				CPU1:
	 *				change_huge_pmd(prot_numa=1)
	 *				 pmdp_huge_get_and_clear_notify()
	 * madvise_dontneed()
	 *  zap_pmd_range()
	 *   pmd_trans_huge(*pmd) == 0 (without ptl)
	 *   // skip the pmd
	 *				 set_pmd_at();
	 *				 // pmd is re-established
	 *
	 * The race makes MADV_DONTNEED miss the huge pmd and don't clear it
	 * which may break userspace.
	 *
	 * pmdp_invalidate_ad() is required to make sure we don't miss
	 * dirty/young flags set by hardware.
	 */
	oldpmd = pmdp_invalidate_ad(vma, addr, pmd);

	entry = pmd_modify(oldpmd, newprot);
	if (uffd_wp)
		entry = pmd_mkuffd_wp(entry);
	else if (uffd_wp_resolve)
		/*
		 * Leave the write bit to be handled by PF interrupt
		 * handler, then things like COW could be properly
		 * handled.
		 */
		entry = pmd_clear_uffd_wp(entry);

	/* See change_pte_range(). */
	if ((cp_flags & MM_CP_TRY_CHANGE_WRITABLE) && !pmd_write(entry) &&
	    can_change_pmd_writable(vma, addr, entry))
		entry = pmd_mkwrite(entry, vma);

	ret = HPAGE_PMD_NR;
	set_pmd_at(mm, addr, pmd, entry);

	if (huge_pmd_needs_flush(oldpmd, entry))
		tlb_flush_pmd_range(tlb, addr, HPAGE_PMD_SIZE);
unlock:
	spin_unlock(ptl);
	return ret;
}

/*
 * Returns:
 *
 * - 0: if pud leaf changed from under us
 * - 1: if pud can be skipped
 * - HPAGE_PUD_NR: if pud was successfully processed
 */
#ifdef CONFIG_HAVE_ARCH_TRANSPARENT_HUGEPAGE_PUD
int change_huge_pud(struct mmu_gather *tlb, struct vm_area_struct *vma,
		    pud_t *pudp, unsigned long addr, pgprot_t newprot,
		    unsigned long cp_flags)
{
	struct mm_struct *mm = vma->vm_mm;
	pud_t oldpud, entry;
	spinlock_t *ptl;

	tlb_change_page_size(tlb, HPAGE_PUD_SIZE);

	/* NUMA balancing doesn't apply to dax */
	if (cp_flags & MM_CP_PROT_NUMA)
		return 1;

	/*
	 * Huge entries on userfault-wp only works with anonymous, while we
	 * don't have anonymous PUDs yet.
	 */
	if (WARN_ON_ONCE(cp_flags & MM_CP_UFFD_WP_ALL))
		return 1;

	ptl = __pud_trans_huge_lock(pudp, vma);
	if (!ptl)
		return 0;

	/*
	 * Can't clear PUD or it can race with concurrent zapping.  See
	 * change_huge_pmd().
	 */
	oldpud = pudp_invalidate(vma, addr, pudp);
	entry = pud_modify(oldpud, newprot);
	set_pud_at(mm, addr, pudp, entry);
	tlb_flush_pud_range(tlb, addr, HPAGE_PUD_SIZE);

	spin_unlock(ptl);
	return HPAGE_PUD_NR;
}
#endif

#ifdef CONFIG_USERFAULTFD
/*
 * The PT lock for src_pmd and dst_vma/src_vma (for reading) are locked by
 * the caller, but it must return after releasing the page_table_lock.
 * Just move the page from src_pmd to dst_pmd if possible.
 * Return zero if succeeded in moving the page, -EAGAIN if it needs to be
 * repeated by the caller, or other errors in case of failure.
 */
int move_pages_huge_pmd(struct mm_struct *mm, pmd_t *dst_pmd, pmd_t *src_pmd, pmd_t dst_pmdval,
			struct vm_area_struct *dst_vma, struct vm_area_struct *src_vma,
			unsigned long dst_addr, unsigned long src_addr)
{
	pmd_t _dst_pmd, src_pmdval;
	struct page *src_page;
	struct folio *src_folio;
	struct anon_vma *src_anon_vma;
	spinlock_t *src_ptl, *dst_ptl;
	pgtable_t src_pgtable;
	struct mmu_notifier_range range;
	int err = 0;

	src_pmdval = *src_pmd;
	src_ptl = pmd_lockptr(mm, src_pmd);

	lockdep_assert_held(src_ptl);
	vma_assert_locked(src_vma);
	vma_assert_locked(dst_vma);

	/* Sanity checks before the operation */
	if (WARN_ON_ONCE(!pmd_none(dst_pmdval)) || WARN_ON_ONCE(src_addr & ~HPAGE_PMD_MASK) ||
	    WARN_ON_ONCE(dst_addr & ~HPAGE_PMD_MASK)) {
		spin_unlock(src_ptl);
		return -EINVAL;
	}

	if (!pmd_trans_huge(src_pmdval)) {
		spin_unlock(src_ptl);
		if (is_pmd_migration_entry(src_pmdval)) {
			pmd_migration_entry_wait(mm, &src_pmdval);
			return -EAGAIN;
		}
		return -ENOENT;
	}

	src_page = pmd_page(src_pmdval);

	if (!is_huge_zero_pmd(src_pmdval)) {
		if (unlikely(!PageAnonExclusive(src_page))) {
			spin_unlock(src_ptl);
			return -EBUSY;
		}

		src_folio = page_folio(src_page);
		folio_get(src_folio);
	} else
		src_folio = NULL;

	spin_unlock(src_ptl);

	flush_cache_range(src_vma, src_addr, src_addr + HPAGE_PMD_SIZE);
	mmu_notifier_range_init(&range, MMU_NOTIFY_CLEAR, 0, mm, src_addr,
				src_addr + HPAGE_PMD_SIZE);
	mmu_notifier_invalidate_range_start(&range);

	if (src_folio) {
		folio_lock(src_folio);

		/*
		 * split_huge_page walks the anon_vma chain without the page
		 * lock. Serialize against it with the anon_vma lock, the page
		 * lock is not enough.
		 */
		src_anon_vma = folio_get_anon_vma(src_folio);
		if (!src_anon_vma) {
			err = -EAGAIN;
			goto unlock_folio;
		}
		anon_vma_lock_write(src_anon_vma);
	} else
		src_anon_vma = NULL;

	dst_ptl = pmd_lockptr(mm, dst_pmd);
	double_pt_lock(src_ptl, dst_ptl);
	if (unlikely(!pmd_same(*src_pmd, src_pmdval) ||
		     !pmd_same(*dst_pmd, dst_pmdval))) {
		err = -EAGAIN;
		goto unlock_ptls;
	}
	if (src_folio) {
		if (folio_maybe_dma_pinned(src_folio) ||
		    !PageAnonExclusive(&src_folio->page)) {
			err = -EBUSY;
			goto unlock_ptls;
		}

		if (WARN_ON_ONCE(!folio_test_head(src_folio)) ||
		    WARN_ON_ONCE(!folio_test_anon(src_folio))) {
			err = -EBUSY;
			goto unlock_ptls;
		}

		src_pmdval = pmdp_huge_clear_flush(src_vma, src_addr, src_pmd);
		/* Folio got pinned from under us. Put it back and fail the move. */
		if (folio_maybe_dma_pinned(src_folio)) {
			set_pmd_at(mm, src_addr, src_pmd, src_pmdval);
			err = -EBUSY;
			goto unlock_ptls;
		}

		folio_move_anon_rmap(src_folio, dst_vma);
		src_folio->index = linear_page_index(dst_vma, dst_addr);

		_dst_pmd = mk_huge_pmd(&src_folio->page, dst_vma->vm_page_prot);
		/* Follow mremap() behavior and treat the entry dirty after the move */
		_dst_pmd = pmd_mkwrite(pmd_mkdirty(_dst_pmd), dst_vma);
	} else {
		src_pmdval = pmdp_huge_clear_flush(src_vma, src_addr, src_pmd);
		_dst_pmd = mk_huge_pmd(src_page, dst_vma->vm_page_prot);
	}
	set_pmd_at(mm, dst_addr, dst_pmd, _dst_pmd);

	src_pgtable = pgtable_trans_huge_withdraw(mm, src_pmd);
	pgtable_trans_huge_deposit(mm, dst_pmd, src_pgtable);
unlock_ptls:
	double_pt_unlock(src_ptl, dst_ptl);
	if (src_anon_vma) {
		anon_vma_unlock_write(src_anon_vma);
		put_anon_vma(src_anon_vma);
	}
unlock_folio:
	/* unblock rmap walks */
	if (src_folio)
		folio_unlock(src_folio);
	mmu_notifier_invalidate_range_end(&range);
	if (src_folio)
		folio_put(src_folio);
	return err;
}
#endif /* CONFIG_USERFAULTFD */

/*
 * Returns page table lock pointer if a given pmd maps a thp, NULL otherwise.
 *
 * Note that if it returns page table lock pointer, this routine returns without
 * unlocking page table lock. So callers must unlock it.
 */
spinlock_t *__pmd_trans_huge_lock(pmd_t *pmd, struct vm_area_struct *vma)
{
	spinlock_t *ptl;
	ptl = pmd_lock(vma->vm_mm, pmd);
	if (likely(is_swap_pmd(*pmd) || pmd_trans_huge(*pmd) ||
			pmd_devmap(*pmd)))
		return ptl;
	spin_unlock(ptl);
	return NULL;
}

/*
 * Returns page table lock pointer if a given pud maps a thp, NULL otherwise.
 *
 * Note that if it returns page table lock pointer, this routine returns without
 * unlocking page table lock. So callers must unlock it.
 */
spinlock_t *__pud_trans_huge_lock(pud_t *pud, struct vm_area_struct *vma)
{
	spinlock_t *ptl;

	ptl = pud_lock(vma->vm_mm, pud);
	if (likely(pud_trans_huge(*pud) || pud_devmap(*pud)))
		return ptl;
	spin_unlock(ptl);
	return NULL;
}

#ifdef CONFIG_HAVE_ARCH_TRANSPARENT_HUGEPAGE_PUD
int zap_huge_pud(struct mmu_gather *tlb, struct vm_area_struct *vma,
		 pud_t *pud, unsigned long addr)
{
	spinlock_t *ptl;
	pud_t orig_pud;

	ptl = __pud_trans_huge_lock(pud, vma);
	if (!ptl)
		return 0;

	orig_pud = pudp_huge_get_and_clear_full(vma, addr, pud, tlb->fullmm);
	arch_check_zapped_pud(vma, orig_pud);
	tlb_remove_pud_tlb_entry(tlb, pud, addr);
	if (!vma_is_dax(vma) && vma_is_special_huge(vma)) {
		spin_unlock(ptl);
		/* No zero page support yet */
	} else {
		struct page *page = NULL;
		struct folio *folio;

		/* No support for anonymous PUD pages or migration yet */
		VM_WARN_ON_ONCE(vma_is_anonymous(vma) ||
				!pud_present(orig_pud));

		page = pud_page(orig_pud);
		folio = page_folio(page);
		folio_remove_rmap_pud(folio, page, vma);
		add_mm_counter(tlb->mm, mm_counter_file(folio), -HPAGE_PUD_NR);

		spin_unlock(ptl);
		tlb_remove_page_size(tlb, page, HPAGE_PUD_SIZE);
	}
	return 1;
}

static void __split_huge_pud_locked(struct vm_area_struct *vma, pud_t *pud,
		unsigned long haddr)
{
	struct folio *folio;
	struct page *page;
	pud_t old_pud;

	VM_BUG_ON(haddr & ~HPAGE_PUD_MASK);
	VM_BUG_ON_VMA(vma->vm_start > haddr, vma);
	VM_BUG_ON_VMA(vma->vm_end < haddr + HPAGE_PUD_SIZE, vma);
	VM_BUG_ON(!pud_trans_huge(*pud) && !pud_devmap(*pud));

	count_vm_event(THP_SPLIT_PUD);

	old_pud = pudp_huge_clear_flush(vma, haddr, pud);

	if (!vma_is_dax(vma))
		return;

	page = pud_page(old_pud);
	folio = page_folio(page);

	if (!folio_test_dirty(folio) && pud_dirty(old_pud))
		folio_mark_dirty(folio);
	if (!folio_test_referenced(folio) && pud_young(old_pud))
		folio_set_referenced(folio);
	folio_remove_rmap_pud(folio, page, vma);
	folio_put(folio);
	add_mm_counter(vma->vm_mm, mm_counter_file(folio),
		-HPAGE_PUD_NR);
}

void __split_huge_pud(struct vm_area_struct *vma, pud_t *pud,
		unsigned long address)
{
	spinlock_t *ptl;
	struct mmu_notifier_range range;

	mmu_notifier_range_init(&range, MMU_NOTIFY_CLEAR, 0, vma->vm_mm,
				address & HPAGE_PUD_MASK,
				(address & HPAGE_PUD_MASK) + HPAGE_PUD_SIZE);
	mmu_notifier_invalidate_range_start(&range);
	ptl = pud_lock(vma->vm_mm, pud);
	if (unlikely(!pud_trans_huge(*pud) && !pud_devmap(*pud)))
		goto out;
	__split_huge_pud_locked(vma, pud, range.start);

out:
	spin_unlock(ptl);
	mmu_notifier_invalidate_range_end(&range);
}
#else
void __split_huge_pud(struct vm_area_struct *vma, pud_t *pud,
		unsigned long address)
{
}
#endif /* CONFIG_HAVE_ARCH_TRANSPARENT_HUGEPAGE_PUD */

static void __split_huge_zero_page_pmd(struct vm_area_struct *vma,
		unsigned long haddr, pmd_t *pmd)
{
	struct mm_struct *mm = vma->vm_mm;
	pgtable_t pgtable;
	pmd_t _pmd, old_pmd;
	unsigned long addr;
	pte_t *pte;
	int i;

	/*
	 * Leave pmd empty until pte is filled note that it is fine to delay
	 * notification until mmu_notifier_invalidate_range_end() as we are
	 * replacing a zero pmd write protected page with a zero pte write
	 * protected page.
	 *
	 * See Documentation/mm/mmu_notifier.rst
	 */
	old_pmd = pmdp_huge_clear_flush(vma, haddr, pmd);

	pgtable = pgtable_trans_huge_withdraw(mm, pmd);
	pmd_populate(mm, &_pmd, pgtable);

	pte = pte_offset_map(&_pmd, haddr);
	VM_BUG_ON(!pte);
	for (i = 0, addr = haddr; i < HPAGE_PMD_NR; i++, addr += PAGE_SIZE) {
		pte_t entry;

		entry = pfn_pte(my_zero_pfn(addr), vma->vm_page_prot);
		entry = pte_mkspecial(entry);
		if (pmd_uffd_wp(old_pmd))
			entry = pte_mkuffd_wp(entry);
		VM_BUG_ON(!pte_none(ptep_get(pte)));
		set_pte_at(mm, addr, pte, entry);
		pte++;
	}
	pte_unmap(pte - 1);
	smp_wmb(); /* make pte visible before pmd */
	pmd_populate(mm, pmd, pgtable);
}

static void __split_huge_pmd_locked(struct vm_area_struct *vma, pmd_t *pmd,
		unsigned long haddr, bool freeze)
{
	struct mm_struct *mm = vma->vm_mm;
	struct folio *folio;
	struct page *page;
	pgtable_t pgtable;
	pmd_t old_pmd, _pmd;
	bool young, write, soft_dirty, pmd_migration = false, uffd_wp = false;
	bool anon_exclusive = false, dirty = false;
	unsigned long addr;
	pte_t *pte;
	int i;

	VM_BUG_ON(haddr & ~HPAGE_PMD_MASK);
	VM_BUG_ON_VMA(vma->vm_start > haddr, vma);
	VM_BUG_ON_VMA(vma->vm_end < haddr + HPAGE_PMD_SIZE, vma);
	VM_BUG_ON(!is_pmd_migration_entry(*pmd) && !pmd_trans_huge(*pmd)
				&& !pmd_devmap(*pmd));

	count_vm_event(THP_SPLIT_PMD);

	if (!vma_is_anonymous(vma)) {
		old_pmd = pmdp_huge_clear_flush(vma, haddr, pmd);
		/*
		 * We are going to unmap this huge page. So
		 * just go ahead and zap it
		 */
		if (arch_needs_pgtable_deposit())
			zap_deposited_table(mm, pmd);
		if (!vma_is_dax(vma) && vma_is_special_huge(vma))
			return;
		if (unlikely(is_pmd_migration_entry(old_pmd))) {
			swp_entry_t entry;

			entry = pmd_to_swp_entry(old_pmd);
			folio = pfn_swap_entry_folio(entry);
		} else if (is_huge_zero_pmd(old_pmd)) {
			return;
		} else {
			page = pmd_page(old_pmd);
			folio = page_folio(page);
			if (!folio_test_dirty(folio) && pmd_dirty(old_pmd))
				folio_mark_dirty(folio);
			if (!folio_test_referenced(folio) && pmd_young(old_pmd))
				folio_set_referenced(folio);
			folio_remove_rmap_pmd(folio, page, vma);
			folio_put(folio);
		}
		add_mm_counter(mm, mm_counter_file(folio), -HPAGE_PMD_NR);
		return;
	}

	if (is_huge_zero_pmd(*pmd)) {
		/*
		 * FIXME: Do we want to invalidate secondary mmu by calling
		 * mmu_notifier_arch_invalidate_secondary_tlbs() see comments below
		 * inside __split_huge_pmd() ?
		 *
		 * We are going from a zero huge page write protected to zero
		 * small page also write protected so it does not seems useful
		 * to invalidate secondary mmu at this time.
		 */
		return __split_huge_zero_page_pmd(vma, haddr, pmd);
	}

	pmd_migration = is_pmd_migration_entry(*pmd);
	if (unlikely(pmd_migration)) {
		swp_entry_t entry;

		old_pmd = *pmd;
		entry = pmd_to_swp_entry(old_pmd);
		page = pfn_swap_entry_to_page(entry);
		write = is_writable_migration_entry(entry);
		if (PageAnon(page))
			anon_exclusive = is_readable_exclusive_migration_entry(entry);
		young = is_migration_entry_young(entry);
		dirty = is_migration_entry_dirty(entry);
		soft_dirty = pmd_swp_soft_dirty(old_pmd);
		uffd_wp = pmd_swp_uffd_wp(old_pmd);
	} else {
		/*
		 * Up to this point the pmd is present and huge and userland has
		 * the whole access to the hugepage during the split (which
		 * happens in place). If we overwrite the pmd with the not-huge
		 * version pointing to the pte here (which of course we could if
		 * all CPUs were bug free), userland could trigger a small page
		 * size TLB miss on the small sized TLB while the hugepage TLB
		 * entry is still established in the huge TLB. Some CPU doesn't
		 * like that. See
		 * http://support.amd.com/TechDocs/41322_10h_Rev_Gd.pdf, Erratum
		 * 383 on page 105. Intel should be safe but is also warns that
		 * it's only safe if the permission and cache attributes of the
		 * two entries loaded in the two TLB is identical (which should
		 * be the case here). But it is generally safer to never allow
		 * small and huge TLB entries for the same virtual address to be
		 * loaded simultaneously. So instead of doing "pmd_populate();
		 * flush_pmd_tlb_range();" we first mark the current pmd
		 * notpresent (atomically because here the pmd_trans_huge must
		 * remain set at all times on the pmd until the split is
		 * complete for this pmd), then we flush the SMP TLB and finally
		 * we write the non-huge version of the pmd entry with
		 * pmd_populate.
		 */
		old_pmd = pmdp_invalidate(vma, haddr, pmd);
		page = pmd_page(old_pmd);
		folio = page_folio(page);
		if (pmd_dirty(old_pmd)) {
			dirty = true;
			folio_set_dirty(folio);
		}
		write = pmd_write(old_pmd);
		young = pmd_young(old_pmd);
		soft_dirty = pmd_soft_dirty(old_pmd);
		uffd_wp = pmd_uffd_wp(old_pmd);

		VM_WARN_ON_FOLIO(!folio_ref_count(folio), folio);
		VM_WARN_ON_FOLIO(!folio_test_anon(folio), folio);

		/*
		 * Without "freeze", we'll simply split the PMD, propagating the
		 * PageAnonExclusive() flag for each PTE by setting it for
		 * each subpage -- no need to (temporarily) clear.
		 *
		 * With "freeze" we want to replace mapped pages by
		 * migration entries right away. This is only possible if we
		 * managed to clear PageAnonExclusive() -- see
		 * set_pmd_migration_entry().
		 *
		 * In case we cannot clear PageAnonExclusive(), split the PMD
		 * only and let try_to_migrate_one() fail later.
		 *
		 * See folio_try_share_anon_rmap_pmd(): invalidate PMD first.
		 */
		anon_exclusive = PageAnonExclusive(page);
		if (freeze && anon_exclusive &&
		    folio_try_share_anon_rmap_pmd(folio, page))
			freeze = false;
		if (!freeze) {
			rmap_t rmap_flags = RMAP_NONE;

			folio_ref_add(folio, HPAGE_PMD_NR - 1);
			if (anon_exclusive)
				rmap_flags |= RMAP_EXCLUSIVE;
			folio_add_anon_rmap_ptes(folio, page, HPAGE_PMD_NR,
						 vma, haddr, rmap_flags);
		}
	}

	/*
	 * Withdraw the table only after we mark the pmd entry invalid.
	 * This's critical for some architectures (Power).
	 */
	pgtable = pgtable_trans_huge_withdraw(mm, pmd);
	pmd_populate(mm, &_pmd, pgtable);

	pte = pte_offset_map(&_pmd, haddr);
	VM_BUG_ON(!pte);

	/*
	 * Note that NUMA hinting access restrictions are not transferred to
	 * avoid any possibility of altering permissions across VMAs.
	 */
	if (freeze || pmd_migration) {
		for (i = 0, addr = haddr; i < HPAGE_PMD_NR; i++, addr += PAGE_SIZE) {
			pte_t entry;
			swp_entry_t swp_entry;

			if (write)
				swp_entry = make_writable_migration_entry(
							page_to_pfn(page + i));
			else if (anon_exclusive)
				swp_entry = make_readable_exclusive_migration_entry(
							page_to_pfn(page + i));
			else
				swp_entry = make_readable_migration_entry(
							page_to_pfn(page + i));
			if (young)
				swp_entry = make_migration_entry_young(swp_entry);
			if (dirty)
				swp_entry = make_migration_entry_dirty(swp_entry);
			entry = swp_entry_to_pte(swp_entry);
			if (soft_dirty)
				entry = pte_swp_mksoft_dirty(entry);
			if (uffd_wp)
				entry = pte_swp_mkuffd_wp(entry);

			VM_WARN_ON(!pte_none(ptep_get(pte + i)));
			set_pte_at(mm, addr, pte + i, entry);
		}
	} else {
		pte_t entry;

		entry = mk_pte(page, READ_ONCE(vma->vm_page_prot));
		if (write)
			entry = pte_mkwrite(entry, vma);
		if (!young)
			entry = pte_mkold(entry);
		/* NOTE: this may set soft-dirty too on some archs */
		if (dirty)
			entry = pte_mkdirty(entry);
		if (soft_dirty)
			entry = pte_mksoft_dirty(entry);
		if (uffd_wp)
			entry = pte_mkuffd_wp(entry);

		for (i = 0; i < HPAGE_PMD_NR; i++)
			VM_WARN_ON(!pte_none(ptep_get(pte + i)));

		set_ptes(mm, haddr, pte, entry, HPAGE_PMD_NR);
	}
	pte_unmap(pte);

	if (!pmd_migration)
		folio_remove_rmap_pmd(folio, page, vma);
	if (freeze)
		put_page(page);

	smp_wmb(); /* make pte visible before pmd */
	pmd_populate(mm, pmd, pgtable);
}

void split_huge_pmd_locked(struct vm_area_struct *vma, unsigned long address,
			   pmd_t *pmd, bool freeze, struct folio *folio)
{
	VM_WARN_ON_ONCE(folio && !folio_test_pmd_mappable(folio));
	VM_WARN_ON_ONCE(!IS_ALIGNED(address, HPAGE_PMD_SIZE));
	VM_WARN_ON_ONCE(folio && !folio_test_locked(folio));
	VM_BUG_ON(freeze && !folio);

	/*
	 * When the caller requests to set up a migration entry, we
	 * require a folio to check the PMD against. Otherwise, there
	 * is a risk of replacing the wrong folio.
	 */
	if (pmd_trans_huge(*pmd) || pmd_devmap(*pmd) ||
	    is_pmd_migration_entry(*pmd)) {
		if (folio && folio != pmd_folio(*pmd))
			return;
		__split_huge_pmd_locked(vma, pmd, address, freeze);
	}
}

void __split_huge_pmd(struct vm_area_struct *vma, pmd_t *pmd,
		unsigned long address, bool freeze, struct folio *folio)
{
	spinlock_t *ptl;
	struct mmu_notifier_range range;

	mmu_notifier_range_init(&range, MMU_NOTIFY_CLEAR, 0, vma->vm_mm,
				address & HPAGE_PMD_MASK,
				(address & HPAGE_PMD_MASK) + HPAGE_PMD_SIZE);
	mmu_notifier_invalidate_range_start(&range);
	ptl = pmd_lock(vma->vm_mm, pmd);
	split_huge_pmd_locked(vma, range.start, pmd, freeze, folio);
	spin_unlock(ptl);
	mmu_notifier_invalidate_range_end(&range);
}

void split_huge_pmd_address(struct vm_area_struct *vma, unsigned long address,
		bool freeze, struct folio *folio)
{
	pmd_t *pmd = mm_find_pmd(vma->vm_mm, address);

	if (!pmd)
		return;

	__split_huge_pmd(vma, pmd, address, freeze, folio);
}

static inline void split_huge_pmd_if_needed(struct vm_area_struct *vma, unsigned long address)
{
	/*
	 * If the new address isn't hpage aligned and it could previously
	 * contain an hugepage: check if we need to split an huge pmd.
	 */
	if (!IS_ALIGNED(address, HPAGE_PMD_SIZE) &&
	    range_in_vma(vma, ALIGN_DOWN(address, HPAGE_PMD_SIZE),
			 ALIGN(address, HPAGE_PMD_SIZE)))
		split_huge_pmd_address(vma, address, false, NULL);
}

void vma_adjust_trans_huge(struct vm_area_struct *vma,
			   unsigned long start,
			   unsigned long end,
			   struct vm_area_struct *next)
{
	/* Check if we need to split start first. */
	split_huge_pmd_if_needed(vma, start);

	/* Check if we need to split end next. */
	split_huge_pmd_if_needed(vma, end);

	/* If we're incrementing next->vm_start, we might need to split it. */
	if (next)
		split_huge_pmd_if_needed(next, end);
}

static void unmap_folio(struct folio *folio)
{
	enum ttu_flags ttu_flags = TTU_RMAP_LOCKED | TTU_SYNC |
		TTU_BATCH_FLUSH;

	VM_BUG_ON_FOLIO(!folio_test_large(folio), folio);

	if (folio_test_pmd_mappable(folio))
		ttu_flags |= TTU_SPLIT_HUGE_PMD;

	/*
	 * Anon pages need migration entries to preserve them, but file
	 * pages can simply be left unmapped, then faulted back on demand.
	 * If that is ever changed (perhaps for mlock), update remap_page().
	 */
	if (folio_test_anon(folio))
		try_to_migrate(folio, ttu_flags);
	else
		try_to_unmap(folio, ttu_flags | TTU_IGNORE_MLOCK);

	try_to_unmap_flush();
}

static bool __discard_anon_folio_pmd_locked(struct vm_area_struct *vma,
					    unsigned long addr, pmd_t *pmdp,
					    struct folio *folio)
{
	struct mm_struct *mm = vma->vm_mm;
	int ref_count, map_count;
	pmd_t orig_pmd = *pmdp;

	if (pmd_dirty(orig_pmd))
		folio_set_dirty(folio);
	if (folio_test_dirty(folio) && !(vma->vm_flags & VM_DROPPABLE)) {
		folio_set_swapbacked(folio);
		return false;
	}

	orig_pmd = pmdp_huge_clear_flush(vma, addr, pmdp);

	/*
	 * Syncing against concurrent GUP-fast:
	 * - clear PMD; barrier; read refcount
	 * - inc refcount; barrier; read PMD
	 */
	smp_mb();

	ref_count = folio_ref_count(folio);
	map_count = folio_mapcount(folio);

	/*
	 * Order reads for folio refcount and dirty flag
	 * (see comments in __remove_mapping()).
	 */
	smp_rmb();

	/*
	 * If the folio or its PMD is redirtied at this point, or if there
	 * are unexpected references, we will give up to discard this folio
	 * and remap it.
	 *
	 * The only folio refs must be one from isolation plus the rmap(s).
	 */
	if (pmd_dirty(orig_pmd))
		folio_set_dirty(folio);
	if (folio_test_dirty(folio) && !(vma->vm_flags & VM_DROPPABLE)) {
		folio_set_swapbacked(folio);
		set_pmd_at(mm, addr, pmdp, orig_pmd);
		return false;
	}

	if (ref_count != map_count + 1) {
		set_pmd_at(mm, addr, pmdp, orig_pmd);
		return false;
	}

	folio_remove_rmap_pmd(folio, pmd_page(orig_pmd), vma);
	zap_deposited_table(mm, pmdp);
	add_mm_counter(mm, MM_ANONPAGES, -HPAGE_PMD_NR);
	if (vma->vm_flags & VM_LOCKED)
		mlock_drain_local();
	folio_put(folio);

	return true;
}

bool unmap_huge_pmd_locked(struct vm_area_struct *vma, unsigned long addr,
			   pmd_t *pmdp, struct folio *folio)
{
	VM_WARN_ON_FOLIO(!folio_test_pmd_mappable(folio), folio);
	VM_WARN_ON_FOLIO(!folio_test_locked(folio), folio);
	VM_WARN_ON_FOLIO(!folio_test_anon(folio), folio);
	VM_WARN_ON_FOLIO(folio_test_swapbacked(folio), folio);
	VM_WARN_ON_ONCE(!IS_ALIGNED(addr, HPAGE_PMD_SIZE));

	return __discard_anon_folio_pmd_locked(vma, addr, pmdp, folio);
}

static void remap_page(struct folio *folio, unsigned long nr, int flags)
{
	int i = 0;

	/* If unmap_folio() uses try_to_migrate() on file, remove this check */
	if (!folio_test_anon(folio))
		return;
	for (;;) {
		remove_migration_ptes(folio, folio, RMP_LOCKED | flags);
		i += folio_nr_pages(folio);
		if (i >= nr)
			break;
		folio = folio_next(folio);
	}
}

static void lru_add_split_folio(struct folio *folio, struct folio *new_folio,
		struct lruvec *lruvec, struct list_head *list)
{
	VM_BUG_ON_FOLIO(folio_test_lru(new_folio), folio);
	lockdep_assert_held(&lruvec->lru_lock);

	if (list) {
		/* page reclaim is reclaiming a huge page */
		VM_WARN_ON(folio_test_lru(folio));
		folio_get(new_folio);
		list_add_tail(&new_folio->lru, list);
	} else {
		/* head is still on lru (and we have it frozen) */
		VM_WARN_ON(!folio_test_lru(folio));
		if (folio_test_unevictable(folio))
			new_folio->mlock_count = 0;
		else
			list_add_tail(&new_folio->lru, &folio->lru);
		folio_set_lru(new_folio);
	}
}

/* Racy check whether the huge page can be split */
bool can_split_folio(struct folio *folio, int caller_pins, int *pextra_pins)
{
	int extra_pins;

	/* Additional pins from page cache */
	if (folio_test_anon(folio))
		extra_pins = folio_test_swapcache(folio) ?
				folio_nr_pages(folio) : 0;
	else
		extra_pins = folio_nr_pages(folio);
	if (pextra_pins)
		*pextra_pins = extra_pins;
	return folio_mapcount(folio) == folio_ref_count(folio) - extra_pins -
					caller_pins;
}

/*
 * It splits @folio into @new_order folios and copies the @folio metadata to
 * all the resulting folios.
 */
static void __split_folio_to_order(struct folio *folio, int old_order,
		int new_order)
{
	long new_nr_pages = 1 << new_order;
	long nr_pages = 1 << old_order;
	long i;

	/*
	 * Skip the first new_nr_pages, since the new folio from them have all
	 * the flags from the original folio.
	 */
	for (i = new_nr_pages; i < nr_pages; i += new_nr_pages) {
		struct page *new_head = &folio->page + i;

		/*
		 * Careful: new_folio is not a "real" folio before we cleared PageTail.
		 * Don't pass it around before clear_compound_head().
		 */
		struct folio *new_folio = (struct folio *)new_head;

		VM_BUG_ON_PAGE(atomic_read(&new_folio->_mapcount) != -1, new_head);

		/*
		 * Clone page flags before unfreezing refcount.
		 *
		 * After successful get_page_unless_zero() might follow flags change,
		 * for example lock_page() which set PG_waiters.
		 *
		 * Note that for mapped sub-pages of an anonymous THP,
		 * PG_anon_exclusive has been cleared in unmap_folio() and is stored in
		 * the migration entry instead from where remap_page() will restore it.
		 * We can still have PG_anon_exclusive set on effectively unmapped and
		 * unreferenced sub-pages of an anonymous THP: we can simply drop
		 * PG_anon_exclusive (-> PG_mappedtodisk) for these here.
		 */
		new_folio->flags &= ~PAGE_FLAGS_CHECK_AT_PREP;
		new_folio->flags |= (folio->flags &
				((1L << PG_referenced) |
				 (1L << PG_swapbacked) |
				 (1L << PG_swapcache) |
				 (1L << PG_mlocked) |
				 (1L << PG_uptodate) |
				 (1L << PG_active) |
				 (1L << PG_workingset) |
				 (1L << PG_locked) |
				 (1L << PG_unevictable) |
#ifdef CONFIG_ARCH_USES_PG_ARCH_2
				 (1L << PG_arch_2) |
#endif
#ifdef CONFIG_ARCH_USES_PG_ARCH_3
				 (1L << PG_arch_3) |
#endif
				 (1L << PG_dirty) |
				 LRU_GEN_MASK | LRU_REFS_MASK));

		new_folio->mapping = folio->mapping;
		new_folio->index = folio->index + i;

		/*
		 * page->private should not be set in tail pages. Fix up and warn once
		 * if private is unexpectedly set.
		 */
		if (unlikely(new_folio->private)) {
			VM_WARN_ON_ONCE_PAGE(true, new_head);
			new_folio->private = NULL;
		}

		if (folio_test_swapcache(folio))
			new_folio->swap.val = folio->swap.val + i;

		/* Page flags must be visible before we make the page non-compound. */
		smp_wmb();

		/*
		 * Clear PageTail before unfreezing page refcount.
		 *
		 * After successful get_page_unless_zero() might follow put_page()
		 * which needs correct compound_head().
		 */
		clear_compound_head(new_head);
		if (new_order) {
			prep_compound_page(new_head, new_order);
			folio_set_large_rmappable(new_folio);
		}

		if (folio_test_young(folio))
			folio_set_young(new_folio);
		if (folio_test_idle(folio))
			folio_set_idle(new_folio);
#ifdef CONFIG_MEMCG
		new_folio->memcg_data = folio->memcg_data;
#endif

		folio_xchg_last_cpupid(new_folio, folio_last_cpupid(folio));
	}

	if (new_order)
		folio_set_order(folio, new_order);
	else
		ClearPageCompound(&folio->page);
}

/*
 * It splits an unmapped @folio to lower order smaller folios in two ways.
 * @folio: the to-be-split folio
 * @new_order: the smallest order of the after split folios (since buddy
 *             allocator like split generates folios with orders from @folio's
 *             order - 1 to new_order).
 * @split_at: in buddy allocator like split, the folio containing @split_at
 *            will be split until its order becomes @new_order.
 * @lock_at: the folio containing @lock_at is left locked for caller.
 * @list: the after split folios will be added to @list if it is not NULL,
 *        otherwise to LRU lists.
 * @end: the end of the file @folio maps to. -1 if @folio is anonymous memory.
 * @xas: xa_state pointing to folio->mapping->i_pages and locked by caller
 * @mapping: @folio->mapping
 * @uniform_split: if the split is uniform or not (buddy allocator like split)
 *
 *
 * 1. uniform split: the given @folio into multiple @new_order small folios,
 *    where all small folios have the same order. This is done when
 *    uniform_split is true.
 * 2. buddy allocator like (non-uniform) split: the given @folio is split into
 *    half and one of the half (containing the given page) is split into half
 *    until the given @page's order becomes @new_order. This is done when
 *    uniform_split is false.
 *
 * The high level flow for these two methods are:
 * 1. uniform split: a single __split_folio_to_order() is called to split the
 *    @folio into @new_order, then we traverse all the resulting folios one by
 *    one in PFN ascending order and perform stats, unfreeze, adding to list,
 *    and file mapping index operations.
 * 2. non-uniform split: in general, folio_order - @new_order calls to
 *    __split_folio_to_order() are made in a for loop to split the @folio
 *    to one lower order at a time. The resulting small folios are processed
 *    like what is done during the traversal in 1, except the one containing
 *    @page, which is split in next for loop.
 *
 * After splitting, the caller's folio reference will be transferred to the
 * folio containing @page. The other folios may be freed if they are not mapped.
 *
 * In terms of locking, after splitting,
 * 1. uniform split leaves @page (or the folio contains it) locked;
 * 2. buddy allocator like (non-uniform) split leaves @folio locked.
 *
 *
 * For !uniform_split, when -ENOMEM is returned, the original folio might be
 * split. The caller needs to check the input folio.
 */
static int __split_unmapped_folio(struct folio *folio, int new_order,
		struct page *split_at, struct page *lock_at,
		struct list_head *list, pgoff_t end,
		struct xa_state *xas, struct address_space *mapping,
		bool uniform_split)
{
	struct lruvec *lruvec;
	struct address_space *swap_cache = NULL;
	struct folio *origin_folio = folio;
	struct folio *next_folio = folio_next(folio);
	struct folio *new_folio;
	struct folio *next;
	int order = folio_order(folio);
	int split_order;
	int start_order = uniform_split ? new_order : order - 1;
	int nr_dropped = 0;
	int ret = 0;
	bool stop_split = false;

	if (folio_test_swapcache(folio)) {
		VM_BUG_ON(mapping);

		/* a swapcache folio can only be uniformly split to order-0 */
		if (!uniform_split || new_order != 0)
			return -EINVAL;

		swap_cache = swap_address_space(folio->swap);
		xa_lock(&swap_cache->i_pages);
	}

	if (folio_test_anon(folio))
		mod_mthp_stat(order, MTHP_STAT_NR_ANON, -1);

	/* lock lru list/PageCompound, ref frozen by page_ref_freeze */
	lruvec = folio_lruvec_lock(folio);

	folio_clear_has_hwpoisoned(folio);

<<<<<<< HEAD
	for (i = nr - new_nr; i >= new_nr; i -= new_nr) {
		struct folio *tail;
		__split_huge_page_tail(folio, i, lruvec, list, new_order);
		tail = page_folio(head + i);
		/* Some pages can be beyond EOF: drop them from page cache */
		if (tail->index >= end) {
			if (shmem_mapping(folio->mapping))
				nr_dropped++;
			else if (folio_test_clear_dirty(tail))
				folio_account_cleaned(tail,
					inode_to_wb(folio->mapping->host));
			__filemap_remove_folio(tail, NULL);
			folio_put_refs(tail, folio_nr_pages(tail));
		} else if (!folio_test_anon(folio)) {
			__xa_store(&folio->mapping->i_pages, tail->index,
					tail, 0);
		} else if (swap_cache) {
			__xa_store(&swap_cache->i_pages, offset + i,
					tail, 0);
=======
	/*
	 * split to new_order one order at a time. For uniform split,
	 * folio is split to new_order directly.
	 */
	for (split_order = start_order;
	     split_order >= new_order && !stop_split;
	     split_order--) {
		int old_order = folio_order(folio);
		struct folio *release;
		struct folio *end_folio = folio_next(folio);

		/* order-1 anonymous folio is not supported */
		if (folio_test_anon(folio) && split_order == 1)
			continue;
		if (uniform_split && split_order != new_order)
			continue;

		if (mapping) {
			/*
			 * uniform split has xas_split_alloc() called before
			 * irq is disabled to allocate enough memory, whereas
			 * non-uniform split can handle ENOMEM.
			 */
			if (uniform_split)
				xas_split(xas, folio, old_order);
			else {
				xas_set_order(xas, folio->index, split_order);
				xas_try_split(xas, folio, old_order);
				if (xas_error(xas)) {
					ret = xas_error(xas);
					stop_split = true;
					goto after_split;
				}
			}
>>>>>>> 75caec0c
		}

		folio_split_memcg_refs(folio, old_order, split_order);
		split_page_owner(&folio->page, old_order, split_order);
		pgalloc_tag_split(folio, old_order, split_order);

		__split_folio_to_order(folio, old_order, split_order);

after_split:
		/*
		 * Iterate through after-split folios and perform related
		 * operations. But in buddy allocator like split, the folio
		 * containing the specified page is skipped until its order
		 * is new_order, since the folio will be worked on in next
		 * iteration.
		 */
		for (release = folio; release != end_folio; release = next) {
			next = folio_next(release);
			/*
			 * for buddy allocator like split, the folio containing
			 * page will be split next and should not be released,
			 * until the folio's order is new_order or stop_split
			 * is set to true by the above xas_split() failure.
			 */
			if (release == page_folio(split_at)) {
				folio = release;
				if (split_order != new_order && !stop_split)
					continue;
			}
			if (folio_test_anon(release)) {
				mod_mthp_stat(folio_order(release),
						MTHP_STAT_NR_ANON, 1);
			}

			/*
			 * origin_folio should be kept frozon until page cache
			 * entries are updated with all the other after-split
			 * folios to prevent others seeing stale page cache
			 * entries.
			 */
			if (release == origin_folio)
				continue;

			folio_ref_unfreeze(release, 1 +
					((mapping || swap_cache) ?
						folio_nr_pages(release) : 0));

			lru_add_split_folio(origin_folio, release, lruvec,
					list);

			/* Some pages can be beyond EOF: drop them from cache */
			if (release->index >= end) {
				if (shmem_mapping(mapping))
					nr_dropped += folio_nr_pages(release);
				else if (folio_test_clear_dirty(release))
					folio_account_cleaned(release,
						inode_to_wb(mapping->host));
				__filemap_remove_folio(release, NULL);
				folio_put_refs(release, folio_nr_pages(release));
			} else if (mapping) {
				__xa_store(&mapping->i_pages,
						release->index, release, 0);
			} else if (swap_cache) {
				__xa_store(&swap_cache->i_pages,
						swap_cache_index(release->swap),
						release, 0);
			}
		}
	}

	/*
	 * Unfreeze origin_folio only after all page cache entries, which used
	 * to point to it, have been updated with new folios. Otherwise,
	 * a parallel folio_try_get() can grab origin_folio and its caller can
	 * see stale page cache entries.
	 */
	folio_ref_unfreeze(origin_folio, 1 +
		((mapping || swap_cache) ? folio_nr_pages(origin_folio) : 0));

	unlock_page_lruvec(lruvec);

	if (swap_cache)
		xa_unlock(&swap_cache->i_pages);
	if (mapping)
		xa_unlock(&mapping->i_pages);

	/* Caller disabled irqs, so they are still disabled here */
	local_irq_enable();

	if (nr_dropped)
		shmem_uncharge(mapping->host, nr_dropped);

	remap_page(origin_folio, 1 << order,
			folio_test_anon(origin_folio) ?
				RMP_USE_SHARED_ZEROPAGE : 0);

	/*
	 * At this point, folio should contain the specified page.
	 * For uniform split, it is left for caller to unlock.
	 * For buddy allocator like split, the first after-split folio is left
	 * for caller to unlock.
	 */
	for (new_folio = origin_folio; new_folio != next_folio; new_folio = next) {
		next = folio_next(new_folio);
		if (new_folio == page_folio(lock_at))
			continue;

		folio_unlock(new_folio);
		/*
		 * Subpages may be freed if there wasn't any mapping
		 * like if add_to_swap() is running on a lru page that
		 * had its mapping zapped. And freeing these pages
		 * requires taking the lru_lock so we do the put_page
		 * of the tail pages after the split is complete.
		 */
		free_page_and_swap_cache(&new_folio->page);
	}
	return ret;
}

bool non_uniform_split_supported(struct folio *folio, unsigned int new_order,
		bool warns)
{
	if (folio_test_anon(folio)) {
		/* order-1 is not supported for anonymous THP. */
		VM_WARN_ONCE(warns && new_order == 1,
				"Cannot split to order-1 folio");
		return new_order != 1;
	} else if (IS_ENABLED(CONFIG_READ_ONLY_THP_FOR_FS) &&
	    !mapping_large_folio_support(folio->mapping)) {
		/*
		 * No split if the file system does not support large folio.
		 * Note that we might still have THPs in such mappings due to
		 * CONFIG_READ_ONLY_THP_FOR_FS. But in that case, the mapping
		 * does not actually support large folios properly.
		 */
		VM_WARN_ONCE(warns,
			"Cannot split file folio to non-0 order");
		return false;
	}

	/* Only swapping a whole PMD-mapped folio is supported */
	if (folio_test_swapcache(folio)) {
		VM_WARN_ONCE(warns,
			"Cannot split swapcache folio to non-0 order");
		return false;
	}

	return true;
}

/* See comments in non_uniform_split_supported() */
bool uniform_split_supported(struct folio *folio, unsigned int new_order,
		bool warns)
{
	if (folio_test_anon(folio)) {
		VM_WARN_ONCE(warns && new_order == 1,
				"Cannot split to order-1 folio");
		return new_order != 1;
	} else  if (new_order) {
		if (IS_ENABLED(CONFIG_READ_ONLY_THP_FOR_FS) &&
		    !mapping_large_folio_support(folio->mapping)) {
			VM_WARN_ONCE(warns,
				"Cannot split file folio to non-0 order");
			return false;
		}
	}

	if (new_order && folio_test_swapcache(folio)) {
		VM_WARN_ONCE(warns,
			"Cannot split swapcache folio to non-0 order");
		return false;
	}

	return true;
}

/*
 * __folio_split: split a folio at @split_at to a @new_order folio
 * @folio: folio to split
 * @new_order: the order of the new folio
 * @split_at: a page within the new folio
 * @lock_at: a page within @folio to be left locked to caller
 * @list: after-split folios will be put on it if non NULL
 * @uniform_split: perform uniform split or not (non-uniform split)
 *
 * It calls __split_unmapped_folio() to perform uniform and non-uniform split.
 * It is in charge of checking whether the split is supported or not and
 * preparing @folio for __split_unmapped_folio().
 *
 * return: 0: successful, <0 failed (if -ENOMEM is returned, @folio might be
 * split but not to @new_order, the caller needs to check)
 */
static int __folio_split(struct folio *folio, unsigned int new_order,
		struct page *split_at, struct page *lock_at,
		struct list_head *list, bool uniform_split)
{
	struct deferred_split *ds_queue = get_deferred_split_queue(folio);
	XA_STATE(xas, &folio->mapping->i_pages, folio->index);
	bool is_anon = folio_test_anon(folio);
	struct address_space *mapping = NULL;
	struct anon_vma *anon_vma = NULL;
	int order = folio_order(folio);
	int extra_pins, ret;
	pgoff_t end;
	bool is_hzp;

	VM_BUG_ON_FOLIO(!folio_test_locked(folio), folio);
	VM_BUG_ON_FOLIO(!folio_test_large(folio), folio);

	if (folio != page_folio(split_at) || folio != page_folio(lock_at))
		return -EINVAL;

	if (new_order >= folio_order(folio))
		return -EINVAL;

	if (uniform_split && !uniform_split_supported(folio, new_order, true))
		return -EINVAL;

	if (!uniform_split &&
	    !non_uniform_split_supported(folio, new_order, true))
		return -EINVAL;

	is_hzp = is_huge_zero_folio(folio);
	if (is_hzp) {
		pr_warn_ratelimited("Called split_huge_page for huge zero page\n");
		return -EBUSY;
	}

	if (folio_test_writeback(folio))
		return -EBUSY;

	if (is_anon) {
		/*
		 * The caller does not necessarily hold an mmap_lock that would
		 * prevent the anon_vma disappearing so we first we take a
		 * reference to it and then lock the anon_vma for write. This
		 * is similar to folio_lock_anon_vma_read except the write lock
		 * is taken to serialise against parallel split or collapse
		 * operations.
		 */
		anon_vma = folio_get_anon_vma(folio);
		if (!anon_vma) {
			ret = -EBUSY;
			goto out;
		}
		end = -1;
		mapping = NULL;
		anon_vma_lock_write(anon_vma);
	} else {
		unsigned int min_order;
		gfp_t gfp;

		mapping = folio->mapping;

		/* Truncated ? */
		/*
		 * TODO: add support for large shmem folio in swap cache.
		 * When shmem is in swap cache, mapping is NULL and
		 * folio_test_swapcache() is true.
		 */
		if (!mapping) {
			ret = -EBUSY;
			goto out;
		}

		min_order = mapping_min_folio_order(folio->mapping);
		if (new_order < min_order) {
			VM_WARN_ONCE(1, "Cannot split mapped folio below min-order: %u",
				     min_order);
			ret = -EINVAL;
			goto out;
		}

		gfp = current_gfp_context(mapping_gfp_mask(mapping) &
							GFP_RECLAIM_MASK);

		if (!filemap_release_folio(folio, gfp)) {
			ret = -EBUSY;
			goto out;
		}

		if (uniform_split) {
			xas_set_order(&xas, folio->index, new_order);
			xas_split_alloc(&xas, folio, folio_order(folio), gfp);
			if (xas_error(&xas)) {
				ret = xas_error(&xas);
				goto out;
			}
		}

		anon_vma = NULL;
		i_mmap_lock_read(mapping);

		/*
		 *__split_unmapped_folio() may need to trim off pages beyond
		 * EOF: but on 32-bit, i_size_read() takes an irq-unsafe
		 * seqlock, which cannot be nested inside the page tree lock.
		 * So note end now: i_size itself may be changed at any moment,
		 * but folio lock is good enough to serialize the trimming.
		 */
		end = DIV_ROUND_UP(i_size_read(mapping->host), PAGE_SIZE);
		if (shmem_mapping(mapping))
			end = shmem_fallocend(mapping->host, end);
	}

	/*
	 * Racy check if we can split the page, before unmap_folio() will
	 * split PMDs
	 */
	if (!can_split_folio(folio, 1, &extra_pins)) {
		ret = -EAGAIN;
		goto out_unlock;
	}

	unmap_folio(folio);

	/* block interrupt reentry in xa_lock and spinlock */
	local_irq_disable();
	if (mapping) {
		/*
		 * Check if the folio is present in page cache.
		 * We assume all tail are present too, if folio is there.
		 */
		xas_lock(&xas);
		xas_reset(&xas);
		if (xas_load(&xas) != folio)
			goto fail;
	}

	/* Prevent deferred_split_scan() touching ->_refcount */
	spin_lock(&ds_queue->split_queue_lock);
	if (folio_ref_freeze(folio, 1 + extra_pins)) {
		if (folio_order(folio) > 1 &&
		    !list_empty(&folio->_deferred_list)) {
			ds_queue->split_queue_len--;
			if (folio_test_partially_mapped(folio)) {
				folio_clear_partially_mapped(folio);
				mod_mthp_stat(folio_order(folio),
					      MTHP_STAT_NR_ANON_PARTIALLY_MAPPED, -1);
			}
			/*
			 * Reinitialize page_deferred_list after removing the
			 * page from the split_queue, otherwise a subsequent
			 * split will see list corruption when checking the
			 * page_deferred_list.
			 */
			list_del_init(&folio->_deferred_list);
		}
		spin_unlock(&ds_queue->split_queue_lock);
		if (mapping) {
			int nr = folio_nr_pages(folio);

			if (folio_test_pmd_mappable(folio) &&
			    new_order < HPAGE_PMD_ORDER) {
				if (folio_test_swapbacked(folio)) {
					__lruvec_stat_mod_folio(folio,
							NR_SHMEM_THPS, -nr);
				} else {
					__lruvec_stat_mod_folio(folio,
							NR_FILE_THPS, -nr);
					filemap_nr_thps_dec(mapping);
				}
			}
		}

		ret = __split_unmapped_folio(folio, new_order,
				split_at, lock_at, list, end, &xas, mapping,
				uniform_split);
	} else {
		spin_unlock(&ds_queue->split_queue_lock);
fail:
		if (mapping)
			xas_unlock(&xas);
		local_irq_enable();
		remap_page(folio, folio_nr_pages(folio), 0);
		ret = -EAGAIN;
	}

out_unlock:
	if (anon_vma) {
		anon_vma_unlock_write(anon_vma);
		put_anon_vma(anon_vma);
	}
	if (mapping)
		i_mmap_unlock_read(mapping);
out:
	xas_destroy(&xas);
	if (order == HPAGE_PMD_ORDER)
		count_vm_event(!ret ? THP_SPLIT_PAGE : THP_SPLIT_PAGE_FAILED);
	count_mthp_stat(order, !ret ? MTHP_STAT_SPLIT : MTHP_STAT_SPLIT_FAILED);
	return ret;
}

/*
 * This function splits a large folio into smaller folios of order @new_order.
 * @page can point to any page of the large folio to split. The split operation
 * does not change the position of @page.
 *
 * Prerequisites:
 *
 * 1) The caller must hold a reference on the @page's owning folio, also known
 *    as the large folio.
 *
 * 2) The large folio must be locked.
 *
 * 3) The folio must not be pinned. Any unexpected folio references, including
 *    GUP pins, will result in the folio not getting split; instead, the caller
 *    will receive an -EAGAIN.
 *
 * 4) @new_order > 1, usually. Splitting to order-1 anonymous folios is not
 *    supported for non-file-backed folios, because folio->_deferred_list, which
 *    is used by partially mapped folios, is stored in subpage 2, but an order-1
 *    folio only has subpages 0 and 1. File-backed order-1 folios are supported,
 *    since they do not use _deferred_list.
 *
 * After splitting, the caller's folio reference will be transferred to @page,
 * resulting in a raised refcount of @page after this call. The other pages may
 * be freed if they are not mapped.
 *
 * If @list is null, tail pages will be added to LRU list, otherwise, to @list.
 *
 * Pages in @new_order will inherit the mapping, flags, and so on from the
 * huge page.
 *
 * Returns 0 if the huge page was split successfully.
 *
 * Returns -EAGAIN if the folio has unexpected reference (e.g., GUP) or if
 * the folio was concurrently removed from the page cache.
 *
 * Returns -EBUSY when trying to split the huge zeropage, if the folio is
 * under writeback, if fs-specific folio metadata cannot currently be
 * released, or if some unexpected race happened (e.g., anon VMA disappeared,
 * truncation).
 *
 * Callers should ensure that the order respects the address space mapping
 * min-order if one is set for non-anonymous folios.
 *
 * Returns -EINVAL when trying to split to an order that is incompatible
 * with the folio. Splitting to order 0 is compatible with all folios.
 */
int split_huge_page_to_list_to_order(struct page *page, struct list_head *list,
				     unsigned int new_order)
{
	struct folio *folio = page_folio(page);

	return __folio_split(folio, new_order, &folio->page, page, list, true);
}

/*
 * folio_split: split a folio at @split_at to a @new_order folio
 * @folio: folio to split
 * @new_order: the order of the new folio
 * @split_at: a page within the new folio
 *
 * return: 0: successful, <0 failed (if -ENOMEM is returned, @folio might be
 * split but not to @new_order, the caller needs to check)
 *
 * It has the same prerequisites and returns as
 * split_huge_page_to_list_to_order().
 *
 * Split a folio at @split_at to a new_order folio, leave the
 * remaining subpages of the original folio as large as possible. For example,
 * in the case of splitting an order-9 folio at its third order-3 subpages to
 * an order-3 folio, there are 2^(9-3)=64 order-3 subpages in the order-9 folio.
 * After the split, there will be a group of folios with different orders and
 * the new folio containing @split_at is marked in bracket:
 * [order-4, {order-3}, order-3, order-5, order-6, order-7, order-8].
 *
 * After split, folio is left locked for caller.
 */
int folio_split(struct folio *folio, unsigned int new_order,
		struct page *split_at, struct list_head *list)
{
	return __folio_split(folio, new_order, split_at, &folio->page, list,
			false);
}

int min_order_for_split(struct folio *folio)
{
	if (folio_test_anon(folio))
		return 0;

	if (!folio->mapping) {
		if (folio_test_pmd_mappable(folio))
			count_vm_event(THP_SPLIT_PAGE_FAILED);
		return -EBUSY;
	}

	return mapping_min_folio_order(folio->mapping);
}

int split_folio_to_list(struct folio *folio, struct list_head *list)
{
	int ret = min_order_for_split(folio);

	if (ret < 0)
		return ret;

	return split_huge_page_to_list_to_order(&folio->page, list, ret);
}

/*
 * __folio_unqueue_deferred_split() is not to be called directly:
 * the folio_unqueue_deferred_split() inline wrapper in mm/internal.h
 * limits its calls to those folios which may have a _deferred_list for
 * queueing THP splits, and that list is (racily observed to be) non-empty.
 *
 * It is unsafe to call folio_unqueue_deferred_split() until folio refcount is
 * zero: because even when split_queue_lock is held, a non-empty _deferred_list
 * might be in use on deferred_split_scan()'s unlocked on-stack list.
 *
 * If memory cgroups are enabled, split_queue_lock is in the mem_cgroup: it is
 * therefore important to unqueue deferred split before changing folio memcg.
 */
bool __folio_unqueue_deferred_split(struct folio *folio)
{
	struct deferred_split *ds_queue;
	unsigned long flags;
	bool unqueued = false;

	WARN_ON_ONCE(folio_ref_count(folio));
	WARN_ON_ONCE(!mem_cgroup_disabled() && !folio_memcg(folio));

	ds_queue = get_deferred_split_queue(folio);
	spin_lock_irqsave(&ds_queue->split_queue_lock, flags);
	if (!list_empty(&folio->_deferred_list)) {
		ds_queue->split_queue_len--;
		if (folio_test_partially_mapped(folio)) {
			folio_clear_partially_mapped(folio);
			mod_mthp_stat(folio_order(folio),
				      MTHP_STAT_NR_ANON_PARTIALLY_MAPPED, -1);
		}
		list_del_init(&folio->_deferred_list);
		unqueued = true;
	}
	spin_unlock_irqrestore(&ds_queue->split_queue_lock, flags);

	return unqueued;	/* useful for debug warnings */
}

/* partially_mapped=false won't clear PG_partially_mapped folio flag */
void deferred_split_folio(struct folio *folio, bool partially_mapped)
{
	struct deferred_split *ds_queue = get_deferred_split_queue(folio);
#ifdef CONFIG_MEMCG
	struct mem_cgroup *memcg = folio_memcg(folio);
#endif
	unsigned long flags;

	/*
	 * Order 1 folios have no space for a deferred list, but we also
	 * won't waste much memory by not adding them to the deferred list.
	 */
	if (folio_order(folio) <= 1)
		return;

	if (!partially_mapped && !split_underused_thp)
		return;

	/*
	 * Exclude swapcache: originally to avoid a corrupt deferred split
	 * queue. Nowadays that is fully prevented by memcg1_swapout();
	 * but if page reclaim is already handling the same folio, it is
	 * unnecessary to handle it again in the shrinker, so excluding
	 * swapcache here may still be a useful optimization.
	 */
	if (folio_test_swapcache(folio))
		return;

	spin_lock_irqsave(&ds_queue->split_queue_lock, flags);
	if (partially_mapped) {
		if (!folio_test_partially_mapped(folio)) {
			folio_set_partially_mapped(folio);
			if (folio_test_pmd_mappable(folio))
				count_vm_event(THP_DEFERRED_SPLIT_PAGE);
			count_mthp_stat(folio_order(folio), MTHP_STAT_SPLIT_DEFERRED);
			mod_mthp_stat(folio_order(folio), MTHP_STAT_NR_ANON_PARTIALLY_MAPPED, 1);

		}
	} else {
		/* partially mapped folios cannot become non-partially mapped */
		VM_WARN_ON_FOLIO(folio_test_partially_mapped(folio), folio);
	}
	if (list_empty(&folio->_deferred_list)) {
		list_add_tail(&folio->_deferred_list, &ds_queue->split_queue);
		ds_queue->split_queue_len++;
#ifdef CONFIG_MEMCG
		if (memcg)
			set_shrinker_bit(memcg, folio_nid(folio),
					 deferred_split_shrinker->id);
#endif
	}
	spin_unlock_irqrestore(&ds_queue->split_queue_lock, flags);
}

static unsigned long deferred_split_count(struct shrinker *shrink,
		struct shrink_control *sc)
{
	struct pglist_data *pgdata = NODE_DATA(sc->nid);
	struct deferred_split *ds_queue = &pgdata->deferred_split_queue;

#ifdef CONFIG_MEMCG
	if (sc->memcg)
		ds_queue = &sc->memcg->deferred_split_queue;
#endif
	return READ_ONCE(ds_queue->split_queue_len);
}

static bool thp_underused(struct folio *folio)
{
	int num_zero_pages = 0, num_filled_pages = 0;
	void *kaddr;
	int i;

	if (khugepaged_max_ptes_none == HPAGE_PMD_NR - 1)
		return false;

	for (i = 0; i < folio_nr_pages(folio); i++) {
		kaddr = kmap_local_folio(folio, i * PAGE_SIZE);
		if (!memchr_inv(kaddr, 0, PAGE_SIZE)) {
			num_zero_pages++;
			if (num_zero_pages > khugepaged_max_ptes_none) {
				kunmap_local(kaddr);
				return true;
			}
		} else {
			/*
			 * Another path for early exit once the number
			 * of non-zero filled pages exceeds threshold.
			 */
			num_filled_pages++;
			if (num_filled_pages >= HPAGE_PMD_NR - khugepaged_max_ptes_none) {
				kunmap_local(kaddr);
				return false;
			}
		}
		kunmap_local(kaddr);
	}
	return false;
}

static unsigned long deferred_split_scan(struct shrinker *shrink,
		struct shrink_control *sc)
{
	struct pglist_data *pgdata = NODE_DATA(sc->nid);
	struct deferred_split *ds_queue = &pgdata->deferred_split_queue;
	unsigned long flags;
	LIST_HEAD(list);
	struct folio *folio, *next, *prev = NULL;
	int split = 0, removed = 0;

#ifdef CONFIG_MEMCG
	if (sc->memcg)
		ds_queue = &sc->memcg->deferred_split_queue;
#endif

	spin_lock_irqsave(&ds_queue->split_queue_lock, flags);
	/* Take pin on all head pages to avoid freeing them under us */
	list_for_each_entry_safe(folio, next, &ds_queue->split_queue,
							_deferred_list) {
		if (folio_try_get(folio)) {
			list_move(&folio->_deferred_list, &list);
		} else {
			/* We lost race with folio_put() */
			if (folio_test_partially_mapped(folio)) {
				folio_clear_partially_mapped(folio);
				mod_mthp_stat(folio_order(folio),
					      MTHP_STAT_NR_ANON_PARTIALLY_MAPPED, -1);
			}
			list_del_init(&folio->_deferred_list);
			ds_queue->split_queue_len--;
		}
		if (!--sc->nr_to_scan)
			break;
	}
	spin_unlock_irqrestore(&ds_queue->split_queue_lock, flags);

	list_for_each_entry_safe(folio, next, &list, _deferred_list) {
		bool did_split = false;
		bool underused = false;

		if (!folio_test_partially_mapped(folio)) {
			underused = thp_underused(folio);
			if (!underused)
				goto next;
		}
		if (!folio_trylock(folio))
			goto next;
		if (!split_folio(folio)) {
			did_split = true;
			if (underused)
				count_vm_event(THP_UNDERUSED_SPLIT_PAGE);
			split++;
		}
		folio_unlock(folio);
next:
		/*
		 * split_folio() removes folio from list on success.
		 * Only add back to the queue if folio is partially mapped.
		 * If thp_underused returns false, or if split_folio fails
		 * in the case it was underused, then consider it used and
		 * don't add it back to split_queue.
		 */
		if (did_split) {
			; /* folio already removed from list */
		} else if (!folio_test_partially_mapped(folio)) {
			list_del_init(&folio->_deferred_list);
			removed++;
		} else {
			/*
			 * That unlocked list_del_init() above would be unsafe,
			 * unless its folio is separated from any earlier folios
			 * left on the list (which may be concurrently unqueued)
			 * by one safe folio with refcount still raised.
			 */
			swap(folio, prev);
		}
		if (folio)
			folio_put(folio);
	}

	spin_lock_irqsave(&ds_queue->split_queue_lock, flags);
	list_splice_tail(&list, &ds_queue->split_queue);
	ds_queue->split_queue_len -= removed;
	spin_unlock_irqrestore(&ds_queue->split_queue_lock, flags);

	if (prev)
		folio_put(prev);

	/*
	 * Stop shrinker if we didn't split any page, but the queue is empty.
	 * This can happen if pages were freed under us.
	 */
	if (!split && list_empty(&ds_queue->split_queue))
		return SHRINK_STOP;
	return split;
}

#ifdef CONFIG_DEBUG_FS
static void split_huge_pages_all(void)
{
	struct zone *zone;
	struct page *page;
	struct folio *folio;
	unsigned long pfn, max_zone_pfn;
	unsigned long total = 0, split = 0;

	pr_debug("Split all THPs\n");
	for_each_zone(zone) {
		if (!managed_zone(zone))
			continue;
		max_zone_pfn = zone_end_pfn(zone);
		for (pfn = zone->zone_start_pfn; pfn < max_zone_pfn; pfn++) {
			int nr_pages;

			page = pfn_to_online_page(pfn);
			if (!page || PageTail(page))
				continue;
			folio = page_folio(page);
			if (!folio_try_get(folio))
				continue;

			if (unlikely(page_folio(page) != folio))
				goto next;

			if (zone != folio_zone(folio))
				goto next;

			if (!folio_test_large(folio)
				|| folio_test_hugetlb(folio)
				|| !folio_test_lru(folio))
				goto next;

			total++;
			folio_lock(folio);
			nr_pages = folio_nr_pages(folio);
			if (!split_folio(folio))
				split++;
			pfn += nr_pages - 1;
			folio_unlock(folio);
next:
			folio_put(folio);
			cond_resched();
		}
	}

	pr_debug("%lu of %lu THP split\n", split, total);
}

static inline bool vma_not_suitable_for_thp_split(struct vm_area_struct *vma)
{
	return vma_is_special_huge(vma) || (vma->vm_flags & VM_IO) ||
		    is_vm_hugetlb_page(vma);
}

static int split_huge_pages_pid(int pid, unsigned long vaddr_start,
				unsigned long vaddr_end, unsigned int new_order,
				long in_folio_offset)
{
	int ret = 0;
	struct task_struct *task;
	struct mm_struct *mm;
	unsigned long total = 0, split = 0;
	unsigned long addr;

	vaddr_start &= PAGE_MASK;
	vaddr_end &= PAGE_MASK;

	task = find_get_task_by_vpid(pid);
	if (!task) {
		ret = -ESRCH;
		goto out;
	}

	/* Find the mm_struct */
	mm = get_task_mm(task);
	put_task_struct(task);

	if (!mm) {
		ret = -EINVAL;
		goto out;
	}

	pr_debug("Split huge pages in pid: %d, vaddr: [0x%lx - 0x%lx]\n",
		 pid, vaddr_start, vaddr_end);

	mmap_read_lock(mm);
	/*
	 * always increase addr by PAGE_SIZE, since we could have a PTE page
	 * table filled with PTE-mapped THPs, each of which is distinct.
	 */
	for (addr = vaddr_start; addr < vaddr_end; addr += PAGE_SIZE) {
		struct vm_area_struct *vma = vma_lookup(mm, addr);
		struct folio_walk fw;
		struct folio *folio;
		struct address_space *mapping;
		unsigned int target_order = new_order;

		if (!vma)
			break;

		/* skip special VMA and hugetlb VMA */
		if (vma_not_suitable_for_thp_split(vma)) {
			addr = vma->vm_end;
			continue;
		}

		folio = folio_walk_start(&fw, vma, addr, 0);
		if (!folio)
			continue;

		if (!is_transparent_hugepage(folio))
			goto next;

		if (!folio_test_anon(folio)) {
			mapping = folio->mapping;
			target_order = max(new_order,
					   mapping_min_folio_order(mapping));
		}

		if (target_order >= folio_order(folio))
			goto next;

		total++;
		/*
		 * For folios with private, split_huge_page_to_list_to_order()
		 * will try to drop it before split and then check if the folio
		 * can be split or not. So skip the check here.
		 */
		if (!folio_test_private(folio) &&
		    !can_split_folio(folio, 0, NULL))
			goto next;

		if (!folio_trylock(folio))
			goto next;
		folio_get(folio);
		folio_walk_end(&fw, vma);

		if (!folio_test_anon(folio) && folio->mapping != mapping)
			goto unlock;

		if (in_folio_offset < 0 ||
		    in_folio_offset >= folio_nr_pages(folio)) {
			if (!split_folio_to_order(folio, target_order))
				split++;
		} else {
			struct page *split_at = folio_page(folio,
							   in_folio_offset);
			if (!folio_split(folio, target_order, split_at, NULL))
				split++;
		}

unlock:

		folio_unlock(folio);
		folio_put(folio);

		cond_resched();
		continue;
next:
		folio_walk_end(&fw, vma);
		cond_resched();
	}
	mmap_read_unlock(mm);
	mmput(mm);

	pr_debug("%lu of %lu THP split\n", split, total);

out:
	return ret;
}

static int split_huge_pages_in_file(const char *file_path, pgoff_t off_start,
				pgoff_t off_end, unsigned int new_order,
				long in_folio_offset)
{
	struct filename *file;
	struct file *candidate;
	struct address_space *mapping;
	int ret = -EINVAL;
	pgoff_t index;
	int nr_pages = 1;
	unsigned long total = 0, split = 0;
	unsigned int min_order;
	unsigned int target_order;

	file = getname_kernel(file_path);
	if (IS_ERR(file))
		return ret;

	candidate = file_open_name(file, O_RDONLY, 0);
	if (IS_ERR(candidate))
		goto out;

	pr_debug("split file-backed THPs in file: %s, page offset: [0x%lx - 0x%lx]\n",
		 file_path, off_start, off_end);

	mapping = candidate->f_mapping;
	min_order = mapping_min_folio_order(mapping);
	target_order = max(new_order, min_order);

	for (index = off_start; index < off_end; index += nr_pages) {
		struct folio *folio = filemap_get_folio(mapping, index);

		nr_pages = 1;
		if (IS_ERR(folio))
			continue;

		if (!folio_test_large(folio))
			goto next;

		total++;
		nr_pages = folio_nr_pages(folio);

		if (target_order >= folio_order(folio))
			goto next;

		if (!folio_trylock(folio))
			goto next;

		if (folio->mapping != mapping)
			goto unlock;

		if (in_folio_offset < 0 || in_folio_offset >= nr_pages) {
			if (!split_folio_to_order(folio, target_order))
				split++;
		} else {
			struct page *split_at = folio_page(folio,
							   in_folio_offset);
			if (!folio_split(folio, target_order, split_at, NULL))
				split++;
		}

unlock:
		folio_unlock(folio);
next:
		folio_put(folio);
		cond_resched();
	}

	filp_close(candidate, NULL);
	ret = 0;

	pr_debug("%lu of %lu file-backed THP split\n", split, total);
out:
	putname(file);
	return ret;
}

#define MAX_INPUT_BUF_SZ 255

static ssize_t split_huge_pages_write(struct file *file, const char __user *buf,
				size_t count, loff_t *ppops)
{
	static DEFINE_MUTEX(split_debug_mutex);
	ssize_t ret;
	/*
	 * hold pid, start_vaddr, end_vaddr, new_order or
	 * file_path, off_start, off_end, new_order
	 */
	char input_buf[MAX_INPUT_BUF_SZ];
	int pid;
	unsigned long vaddr_start, vaddr_end;
	unsigned int new_order = 0;
	long in_folio_offset = -1;

	ret = mutex_lock_interruptible(&split_debug_mutex);
	if (ret)
		return ret;

	ret = -EFAULT;

	memset(input_buf, 0, MAX_INPUT_BUF_SZ);
	if (copy_from_user(input_buf, buf, min_t(size_t, count, MAX_INPUT_BUF_SZ)))
		goto out;

	input_buf[MAX_INPUT_BUF_SZ - 1] = '\0';

	if (input_buf[0] == '/') {
		char *tok;
		char *tok_buf = input_buf;
		char file_path[MAX_INPUT_BUF_SZ];
		pgoff_t off_start = 0, off_end = 0;
		size_t input_len = strlen(input_buf);

		tok = strsep(&tok_buf, ",");
		if (tok && tok_buf) {
			strscpy(file_path, tok);
		} else {
			ret = -EINVAL;
			goto out;
		}

		ret = sscanf(tok_buf, "0x%lx,0x%lx,%d,%ld", &off_start, &off_end,
				&new_order, &in_folio_offset);
		if (ret != 2 && ret != 3 && ret != 4) {
			ret = -EINVAL;
			goto out;
		}
		ret = split_huge_pages_in_file(file_path, off_start, off_end,
				new_order, in_folio_offset);
		if (!ret)
			ret = input_len;

		goto out;
	}

	ret = sscanf(input_buf, "%d,0x%lx,0x%lx,%d,%ld", &pid, &vaddr_start,
			&vaddr_end, &new_order, &in_folio_offset);
	if (ret == 1 && pid == 1) {
		split_huge_pages_all();
		ret = strlen(input_buf);
		goto out;
	} else if (ret != 3 && ret != 4 && ret != 5) {
		ret = -EINVAL;
		goto out;
	}

	ret = split_huge_pages_pid(pid, vaddr_start, vaddr_end, new_order,
			in_folio_offset);
	if (!ret)
		ret = strlen(input_buf);
out:
	mutex_unlock(&split_debug_mutex);
	return ret;

}

static const struct file_operations split_huge_pages_fops = {
	.owner	 = THIS_MODULE,
	.write	 = split_huge_pages_write,
};

static int __init split_huge_pages_debugfs(void)
{
	debugfs_create_file("split_huge_pages", 0200, NULL, NULL,
			    &split_huge_pages_fops);
	return 0;
}
late_initcall(split_huge_pages_debugfs);
#endif

#ifdef CONFIG_ARCH_ENABLE_THP_MIGRATION
int set_pmd_migration_entry(struct page_vma_mapped_walk *pvmw,
		struct page *page)
{
	struct folio *folio = page_folio(page);
	struct vm_area_struct *vma = pvmw->vma;
	struct mm_struct *mm = vma->vm_mm;
	unsigned long address = pvmw->address;
	bool anon_exclusive;
	pmd_t pmdval;
	swp_entry_t entry;
	pmd_t pmdswp;

	if (!(pvmw->pmd && !pvmw->pte))
		return 0;

	flush_cache_range(vma, address, address + HPAGE_PMD_SIZE);
	pmdval = pmdp_invalidate(vma, address, pvmw->pmd);

	/* See folio_try_share_anon_rmap_pmd(): invalidate PMD first. */
	anon_exclusive = folio_test_anon(folio) && PageAnonExclusive(page);
	if (anon_exclusive && folio_try_share_anon_rmap_pmd(folio, page)) {
		set_pmd_at(mm, address, pvmw->pmd, pmdval);
		return -EBUSY;
	}

	if (pmd_dirty(pmdval))
		folio_mark_dirty(folio);
	if (pmd_write(pmdval))
		entry = make_writable_migration_entry(page_to_pfn(page));
	else if (anon_exclusive)
		entry = make_readable_exclusive_migration_entry(page_to_pfn(page));
	else
		entry = make_readable_migration_entry(page_to_pfn(page));
	if (pmd_young(pmdval))
		entry = make_migration_entry_young(entry);
	if (pmd_dirty(pmdval))
		entry = make_migration_entry_dirty(entry);
	pmdswp = swp_entry_to_pmd(entry);
	if (pmd_soft_dirty(pmdval))
		pmdswp = pmd_swp_mksoft_dirty(pmdswp);
	if (pmd_uffd_wp(pmdval))
		pmdswp = pmd_swp_mkuffd_wp(pmdswp);
	set_pmd_at(mm, address, pvmw->pmd, pmdswp);
	folio_remove_rmap_pmd(folio, page, vma);
	folio_put(folio);
	trace_set_migration_pmd(address, pmd_val(pmdswp));

	return 0;
}

void remove_migration_pmd(struct page_vma_mapped_walk *pvmw, struct page *new)
{
	struct folio *folio = page_folio(new);
	struct vm_area_struct *vma = pvmw->vma;
	struct mm_struct *mm = vma->vm_mm;
	unsigned long address = pvmw->address;
	unsigned long haddr = address & HPAGE_PMD_MASK;
	pmd_t pmde;
	swp_entry_t entry;

	if (!(pvmw->pmd && !pvmw->pte))
		return;

	entry = pmd_to_swp_entry(*pvmw->pmd);
	folio_get(folio);
	pmde = mk_huge_pmd(new, READ_ONCE(vma->vm_page_prot));
	if (pmd_swp_soft_dirty(*pvmw->pmd))
		pmde = pmd_mksoft_dirty(pmde);
	if (is_writable_migration_entry(entry))
		pmde = pmd_mkwrite(pmde, vma);
	if (pmd_swp_uffd_wp(*pvmw->pmd))
		pmde = pmd_mkuffd_wp(pmde);
	if (!is_migration_entry_young(entry))
		pmde = pmd_mkold(pmde);
	/* NOTE: this may contain setting soft-dirty on some archs */
	if (folio_test_dirty(folio) && is_migration_entry_dirty(entry))
		pmde = pmd_mkdirty(pmde);

	if (folio_test_anon(folio)) {
		rmap_t rmap_flags = RMAP_NONE;

		if (!is_readable_migration_entry(entry))
			rmap_flags |= RMAP_EXCLUSIVE;

		folio_add_anon_rmap_pmd(folio, new, vma, haddr, rmap_flags);
	} else {
		folio_add_file_rmap_pmd(folio, new, vma);
	}
	VM_BUG_ON(pmd_write(pmde) && folio_test_anon(folio) && !PageAnonExclusive(new));
	set_pmd_at(mm, haddr, pvmw->pmd, pmde);

	/* No need to invalidate - it was non-present before */
	update_mmu_cache_pmd(vma, address, pvmw->pmd);
	trace_remove_migration_pmd(address, pmd_val(pmde));
}
#endif<|MERGE_RESOLUTION|>--- conflicted
+++ resolved
@@ -3492,27 +3492,6 @@
 
 	folio_clear_has_hwpoisoned(folio);
 
-<<<<<<< HEAD
-	for (i = nr - new_nr; i >= new_nr; i -= new_nr) {
-		struct folio *tail;
-		__split_huge_page_tail(folio, i, lruvec, list, new_order);
-		tail = page_folio(head + i);
-		/* Some pages can be beyond EOF: drop them from page cache */
-		if (tail->index >= end) {
-			if (shmem_mapping(folio->mapping))
-				nr_dropped++;
-			else if (folio_test_clear_dirty(tail))
-				folio_account_cleaned(tail,
-					inode_to_wb(folio->mapping->host));
-			__filemap_remove_folio(tail, NULL);
-			folio_put_refs(tail, folio_nr_pages(tail));
-		} else if (!folio_test_anon(folio)) {
-			__xa_store(&folio->mapping->i_pages, tail->index,
-					tail, 0);
-		} else if (swap_cache) {
-			__xa_store(&swap_cache->i_pages, offset + i,
-					tail, 0);
-=======
 	/*
 	 * split to new_order one order at a time. For uniform split,
 	 * folio is split to new_order directly.
@@ -3547,7 +3526,6 @@
 					goto after_split;
 				}
 			}
->>>>>>> 75caec0c
 		}
 
 		folio_split_memcg_refs(folio, old_order, split_order);
