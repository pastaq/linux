/*
   BlueZ - Bluetooth protocol stack for Linux
   Copyright (C) 2000-2001 Qualcomm Incorporated
   Copyright (C) 2009-2010 Gustavo F. Padovan <gustavo@padovan.org>
   Copyright (C) 2010 Google Inc.
   Copyright (C) 2011 ProFUSION Embedded Systems
   Copyright (c) 2012 Code Aurora Forum.  All rights reserved.

   Written 2000,2001 by Maxim Krasnyansky <maxk@qualcomm.com>

   This program is free software; you can redistribute it and/or modify
   it under the terms of the GNU General Public License version 2 as
   published by the Free Software Foundation;

   THE SOFTWARE IS PROVIDED "AS IS", WITHOUT WARRANTY OF ANY KIND, EXPRESS
   OR IMPLIED, INCLUDING BUT NOT LIMITED TO THE WARRANTIES OF MERCHANTABILITY,
   FITNESS FOR A PARTICULAR PURPOSE AND NONINFRINGEMENT OF THIRD PARTY RIGHTS.
   IN NO EVENT SHALL THE COPYRIGHT HOLDER(S) AND AUTHOR(S) BE LIABLE FOR ANY
   CLAIM, OR ANY SPECIAL INDIRECT OR CONSEQUENTIAL DAMAGES, OR ANY DAMAGES
   WHATSOEVER RESULTING FROM LOSS OF USE, DATA OR PROFITS, WHETHER IN AN
   ACTION OF CONTRACT, NEGLIGENCE OR OTHER TORTIOUS ACTION, ARISING OUT OF
   OR IN CONNECTION WITH THE USE OR PERFORMANCE OF THIS SOFTWARE.

   ALL LIABILITY, INCLUDING LIABILITY FOR INFRINGEMENT OF ANY PATENTS,
   COPYRIGHTS, TRADEMARKS OR OTHER RIGHTS, RELATING TO USE OF THIS
   SOFTWARE IS DISCLAIMED.
*/

/* Bluetooth L2CAP core. */

#include <linux/module.h>

#include <linux/debugfs.h>
#include <linux/crc16.h>
#include <linux/filter.h>

#include <net/bluetooth/bluetooth.h>
#include <net/bluetooth/hci_core.h>
#include <net/bluetooth/l2cap.h>

#include "smp.h"

#define LE_FLOWCTL_MAX_CREDITS 65535

bool disable_ertm;
bool enable_ecred = IS_ENABLED(CONFIG_BT_LE_L2CAP_ECRED);

static u32 l2cap_feat_mask = L2CAP_FEAT_FIXED_CHAN | L2CAP_FEAT_UCD;

static LIST_HEAD(chan_list);
static DEFINE_RWLOCK(chan_list_lock);

static struct sk_buff *l2cap_build_cmd(struct l2cap_conn *conn,
				       u8 code, u8 ident, u16 dlen, void *data);
static void l2cap_send_cmd(struct l2cap_conn *conn, u8 ident, u8 code, u16 len,
			   void *data);
static int l2cap_build_conf_req(struct l2cap_chan *chan, void *data, size_t data_size);
static void l2cap_send_disconn_req(struct l2cap_chan *chan, int err);

static void l2cap_tx(struct l2cap_chan *chan, struct l2cap_ctrl *control,
		     struct sk_buff_head *skbs, u8 event);
static void l2cap_retrans_timeout(struct work_struct *work);
static void l2cap_monitor_timeout(struct work_struct *work);
static void l2cap_ack_timeout(struct work_struct *work);

static inline u8 bdaddr_type(u8 link_type, u8 bdaddr_type)
{
	if (link_type == LE_LINK) {
		if (bdaddr_type == ADDR_LE_DEV_PUBLIC)
			return BDADDR_LE_PUBLIC;
		else
			return BDADDR_LE_RANDOM;
	}

	return BDADDR_BREDR;
}

static inline u8 bdaddr_src_type(struct hci_conn *hcon)
{
	return bdaddr_type(hcon->type, hcon->src_type);
}

static inline u8 bdaddr_dst_type(struct hci_conn *hcon)
{
	return bdaddr_type(hcon->type, hcon->dst_type);
}

/* ---- L2CAP channels ---- */

static struct l2cap_chan *__l2cap_get_chan_by_dcid(struct l2cap_conn *conn,
						   u16 cid)
{
	struct l2cap_chan *c;

	list_for_each_entry(c, &conn->chan_l, list) {
		if (c->dcid == cid)
			return c;
	}
	return NULL;
}

static struct l2cap_chan *__l2cap_get_chan_by_scid(struct l2cap_conn *conn,
						   u16 cid)
{
	struct l2cap_chan *c;

	list_for_each_entry(c, &conn->chan_l, list) {
		if (c->scid == cid)
			return c;
	}
	return NULL;
}

/* Find channel with given SCID.
 * Returns a reference locked channel.
 */
static struct l2cap_chan *l2cap_get_chan_by_scid(struct l2cap_conn *conn,
						 u16 cid)
{
	struct l2cap_chan *c;

	c = __l2cap_get_chan_by_scid(conn, cid);
	if (c) {
		/* Only lock if chan reference is not 0 */
		c = l2cap_chan_hold_unless_zero(c);
		if (c)
			l2cap_chan_lock(c);
	}

	return c;
}

/* Find channel with given DCID.
 * Returns a reference locked channel.
 */
static struct l2cap_chan *l2cap_get_chan_by_dcid(struct l2cap_conn *conn,
						 u16 cid)
{
	struct l2cap_chan *c;

	c = __l2cap_get_chan_by_dcid(conn, cid);
	if (c) {
		/* Only lock if chan reference is not 0 */
		c = l2cap_chan_hold_unless_zero(c);
		if (c)
			l2cap_chan_lock(c);
	}

	return c;
}

static struct l2cap_chan *__l2cap_get_chan_by_ident(struct l2cap_conn *conn,
						    u8 ident)
{
	struct l2cap_chan *c;

	list_for_each_entry(c, &conn->chan_l, list) {
		if (c->ident == ident)
			return c;
	}
	return NULL;
}

static struct l2cap_chan *__l2cap_global_chan_by_addr(__le16 psm, bdaddr_t *src,
						      u8 src_type)
{
	struct l2cap_chan *c;

	list_for_each_entry(c, &chan_list, global_l) {
		if (src_type == BDADDR_BREDR && c->src_type != BDADDR_BREDR)
			continue;

		if (src_type != BDADDR_BREDR && c->src_type == BDADDR_BREDR)
			continue;

		if (c->sport == psm && !bacmp(&c->src, src))
			return c;
	}
	return NULL;
}

int l2cap_add_psm(struct l2cap_chan *chan, bdaddr_t *src, __le16 psm)
{
	int err;

	write_lock(&chan_list_lock);

	if (psm && __l2cap_global_chan_by_addr(psm, src, chan->src_type)) {
		err = -EADDRINUSE;
		goto done;
	}

	if (psm) {
		chan->psm = psm;
		chan->sport = psm;
		err = 0;
	} else {
		u16 p, start, end, incr;

		if (chan->src_type == BDADDR_BREDR) {
			start = L2CAP_PSM_DYN_START;
			end = L2CAP_PSM_AUTO_END;
			incr = 2;
		} else {
			start = L2CAP_PSM_LE_DYN_START;
			end = L2CAP_PSM_LE_DYN_END;
			incr = 1;
		}

		err = -EINVAL;
		for (p = start; p <= end; p += incr)
			if (!__l2cap_global_chan_by_addr(cpu_to_le16(p), src,
							 chan->src_type)) {
				chan->psm   = cpu_to_le16(p);
				chan->sport = cpu_to_le16(p);
				err = 0;
				break;
			}
	}

done:
	write_unlock(&chan_list_lock);
	return err;
}
EXPORT_SYMBOL_GPL(l2cap_add_psm);

int l2cap_add_scid(struct l2cap_chan *chan,  __u16 scid)
{
	write_lock(&chan_list_lock);

	/* Override the defaults (which are for conn-oriented) */
	chan->omtu = L2CAP_DEFAULT_MTU;
	chan->chan_type = L2CAP_CHAN_FIXED;

	chan->scid = scid;

	write_unlock(&chan_list_lock);

	return 0;
}

static u16 l2cap_alloc_cid(struct l2cap_conn *conn)
{
	u16 cid, dyn_end;

	if (conn->hcon->type == LE_LINK)
		dyn_end = L2CAP_CID_LE_DYN_END;
	else
		dyn_end = L2CAP_CID_DYN_END;

	for (cid = L2CAP_CID_DYN_START; cid <= dyn_end; cid++) {
		if (!__l2cap_get_chan_by_scid(conn, cid))
			return cid;
	}

	return 0;
}

static void l2cap_state_change(struct l2cap_chan *chan, int state)
{
	BT_DBG("chan %p %s -> %s", chan, state_to_string(chan->state),
	       state_to_string(state));

	chan->state = state;
	chan->ops->state_change(chan, state, 0);
}

static inline void l2cap_state_change_and_error(struct l2cap_chan *chan,
						int state, int err)
{
	chan->state = state;
	chan->ops->state_change(chan, chan->state, err);
}

static inline void l2cap_chan_set_err(struct l2cap_chan *chan, int err)
{
	chan->ops->state_change(chan, chan->state, err);
}

static void __set_retrans_timer(struct l2cap_chan *chan)
{
	if (!delayed_work_pending(&chan->monitor_timer) &&
	    chan->retrans_timeout) {
		l2cap_set_timer(chan, &chan->retrans_timer,
				secs_to_jiffies(chan->retrans_timeout));
	}
}

static void __set_monitor_timer(struct l2cap_chan *chan)
{
	__clear_retrans_timer(chan);
	if (chan->monitor_timeout) {
		l2cap_set_timer(chan, &chan->monitor_timer,
				secs_to_jiffies(chan->monitor_timeout));
	}
}

static struct sk_buff *l2cap_ertm_seq_in_queue(struct sk_buff_head *head,
					       u16 seq)
{
	struct sk_buff *skb;

	skb_queue_walk(head, skb) {
		if (bt_cb(skb)->l2cap.txseq == seq)
			return skb;
	}

	return NULL;
}

/* ---- L2CAP sequence number lists ---- */

/* For ERTM, ordered lists of sequence numbers must be tracked for
 * SREJ requests that are received and for frames that are to be
 * retransmitted. These seq_list functions implement a singly-linked
 * list in an array, where membership in the list can also be checked
 * in constant time. Items can also be added to the tail of the list
 * and removed from the head in constant time, without further memory
 * allocs or frees.
 */

static int l2cap_seq_list_init(struct l2cap_seq_list *seq_list, u16 size)
{
	size_t alloc_size, i;

	/* Allocated size is a power of 2 to map sequence numbers
	 * (which may be up to 14 bits) in to a smaller array that is
	 * sized for the negotiated ERTM transmit windows.
	 */
	alloc_size = roundup_pow_of_two(size);

	seq_list->list = kmalloc_array(alloc_size, sizeof(u16), GFP_KERNEL);
	if (!seq_list->list)
		return -ENOMEM;

	seq_list->mask = alloc_size - 1;
	seq_list->head = L2CAP_SEQ_LIST_CLEAR;
	seq_list->tail = L2CAP_SEQ_LIST_CLEAR;
	for (i = 0; i < alloc_size; i++)
		seq_list->list[i] = L2CAP_SEQ_LIST_CLEAR;

	return 0;
}

static inline void l2cap_seq_list_free(struct l2cap_seq_list *seq_list)
{
	kfree(seq_list->list);
}

static inline bool l2cap_seq_list_contains(struct l2cap_seq_list *seq_list,
					   u16 seq)
{
	/* Constant-time check for list membership */
	return seq_list->list[seq & seq_list->mask] != L2CAP_SEQ_LIST_CLEAR;
}

static inline u16 l2cap_seq_list_pop(struct l2cap_seq_list *seq_list)
{
	u16 seq = seq_list->head;
	u16 mask = seq_list->mask;

	seq_list->head = seq_list->list[seq & mask];
	seq_list->list[seq & mask] = L2CAP_SEQ_LIST_CLEAR;

	if (seq_list->head == L2CAP_SEQ_LIST_TAIL) {
		seq_list->head = L2CAP_SEQ_LIST_CLEAR;
		seq_list->tail = L2CAP_SEQ_LIST_CLEAR;
	}

	return seq;
}

static void l2cap_seq_list_clear(struct l2cap_seq_list *seq_list)
{
	u16 i;

	if (seq_list->head == L2CAP_SEQ_LIST_CLEAR)
		return;

	for (i = 0; i <= seq_list->mask; i++)
		seq_list->list[i] = L2CAP_SEQ_LIST_CLEAR;

	seq_list->head = L2CAP_SEQ_LIST_CLEAR;
	seq_list->tail = L2CAP_SEQ_LIST_CLEAR;
}

static void l2cap_seq_list_append(struct l2cap_seq_list *seq_list, u16 seq)
{
	u16 mask = seq_list->mask;

	/* All appends happen in constant time */

	if (seq_list->list[seq & mask] != L2CAP_SEQ_LIST_CLEAR)
		return;

	if (seq_list->tail == L2CAP_SEQ_LIST_CLEAR)
		seq_list->head = seq;
	else
		seq_list->list[seq_list->tail & mask] = seq;

	seq_list->tail = seq;
	seq_list->list[seq & mask] = L2CAP_SEQ_LIST_TAIL;
}

static void l2cap_chan_timeout(struct work_struct *work)
{
	struct l2cap_chan *chan = container_of(work, struct l2cap_chan,
					       chan_timer.work);
	struct l2cap_conn *conn = chan->conn;
	int reason;

	BT_DBG("chan %p state %s", chan, state_to_string(chan->state));

	if (!conn)
		return;

	mutex_lock(&conn->lock);
	/* __set_chan_timer() calls l2cap_chan_hold(chan) while scheduling
	 * this work. No need to call l2cap_chan_hold(chan) here again.
	 */
	l2cap_chan_lock(chan);

	if (chan->state == BT_CONNECTED || chan->state == BT_CONFIG)
		reason = ECONNREFUSED;
	else if (chan->state == BT_CONNECT &&
		 chan->sec_level != BT_SECURITY_SDP)
		reason = ECONNREFUSED;
	else
		reason = ETIMEDOUT;

	l2cap_chan_close(chan, reason);

	chan->ops->close(chan);

	l2cap_chan_unlock(chan);
	l2cap_chan_put(chan);

	mutex_unlock(&conn->lock);
}

struct l2cap_chan *l2cap_chan_create(void)
{
	struct l2cap_chan *chan;

	chan = kzalloc(sizeof(*chan), GFP_ATOMIC);
	if (!chan)
		return NULL;

	skb_queue_head_init(&chan->tx_q);
	skb_queue_head_init(&chan->srej_q);
	mutex_init(&chan->lock);

	/* Set default lock nesting level */
	atomic_set(&chan->nesting, L2CAP_NESTING_NORMAL);

	/* Available receive buffer space is initially unknown */
	chan->rx_avail = -1;

	write_lock(&chan_list_lock);
	list_add(&chan->global_l, &chan_list);
	write_unlock(&chan_list_lock);

	INIT_DELAYED_WORK(&chan->chan_timer, l2cap_chan_timeout);
	INIT_DELAYED_WORK(&chan->retrans_timer, l2cap_retrans_timeout);
	INIT_DELAYED_WORK(&chan->monitor_timer, l2cap_monitor_timeout);
	INIT_DELAYED_WORK(&chan->ack_timer, l2cap_ack_timeout);

	chan->state = BT_OPEN;

	kref_init(&chan->kref);

	/* This flag is cleared in l2cap_chan_ready() */
	set_bit(CONF_NOT_COMPLETE, &chan->conf_state);

	BT_DBG("chan %p", chan);

	return chan;
}
EXPORT_SYMBOL_GPL(l2cap_chan_create);

static void l2cap_chan_destroy(struct kref *kref)
{
	struct l2cap_chan *chan = container_of(kref, struct l2cap_chan, kref);

	BT_DBG("chan %p", chan);

	write_lock(&chan_list_lock);
	list_del(&chan->global_l);
	write_unlock(&chan_list_lock);

	kfree(chan);
}

void l2cap_chan_hold(struct l2cap_chan *c)
{
	BT_DBG("chan %p orig refcnt %u", c, kref_read(&c->kref));

	kref_get(&c->kref);
}

struct l2cap_chan *l2cap_chan_hold_unless_zero(struct l2cap_chan *c)
{
	BT_DBG("chan %p orig refcnt %u", c, kref_read(&c->kref));

	if (!kref_get_unless_zero(&c->kref))
		return NULL;

	return c;
}

void l2cap_chan_put(struct l2cap_chan *c)
{
	BT_DBG("chan %p orig refcnt %u", c, kref_read(&c->kref));

	kref_put(&c->kref, l2cap_chan_destroy);
}
EXPORT_SYMBOL_GPL(l2cap_chan_put);

void l2cap_chan_set_defaults(struct l2cap_chan *chan)
{
	chan->fcs  = L2CAP_FCS_CRC16;
	chan->max_tx = L2CAP_DEFAULT_MAX_TX;
	chan->tx_win = L2CAP_DEFAULT_TX_WINDOW;
	chan->tx_win_max = L2CAP_DEFAULT_TX_WINDOW;
	chan->remote_max_tx = chan->max_tx;
	chan->remote_tx_win = chan->tx_win;
	chan->ack_win = L2CAP_DEFAULT_TX_WINDOW;
	chan->sec_level = BT_SECURITY_LOW;
	chan->flush_to = L2CAP_DEFAULT_FLUSH_TO;
	chan->retrans_timeout = L2CAP_DEFAULT_RETRANS_TO;
	chan->monitor_timeout = L2CAP_DEFAULT_MONITOR_TO;

	chan->conf_state = 0;
	set_bit(CONF_NOT_COMPLETE, &chan->conf_state);

	set_bit(FLAG_FORCE_ACTIVE, &chan->flags);
}
EXPORT_SYMBOL_GPL(l2cap_chan_set_defaults);

static __u16 l2cap_le_rx_credits(struct l2cap_chan *chan)
{
	size_t sdu_len = chan->sdu ? chan->sdu->len : 0;

	if (chan->mps == 0)
		return 0;

	/* If we don't know the available space in the receiver buffer, give
	 * enough credits for a full packet.
	 */
	if (chan->rx_avail == -1)
		return (chan->imtu / chan->mps) + 1;

	/* If we know how much space is available in the receive buffer, give
	 * out as many credits as would fill the buffer.
	 */
	if (chan->rx_avail <= sdu_len)
		return 0;

	return DIV_ROUND_UP(chan->rx_avail - sdu_len, chan->mps);
}

static void l2cap_le_flowctl_init(struct l2cap_chan *chan, u16 tx_credits)
{
	chan->sdu = NULL;
	chan->sdu_last_frag = NULL;
	chan->sdu_len = 0;
	chan->tx_credits = tx_credits;
	/* Derive MPS from connection MTU to stop HCI fragmentation */
	chan->mps = min_t(u16, chan->imtu, chan->conn->mtu - L2CAP_HDR_SIZE);
	chan->rx_credits = l2cap_le_rx_credits(chan);

	skb_queue_head_init(&chan->tx_q);
}

static void l2cap_ecred_init(struct l2cap_chan *chan, u16 tx_credits)
{
	l2cap_le_flowctl_init(chan, tx_credits);

	/* L2CAP implementations shall support a minimum MPS of 64 octets */
	if (chan->mps < L2CAP_ECRED_MIN_MPS) {
		chan->mps = L2CAP_ECRED_MIN_MPS;
		chan->rx_credits = l2cap_le_rx_credits(chan);
	}
}

void __l2cap_chan_add(struct l2cap_conn *conn, struct l2cap_chan *chan)
{
	BT_DBG("conn %p, psm 0x%2.2x, dcid 0x%4.4x", conn,
	       __le16_to_cpu(chan->psm), chan->dcid);

	conn->disc_reason = HCI_ERROR_REMOTE_USER_TERM;

	chan->conn = conn;

	switch (chan->chan_type) {
	case L2CAP_CHAN_CONN_ORIENTED:
		/* Alloc CID for connection-oriented socket */
		chan->scid = l2cap_alloc_cid(conn);
		if (conn->hcon->type == ACL_LINK)
			chan->omtu = L2CAP_DEFAULT_MTU;
		break;

	case L2CAP_CHAN_CONN_LESS:
		/* Connectionless socket */
		chan->scid = L2CAP_CID_CONN_LESS;
		chan->dcid = L2CAP_CID_CONN_LESS;
		chan->omtu = L2CAP_DEFAULT_MTU;
		break;

	case L2CAP_CHAN_FIXED:
		/* Caller will set CID and CID specific MTU values */
		break;

	default:
		/* Raw socket can send/recv signalling messages only */
		chan->scid = L2CAP_CID_SIGNALING;
		chan->dcid = L2CAP_CID_SIGNALING;
		chan->omtu = L2CAP_DEFAULT_MTU;
	}

	chan->local_id		= L2CAP_BESTEFFORT_ID;
	chan->local_stype	= L2CAP_SERV_BESTEFFORT;
	chan->local_msdu	= L2CAP_DEFAULT_MAX_SDU_SIZE;
	chan->local_sdu_itime	= L2CAP_DEFAULT_SDU_ITIME;
	chan->local_acc_lat	= L2CAP_DEFAULT_ACC_LAT;
	chan->local_flush_to	= L2CAP_EFS_DEFAULT_FLUSH_TO;

	l2cap_chan_hold(chan);

	/* Only keep a reference for fixed channels if they requested it */
	if (chan->chan_type != L2CAP_CHAN_FIXED ||
	    test_bit(FLAG_HOLD_HCI_CONN, &chan->flags))
		hci_conn_hold(conn->hcon);

	/* Append to the list since the order matters for ECRED */
	list_add_tail(&chan->list, &conn->chan_l);
}

void l2cap_chan_add(struct l2cap_conn *conn, struct l2cap_chan *chan)
{
	mutex_lock(&conn->lock);
	__l2cap_chan_add(conn, chan);
	mutex_unlock(&conn->lock);
}

void l2cap_chan_del(struct l2cap_chan *chan, int err)
{
	struct l2cap_conn *conn = chan->conn;

	__clear_chan_timer(chan);

	BT_DBG("chan %p, conn %p, err %d, state %s", chan, conn, err,
	       state_to_string(chan->state));

	chan->ops->teardown(chan, err);

	if (conn) {
		/* Delete from channel list */
		list_del(&chan->list);

		l2cap_chan_put(chan);

		chan->conn = NULL;

		/* Reference was only held for non-fixed channels or
		 * fixed channels that explicitly requested it using the
		 * FLAG_HOLD_HCI_CONN flag.
		 */
		if (chan->chan_type != L2CAP_CHAN_FIXED ||
		    test_bit(FLAG_HOLD_HCI_CONN, &chan->flags))
			hci_conn_drop(conn->hcon);
	}

	if (test_bit(CONF_NOT_COMPLETE, &chan->conf_state))
		return;

	switch (chan->mode) {
	case L2CAP_MODE_BASIC:
		break;

	case L2CAP_MODE_LE_FLOWCTL:
	case L2CAP_MODE_EXT_FLOWCTL:
		skb_queue_purge(&chan->tx_q);
		break;

	case L2CAP_MODE_ERTM:
		__clear_retrans_timer(chan);
		__clear_monitor_timer(chan);
		__clear_ack_timer(chan);

		skb_queue_purge(&chan->srej_q);

		l2cap_seq_list_free(&chan->srej_list);
		l2cap_seq_list_free(&chan->retrans_list);
		fallthrough;

	case L2CAP_MODE_STREAMING:
		skb_queue_purge(&chan->tx_q);
		break;
	}
}
EXPORT_SYMBOL_GPL(l2cap_chan_del);

static void __l2cap_chan_list_id(struct l2cap_conn *conn, u16 id,
				 l2cap_chan_func_t func, void *data)
{
	struct l2cap_chan *chan, *l;

	list_for_each_entry_safe(chan, l, &conn->chan_l, list) {
		if (chan->ident == id)
			func(chan, data);
	}
}

static void __l2cap_chan_list(struct l2cap_conn *conn, l2cap_chan_func_t func,
			      void *data)
{
	struct l2cap_chan *chan;

	list_for_each_entry(chan, &conn->chan_l, list) {
		func(chan, data);
	}
}

void l2cap_chan_list(struct l2cap_conn *conn, l2cap_chan_func_t func,
		     void *data)
{
	if (!conn)
		return;

	mutex_lock(&conn->lock);
	__l2cap_chan_list(conn, func, data);
	mutex_unlock(&conn->lock);
}

EXPORT_SYMBOL_GPL(l2cap_chan_list);

static void l2cap_conn_update_id_addr(struct work_struct *work)
{
	struct l2cap_conn *conn = container_of(work, struct l2cap_conn,
					       id_addr_timer.work);
	struct hci_conn *hcon = conn->hcon;
	struct l2cap_chan *chan;

	mutex_lock(&conn->lock);

	list_for_each_entry(chan, &conn->chan_l, list) {
		l2cap_chan_lock(chan);
		bacpy(&chan->dst, &hcon->dst);
		chan->dst_type = bdaddr_dst_type(hcon);
		l2cap_chan_unlock(chan);
	}

	mutex_unlock(&conn->lock);
}

static void l2cap_chan_le_connect_reject(struct l2cap_chan *chan)
{
	struct l2cap_conn *conn = chan->conn;
	struct l2cap_le_conn_rsp rsp;
	u16 result;

	if (test_bit(FLAG_DEFER_SETUP, &chan->flags))
		result = L2CAP_CR_LE_AUTHORIZATION;
	else
		result = L2CAP_CR_LE_BAD_PSM;

	l2cap_state_change(chan, BT_DISCONN);

	rsp.dcid    = cpu_to_le16(chan->scid);
	rsp.mtu     = cpu_to_le16(chan->imtu);
	rsp.mps     = cpu_to_le16(chan->mps);
	rsp.credits = cpu_to_le16(chan->rx_credits);
	rsp.result  = cpu_to_le16(result);

	l2cap_send_cmd(conn, chan->ident, L2CAP_LE_CONN_RSP, sizeof(rsp),
		       &rsp);
}

static void l2cap_chan_ecred_connect_reject(struct l2cap_chan *chan)
{
	l2cap_state_change(chan, BT_DISCONN);

	__l2cap_ecred_conn_rsp_defer(chan);
}

static void l2cap_chan_connect_reject(struct l2cap_chan *chan)
{
	struct l2cap_conn *conn = chan->conn;
	struct l2cap_conn_rsp rsp;
	u16 result;

	if (test_bit(FLAG_DEFER_SETUP, &chan->flags))
		result = L2CAP_CR_SEC_BLOCK;
	else
		result = L2CAP_CR_BAD_PSM;

	l2cap_state_change(chan, BT_DISCONN);

	rsp.scid   = cpu_to_le16(chan->dcid);
	rsp.dcid   = cpu_to_le16(chan->scid);
	rsp.result = cpu_to_le16(result);
	rsp.status = cpu_to_le16(L2CAP_CS_NO_INFO);

	l2cap_send_cmd(conn, chan->ident, L2CAP_CONN_RSP, sizeof(rsp), &rsp);
}

void l2cap_chan_close(struct l2cap_chan *chan, int reason)
{
	struct l2cap_conn *conn = chan->conn;

	BT_DBG("chan %p state %s", chan, state_to_string(chan->state));

	switch (chan->state) {
	case BT_LISTEN:
		chan->ops->teardown(chan, 0);
		break;

	case BT_CONNECTED:
	case BT_CONFIG:
		if (chan->chan_type == L2CAP_CHAN_CONN_ORIENTED) {
			__set_chan_timer(chan, chan->ops->get_sndtimeo(chan));
			l2cap_send_disconn_req(chan, reason);
		} else
			l2cap_chan_del(chan, reason);
		break;

	case BT_CONNECT2:
		if (chan->chan_type == L2CAP_CHAN_CONN_ORIENTED) {
			if (conn->hcon->type == ACL_LINK)
				l2cap_chan_connect_reject(chan);
			else if (conn->hcon->type == LE_LINK) {
				switch (chan->mode) {
				case L2CAP_MODE_LE_FLOWCTL:
					l2cap_chan_le_connect_reject(chan);
					break;
				case L2CAP_MODE_EXT_FLOWCTL:
					l2cap_chan_ecred_connect_reject(chan);
					return;
				}
			}
		}

		l2cap_chan_del(chan, reason);
		break;

	case BT_CONNECT:
	case BT_DISCONN:
		l2cap_chan_del(chan, reason);
		break;

	default:
		chan->ops->teardown(chan, 0);
		break;
	}
}
EXPORT_SYMBOL(l2cap_chan_close);

static inline u8 l2cap_get_auth_type(struct l2cap_chan *chan)
{
	switch (chan->chan_type) {
	case L2CAP_CHAN_RAW:
		switch (chan->sec_level) {
		case BT_SECURITY_HIGH:
		case BT_SECURITY_FIPS:
			return HCI_AT_DEDICATED_BONDING_MITM;
		case BT_SECURITY_MEDIUM:
			return HCI_AT_DEDICATED_BONDING;
		default:
			return HCI_AT_NO_BONDING;
		}
		break;
	case L2CAP_CHAN_CONN_LESS:
		if (chan->psm == cpu_to_le16(L2CAP_PSM_3DSP)) {
			if (chan->sec_level == BT_SECURITY_LOW)
				chan->sec_level = BT_SECURITY_SDP;
		}
		if (chan->sec_level == BT_SECURITY_HIGH ||
		    chan->sec_level == BT_SECURITY_FIPS)
			return HCI_AT_NO_BONDING_MITM;
		else
			return HCI_AT_NO_BONDING;
		break;
	case L2CAP_CHAN_CONN_ORIENTED:
		if (chan->psm == cpu_to_le16(L2CAP_PSM_SDP)) {
			if (chan->sec_level == BT_SECURITY_LOW)
				chan->sec_level = BT_SECURITY_SDP;

			if (chan->sec_level == BT_SECURITY_HIGH ||
			    chan->sec_level == BT_SECURITY_FIPS)
				return HCI_AT_NO_BONDING_MITM;
			else
				return HCI_AT_NO_BONDING;
		}
		fallthrough;

	default:
		switch (chan->sec_level) {
		case BT_SECURITY_HIGH:
		case BT_SECURITY_FIPS:
			return HCI_AT_GENERAL_BONDING_MITM;
		case BT_SECURITY_MEDIUM:
			return HCI_AT_GENERAL_BONDING;
		default:
			return HCI_AT_NO_BONDING;
		}
		break;
	}
}

/* Service level security */
int l2cap_chan_check_security(struct l2cap_chan *chan, bool initiator)
{
	struct l2cap_conn *conn = chan->conn;
	__u8 auth_type;

	if (conn->hcon->type == LE_LINK)
		return smp_conn_security(conn->hcon, chan->sec_level);

	auth_type = l2cap_get_auth_type(chan);

	return hci_conn_security(conn->hcon, chan->sec_level, auth_type,
				 initiator);
}

static u8 l2cap_get_ident(struct l2cap_conn *conn)
{
	u8 id;

	/* Get next available identificator.
	 *    1 - 128 are used by kernel.
	 *  129 - 199 are reserved.
	 *  200 - 254 are used by utilities like l2ping, etc.
	 */

	mutex_lock(&conn->ident_lock);

	if (++conn->tx_ident > 128)
		conn->tx_ident = 1;

	id = conn->tx_ident;

	mutex_unlock(&conn->ident_lock);

	return id;
}

static void l2cap_send_acl(struct l2cap_conn *conn, struct sk_buff *skb,
			   u8 flags)
{
	/* Check if the hcon still valid before attempting to send */
	if (hci_conn_valid(conn->hcon->hdev, conn->hcon))
		hci_send_acl(conn->hchan, skb, flags);
	else
		kfree_skb(skb);
}

static void l2cap_send_cmd(struct l2cap_conn *conn, u8 ident, u8 code, u16 len,
			   void *data)
{
	struct sk_buff *skb = l2cap_build_cmd(conn, code, ident, len, data);
	u8 flags;

	BT_DBG("code 0x%2.2x", code);

	if (!skb)
		return;

	/* Use NO_FLUSH if supported or we have an LE link (which does
	 * not support auto-flushing packets) */
	if (lmp_no_flush_capable(conn->hcon->hdev) ||
	    conn->hcon->type == LE_LINK)
		flags = ACL_START_NO_FLUSH;
	else
		flags = ACL_START;

	bt_cb(skb)->force_active = BT_POWER_FORCE_ACTIVE_ON;
	skb->priority = HCI_PRIO_MAX;

	l2cap_send_acl(conn, skb, flags);
}

static void l2cap_do_send(struct l2cap_chan *chan, struct sk_buff *skb)
{
	struct hci_conn *hcon = chan->conn->hcon;
	u16 flags;

	BT_DBG("chan %p, skb %p len %d priority %u", chan, skb, skb->len,
	       skb->priority);

	/* Use NO_FLUSH for LE links (where this is the only option) or
	 * if the BR/EDR link supports it and flushing has not been
	 * explicitly requested (through FLAG_FLUSHABLE).
	 */
	if (hcon->type == LE_LINK ||
	    (!test_bit(FLAG_FLUSHABLE, &chan->flags) &&
	     lmp_no_flush_capable(hcon->hdev)))
		flags = ACL_START_NO_FLUSH;
	else
		flags = ACL_START;

	bt_cb(skb)->force_active = test_bit(FLAG_FORCE_ACTIVE, &chan->flags);
	hci_send_acl(chan->conn->hchan, skb, flags);
}

static void __unpack_enhanced_control(u16 enh, struct l2cap_ctrl *control)
{
	control->reqseq = (enh & L2CAP_CTRL_REQSEQ) >> L2CAP_CTRL_REQSEQ_SHIFT;
	control->final = (enh & L2CAP_CTRL_FINAL) >> L2CAP_CTRL_FINAL_SHIFT;

	if (enh & L2CAP_CTRL_FRAME_TYPE) {
		/* S-Frame */
		control->sframe = 1;
		control->poll = (enh & L2CAP_CTRL_POLL) >> L2CAP_CTRL_POLL_SHIFT;
		control->super = (enh & L2CAP_CTRL_SUPERVISE) >> L2CAP_CTRL_SUPER_SHIFT;

		control->sar = 0;
		control->txseq = 0;
	} else {
		/* I-Frame */
		control->sframe = 0;
		control->sar = (enh & L2CAP_CTRL_SAR) >> L2CAP_CTRL_SAR_SHIFT;
		control->txseq = (enh & L2CAP_CTRL_TXSEQ) >> L2CAP_CTRL_TXSEQ_SHIFT;

		control->poll = 0;
		control->super = 0;
	}
}

static void __unpack_extended_control(u32 ext, struct l2cap_ctrl *control)
{
	control->reqseq = (ext & L2CAP_EXT_CTRL_REQSEQ) >> L2CAP_EXT_CTRL_REQSEQ_SHIFT;
	control->final = (ext & L2CAP_EXT_CTRL_FINAL) >> L2CAP_EXT_CTRL_FINAL_SHIFT;

	if (ext & L2CAP_EXT_CTRL_FRAME_TYPE) {
		/* S-Frame */
		control->sframe = 1;
		control->poll = (ext & L2CAP_EXT_CTRL_POLL) >> L2CAP_EXT_CTRL_POLL_SHIFT;
		control->super = (ext & L2CAP_EXT_CTRL_SUPERVISE) >> L2CAP_EXT_CTRL_SUPER_SHIFT;

		control->sar = 0;
		control->txseq = 0;
	} else {
		/* I-Frame */
		control->sframe = 0;
		control->sar = (ext & L2CAP_EXT_CTRL_SAR) >> L2CAP_EXT_CTRL_SAR_SHIFT;
		control->txseq = (ext & L2CAP_EXT_CTRL_TXSEQ) >> L2CAP_EXT_CTRL_TXSEQ_SHIFT;

		control->poll = 0;
		control->super = 0;
	}
}

static inline void __unpack_control(struct l2cap_chan *chan,
				    struct sk_buff *skb)
{
	if (test_bit(FLAG_EXT_CTRL, &chan->flags)) {
		__unpack_extended_control(get_unaligned_le32(skb->data),
					  &bt_cb(skb)->l2cap);
		skb_pull(skb, L2CAP_EXT_CTRL_SIZE);
	} else {
		__unpack_enhanced_control(get_unaligned_le16(skb->data),
					  &bt_cb(skb)->l2cap);
		skb_pull(skb, L2CAP_ENH_CTRL_SIZE);
	}
}

static u32 __pack_extended_control(struct l2cap_ctrl *control)
{
	u32 packed;

	packed = control->reqseq << L2CAP_EXT_CTRL_REQSEQ_SHIFT;
	packed |= control->final << L2CAP_EXT_CTRL_FINAL_SHIFT;

	if (control->sframe) {
		packed |= control->poll << L2CAP_EXT_CTRL_POLL_SHIFT;
		packed |= control->super << L2CAP_EXT_CTRL_SUPER_SHIFT;
		packed |= L2CAP_EXT_CTRL_FRAME_TYPE;
	} else {
		packed |= control->sar << L2CAP_EXT_CTRL_SAR_SHIFT;
		packed |= control->txseq << L2CAP_EXT_CTRL_TXSEQ_SHIFT;
	}

	return packed;
}

static u16 __pack_enhanced_control(struct l2cap_ctrl *control)
{
	u16 packed;

	packed = control->reqseq << L2CAP_CTRL_REQSEQ_SHIFT;
	packed |= control->final << L2CAP_CTRL_FINAL_SHIFT;

	if (control->sframe) {
		packed |= control->poll << L2CAP_CTRL_POLL_SHIFT;
		packed |= control->super << L2CAP_CTRL_SUPER_SHIFT;
		packed |= L2CAP_CTRL_FRAME_TYPE;
	} else {
		packed |= control->sar << L2CAP_CTRL_SAR_SHIFT;
		packed |= control->txseq << L2CAP_CTRL_TXSEQ_SHIFT;
	}

	return packed;
}

static inline void __pack_control(struct l2cap_chan *chan,
				  struct l2cap_ctrl *control,
				  struct sk_buff *skb)
{
	if (test_bit(FLAG_EXT_CTRL, &chan->flags)) {
		put_unaligned_le32(__pack_extended_control(control),
				   skb->data + L2CAP_HDR_SIZE);
	} else {
		put_unaligned_le16(__pack_enhanced_control(control),
				   skb->data + L2CAP_HDR_SIZE);
	}
}

static inline unsigned int __ertm_hdr_size(struct l2cap_chan *chan)
{
	if (test_bit(FLAG_EXT_CTRL, &chan->flags))
		return L2CAP_EXT_HDR_SIZE;
	else
		return L2CAP_ENH_HDR_SIZE;
}

static struct sk_buff *l2cap_create_sframe_pdu(struct l2cap_chan *chan,
					       u32 control)
{
	struct sk_buff *skb;
	struct l2cap_hdr *lh;
	int hlen = __ertm_hdr_size(chan);

	if (chan->fcs == L2CAP_FCS_CRC16)
		hlen += L2CAP_FCS_SIZE;

	skb = bt_skb_alloc(hlen, GFP_KERNEL);

	if (!skb)
		return ERR_PTR(-ENOMEM);

	lh = skb_put(skb, L2CAP_HDR_SIZE);
	lh->len = cpu_to_le16(hlen - L2CAP_HDR_SIZE);
	lh->cid = cpu_to_le16(chan->dcid);

	if (test_bit(FLAG_EXT_CTRL, &chan->flags))
		put_unaligned_le32(control, skb_put(skb, L2CAP_EXT_CTRL_SIZE));
	else
		put_unaligned_le16(control, skb_put(skb, L2CAP_ENH_CTRL_SIZE));

	if (chan->fcs == L2CAP_FCS_CRC16) {
		u16 fcs = crc16(0, (u8 *)skb->data, skb->len);
		put_unaligned_le16(fcs, skb_put(skb, L2CAP_FCS_SIZE));
	}

	skb->priority = HCI_PRIO_MAX;
	return skb;
}

static void l2cap_send_sframe(struct l2cap_chan *chan,
			      struct l2cap_ctrl *control)
{
	struct sk_buff *skb;
	u32 control_field;

	BT_DBG("chan %p, control %p", chan, control);

	if (!control->sframe)
		return;

	if (test_and_clear_bit(CONN_SEND_FBIT, &chan->conn_state) &&
	    !control->poll)
		control->final = 1;

	if (control->super == L2CAP_SUPER_RR)
		clear_bit(CONN_RNR_SENT, &chan->conn_state);
	else if (control->super == L2CAP_SUPER_RNR)
		set_bit(CONN_RNR_SENT, &chan->conn_state);

	if (control->super != L2CAP_SUPER_SREJ) {
		chan->last_acked_seq = control->reqseq;
		__clear_ack_timer(chan);
	}

	BT_DBG("reqseq %d, final %d, poll %d, super %d", control->reqseq,
	       control->final, control->poll, control->super);

	if (test_bit(FLAG_EXT_CTRL, &chan->flags))
		control_field = __pack_extended_control(control);
	else
		control_field = __pack_enhanced_control(control);

	skb = l2cap_create_sframe_pdu(chan, control_field);
	if (!IS_ERR(skb))
		l2cap_do_send(chan, skb);
}

static void l2cap_send_rr_or_rnr(struct l2cap_chan *chan, bool poll)
{
	struct l2cap_ctrl control;

	BT_DBG("chan %p, poll %d", chan, poll);

	memset(&control, 0, sizeof(control));
	control.sframe = 1;
	control.poll = poll;

	if (test_bit(CONN_LOCAL_BUSY, &chan->conn_state))
		control.super = L2CAP_SUPER_RNR;
	else
		control.super = L2CAP_SUPER_RR;

	control.reqseq = chan->buffer_seq;
	l2cap_send_sframe(chan, &control);
}

static inline int __l2cap_no_conn_pending(struct l2cap_chan *chan)
{
	if (chan->chan_type != L2CAP_CHAN_CONN_ORIENTED)
		return true;

	return !test_bit(CONF_CONNECT_PEND, &chan->conf_state);
}

void l2cap_send_conn_req(struct l2cap_chan *chan)
{
	struct l2cap_conn *conn = chan->conn;
	struct l2cap_conn_req req;

	req.scid = cpu_to_le16(chan->scid);
	req.psm  = chan->psm;

	chan->ident = l2cap_get_ident(conn);

	set_bit(CONF_CONNECT_PEND, &chan->conf_state);

	l2cap_send_cmd(conn, chan->ident, L2CAP_CONN_REQ, sizeof(req), &req);
}

static void l2cap_chan_ready(struct l2cap_chan *chan)
{
	/* The channel may have already been flagged as connected in
	 * case of receiving data before the L2CAP info req/rsp
	 * procedure is complete.
	 */
	if (chan->state == BT_CONNECTED)
		return;

	/* This clears all conf flags, including CONF_NOT_COMPLETE */
	chan->conf_state = 0;
	__clear_chan_timer(chan);

	switch (chan->mode) {
	case L2CAP_MODE_LE_FLOWCTL:
	case L2CAP_MODE_EXT_FLOWCTL:
		if (!chan->tx_credits)
			chan->ops->suspend(chan);
		break;
	}

	chan->state = BT_CONNECTED;

	chan->ops->ready(chan);
}

static void l2cap_le_connect(struct l2cap_chan *chan)
{
	struct l2cap_conn *conn = chan->conn;
	struct l2cap_le_conn_req req;

	if (test_and_set_bit(FLAG_LE_CONN_REQ_SENT, &chan->flags))
		return;

	if (!chan->imtu)
		chan->imtu = chan->conn->mtu;

	l2cap_le_flowctl_init(chan, 0);

	memset(&req, 0, sizeof(req));
	req.psm     = chan->psm;
	req.scid    = cpu_to_le16(chan->scid);
	req.mtu     = cpu_to_le16(chan->imtu);
	req.mps     = cpu_to_le16(chan->mps);
	req.credits = cpu_to_le16(chan->rx_credits);

	chan->ident = l2cap_get_ident(conn);

	l2cap_send_cmd(conn, chan->ident, L2CAP_LE_CONN_REQ,
		       sizeof(req), &req);
}

struct l2cap_ecred_conn_data {
	struct {
		struct l2cap_ecred_conn_req_hdr req;
		__le16 scid[5];
	} __packed pdu;
	struct l2cap_chan *chan;
	struct pid *pid;
	int count;
};

static void l2cap_ecred_defer_connect(struct l2cap_chan *chan, void *data)
{
	struct l2cap_ecred_conn_data *conn = data;
	struct pid *pid;

	if (chan == conn->chan)
		return;

	if (!test_and_clear_bit(FLAG_DEFER_SETUP, &chan->flags))
		return;

	pid = chan->ops->get_peer_pid(chan);

	/* Only add deferred channels with the same PID/PSM */
	if (conn->pid != pid || chan->psm != conn->chan->psm || chan->ident ||
	    chan->mode != L2CAP_MODE_EXT_FLOWCTL || chan->state != BT_CONNECT)
		return;

	if (test_and_set_bit(FLAG_ECRED_CONN_REQ_SENT, &chan->flags))
		return;

	l2cap_ecred_init(chan, 0);

	/* Set the same ident so we can match on the rsp */
	chan->ident = conn->chan->ident;

	/* Include all channels deferred */
	conn->pdu.scid[conn->count] = cpu_to_le16(chan->scid);

	conn->count++;
}

static void l2cap_ecred_connect(struct l2cap_chan *chan)
{
	struct l2cap_conn *conn = chan->conn;
	struct l2cap_ecred_conn_data data;

	if (test_bit(FLAG_DEFER_SETUP, &chan->flags))
		return;

	if (test_and_set_bit(FLAG_ECRED_CONN_REQ_SENT, &chan->flags))
		return;

	l2cap_ecred_init(chan, 0);

	memset(&data, 0, sizeof(data));
	data.pdu.req.psm     = chan->psm;
	data.pdu.req.mtu     = cpu_to_le16(chan->imtu);
	data.pdu.req.mps     = cpu_to_le16(chan->mps);
	data.pdu.req.credits = cpu_to_le16(chan->rx_credits);
	data.pdu.scid[0]     = cpu_to_le16(chan->scid);

	chan->ident = l2cap_get_ident(conn);

	data.count = 1;
	data.chan = chan;
	data.pid = chan->ops->get_peer_pid(chan);

	__l2cap_chan_list(conn, l2cap_ecred_defer_connect, &data);

	l2cap_send_cmd(conn, chan->ident, L2CAP_ECRED_CONN_REQ,
		       sizeof(data.pdu.req) + data.count * sizeof(__le16),
		       &data.pdu);
}

static void l2cap_le_start(struct l2cap_chan *chan)
{
	struct l2cap_conn *conn = chan->conn;

	if (!smp_conn_security(conn->hcon, chan->sec_level))
		return;

	if (!chan->psm) {
		l2cap_chan_ready(chan);
		return;
	}

	if (chan->state == BT_CONNECT) {
		if (chan->mode == L2CAP_MODE_EXT_FLOWCTL)
			l2cap_ecred_connect(chan);
		else
			l2cap_le_connect(chan);
	}
}

static void l2cap_start_connection(struct l2cap_chan *chan)
{
	if (chan->conn->hcon->type == LE_LINK) {
		l2cap_le_start(chan);
	} else {
		l2cap_send_conn_req(chan);
	}
}

static void l2cap_request_info(struct l2cap_conn *conn)
{
	struct l2cap_info_req req;

	if (conn->info_state & L2CAP_INFO_FEAT_MASK_REQ_SENT)
		return;

	req.type = cpu_to_le16(L2CAP_IT_FEAT_MASK);

	conn->info_state |= L2CAP_INFO_FEAT_MASK_REQ_SENT;
	conn->info_ident = l2cap_get_ident(conn);

	schedule_delayed_work(&conn->info_timer, L2CAP_INFO_TIMEOUT);

	l2cap_send_cmd(conn, conn->info_ident, L2CAP_INFO_REQ,
		       sizeof(req), &req);
}

static bool l2cap_check_enc_key_size(struct hci_conn *hcon,
				     struct l2cap_chan *chan)
{
	/* The minimum encryption key size needs to be enforced by the
	 * host stack before establishing any L2CAP connections. The
	 * specification in theory allows a minimum of 1, but to align
	 * BR/EDR and LE transports, a minimum of 7 is chosen.
	 *
	 * This check might also be called for unencrypted connections
	 * that have no key size requirements. Ensure that the link is
	 * actually encrypted before enforcing a key size.
	 */
	int min_key_size = hcon->hdev->min_enc_key_size;

	/* On FIPS security level, key size must be 16 bytes */
	if (chan->sec_level == BT_SECURITY_FIPS)
		min_key_size = 16;

	return (!test_bit(HCI_CONN_ENCRYPT, &hcon->flags) ||
		hcon->enc_key_size >= min_key_size);
}

static void l2cap_do_start(struct l2cap_chan *chan)
{
	struct l2cap_conn *conn = chan->conn;

	if (conn->hcon->type == LE_LINK) {
		l2cap_le_start(chan);
		return;
	}

	if (!(conn->info_state & L2CAP_INFO_FEAT_MASK_REQ_SENT)) {
		l2cap_request_info(conn);
		return;
	}

	if (!(conn->info_state & L2CAP_INFO_FEAT_MASK_REQ_DONE))
		return;

	if (!l2cap_chan_check_security(chan, true) ||
	    !__l2cap_no_conn_pending(chan))
		return;

	if (l2cap_check_enc_key_size(conn->hcon, chan))
		l2cap_start_connection(chan);
	else
		__set_chan_timer(chan, L2CAP_DISC_TIMEOUT);
}

static inline int l2cap_mode_supported(__u8 mode, __u32 feat_mask)
{
	u32 local_feat_mask = l2cap_feat_mask;
	if (!disable_ertm)
		local_feat_mask |= L2CAP_FEAT_ERTM | L2CAP_FEAT_STREAMING;

	switch (mode) {
	case L2CAP_MODE_ERTM:
		return L2CAP_FEAT_ERTM & feat_mask & local_feat_mask;
	case L2CAP_MODE_STREAMING:
		return L2CAP_FEAT_STREAMING & feat_mask & local_feat_mask;
	default:
		return 0x00;
	}
}

static void l2cap_send_disconn_req(struct l2cap_chan *chan, int err)
{
	struct l2cap_conn *conn = chan->conn;
	struct l2cap_disconn_req req;

	if (!conn)
		return;

	if (chan->mode == L2CAP_MODE_ERTM && chan->state == BT_CONNECTED) {
		__clear_retrans_timer(chan);
		__clear_monitor_timer(chan);
		__clear_ack_timer(chan);
	}

	req.dcid = cpu_to_le16(chan->dcid);
	req.scid = cpu_to_le16(chan->scid);
	l2cap_send_cmd(conn, l2cap_get_ident(conn), L2CAP_DISCONN_REQ,
		       sizeof(req), &req);

	l2cap_state_change_and_error(chan, BT_DISCONN, err);
}

/* ---- L2CAP connections ---- */
static void l2cap_conn_start(struct l2cap_conn *conn)
{
	struct l2cap_chan *chan, *tmp;

	BT_DBG("conn %p", conn);

	list_for_each_entry_safe(chan, tmp, &conn->chan_l, list) {
		l2cap_chan_lock(chan);

		if (chan->chan_type != L2CAP_CHAN_CONN_ORIENTED) {
			l2cap_chan_ready(chan);
			l2cap_chan_unlock(chan);
			continue;
		}

		if (chan->state == BT_CONNECT) {
			if (!l2cap_chan_check_security(chan, true) ||
			    !__l2cap_no_conn_pending(chan)) {
				l2cap_chan_unlock(chan);
				continue;
			}

			if (!l2cap_mode_supported(chan->mode, conn->feat_mask)
			    && test_bit(CONF_STATE2_DEVICE,
					&chan->conf_state)) {
				l2cap_chan_close(chan, ECONNRESET);
				l2cap_chan_unlock(chan);
				continue;
			}

			if (l2cap_check_enc_key_size(conn->hcon, chan))
				l2cap_start_connection(chan);
			else
				l2cap_chan_close(chan, ECONNREFUSED);

		} else if (chan->state == BT_CONNECT2) {
			struct l2cap_conn_rsp rsp;
			char buf[128];
			rsp.scid = cpu_to_le16(chan->dcid);
			rsp.dcid = cpu_to_le16(chan->scid);

			if (l2cap_chan_check_security(chan, false)) {
				if (test_bit(FLAG_DEFER_SETUP, &chan->flags)) {
					rsp.result = cpu_to_le16(L2CAP_CR_PEND);
					rsp.status = cpu_to_le16(L2CAP_CS_AUTHOR_PEND);
					chan->ops->defer(chan);

				} else {
					l2cap_state_change(chan, BT_CONFIG);
					rsp.result = cpu_to_le16(L2CAP_CR_SUCCESS);
					rsp.status = cpu_to_le16(L2CAP_CS_NO_INFO);
				}
			} else {
				rsp.result = cpu_to_le16(L2CAP_CR_PEND);
				rsp.status = cpu_to_le16(L2CAP_CS_AUTHEN_PEND);
			}

			l2cap_send_cmd(conn, chan->ident, L2CAP_CONN_RSP,
				       sizeof(rsp), &rsp);

			if (test_bit(CONF_REQ_SENT, &chan->conf_state) ||
			    rsp.result != L2CAP_CR_SUCCESS) {
				l2cap_chan_unlock(chan);
				continue;
			}

			set_bit(CONF_REQ_SENT, &chan->conf_state);
			l2cap_send_cmd(conn, l2cap_get_ident(conn), L2CAP_CONF_REQ,
				       l2cap_build_conf_req(chan, buf, sizeof(buf)), buf);
			chan->num_conf_req++;
		}

		l2cap_chan_unlock(chan);
	}
}

static void l2cap_le_conn_ready(struct l2cap_conn *conn)
{
	struct hci_conn *hcon = conn->hcon;
	struct hci_dev *hdev = hcon->hdev;

	BT_DBG("%s conn %p", hdev->name, conn);

	/* For outgoing pairing which doesn't necessarily have an
	 * associated socket (e.g. mgmt_pair_device).
	 */
	if (hcon->out)
		smp_conn_security(hcon, hcon->pending_sec_level);

	/* For LE peripheral connections, make sure the connection interval
	 * is in the range of the minimum and maximum interval that has
	 * been configured for this connection. If not, then trigger
	 * the connection update procedure.
	 */
	if (hcon->role == HCI_ROLE_SLAVE &&
	    (hcon->le_conn_interval < hcon->le_conn_min_interval ||
	     hcon->le_conn_interval > hcon->le_conn_max_interval)) {
		struct l2cap_conn_param_update_req req;

		req.min = cpu_to_le16(hcon->le_conn_min_interval);
		req.max = cpu_to_le16(hcon->le_conn_max_interval);
		req.latency = cpu_to_le16(hcon->le_conn_latency);
		req.to_multiplier = cpu_to_le16(hcon->le_supv_timeout);

		l2cap_send_cmd(conn, l2cap_get_ident(conn),
			       L2CAP_CONN_PARAM_UPDATE_REQ, sizeof(req), &req);
	}
}

static void l2cap_conn_ready(struct l2cap_conn *conn)
{
	struct l2cap_chan *chan;
	struct hci_conn *hcon = conn->hcon;

	BT_DBG("conn %p", conn);

	if (hcon->type == ACL_LINK)
		l2cap_request_info(conn);

	mutex_lock(&conn->lock);

	list_for_each_entry(chan, &conn->chan_l, list) {

		l2cap_chan_lock(chan);

		if (hcon->type == LE_LINK) {
			l2cap_le_start(chan);
		} else if (chan->chan_type != L2CAP_CHAN_CONN_ORIENTED) {
			if (conn->info_state & L2CAP_INFO_FEAT_MASK_REQ_DONE)
				l2cap_chan_ready(chan);
		} else if (chan->state == BT_CONNECT) {
			l2cap_do_start(chan);
		}

		l2cap_chan_unlock(chan);
	}

	mutex_unlock(&conn->lock);

	if (hcon->type == LE_LINK)
		l2cap_le_conn_ready(conn);

	queue_work(hcon->hdev->workqueue, &conn->pending_rx_work);
}

/* Notify sockets that we cannot guaranty reliability anymore */
static void l2cap_conn_unreliable(struct l2cap_conn *conn, int err)
{
	struct l2cap_chan *chan;

	BT_DBG("conn %p", conn);

	list_for_each_entry(chan, &conn->chan_l, list) {
		if (test_bit(FLAG_FORCE_RELIABLE, &chan->flags))
			l2cap_chan_set_err(chan, err);
	}
}

static void l2cap_info_timeout(struct work_struct *work)
{
	struct l2cap_conn *conn = container_of(work, struct l2cap_conn,
					       info_timer.work);

	conn->info_state |= L2CAP_INFO_FEAT_MASK_REQ_DONE;
	conn->info_ident = 0;

	mutex_lock(&conn->lock);
	l2cap_conn_start(conn);
	mutex_unlock(&conn->lock);
}

/*
 * l2cap_user
 * External modules can register l2cap_user objects on l2cap_conn. The ->probe
 * callback is called during registration. The ->remove callback is called
 * during unregistration.
 * An l2cap_user object can either be explicitly unregistered or when the
 * underlying l2cap_conn object is deleted. This guarantees that l2cap->hcon,
 * l2cap->hchan, .. are valid as long as the remove callback hasn't been called.
 * External modules must own a reference to the l2cap_conn object if they intend
 * to call l2cap_unregister_user(). The l2cap_conn object might get destroyed at
 * any time if they don't.
 */

int l2cap_register_user(struct l2cap_conn *conn, struct l2cap_user *user)
{
	struct hci_dev *hdev = conn->hcon->hdev;
	int ret;

	/* We need to check whether l2cap_conn is registered. If it is not, we
	 * must not register the l2cap_user. l2cap_conn_del() is unregisters
	 * l2cap_conn objects, but doesn't provide its own locking. Instead, it
	 * relies on the parent hci_conn object to be locked. This itself relies
	 * on the hci_dev object to be locked. So we must lock the hci device
	 * here, too. */

	hci_dev_lock(hdev);

	if (!list_empty(&user->list)) {
		ret = -EINVAL;
		goto out_unlock;
	}

	/* conn->hchan is NULL after l2cap_conn_del() was called */
	if (!conn->hchan) {
		ret = -ENODEV;
		goto out_unlock;
	}

	ret = user->probe(conn, user);
	if (ret)
		goto out_unlock;

	list_add(&user->list, &conn->users);
	ret = 0;

out_unlock:
	hci_dev_unlock(hdev);
	return ret;
}
EXPORT_SYMBOL(l2cap_register_user);

void l2cap_unregister_user(struct l2cap_conn *conn, struct l2cap_user *user)
{
	struct hci_dev *hdev = conn->hcon->hdev;

	hci_dev_lock(hdev);

	if (list_empty(&user->list))
		goto out_unlock;

	list_del_init(&user->list);
	user->remove(conn, user);

out_unlock:
	hci_dev_unlock(hdev);
}
EXPORT_SYMBOL(l2cap_unregister_user);

static void l2cap_unregister_all_users(struct l2cap_conn *conn)
{
	struct l2cap_user *user;

	while (!list_empty(&conn->users)) {
		user = list_first_entry(&conn->users, struct l2cap_user, list);
		list_del_init(&user->list);
		user->remove(conn, user);
	}
}

static void l2cap_conn_del(struct hci_conn *hcon, int err)
{
	struct l2cap_conn *conn = hcon->l2cap_data;
	struct l2cap_chan *chan, *l;

	if (!conn)
		return;

	BT_DBG("hcon %p conn %p, err %d", hcon, conn, err);

	mutex_lock(&conn->lock);

	kfree_skb(conn->rx_skb);

	skb_queue_purge(&conn->pending_rx);

	/* We can not call flush_work(&conn->pending_rx_work) here since we
	 * might block if we are running on a worker from the same workqueue
	 * pending_rx_work is waiting on.
	 */
	if (work_pending(&conn->pending_rx_work))
		cancel_work_sync(&conn->pending_rx_work);

	cancel_delayed_work_sync(&conn->id_addr_timer);

	l2cap_unregister_all_users(conn);

	/* Force the connection to be immediately dropped */
	hcon->disc_timeout = 0;

	/* Kill channels */
	list_for_each_entry_safe(chan, l, &conn->chan_l, list) {
		l2cap_chan_hold(chan);
		l2cap_chan_lock(chan);

		l2cap_chan_del(chan, err);

		chan->ops->close(chan);

		l2cap_chan_unlock(chan);
		l2cap_chan_put(chan);
	}

	if (conn->info_state & L2CAP_INFO_FEAT_MASK_REQ_SENT)
		cancel_delayed_work_sync(&conn->info_timer);

	hci_chan_del(conn->hchan);
	conn->hchan = NULL;

	hcon->l2cap_data = NULL;
	mutex_unlock(&conn->lock);
	l2cap_conn_put(conn);
}

static void l2cap_conn_free(struct kref *ref)
{
	struct l2cap_conn *conn = container_of(ref, struct l2cap_conn, ref);

	hci_conn_put(conn->hcon);
	kfree(conn);
}

struct l2cap_conn *l2cap_conn_get(struct l2cap_conn *conn)
{
	kref_get(&conn->ref);
	return conn;
}
EXPORT_SYMBOL(l2cap_conn_get);

void l2cap_conn_put(struct l2cap_conn *conn)
{
	kref_put(&conn->ref, l2cap_conn_free);
}
EXPORT_SYMBOL(l2cap_conn_put);

/* ---- Socket interface ---- */

/* Find socket with psm and source / destination bdaddr.
 * Returns closest match.
 */
static struct l2cap_chan *l2cap_global_chan_by_psm(int state, __le16 psm,
						   bdaddr_t *src,
						   bdaddr_t *dst,
						   u8 link_type)
{
	struct l2cap_chan *c, *tmp, *c1 = NULL;

	read_lock(&chan_list_lock);

	list_for_each_entry_safe(c, tmp, &chan_list, global_l) {
		if (state && c->state != state)
			continue;

		if (link_type == ACL_LINK && c->src_type != BDADDR_BREDR)
			continue;

		if (link_type == LE_LINK && c->src_type == BDADDR_BREDR)
			continue;

		if (c->chan_type != L2CAP_CHAN_FIXED && c->psm == psm) {
			int src_match, dst_match;
			int src_any, dst_any;

			/* Exact match. */
			src_match = !bacmp(&c->src, src);
			dst_match = !bacmp(&c->dst, dst);
			if (src_match && dst_match) {
				if (!l2cap_chan_hold_unless_zero(c))
					continue;

				read_unlock(&chan_list_lock);
				return c;
			}

			/* Closest match */
			src_any = !bacmp(&c->src, BDADDR_ANY);
			dst_any = !bacmp(&c->dst, BDADDR_ANY);
			if ((src_match && dst_any) || (src_any && dst_match) ||
			    (src_any && dst_any))
				c1 = c;
		}
	}

	if (c1)
		c1 = l2cap_chan_hold_unless_zero(c1);

	read_unlock(&chan_list_lock);

	return c1;
}

static void l2cap_monitor_timeout(struct work_struct *work)
{
	struct l2cap_chan *chan = container_of(work, struct l2cap_chan,
					       monitor_timer.work);

	BT_DBG("chan %p", chan);

	l2cap_chan_lock(chan);

	if (!chan->conn) {
		l2cap_chan_unlock(chan);
		l2cap_chan_put(chan);
		return;
	}

	l2cap_tx(chan, NULL, NULL, L2CAP_EV_MONITOR_TO);

	l2cap_chan_unlock(chan);
	l2cap_chan_put(chan);
}

static void l2cap_retrans_timeout(struct work_struct *work)
{
	struct l2cap_chan *chan = container_of(work, struct l2cap_chan,
					       retrans_timer.work);

	BT_DBG("chan %p", chan);

	l2cap_chan_lock(chan);

	if (!chan->conn) {
		l2cap_chan_unlock(chan);
		l2cap_chan_put(chan);
		return;
	}

	l2cap_tx(chan, NULL, NULL, L2CAP_EV_RETRANS_TO);
	l2cap_chan_unlock(chan);
	l2cap_chan_put(chan);
}

static void l2cap_streaming_send(struct l2cap_chan *chan,
				 struct sk_buff_head *skbs)
{
	struct sk_buff *skb;
	struct l2cap_ctrl *control;

	BT_DBG("chan %p, skbs %p", chan, skbs);

	skb_queue_splice_tail_init(skbs, &chan->tx_q);

	while (!skb_queue_empty(&chan->tx_q)) {

		skb = skb_dequeue(&chan->tx_q);

		bt_cb(skb)->l2cap.retries = 1;
		control = &bt_cb(skb)->l2cap;

		control->reqseq = 0;
		control->txseq = chan->next_tx_seq;

		__pack_control(chan, control, skb);

		if (chan->fcs == L2CAP_FCS_CRC16) {
			u16 fcs = crc16(0, (u8 *) skb->data, skb->len);
			put_unaligned_le16(fcs, skb_put(skb, L2CAP_FCS_SIZE));
		}

		l2cap_do_send(chan, skb);

		BT_DBG("Sent txseq %u", control->txseq);

		chan->next_tx_seq = __next_seq(chan, chan->next_tx_seq);
		chan->frames_sent++;
	}
}

static int l2cap_ertm_send(struct l2cap_chan *chan)
{
	struct sk_buff *skb, *tx_skb;
	struct l2cap_ctrl *control;
	int sent = 0;

	BT_DBG("chan %p", chan);

	if (chan->state != BT_CONNECTED)
		return -ENOTCONN;

	if (test_bit(CONN_REMOTE_BUSY, &chan->conn_state))
		return 0;

	while (chan->tx_send_head &&
	       chan->unacked_frames < chan->remote_tx_win &&
	       chan->tx_state == L2CAP_TX_STATE_XMIT) {

		skb = chan->tx_send_head;

		bt_cb(skb)->l2cap.retries = 1;
		control = &bt_cb(skb)->l2cap;

		if (test_and_clear_bit(CONN_SEND_FBIT, &chan->conn_state))
			control->final = 1;

		control->reqseq = chan->buffer_seq;
		chan->last_acked_seq = chan->buffer_seq;
		control->txseq = chan->next_tx_seq;

		__pack_control(chan, control, skb);

		if (chan->fcs == L2CAP_FCS_CRC16) {
			u16 fcs = crc16(0, (u8 *) skb->data, skb->len);
			put_unaligned_le16(fcs, skb_put(skb, L2CAP_FCS_SIZE));
		}

		/* Clone after data has been modified. Data is assumed to be
		   read-only (for locking purposes) on cloned sk_buffs.
		 */
		tx_skb = skb_clone(skb, GFP_KERNEL);

		if (!tx_skb)
			break;

		__set_retrans_timer(chan);

		chan->next_tx_seq = __next_seq(chan, chan->next_tx_seq);
		chan->unacked_frames++;
		chan->frames_sent++;
		sent++;

		if (skb_queue_is_last(&chan->tx_q, skb))
			chan->tx_send_head = NULL;
		else
			chan->tx_send_head = skb_queue_next(&chan->tx_q, skb);

		l2cap_do_send(chan, tx_skb);
		BT_DBG("Sent txseq %u", control->txseq);
	}

	BT_DBG("Sent %d, %u unacked, %u in ERTM queue", sent,
	       chan->unacked_frames, skb_queue_len(&chan->tx_q));

	return sent;
}

static void l2cap_ertm_resend(struct l2cap_chan *chan)
{
	struct l2cap_ctrl control;
	struct sk_buff *skb;
	struct sk_buff *tx_skb;
	u16 seq;

	BT_DBG("chan %p", chan);

	if (test_bit(CONN_REMOTE_BUSY, &chan->conn_state))
		return;

	while (chan->retrans_list.head != L2CAP_SEQ_LIST_CLEAR) {
		seq = l2cap_seq_list_pop(&chan->retrans_list);

		skb = l2cap_ertm_seq_in_queue(&chan->tx_q, seq);
		if (!skb) {
			BT_DBG("Error: Can't retransmit seq %d, frame missing",
			       seq);
			continue;
		}

		bt_cb(skb)->l2cap.retries++;
		control = bt_cb(skb)->l2cap;

		if (chan->max_tx != 0 &&
		    bt_cb(skb)->l2cap.retries > chan->max_tx) {
			BT_DBG("Retry limit exceeded (%d)", chan->max_tx);
			l2cap_send_disconn_req(chan, ECONNRESET);
			l2cap_seq_list_clear(&chan->retrans_list);
			break;
		}

		control.reqseq = chan->buffer_seq;
		if (test_and_clear_bit(CONN_SEND_FBIT, &chan->conn_state))
			control.final = 1;
		else
			control.final = 0;

		if (skb_cloned(skb)) {
			/* Cloned sk_buffs are read-only, so we need a
			 * writeable copy
			 */
			tx_skb = skb_copy(skb, GFP_KERNEL);
		} else {
			tx_skb = skb_clone(skb, GFP_KERNEL);
		}

		if (!tx_skb) {
			l2cap_seq_list_clear(&chan->retrans_list);
			break;
		}

		/* Update skb contents */
		if (test_bit(FLAG_EXT_CTRL, &chan->flags)) {
			put_unaligned_le32(__pack_extended_control(&control),
					   tx_skb->data + L2CAP_HDR_SIZE);
		} else {
			put_unaligned_le16(__pack_enhanced_control(&control),
					   tx_skb->data + L2CAP_HDR_SIZE);
		}

		/* Update FCS */
		if (chan->fcs == L2CAP_FCS_CRC16) {
			u16 fcs = crc16(0, (u8 *) tx_skb->data,
					tx_skb->len - L2CAP_FCS_SIZE);
			put_unaligned_le16(fcs, skb_tail_pointer(tx_skb) -
						L2CAP_FCS_SIZE);
		}

		l2cap_do_send(chan, tx_skb);

		BT_DBG("Resent txseq %d", control.txseq);

		chan->last_acked_seq = chan->buffer_seq;
	}
}

static void l2cap_retransmit(struct l2cap_chan *chan,
			     struct l2cap_ctrl *control)
{
	BT_DBG("chan %p, control %p", chan, control);

	l2cap_seq_list_append(&chan->retrans_list, control->reqseq);
	l2cap_ertm_resend(chan);
}

static void l2cap_retransmit_all(struct l2cap_chan *chan,
				 struct l2cap_ctrl *control)
{
	struct sk_buff *skb;

	BT_DBG("chan %p, control %p", chan, control);

	if (control->poll)
		set_bit(CONN_SEND_FBIT, &chan->conn_state);

	l2cap_seq_list_clear(&chan->retrans_list);

	if (test_bit(CONN_REMOTE_BUSY, &chan->conn_state))
		return;

	if (chan->unacked_frames) {
		skb_queue_walk(&chan->tx_q, skb) {
			if (bt_cb(skb)->l2cap.txseq == control->reqseq ||
			    skb == chan->tx_send_head)
				break;
		}

		skb_queue_walk_from(&chan->tx_q, skb) {
			if (skb == chan->tx_send_head)
				break;

			l2cap_seq_list_append(&chan->retrans_list,
					      bt_cb(skb)->l2cap.txseq);
		}

		l2cap_ertm_resend(chan);
	}
}

static void l2cap_send_ack(struct l2cap_chan *chan)
{
	struct l2cap_ctrl control;
	u16 frames_to_ack = __seq_offset(chan, chan->buffer_seq,
					 chan->last_acked_seq);
	int threshold;

	BT_DBG("chan %p last_acked_seq %d buffer_seq %d",
	       chan, chan->last_acked_seq, chan->buffer_seq);

	memset(&control, 0, sizeof(control));
	control.sframe = 1;

	if (test_bit(CONN_LOCAL_BUSY, &chan->conn_state) &&
	    chan->rx_state == L2CAP_RX_STATE_RECV) {
		__clear_ack_timer(chan);
		control.super = L2CAP_SUPER_RNR;
		control.reqseq = chan->buffer_seq;
		l2cap_send_sframe(chan, &control);
	} else {
		if (!test_bit(CONN_REMOTE_BUSY, &chan->conn_state)) {
			l2cap_ertm_send(chan);
			/* If any i-frames were sent, they included an ack */
			if (chan->buffer_seq == chan->last_acked_seq)
				frames_to_ack = 0;
		}

		/* Ack now if the window is 3/4ths full.
		 * Calculate without mul or div
		 */
		threshold = chan->ack_win;
		threshold += threshold << 1;
		threshold >>= 2;

		BT_DBG("frames_to_ack %u, threshold %d", frames_to_ack,
		       threshold);

		if (frames_to_ack >= threshold) {
			__clear_ack_timer(chan);
			control.super = L2CAP_SUPER_RR;
			control.reqseq = chan->buffer_seq;
			l2cap_send_sframe(chan, &control);
			frames_to_ack = 0;
		}

		if (frames_to_ack)
			__set_ack_timer(chan);
	}
}

static inline int l2cap_skbuff_fromiovec(struct l2cap_chan *chan,
					 struct msghdr *msg, int len,
					 int count, struct sk_buff *skb)
{
	struct l2cap_conn *conn = chan->conn;
	struct sk_buff **frag;
	int sent = 0;

	if (!copy_from_iter_full(skb_put(skb, count), count, &msg->msg_iter))
		return -EFAULT;

	sent += count;
	len  -= count;

	/* Continuation fragments (no L2CAP header) */
	frag = &skb_shinfo(skb)->frag_list;
	while (len) {
		struct sk_buff *tmp;

		count = min_t(unsigned int, conn->mtu, len);

		tmp = chan->ops->alloc_skb(chan, 0, count,
					   msg->msg_flags & MSG_DONTWAIT);
		if (IS_ERR(tmp))
			return PTR_ERR(tmp);

		*frag = tmp;

		if (!copy_from_iter_full(skb_put(*frag, count), count,
				   &msg->msg_iter))
			return -EFAULT;

		sent += count;
		len  -= count;

		skb->len += (*frag)->len;
		skb->data_len += (*frag)->len;

		frag = &(*frag)->next;
	}

	return sent;
}

static struct sk_buff *l2cap_create_connless_pdu(struct l2cap_chan *chan,
						 struct msghdr *msg, size_t len)
{
	struct l2cap_conn *conn = chan->conn;
	struct sk_buff *skb;
	int err, count, hlen = L2CAP_HDR_SIZE + L2CAP_PSMLEN_SIZE;
	struct l2cap_hdr *lh;

	BT_DBG("chan %p psm 0x%2.2x len %zu", chan,
	       __le16_to_cpu(chan->psm), len);

	count = min_t(unsigned int, (conn->mtu - hlen), len);

	skb = chan->ops->alloc_skb(chan, hlen, count,
				   msg->msg_flags & MSG_DONTWAIT);
	if (IS_ERR(skb))
		return skb;

	/* Create L2CAP header */
	lh = skb_put(skb, L2CAP_HDR_SIZE);
	lh->cid = cpu_to_le16(chan->dcid);
	lh->len = cpu_to_le16(len + L2CAP_PSMLEN_SIZE);
	put_unaligned(chan->psm, (__le16 *) skb_put(skb, L2CAP_PSMLEN_SIZE));

	err = l2cap_skbuff_fromiovec(chan, msg, len, count, skb);
	if (unlikely(err < 0)) {
		kfree_skb(skb);
		return ERR_PTR(err);
	}
	return skb;
}

static struct sk_buff *l2cap_create_basic_pdu(struct l2cap_chan *chan,
					      struct msghdr *msg, size_t len)
{
	struct l2cap_conn *conn = chan->conn;
	struct sk_buff *skb;
	int err, count;
	struct l2cap_hdr *lh;

	BT_DBG("chan %p len %zu", chan, len);

	count = min_t(unsigned int, (conn->mtu - L2CAP_HDR_SIZE), len);

	skb = chan->ops->alloc_skb(chan, L2CAP_HDR_SIZE, count,
				   msg->msg_flags & MSG_DONTWAIT);
	if (IS_ERR(skb))
		return skb;

	/* Create L2CAP header */
	lh = skb_put(skb, L2CAP_HDR_SIZE);
	lh->cid = cpu_to_le16(chan->dcid);
	lh->len = cpu_to_le16(len);

	err = l2cap_skbuff_fromiovec(chan, msg, len, count, skb);
	if (unlikely(err < 0)) {
		kfree_skb(skb);
		return ERR_PTR(err);
	}
	return skb;
}

static struct sk_buff *l2cap_create_iframe_pdu(struct l2cap_chan *chan,
					       struct msghdr *msg, size_t len,
					       u16 sdulen)
{
	struct l2cap_conn *conn = chan->conn;
	struct sk_buff *skb;
	int err, count, hlen;
	struct l2cap_hdr *lh;

	BT_DBG("chan %p len %zu", chan, len);

	if (!conn)
		return ERR_PTR(-ENOTCONN);

	hlen = __ertm_hdr_size(chan);

	if (sdulen)
		hlen += L2CAP_SDULEN_SIZE;

	if (chan->fcs == L2CAP_FCS_CRC16)
		hlen += L2CAP_FCS_SIZE;

	count = min_t(unsigned int, (conn->mtu - hlen), len);

	skb = chan->ops->alloc_skb(chan, hlen, count,
				   msg->msg_flags & MSG_DONTWAIT);
	if (IS_ERR(skb))
		return skb;

	/* Create L2CAP header */
	lh = skb_put(skb, L2CAP_HDR_SIZE);
	lh->cid = cpu_to_le16(chan->dcid);
	lh->len = cpu_to_le16(len + (hlen - L2CAP_HDR_SIZE));

	/* Control header is populated later */
	if (test_bit(FLAG_EXT_CTRL, &chan->flags))
		put_unaligned_le32(0, skb_put(skb, L2CAP_EXT_CTRL_SIZE));
	else
		put_unaligned_le16(0, skb_put(skb, L2CAP_ENH_CTRL_SIZE));

	if (sdulen)
		put_unaligned_le16(sdulen, skb_put(skb, L2CAP_SDULEN_SIZE));

	err = l2cap_skbuff_fromiovec(chan, msg, len, count, skb);
	if (unlikely(err < 0)) {
		kfree_skb(skb);
		return ERR_PTR(err);
	}

	bt_cb(skb)->l2cap.fcs = chan->fcs;
	bt_cb(skb)->l2cap.retries = 0;
	return skb;
}

static int l2cap_segment_sdu(struct l2cap_chan *chan,
			     struct sk_buff_head *seg_queue,
			     struct msghdr *msg, size_t len)
{
	struct sk_buff *skb;
	u16 sdu_len;
	size_t pdu_len;
	u8 sar;

	BT_DBG("chan %p, msg %p, len %zu", chan, msg, len);

	/* It is critical that ERTM PDUs fit in a single HCI fragment,
	 * so fragmented skbs are not used.  The HCI layer's handling
	 * of fragmented skbs is not compatible with ERTM's queueing.
	 */

	/* PDU size is derived from the HCI MTU */
	pdu_len = chan->conn->mtu;

	/* Constrain PDU size for BR/EDR connections */
	pdu_len = min_t(size_t, pdu_len, L2CAP_BREDR_MAX_PAYLOAD);

	/* Adjust for largest possible L2CAP overhead. */
	if (chan->fcs)
		pdu_len -= L2CAP_FCS_SIZE;

	pdu_len -= __ertm_hdr_size(chan);

	/* Remote device may have requested smaller PDUs */
	pdu_len = min_t(size_t, pdu_len, chan->remote_mps);

	if (len <= pdu_len) {
		sar = L2CAP_SAR_UNSEGMENTED;
		sdu_len = 0;
		pdu_len = len;
	} else {
		sar = L2CAP_SAR_START;
		sdu_len = len;
	}

	while (len > 0) {
		skb = l2cap_create_iframe_pdu(chan, msg, pdu_len, sdu_len);

		if (IS_ERR(skb)) {
			__skb_queue_purge(seg_queue);
			return PTR_ERR(skb);
		}

		bt_cb(skb)->l2cap.sar = sar;
		__skb_queue_tail(seg_queue, skb);

		len -= pdu_len;
		if (sdu_len)
			sdu_len = 0;

		if (len <= pdu_len) {
			sar = L2CAP_SAR_END;
			pdu_len = len;
		} else {
			sar = L2CAP_SAR_CONTINUE;
		}
	}

	return 0;
}

static struct sk_buff *l2cap_create_le_flowctl_pdu(struct l2cap_chan *chan,
						   struct msghdr *msg,
						   size_t len, u16 sdulen)
{
	struct l2cap_conn *conn = chan->conn;
	struct sk_buff *skb;
	int err, count, hlen;
	struct l2cap_hdr *lh;

	BT_DBG("chan %p len %zu", chan, len);

	if (!conn)
		return ERR_PTR(-ENOTCONN);

	hlen = L2CAP_HDR_SIZE;

	if (sdulen)
		hlen += L2CAP_SDULEN_SIZE;

	count = min_t(unsigned int, (conn->mtu - hlen), len);

	skb = chan->ops->alloc_skb(chan, hlen, count,
				   msg->msg_flags & MSG_DONTWAIT);
	if (IS_ERR(skb))
		return skb;

	/* Create L2CAP header */
	lh = skb_put(skb, L2CAP_HDR_SIZE);
	lh->cid = cpu_to_le16(chan->dcid);
	lh->len = cpu_to_le16(len + (hlen - L2CAP_HDR_SIZE));

	if (sdulen)
		put_unaligned_le16(sdulen, skb_put(skb, L2CAP_SDULEN_SIZE));

	err = l2cap_skbuff_fromiovec(chan, msg, len, count, skb);
	if (unlikely(err < 0)) {
		kfree_skb(skb);
		return ERR_PTR(err);
	}

	return skb;
}

static int l2cap_segment_le_sdu(struct l2cap_chan *chan,
				struct sk_buff_head *seg_queue,
				struct msghdr *msg, size_t len)
{
	struct sk_buff *skb;
	size_t pdu_len;
	u16 sdu_len;

	BT_DBG("chan %p, msg %p, len %zu", chan, msg, len);

	sdu_len = len;
	pdu_len = chan->remote_mps - L2CAP_SDULEN_SIZE;

	while (len > 0) {
		if (len <= pdu_len)
			pdu_len = len;

		skb = l2cap_create_le_flowctl_pdu(chan, msg, pdu_len, sdu_len);
		if (IS_ERR(skb)) {
			__skb_queue_purge(seg_queue);
			return PTR_ERR(skb);
		}

		__skb_queue_tail(seg_queue, skb);

		len -= pdu_len;

		if (sdu_len) {
			sdu_len = 0;
			pdu_len += L2CAP_SDULEN_SIZE;
		}
	}

	return 0;
}

static void l2cap_le_flowctl_send(struct l2cap_chan *chan)
{
	int sent = 0;

	BT_DBG("chan %p", chan);

	while (chan->tx_credits && !skb_queue_empty(&chan->tx_q)) {
		l2cap_do_send(chan, skb_dequeue(&chan->tx_q));
		chan->tx_credits--;
		sent++;
	}

	BT_DBG("Sent %d credits %u queued %u", sent, chan->tx_credits,
	       skb_queue_len(&chan->tx_q));
}

static void l2cap_tx_timestamp(struct sk_buff *skb,
			       const struct sockcm_cookie *sockc,
			       size_t len)
{
	struct sock *sk = skb ? skb->sk : NULL;

	if (sk && sk->sk_type == SOCK_STREAM)
		hci_setup_tx_timestamp(skb, len, sockc);
	else
		hci_setup_tx_timestamp(skb, 1, sockc);
}

static void l2cap_tx_timestamp_seg(struct sk_buff_head *queue,
				   const struct sockcm_cookie *sockc,
				   size_t len)
{
	struct sk_buff *skb = skb_peek(queue);
	struct sock *sk = skb ? skb->sk : NULL;

	if (sk && sk->sk_type == SOCK_STREAM)
		l2cap_tx_timestamp(skb_peek_tail(queue), sockc, len);
	else
		l2cap_tx_timestamp(skb, sockc, len);
}

int l2cap_chan_send(struct l2cap_chan *chan, struct msghdr *msg, size_t len,
		    const struct sockcm_cookie *sockc)
{
	struct sk_buff *skb;
	int err;
	struct sk_buff_head seg_queue;

	if (!chan->conn)
		return -ENOTCONN;

	/* Connectionless channel */
	if (chan->chan_type == L2CAP_CHAN_CONN_LESS) {
		skb = l2cap_create_connless_pdu(chan, msg, len);
		if (IS_ERR(skb))
			return PTR_ERR(skb);

		l2cap_tx_timestamp(skb, sockc, len);

		l2cap_do_send(chan, skb);
		return len;
	}

	switch (chan->mode) {
	case L2CAP_MODE_LE_FLOWCTL:
	case L2CAP_MODE_EXT_FLOWCTL:
		/* Check outgoing MTU */
		if (len > chan->omtu)
			return -EMSGSIZE;

		__skb_queue_head_init(&seg_queue);

		err = l2cap_segment_le_sdu(chan, &seg_queue, msg, len);

		if (chan->state != BT_CONNECTED) {
			__skb_queue_purge(&seg_queue);
			err = -ENOTCONN;
		}

		if (err)
			return err;

		l2cap_tx_timestamp_seg(&seg_queue, sockc, len);

		skb_queue_splice_tail_init(&seg_queue, &chan->tx_q);

		l2cap_le_flowctl_send(chan);

		if (!chan->tx_credits)
			chan->ops->suspend(chan);

		err = len;

		break;

	case L2CAP_MODE_BASIC:
		/* Check outgoing MTU */
		if (len > chan->omtu)
			return -EMSGSIZE;

		/* Create a basic PDU */
		skb = l2cap_create_basic_pdu(chan, msg, len);
		if (IS_ERR(skb))
			return PTR_ERR(skb);

		l2cap_tx_timestamp(skb, sockc, len);

		l2cap_do_send(chan, skb);
		err = len;
		break;

	case L2CAP_MODE_ERTM:
	case L2CAP_MODE_STREAMING:
		/* Check outgoing MTU */
		if (len > chan->omtu) {
			err = -EMSGSIZE;
			break;
		}

		__skb_queue_head_init(&seg_queue);

		/* Do segmentation before calling in to the state machine,
		 * since it's possible to block while waiting for memory
		 * allocation.
		 */
		err = l2cap_segment_sdu(chan, &seg_queue, msg, len);

		if (err)
			break;

		if (chan->mode == L2CAP_MODE_ERTM) {
			/* TODO: ERTM mode timestamping */
			l2cap_tx(chan, NULL, &seg_queue, L2CAP_EV_DATA_REQUEST);
		} else {
			l2cap_tx_timestamp_seg(&seg_queue, sockc, len);
			l2cap_streaming_send(chan, &seg_queue);
		}

		err = len;

		/* If the skbs were not queued for sending, they'll still be in
		 * seg_queue and need to be purged.
		 */
		__skb_queue_purge(&seg_queue);
		break;

	default:
		BT_DBG("bad state %1.1x", chan->mode);
		err = -EBADFD;
	}

	return err;
}
EXPORT_SYMBOL_GPL(l2cap_chan_send);

static void l2cap_send_srej(struct l2cap_chan *chan, u16 txseq)
{
	struct l2cap_ctrl control;
	u16 seq;

	BT_DBG("chan %p, txseq %u", chan, txseq);

	memset(&control, 0, sizeof(control));
	control.sframe = 1;
	control.super = L2CAP_SUPER_SREJ;

	for (seq = chan->expected_tx_seq; seq != txseq;
	     seq = __next_seq(chan, seq)) {
		if (!l2cap_ertm_seq_in_queue(&chan->srej_q, seq)) {
			control.reqseq = seq;
			l2cap_send_sframe(chan, &control);
			l2cap_seq_list_append(&chan->srej_list, seq);
		}
	}

	chan->expected_tx_seq = __next_seq(chan, txseq);
}

static void l2cap_send_srej_tail(struct l2cap_chan *chan)
{
	struct l2cap_ctrl control;

	BT_DBG("chan %p", chan);

	if (chan->srej_list.tail == L2CAP_SEQ_LIST_CLEAR)
		return;

	memset(&control, 0, sizeof(control));
	control.sframe = 1;
	control.super = L2CAP_SUPER_SREJ;
	control.reqseq = chan->srej_list.tail;
	l2cap_send_sframe(chan, &control);
}

static void l2cap_send_srej_list(struct l2cap_chan *chan, u16 txseq)
{
	struct l2cap_ctrl control;
	u16 initial_head;
	u16 seq;

	BT_DBG("chan %p, txseq %u", chan, txseq);

	memset(&control, 0, sizeof(control));
	control.sframe = 1;
	control.super = L2CAP_SUPER_SREJ;

	/* Capture initial list head to allow only one pass through the list. */
	initial_head = chan->srej_list.head;

	do {
		seq = l2cap_seq_list_pop(&chan->srej_list);
		if (seq == txseq || seq == L2CAP_SEQ_LIST_CLEAR)
			break;

		control.reqseq = seq;
		l2cap_send_sframe(chan, &control);
		l2cap_seq_list_append(&chan->srej_list, seq);
	} while (chan->srej_list.head != initial_head);
}

static void l2cap_process_reqseq(struct l2cap_chan *chan, u16 reqseq)
{
	struct sk_buff *acked_skb;
	u16 ackseq;

	BT_DBG("chan %p, reqseq %u", chan, reqseq);

	if (chan->unacked_frames == 0 || reqseq == chan->expected_ack_seq)
		return;

	BT_DBG("expected_ack_seq %u, unacked_frames %u",
	       chan->expected_ack_seq, chan->unacked_frames);

	for (ackseq = chan->expected_ack_seq; ackseq != reqseq;
	     ackseq = __next_seq(chan, ackseq)) {

		acked_skb = l2cap_ertm_seq_in_queue(&chan->tx_q, ackseq);
		if (acked_skb) {
			skb_unlink(acked_skb, &chan->tx_q);
			kfree_skb(acked_skb);
			chan->unacked_frames--;
		}
	}

	chan->expected_ack_seq = reqseq;

	if (chan->unacked_frames == 0)
		__clear_retrans_timer(chan);

	BT_DBG("unacked_frames %u", chan->unacked_frames);
}

static void l2cap_abort_rx_srej_sent(struct l2cap_chan *chan)
{
	BT_DBG("chan %p", chan);

	chan->expected_tx_seq = chan->buffer_seq;
	l2cap_seq_list_clear(&chan->srej_list);
	skb_queue_purge(&chan->srej_q);
	chan->rx_state = L2CAP_RX_STATE_RECV;
}

static void l2cap_tx_state_xmit(struct l2cap_chan *chan,
				struct l2cap_ctrl *control,
				struct sk_buff_head *skbs, u8 event)
{
	BT_DBG("chan %p, control %p, skbs %p, event %d", chan, control, skbs,
	       event);

	switch (event) {
	case L2CAP_EV_DATA_REQUEST:
		if (chan->tx_send_head == NULL)
			chan->tx_send_head = skb_peek(skbs);

		skb_queue_splice_tail_init(skbs, &chan->tx_q);
		l2cap_ertm_send(chan);
		break;
	case L2CAP_EV_LOCAL_BUSY_DETECTED:
		BT_DBG("Enter LOCAL_BUSY");
		set_bit(CONN_LOCAL_BUSY, &chan->conn_state);

		if (chan->rx_state == L2CAP_RX_STATE_SREJ_SENT) {
			/* The SREJ_SENT state must be aborted if we are to
			 * enter the LOCAL_BUSY state.
			 */
			l2cap_abort_rx_srej_sent(chan);
		}

		l2cap_send_ack(chan);

		break;
	case L2CAP_EV_LOCAL_BUSY_CLEAR:
		BT_DBG("Exit LOCAL_BUSY");
		clear_bit(CONN_LOCAL_BUSY, &chan->conn_state);

		if (test_bit(CONN_RNR_SENT, &chan->conn_state)) {
			struct l2cap_ctrl local_control;

			memset(&local_control, 0, sizeof(local_control));
			local_control.sframe = 1;
			local_control.super = L2CAP_SUPER_RR;
			local_control.poll = 1;
			local_control.reqseq = chan->buffer_seq;
			l2cap_send_sframe(chan, &local_control);

			chan->retry_count = 1;
			__set_monitor_timer(chan);
			chan->tx_state = L2CAP_TX_STATE_WAIT_F;
		}
		break;
	case L2CAP_EV_RECV_REQSEQ_AND_FBIT:
		l2cap_process_reqseq(chan, control->reqseq);
		break;
	case L2CAP_EV_EXPLICIT_POLL:
		l2cap_send_rr_or_rnr(chan, 1);
		chan->retry_count = 1;
		__set_monitor_timer(chan);
		__clear_ack_timer(chan);
		chan->tx_state = L2CAP_TX_STATE_WAIT_F;
		break;
	case L2CAP_EV_RETRANS_TO:
		l2cap_send_rr_or_rnr(chan, 1);
		chan->retry_count = 1;
		__set_monitor_timer(chan);
		chan->tx_state = L2CAP_TX_STATE_WAIT_F;
		break;
	case L2CAP_EV_RECV_FBIT:
		/* Nothing to process */
		break;
	default:
		break;
	}
}

static void l2cap_tx_state_wait_f(struct l2cap_chan *chan,
				  struct l2cap_ctrl *control,
				  struct sk_buff_head *skbs, u8 event)
{
	BT_DBG("chan %p, control %p, skbs %p, event %d", chan, control, skbs,
	       event);

	switch (event) {
	case L2CAP_EV_DATA_REQUEST:
		if (chan->tx_send_head == NULL)
			chan->tx_send_head = skb_peek(skbs);
		/* Queue data, but don't send. */
		skb_queue_splice_tail_init(skbs, &chan->tx_q);
		break;
	case L2CAP_EV_LOCAL_BUSY_DETECTED:
		BT_DBG("Enter LOCAL_BUSY");
		set_bit(CONN_LOCAL_BUSY, &chan->conn_state);

		if (chan->rx_state == L2CAP_RX_STATE_SREJ_SENT) {
			/* The SREJ_SENT state must be aborted if we are to
			 * enter the LOCAL_BUSY state.
			 */
			l2cap_abort_rx_srej_sent(chan);
		}

		l2cap_send_ack(chan);

		break;
	case L2CAP_EV_LOCAL_BUSY_CLEAR:
		BT_DBG("Exit LOCAL_BUSY");
		clear_bit(CONN_LOCAL_BUSY, &chan->conn_state);

		if (test_bit(CONN_RNR_SENT, &chan->conn_state)) {
			struct l2cap_ctrl local_control;
			memset(&local_control, 0, sizeof(local_control));
			local_control.sframe = 1;
			local_control.super = L2CAP_SUPER_RR;
			local_control.poll = 1;
			local_control.reqseq = chan->buffer_seq;
			l2cap_send_sframe(chan, &local_control);

			chan->retry_count = 1;
			__set_monitor_timer(chan);
			chan->tx_state = L2CAP_TX_STATE_WAIT_F;
		}
		break;
	case L2CAP_EV_RECV_REQSEQ_AND_FBIT:
		l2cap_process_reqseq(chan, control->reqseq);
		fallthrough;

	case L2CAP_EV_RECV_FBIT:
		if (control && control->final) {
			__clear_monitor_timer(chan);
			if (chan->unacked_frames > 0)
				__set_retrans_timer(chan);
			chan->retry_count = 0;
			chan->tx_state = L2CAP_TX_STATE_XMIT;
			BT_DBG("recv fbit tx_state 0x2.2%x", chan->tx_state);
		}
		break;
	case L2CAP_EV_EXPLICIT_POLL:
		/* Ignore */
		break;
	case L2CAP_EV_MONITOR_TO:
		if (chan->max_tx == 0 || chan->retry_count < chan->max_tx) {
			l2cap_send_rr_or_rnr(chan, 1);
			__set_monitor_timer(chan);
			chan->retry_count++;
		} else {
			l2cap_send_disconn_req(chan, ECONNABORTED);
		}
		break;
	default:
		break;
	}
}

static void l2cap_tx(struct l2cap_chan *chan, struct l2cap_ctrl *control,
		     struct sk_buff_head *skbs, u8 event)
{
	BT_DBG("chan %p, control %p, skbs %p, event %d, state %d",
	       chan, control, skbs, event, chan->tx_state);

	switch (chan->tx_state) {
	case L2CAP_TX_STATE_XMIT:
		l2cap_tx_state_xmit(chan, control, skbs, event);
		break;
	case L2CAP_TX_STATE_WAIT_F:
		l2cap_tx_state_wait_f(chan, control, skbs, event);
		break;
	default:
		/* Ignore event */
		break;
	}
}

static void l2cap_pass_to_tx(struct l2cap_chan *chan,
			     struct l2cap_ctrl *control)
{
	BT_DBG("chan %p, control %p", chan, control);
	l2cap_tx(chan, control, NULL, L2CAP_EV_RECV_REQSEQ_AND_FBIT);
}

static void l2cap_pass_to_tx_fbit(struct l2cap_chan *chan,
				  struct l2cap_ctrl *control)
{
	BT_DBG("chan %p, control %p", chan, control);
	l2cap_tx(chan, control, NULL, L2CAP_EV_RECV_FBIT);
}

/* Copy frame to all raw sockets on that connection */
static void l2cap_raw_recv(struct l2cap_conn *conn, struct sk_buff *skb)
{
	struct sk_buff *nskb;
	struct l2cap_chan *chan;

	BT_DBG("conn %p", conn);

	list_for_each_entry(chan, &conn->chan_l, list) {
		if (chan->chan_type != L2CAP_CHAN_RAW)
			continue;

		/* Don't send frame to the channel it came from */
		if (bt_cb(skb)->l2cap.chan == chan)
			continue;

		nskb = skb_clone(skb, GFP_KERNEL);
		if (!nskb)
			continue;
		if (chan->ops->recv(chan, nskb))
			kfree_skb(nskb);
	}
}

/* ---- L2CAP signalling commands ---- */
static struct sk_buff *l2cap_build_cmd(struct l2cap_conn *conn, u8 code,
				       u8 ident, u16 dlen, void *data)
{
	struct sk_buff *skb, **frag;
	struct l2cap_cmd_hdr *cmd;
	struct l2cap_hdr *lh;
	int len, count;

	BT_DBG("conn %p, code 0x%2.2x, ident 0x%2.2x, len %u",
	       conn, code, ident, dlen);

	if (conn->mtu < L2CAP_HDR_SIZE + L2CAP_CMD_HDR_SIZE)
		return NULL;

	len = L2CAP_HDR_SIZE + L2CAP_CMD_HDR_SIZE + dlen;
	count = min_t(unsigned int, conn->mtu, len);

	skb = bt_skb_alloc(count, GFP_KERNEL);
	if (!skb)
		return NULL;

	lh = skb_put(skb, L2CAP_HDR_SIZE);
	lh->len = cpu_to_le16(L2CAP_CMD_HDR_SIZE + dlen);

	if (conn->hcon->type == LE_LINK)
		lh->cid = cpu_to_le16(L2CAP_CID_LE_SIGNALING);
	else
		lh->cid = cpu_to_le16(L2CAP_CID_SIGNALING);

	cmd = skb_put(skb, L2CAP_CMD_HDR_SIZE);
	cmd->code  = code;
	cmd->ident = ident;
	cmd->len   = cpu_to_le16(dlen);

	if (dlen) {
		count -= L2CAP_HDR_SIZE + L2CAP_CMD_HDR_SIZE;
		skb_put_data(skb, data, count);
		data += count;
	}

	len -= skb->len;

	/* Continuation fragments (no L2CAP header) */
	frag = &skb_shinfo(skb)->frag_list;
	while (len) {
		count = min_t(unsigned int, conn->mtu, len);

		*frag = bt_skb_alloc(count, GFP_KERNEL);
		if (!*frag)
			goto fail;

		skb_put_data(*frag, data, count);

		len  -= count;
		data += count;

		frag = &(*frag)->next;
	}

	return skb;

fail:
	kfree_skb(skb);
	return NULL;
}

static inline int l2cap_get_conf_opt(void **ptr, int *type, int *olen,
				     unsigned long *val)
{
	struct l2cap_conf_opt *opt = *ptr;
	int len;

	len = L2CAP_CONF_OPT_SIZE + opt->len;
	*ptr += len;

	*type = opt->type;
	*olen = opt->len;

	switch (opt->len) {
	case 1:
		*val = *((u8 *) opt->val);
		break;

	case 2:
		*val = get_unaligned_le16(opt->val);
		break;

	case 4:
		*val = get_unaligned_le32(opt->val);
		break;

	default:
		*val = (unsigned long) opt->val;
		break;
	}

	BT_DBG("type 0x%2.2x len %u val 0x%lx", *type, opt->len, *val);
	return len;
}

static void l2cap_add_conf_opt(void **ptr, u8 type, u8 len, unsigned long val, size_t size)
{
	struct l2cap_conf_opt *opt = *ptr;

	BT_DBG("type 0x%2.2x len %u val 0x%lx", type, len, val);

	if (size < L2CAP_CONF_OPT_SIZE + len)
		return;

	opt->type = type;
	opt->len  = len;

	switch (len) {
	case 1:
		*((u8 *) opt->val)  = val;
		break;

	case 2:
		put_unaligned_le16(val, opt->val);
		break;

	case 4:
		put_unaligned_le32(val, opt->val);
		break;

	default:
		memcpy(opt->val, (void *) val, len);
		break;
	}

	*ptr += L2CAP_CONF_OPT_SIZE + len;
}

static void l2cap_add_opt_efs(void **ptr, struct l2cap_chan *chan, size_t size)
{
	struct l2cap_conf_efs efs;

	switch (chan->mode) {
	case L2CAP_MODE_ERTM:
		efs.id		= chan->local_id;
		efs.stype	= chan->local_stype;
		efs.msdu	= cpu_to_le16(chan->local_msdu);
		efs.sdu_itime	= cpu_to_le32(chan->local_sdu_itime);
		efs.acc_lat	= cpu_to_le32(L2CAP_DEFAULT_ACC_LAT);
		efs.flush_to	= cpu_to_le32(L2CAP_EFS_DEFAULT_FLUSH_TO);
		break;

	case L2CAP_MODE_STREAMING:
		efs.id		= 1;
		efs.stype	= L2CAP_SERV_BESTEFFORT;
		efs.msdu	= cpu_to_le16(chan->local_msdu);
		efs.sdu_itime	= cpu_to_le32(chan->local_sdu_itime);
		efs.acc_lat	= 0;
		efs.flush_to	= 0;
		break;

	default:
		return;
	}

	l2cap_add_conf_opt(ptr, L2CAP_CONF_EFS, sizeof(efs),
			   (unsigned long) &efs, size);
}

static void l2cap_ack_timeout(struct work_struct *work)
{
	struct l2cap_chan *chan = container_of(work, struct l2cap_chan,
					       ack_timer.work);
	u16 frames_to_ack;

	BT_DBG("chan %p", chan);

	l2cap_chan_lock(chan);

	frames_to_ack = __seq_offset(chan, chan->buffer_seq,
				     chan->last_acked_seq);

	if (frames_to_ack)
		l2cap_send_rr_or_rnr(chan, 0);

	l2cap_chan_unlock(chan);
	l2cap_chan_put(chan);
}

int l2cap_ertm_init(struct l2cap_chan *chan)
{
	int err;

	chan->next_tx_seq = 0;
	chan->expected_tx_seq = 0;
	chan->expected_ack_seq = 0;
	chan->unacked_frames = 0;
	chan->buffer_seq = 0;
	chan->frames_sent = 0;
	chan->last_acked_seq = 0;
	chan->sdu = NULL;
	chan->sdu_last_frag = NULL;
	chan->sdu_len = 0;

	skb_queue_head_init(&chan->tx_q);

	if (chan->mode != L2CAP_MODE_ERTM)
		return 0;

	chan->rx_state = L2CAP_RX_STATE_RECV;
	chan->tx_state = L2CAP_TX_STATE_XMIT;

	skb_queue_head_init(&chan->srej_q);

	err = l2cap_seq_list_init(&chan->srej_list, chan->tx_win);
	if (err < 0)
		return err;

	err = l2cap_seq_list_init(&chan->retrans_list, chan->remote_tx_win);
	if (err < 0)
		l2cap_seq_list_free(&chan->srej_list);

	return err;
}

static inline __u8 l2cap_select_mode(__u8 mode, __u16 remote_feat_mask)
{
	switch (mode) {
	case L2CAP_MODE_STREAMING:
	case L2CAP_MODE_ERTM:
		if (l2cap_mode_supported(mode, remote_feat_mask))
			return mode;
		fallthrough;
	default:
		return L2CAP_MODE_BASIC;
	}
}

static inline bool __l2cap_ews_supported(struct l2cap_conn *conn)
{
	return (conn->feat_mask & L2CAP_FEAT_EXT_WINDOW);
}

static inline bool __l2cap_efs_supported(struct l2cap_conn *conn)
{
	return (conn->feat_mask & L2CAP_FEAT_EXT_FLOW);
}

static void __l2cap_set_ertm_timeouts(struct l2cap_chan *chan,
				      struct l2cap_conf_rfc *rfc)
{
	rfc->retrans_timeout = cpu_to_le16(L2CAP_DEFAULT_RETRANS_TO);
	rfc->monitor_timeout = cpu_to_le16(L2CAP_DEFAULT_MONITOR_TO);
}

static inline void l2cap_txwin_setup(struct l2cap_chan *chan)
{
	if (chan->tx_win > L2CAP_DEFAULT_TX_WINDOW &&
	    __l2cap_ews_supported(chan->conn)) {
		/* use extended control field */
		set_bit(FLAG_EXT_CTRL, &chan->flags);
		chan->tx_win_max = L2CAP_DEFAULT_EXT_WINDOW;
	} else {
		chan->tx_win = min_t(u16, chan->tx_win,
				     L2CAP_DEFAULT_TX_WINDOW);
		chan->tx_win_max = L2CAP_DEFAULT_TX_WINDOW;
	}
	chan->ack_win = chan->tx_win;
}

static void l2cap_mtu_auto(struct l2cap_chan *chan)
{
	struct hci_conn *conn = chan->conn->hcon;

	chan->imtu = L2CAP_DEFAULT_MIN_MTU;

	/* The 2-DH1 packet has between 2 and 56 information bytes
	 * (including the 2-byte payload header)
	 */
	if (!(conn->pkt_type & HCI_2DH1))
		chan->imtu = 54;

	/* The 3-DH1 packet has between 2 and 85 information bytes
	 * (including the 2-byte payload header)
	 */
	if (!(conn->pkt_type & HCI_3DH1))
		chan->imtu = 83;

	/* The 2-DH3 packet has between 2 and 369 information bytes
	 * (including the 2-byte payload header)
	 */
	if (!(conn->pkt_type & HCI_2DH3))
		chan->imtu = 367;

	/* The 3-DH3 packet has between 2 and 554 information bytes
	 * (including the 2-byte payload header)
	 */
	if (!(conn->pkt_type & HCI_3DH3))
		chan->imtu = 552;

	/* The 2-DH5 packet has between 2 and 681 information bytes
	 * (including the 2-byte payload header)
	 */
	if (!(conn->pkt_type & HCI_2DH5))
		chan->imtu = 679;

	/* The 3-DH5 packet has between 2 and 1023 information bytes
	 * (including the 2-byte payload header)
	 */
	if (!(conn->pkt_type & HCI_3DH5))
		chan->imtu = 1021;
}

static int l2cap_build_conf_req(struct l2cap_chan *chan, void *data, size_t data_size)
{
	struct l2cap_conf_req *req = data;
	struct l2cap_conf_rfc rfc = { .mode = chan->mode };
	void *ptr = req->data;
	void *endptr = data + data_size;
	u16 size;

	BT_DBG("chan %p", chan);

	if (chan->num_conf_req || chan->num_conf_rsp)
		goto done;

	switch (chan->mode) {
	case L2CAP_MODE_STREAMING:
	case L2CAP_MODE_ERTM:
		if (test_bit(CONF_STATE2_DEVICE, &chan->conf_state))
			break;

		if (__l2cap_efs_supported(chan->conn))
			set_bit(FLAG_EFS_ENABLE, &chan->flags);

		fallthrough;
	default:
		chan->mode = l2cap_select_mode(rfc.mode, chan->conn->feat_mask);
		break;
	}

done:
	if (chan->imtu != L2CAP_DEFAULT_MTU) {
		if (!chan->imtu)
			l2cap_mtu_auto(chan);
		l2cap_add_conf_opt(&ptr, L2CAP_CONF_MTU, 2, chan->imtu,
				   endptr - ptr);
	}

	switch (chan->mode) {
	case L2CAP_MODE_BASIC:
		if (disable_ertm)
			break;

		if (!(chan->conn->feat_mask & L2CAP_FEAT_ERTM) &&
		    !(chan->conn->feat_mask & L2CAP_FEAT_STREAMING))
			break;

		rfc.mode            = L2CAP_MODE_BASIC;
		rfc.txwin_size      = 0;
		rfc.max_transmit    = 0;
		rfc.retrans_timeout = 0;
		rfc.monitor_timeout = 0;
		rfc.max_pdu_size    = 0;

		l2cap_add_conf_opt(&ptr, L2CAP_CONF_RFC, sizeof(rfc),
				   (unsigned long) &rfc, endptr - ptr);
		break;

	case L2CAP_MODE_ERTM:
		rfc.mode            = L2CAP_MODE_ERTM;
		rfc.max_transmit    = chan->max_tx;

		__l2cap_set_ertm_timeouts(chan, &rfc);

		size = min_t(u16, L2CAP_DEFAULT_MAX_PDU_SIZE, chan->conn->mtu -
			     L2CAP_EXT_HDR_SIZE - L2CAP_SDULEN_SIZE -
			     L2CAP_FCS_SIZE);
		rfc.max_pdu_size = cpu_to_le16(size);

		l2cap_txwin_setup(chan);

		rfc.txwin_size = min_t(u16, chan->tx_win,
				       L2CAP_DEFAULT_TX_WINDOW);

		l2cap_add_conf_opt(&ptr, L2CAP_CONF_RFC, sizeof(rfc),
				   (unsigned long) &rfc, endptr - ptr);

		if (test_bit(FLAG_EFS_ENABLE, &chan->flags))
			l2cap_add_opt_efs(&ptr, chan, endptr - ptr);

		if (test_bit(FLAG_EXT_CTRL, &chan->flags))
			l2cap_add_conf_opt(&ptr, L2CAP_CONF_EWS, 2,
					   chan->tx_win, endptr - ptr);

		if (chan->conn->feat_mask & L2CAP_FEAT_FCS)
			if (chan->fcs == L2CAP_FCS_NONE ||
			    test_bit(CONF_RECV_NO_FCS, &chan->conf_state)) {
				chan->fcs = L2CAP_FCS_NONE;
				l2cap_add_conf_opt(&ptr, L2CAP_CONF_FCS, 1,
						   chan->fcs, endptr - ptr);
			}
		break;

	case L2CAP_MODE_STREAMING:
		l2cap_txwin_setup(chan);
		rfc.mode            = L2CAP_MODE_STREAMING;
		rfc.txwin_size      = 0;
		rfc.max_transmit    = 0;
		rfc.retrans_timeout = 0;
		rfc.monitor_timeout = 0;

		size = min_t(u16, L2CAP_DEFAULT_MAX_PDU_SIZE, chan->conn->mtu -
			     L2CAP_EXT_HDR_SIZE - L2CAP_SDULEN_SIZE -
			     L2CAP_FCS_SIZE);
		rfc.max_pdu_size = cpu_to_le16(size);

		l2cap_add_conf_opt(&ptr, L2CAP_CONF_RFC, sizeof(rfc),
				   (unsigned long) &rfc, endptr - ptr);

		if (test_bit(FLAG_EFS_ENABLE, &chan->flags))
			l2cap_add_opt_efs(&ptr, chan, endptr - ptr);

		if (chan->conn->feat_mask & L2CAP_FEAT_FCS)
			if (chan->fcs == L2CAP_FCS_NONE ||
			    test_bit(CONF_RECV_NO_FCS, &chan->conf_state)) {
				chan->fcs = L2CAP_FCS_NONE;
				l2cap_add_conf_opt(&ptr, L2CAP_CONF_FCS, 1,
						   chan->fcs, endptr - ptr);
			}
		break;
	}

	req->dcid  = cpu_to_le16(chan->dcid);
	req->flags = cpu_to_le16(0);

	return ptr - data;
}

static int l2cap_parse_conf_req(struct l2cap_chan *chan, void *data, size_t data_size)
{
	struct l2cap_conf_rsp *rsp = data;
	void *ptr = rsp->data;
	void *endptr = data + data_size;
	void *req = chan->conf_req;
	int len = chan->conf_len;
	int type, hint, olen;
	unsigned long val;
	struct l2cap_conf_rfc rfc = { .mode = L2CAP_MODE_BASIC };
	struct l2cap_conf_efs efs;
	u8 remote_efs = 0;
	u16 mtu = L2CAP_DEFAULT_MTU;
	u16 result = L2CAP_CONF_SUCCESS;
	u16 size;

	BT_DBG("chan %p", chan);

	while (len >= L2CAP_CONF_OPT_SIZE) {
		len -= l2cap_get_conf_opt(&req, &type, &olen, &val);
		if (len < 0)
			break;

		hint  = type & L2CAP_CONF_HINT;
		type &= L2CAP_CONF_MASK;

		switch (type) {
		case L2CAP_CONF_MTU:
			if (olen != 2)
				break;
			mtu = val;
			break;

		case L2CAP_CONF_FLUSH_TO:
			if (olen != 2)
				break;
			chan->flush_to = val;
			break;

		case L2CAP_CONF_QOS:
			break;

		case L2CAP_CONF_RFC:
			if (olen != sizeof(rfc))
				break;
			memcpy(&rfc, (void *) val, olen);
			break;

		case L2CAP_CONF_FCS:
			if (olen != 1)
				break;
			if (val == L2CAP_FCS_NONE)
				set_bit(CONF_RECV_NO_FCS, &chan->conf_state);
			break;

		case L2CAP_CONF_EFS:
			if (olen != sizeof(efs))
				break;
			remote_efs = 1;
			memcpy(&efs, (void *) val, olen);
			break;

		case L2CAP_CONF_EWS:
			if (olen != 2)
				break;
			return -ECONNREFUSED;

		default:
			if (hint)
				break;
			result = L2CAP_CONF_UNKNOWN;
			l2cap_add_conf_opt(&ptr, (u8)type, sizeof(u8), type, endptr - ptr);
			break;
		}
	}

	if (chan->num_conf_rsp || chan->num_conf_req > 1)
		goto done;

	switch (chan->mode) {
	case L2CAP_MODE_STREAMING:
	case L2CAP_MODE_ERTM:
		if (!test_bit(CONF_STATE2_DEVICE, &chan->conf_state)) {
			chan->mode = l2cap_select_mode(rfc.mode,
						       chan->conn->feat_mask);
			break;
		}

		if (remote_efs) {
			if (__l2cap_efs_supported(chan->conn))
				set_bit(FLAG_EFS_ENABLE, &chan->flags);
			else
				return -ECONNREFUSED;
		}

		if (chan->mode != rfc.mode)
			return -ECONNREFUSED;

		break;
	}

done:
	if (chan->mode != rfc.mode) {
		result = L2CAP_CONF_UNACCEPT;
		rfc.mode = chan->mode;

		if (chan->num_conf_rsp == 1)
			return -ECONNREFUSED;

		l2cap_add_conf_opt(&ptr, L2CAP_CONF_RFC, sizeof(rfc),
				   (unsigned long) &rfc, endptr - ptr);
	}

	if (result == L2CAP_CONF_SUCCESS) {
		/* Configure output options and let the other side know
		 * which ones we don't like. */

		if (mtu < L2CAP_DEFAULT_MIN_MTU)
			result = L2CAP_CONF_UNACCEPT;
		else {
			chan->omtu = mtu;
			set_bit(CONF_MTU_DONE, &chan->conf_state);
		}
		l2cap_add_conf_opt(&ptr, L2CAP_CONF_MTU, 2, chan->omtu, endptr - ptr);

		if (remote_efs) {
			if (chan->local_stype != L2CAP_SERV_NOTRAFIC &&
			    efs.stype != L2CAP_SERV_NOTRAFIC &&
			    efs.stype != chan->local_stype) {

				result = L2CAP_CONF_UNACCEPT;

				if (chan->num_conf_req >= 1)
					return -ECONNREFUSED;

				l2cap_add_conf_opt(&ptr, L2CAP_CONF_EFS,
						   sizeof(efs),
						   (unsigned long) &efs, endptr - ptr);
			} else {
				/* Send PENDING Conf Rsp */
				result = L2CAP_CONF_PENDING;
				set_bit(CONF_LOC_CONF_PEND, &chan->conf_state);
			}
		}

		switch (rfc.mode) {
		case L2CAP_MODE_BASIC:
			chan->fcs = L2CAP_FCS_NONE;
			set_bit(CONF_MODE_DONE, &chan->conf_state);
			break;

		case L2CAP_MODE_ERTM:
			if (!test_bit(CONF_EWS_RECV, &chan->conf_state))
				chan->remote_tx_win = rfc.txwin_size;
			else
				rfc.txwin_size = L2CAP_DEFAULT_TX_WINDOW;

			chan->remote_max_tx = rfc.max_transmit;

			size = min_t(u16, le16_to_cpu(rfc.max_pdu_size),
				     chan->conn->mtu - L2CAP_EXT_HDR_SIZE -
				     L2CAP_SDULEN_SIZE - L2CAP_FCS_SIZE);
			rfc.max_pdu_size = cpu_to_le16(size);
			chan->remote_mps = size;

			__l2cap_set_ertm_timeouts(chan, &rfc);

			set_bit(CONF_MODE_DONE, &chan->conf_state);

			l2cap_add_conf_opt(&ptr, L2CAP_CONF_RFC,
					   sizeof(rfc), (unsigned long) &rfc, endptr - ptr);

			if (remote_efs &&
			    test_bit(FLAG_EFS_ENABLE, &chan->flags)) {
				chan->remote_id = efs.id;
				chan->remote_stype = efs.stype;
				chan->remote_msdu = le16_to_cpu(efs.msdu);
				chan->remote_flush_to =
					le32_to_cpu(efs.flush_to);
				chan->remote_acc_lat =
					le32_to_cpu(efs.acc_lat);
				chan->remote_sdu_itime =
					le32_to_cpu(efs.sdu_itime);
				l2cap_add_conf_opt(&ptr, L2CAP_CONF_EFS,
						   sizeof(efs),
						   (unsigned long) &efs, endptr - ptr);
			}
			break;

		case L2CAP_MODE_STREAMING:
			size = min_t(u16, le16_to_cpu(rfc.max_pdu_size),
				     chan->conn->mtu - L2CAP_EXT_HDR_SIZE -
				     L2CAP_SDULEN_SIZE - L2CAP_FCS_SIZE);
			rfc.max_pdu_size = cpu_to_le16(size);
			chan->remote_mps = size;

			set_bit(CONF_MODE_DONE, &chan->conf_state);

			l2cap_add_conf_opt(&ptr, L2CAP_CONF_RFC, sizeof(rfc),
					   (unsigned long) &rfc, endptr - ptr);

			break;

		default:
			result = L2CAP_CONF_UNACCEPT;

			memset(&rfc, 0, sizeof(rfc));
			rfc.mode = chan->mode;
		}

		if (result == L2CAP_CONF_SUCCESS)
			set_bit(CONF_OUTPUT_DONE, &chan->conf_state);
	}
	rsp->scid   = cpu_to_le16(chan->dcid);
	rsp->result = cpu_to_le16(result);
	rsp->flags  = cpu_to_le16(0);

	return ptr - data;
}

static int l2cap_parse_conf_rsp(struct l2cap_chan *chan, void *rsp, int len,
				void *data, size_t size, u16 *result)
{
	struct l2cap_conf_req *req = data;
	void *ptr = req->data;
	void *endptr = data + size;
	int type, olen;
	unsigned long val;
	struct l2cap_conf_rfc rfc = { .mode = L2CAP_MODE_BASIC };
	struct l2cap_conf_efs efs;

	BT_DBG("chan %p, rsp %p, len %d, req %p", chan, rsp, len, data);

	while (len >= L2CAP_CONF_OPT_SIZE) {
		len -= l2cap_get_conf_opt(&rsp, &type, &olen, &val);
		if (len < 0)
			break;

		switch (type) {
		case L2CAP_CONF_MTU:
			if (olen != 2)
				break;
			if (val < L2CAP_DEFAULT_MIN_MTU) {
				*result = L2CAP_CONF_UNACCEPT;
				chan->imtu = L2CAP_DEFAULT_MIN_MTU;
			} else
				chan->imtu = val;
			l2cap_add_conf_opt(&ptr, L2CAP_CONF_MTU, 2, chan->imtu,
					   endptr - ptr);
			break;

		case L2CAP_CONF_FLUSH_TO:
			if (olen != 2)
				break;
			chan->flush_to = val;
			l2cap_add_conf_opt(&ptr, L2CAP_CONF_FLUSH_TO, 2,
					   chan->flush_to, endptr - ptr);
			break;

		case L2CAP_CONF_RFC:
			if (olen != sizeof(rfc))
				break;
			memcpy(&rfc, (void *)val, olen);
			if (test_bit(CONF_STATE2_DEVICE, &chan->conf_state) &&
			    rfc.mode != chan->mode)
				return -ECONNREFUSED;
			chan->fcs = 0;
			l2cap_add_conf_opt(&ptr, L2CAP_CONF_RFC, sizeof(rfc),
					   (unsigned long) &rfc, endptr - ptr);
			break;

		case L2CAP_CONF_EWS:
			if (olen != 2)
				break;
			chan->ack_win = min_t(u16, val, chan->ack_win);
			l2cap_add_conf_opt(&ptr, L2CAP_CONF_EWS, 2,
					   chan->tx_win, endptr - ptr);
			break;

		case L2CAP_CONF_EFS:
			if (olen != sizeof(efs))
				break;
			memcpy(&efs, (void *)val, olen);
			if (chan->local_stype != L2CAP_SERV_NOTRAFIC &&
			    efs.stype != L2CAP_SERV_NOTRAFIC &&
			    efs.stype != chan->local_stype)
				return -ECONNREFUSED;
			l2cap_add_conf_opt(&ptr, L2CAP_CONF_EFS, sizeof(efs),
					   (unsigned long) &efs, endptr - ptr);
			break;

		case L2CAP_CONF_FCS:
			if (olen != 1)
				break;
			if (*result == L2CAP_CONF_PENDING)
				if (val == L2CAP_FCS_NONE)
					set_bit(CONF_RECV_NO_FCS,
						&chan->conf_state);
			break;
		}
	}

	if (chan->mode == L2CAP_MODE_BASIC && chan->mode != rfc.mode)
		return -ECONNREFUSED;

	chan->mode = rfc.mode;

	if (*result == L2CAP_CONF_SUCCESS || *result == L2CAP_CONF_PENDING) {
		switch (rfc.mode) {
		case L2CAP_MODE_ERTM:
			chan->retrans_timeout = le16_to_cpu(rfc.retrans_timeout);
			chan->monitor_timeout = le16_to_cpu(rfc.monitor_timeout);
			chan->mps    = le16_to_cpu(rfc.max_pdu_size);
			if (!test_bit(FLAG_EXT_CTRL, &chan->flags))
				chan->ack_win = min_t(u16, chan->ack_win,
						      rfc.txwin_size);

			if (test_bit(FLAG_EFS_ENABLE, &chan->flags)) {
				chan->local_msdu = le16_to_cpu(efs.msdu);
				chan->local_sdu_itime =
					le32_to_cpu(efs.sdu_itime);
				chan->local_acc_lat = le32_to_cpu(efs.acc_lat);
				chan->local_flush_to =
					le32_to_cpu(efs.flush_to);
			}
			break;

		case L2CAP_MODE_STREAMING:
			chan->mps    = le16_to_cpu(rfc.max_pdu_size);
		}
	}

	req->dcid   = cpu_to_le16(chan->dcid);
	req->flags  = cpu_to_le16(0);

	return ptr - data;
}

static int l2cap_build_conf_rsp(struct l2cap_chan *chan, void *data,
				u16 result, u16 flags)
{
	struct l2cap_conf_rsp *rsp = data;
	void *ptr = rsp->data;

	BT_DBG("chan %p", chan);

	rsp->scid   = cpu_to_le16(chan->dcid);
	rsp->result = cpu_to_le16(result);
	rsp->flags  = cpu_to_le16(flags);

	return ptr - data;
}

void __l2cap_le_connect_rsp_defer(struct l2cap_chan *chan)
{
	struct l2cap_le_conn_rsp rsp;
	struct l2cap_conn *conn = chan->conn;

	BT_DBG("chan %p", chan);

	rsp.dcid    = cpu_to_le16(chan->scid);
	rsp.mtu     = cpu_to_le16(chan->imtu);
	rsp.mps     = cpu_to_le16(chan->mps);
	rsp.credits = cpu_to_le16(chan->rx_credits);
	rsp.result  = cpu_to_le16(L2CAP_CR_LE_SUCCESS);

	l2cap_send_cmd(conn, chan->ident, L2CAP_LE_CONN_RSP, sizeof(rsp),
		       &rsp);
}

static void l2cap_ecred_list_defer(struct l2cap_chan *chan, void *data)
{
	int *result = data;

	if (*result || test_bit(FLAG_ECRED_CONN_REQ_SENT, &chan->flags))
		return;

	switch (chan->state) {
	case BT_CONNECT2:
		/* If channel still pending accept add to result */
		(*result)++;
		return;
	case BT_CONNECTED:
		return;
	default:
		/* If not connected or pending accept it has been refused */
		*result = -ECONNREFUSED;
		return;
	}
}

struct l2cap_ecred_rsp_data {
	struct {
		struct l2cap_ecred_conn_rsp_hdr rsp;
		__le16 scid[L2CAP_ECRED_MAX_CID];
	} __packed pdu;
	int count;
};

static void l2cap_ecred_rsp_defer(struct l2cap_chan *chan, void *data)
{
	struct l2cap_ecred_rsp_data *rsp = data;
	struct l2cap_ecred_conn_rsp *rsp_flex =
		container_of(&rsp->pdu.rsp, struct l2cap_ecred_conn_rsp, hdr);

	/* Check if channel for outgoing connection or if it wasn't deferred
	 * since in those cases it must be skipped.
	 */
	if (test_bit(FLAG_ECRED_CONN_REQ_SENT, &chan->flags) ||
	    !test_and_clear_bit(FLAG_DEFER_SETUP, &chan->flags))
		return;

	/* Reset ident so only one response is sent */
	chan->ident = 0;

	/* Include all channels pending with the same ident */
	if (!rsp->pdu.rsp.result)
		rsp_flex->dcid[rsp->count++] = cpu_to_le16(chan->scid);
	else
		l2cap_chan_del(chan, ECONNRESET);
}

void __l2cap_ecred_conn_rsp_defer(struct l2cap_chan *chan)
{
	struct l2cap_conn *conn = chan->conn;
	struct l2cap_ecred_rsp_data data;
	u16 id = chan->ident;
	int result = 0;

	if (!id)
		return;

	BT_DBG("chan %p id %d", chan, id);

	memset(&data, 0, sizeof(data));

	data.pdu.rsp.mtu     = cpu_to_le16(chan->imtu);
	data.pdu.rsp.mps     = cpu_to_le16(chan->mps);
	data.pdu.rsp.credits = cpu_to_le16(chan->rx_credits);
	data.pdu.rsp.result  = cpu_to_le16(L2CAP_CR_LE_SUCCESS);

	/* Verify that all channels are ready */
	__l2cap_chan_list_id(conn, id, l2cap_ecred_list_defer, &result);

	if (result > 0)
		return;

	if (result < 0)
		data.pdu.rsp.result = cpu_to_le16(L2CAP_CR_LE_AUTHORIZATION);

	/* Build response */
	__l2cap_chan_list_id(conn, id, l2cap_ecred_rsp_defer, &data);

	l2cap_send_cmd(conn, id, L2CAP_ECRED_CONN_RSP,
		       sizeof(data.pdu.rsp) + (data.count * sizeof(__le16)),
		       &data.pdu);
}

void __l2cap_connect_rsp_defer(struct l2cap_chan *chan)
{
	struct l2cap_conn_rsp rsp;
	struct l2cap_conn *conn = chan->conn;
	u8 buf[128];
	u8 rsp_code;

	rsp.scid   = cpu_to_le16(chan->dcid);
	rsp.dcid   = cpu_to_le16(chan->scid);
	rsp.result = cpu_to_le16(L2CAP_CR_SUCCESS);
	rsp.status = cpu_to_le16(L2CAP_CS_NO_INFO);
	rsp_code = L2CAP_CONN_RSP;

	BT_DBG("chan %p rsp_code %u", chan, rsp_code);

	l2cap_send_cmd(conn, chan->ident, rsp_code, sizeof(rsp), &rsp);

	if (test_and_set_bit(CONF_REQ_SENT, &chan->conf_state))
		return;

	l2cap_send_cmd(conn, l2cap_get_ident(conn), L2CAP_CONF_REQ,
		       l2cap_build_conf_req(chan, buf, sizeof(buf)), buf);
	chan->num_conf_req++;
}

static void l2cap_conf_rfc_get(struct l2cap_chan *chan, void *rsp, int len)
{
	int type, olen;
	unsigned long val;
	/* Use sane default values in case a misbehaving remote device
	 * did not send an RFC or extended window size option.
	 */
	u16 txwin_ext = chan->ack_win;
	struct l2cap_conf_rfc rfc = {
		.mode = chan->mode,
		.retrans_timeout = cpu_to_le16(L2CAP_DEFAULT_RETRANS_TO),
		.monitor_timeout = cpu_to_le16(L2CAP_DEFAULT_MONITOR_TO),
		.max_pdu_size = cpu_to_le16(chan->imtu),
		.txwin_size = min_t(u16, chan->ack_win, L2CAP_DEFAULT_TX_WINDOW),
	};

	BT_DBG("chan %p, rsp %p, len %d", chan, rsp, len);

	if ((chan->mode != L2CAP_MODE_ERTM) && (chan->mode != L2CAP_MODE_STREAMING))
		return;

	while (len >= L2CAP_CONF_OPT_SIZE) {
		len -= l2cap_get_conf_opt(&rsp, &type, &olen, &val);
		if (len < 0)
			break;

		switch (type) {
		case L2CAP_CONF_RFC:
			if (olen != sizeof(rfc))
				break;
			memcpy(&rfc, (void *)val, olen);
			break;
		case L2CAP_CONF_EWS:
			if (olen != 2)
				break;
			txwin_ext = val;
			break;
		}
	}

	switch (rfc.mode) {
	case L2CAP_MODE_ERTM:
		chan->retrans_timeout = le16_to_cpu(rfc.retrans_timeout);
		chan->monitor_timeout = le16_to_cpu(rfc.monitor_timeout);
		chan->mps = le16_to_cpu(rfc.max_pdu_size);
		if (test_bit(FLAG_EXT_CTRL, &chan->flags))
			chan->ack_win = min_t(u16, chan->ack_win, txwin_ext);
		else
			chan->ack_win = min_t(u16, chan->ack_win,
					      rfc.txwin_size);
		break;
	case L2CAP_MODE_STREAMING:
		chan->mps    = le16_to_cpu(rfc.max_pdu_size);
	}
}

static inline int l2cap_command_rej(struct l2cap_conn *conn,
				    struct l2cap_cmd_hdr *cmd, u16 cmd_len,
				    u8 *data)
{
	struct l2cap_cmd_rej_unk *rej = (struct l2cap_cmd_rej_unk *) data;

	if (cmd_len < sizeof(*rej))
		return -EPROTO;

	if (rej->reason != L2CAP_REJ_NOT_UNDERSTOOD)
		return 0;

	if ((conn->info_state & L2CAP_INFO_FEAT_MASK_REQ_SENT) &&
	    cmd->ident == conn->info_ident) {
		cancel_delayed_work(&conn->info_timer);

		conn->info_state |= L2CAP_INFO_FEAT_MASK_REQ_DONE;
		conn->info_ident = 0;

		l2cap_conn_start(conn);
	}

	return 0;
}

static void l2cap_connect(struct l2cap_conn *conn, struct l2cap_cmd_hdr *cmd,
			  u8 *data, u8 rsp_code)
{
	struct l2cap_conn_req *req = (struct l2cap_conn_req *) data;
	struct l2cap_conn_rsp rsp;
	struct l2cap_chan *chan = NULL, *pchan = NULL;
	int result, status = L2CAP_CS_NO_INFO;

	u16 dcid = 0, scid = __le16_to_cpu(req->scid);
	__le16 psm = req->psm;

	BT_DBG("psm 0x%2.2x scid 0x%4.4x", __le16_to_cpu(psm), scid);

	/* Check if we have socket listening on psm */
	pchan = l2cap_global_chan_by_psm(BT_LISTEN, psm, &conn->hcon->src,
					 &conn->hcon->dst, ACL_LINK);
	if (!pchan) {
		result = L2CAP_CR_BAD_PSM;
		goto response;
	}

	l2cap_chan_lock(pchan);

	/* Check if the ACL is secure enough (if not SDP) */
	if (psm != cpu_to_le16(L2CAP_PSM_SDP) &&
	    (!hci_conn_check_link_mode(conn->hcon) ||
<<<<<<< HEAD
	    !l2cap_check_enc_key_size(conn->hcon))) {
=======
	    !l2cap_check_enc_key_size(conn->hcon, pchan))) {
>>>>>>> 259a6d60
		conn->disc_reason = HCI_ERROR_AUTH_FAILURE;
		result = L2CAP_CR_SEC_BLOCK;
		goto response;
	}

	result = L2CAP_CR_NO_MEM;

	/* Check for valid dynamic CID range (as per Erratum 3253) */
	if (scid < L2CAP_CID_DYN_START || scid > L2CAP_CID_DYN_END) {
		result = L2CAP_CR_INVALID_SCID;
		goto response;
	}

	/* Check if we already have channel with that dcid */
	if (__l2cap_get_chan_by_dcid(conn, scid)) {
		result = L2CAP_CR_SCID_IN_USE;
		goto response;
	}

	chan = pchan->ops->new_connection(pchan);
	if (!chan)
		goto response;

	/* For certain devices (ex: HID mouse), support for authentication,
	 * pairing and bonding is optional. For such devices, inorder to avoid
	 * the ACL alive for too long after L2CAP disconnection, reset the ACL
	 * disc_timeout back to HCI_DISCONN_TIMEOUT during L2CAP connect.
	 */
	conn->hcon->disc_timeout = HCI_DISCONN_TIMEOUT;

	bacpy(&chan->src, &conn->hcon->src);
	bacpy(&chan->dst, &conn->hcon->dst);
	chan->src_type = bdaddr_src_type(conn->hcon);
	chan->dst_type = bdaddr_dst_type(conn->hcon);
	chan->psm  = psm;
	chan->dcid = scid;

	__l2cap_chan_add(conn, chan);

	dcid = chan->scid;

	__set_chan_timer(chan, chan->ops->get_sndtimeo(chan));

	chan->ident = cmd->ident;

	if (conn->info_state & L2CAP_INFO_FEAT_MASK_REQ_DONE) {
		if (l2cap_chan_check_security(chan, false)) {
			if (test_bit(FLAG_DEFER_SETUP, &chan->flags)) {
				l2cap_state_change(chan, BT_CONNECT2);
				result = L2CAP_CR_PEND;
				status = L2CAP_CS_AUTHOR_PEND;
				chan->ops->defer(chan);
			} else {
				l2cap_state_change(chan, BT_CONFIG);
				result = L2CAP_CR_SUCCESS;
				status = L2CAP_CS_NO_INFO;
			}
		} else {
			l2cap_state_change(chan, BT_CONNECT2);
			result = L2CAP_CR_PEND;
			status = L2CAP_CS_AUTHEN_PEND;
		}
	} else {
		l2cap_state_change(chan, BT_CONNECT2);
		result = L2CAP_CR_PEND;
		status = L2CAP_CS_NO_INFO;
	}

response:
	rsp.scid   = cpu_to_le16(scid);
	rsp.dcid   = cpu_to_le16(dcid);
	rsp.result = cpu_to_le16(result);
	rsp.status = cpu_to_le16(status);
	l2cap_send_cmd(conn, cmd->ident, rsp_code, sizeof(rsp), &rsp);

	if (!pchan)
		return;

	if (result == L2CAP_CR_PEND && status == L2CAP_CS_NO_INFO) {
		struct l2cap_info_req info;
		info.type = cpu_to_le16(L2CAP_IT_FEAT_MASK);

		conn->info_state |= L2CAP_INFO_FEAT_MASK_REQ_SENT;
		conn->info_ident = l2cap_get_ident(conn);

		schedule_delayed_work(&conn->info_timer, L2CAP_INFO_TIMEOUT);

		l2cap_send_cmd(conn, conn->info_ident, L2CAP_INFO_REQ,
			       sizeof(info), &info);
	}

	if (chan && !test_bit(CONF_REQ_SENT, &chan->conf_state) &&
	    result == L2CAP_CR_SUCCESS) {
		u8 buf[128];
		set_bit(CONF_REQ_SENT, &chan->conf_state);
		l2cap_send_cmd(conn, l2cap_get_ident(conn), L2CAP_CONF_REQ,
			       l2cap_build_conf_req(chan, buf, sizeof(buf)), buf);
		chan->num_conf_req++;
	}

	l2cap_chan_unlock(pchan);
	l2cap_chan_put(pchan);
}

static int l2cap_connect_req(struct l2cap_conn *conn,
			     struct l2cap_cmd_hdr *cmd, u16 cmd_len, u8 *data)
{
	if (cmd_len < sizeof(struct l2cap_conn_req))
		return -EPROTO;

	l2cap_connect(conn, cmd, data, L2CAP_CONN_RSP);
	return 0;
}

static int l2cap_connect_create_rsp(struct l2cap_conn *conn,
				    struct l2cap_cmd_hdr *cmd, u16 cmd_len,
				    u8 *data)
{
	struct l2cap_conn_rsp *rsp = (struct l2cap_conn_rsp *) data;
	u16 scid, dcid, result, status;
	struct l2cap_chan *chan;
	u8 req[128];
	int err;

	if (cmd_len < sizeof(*rsp))
		return -EPROTO;

	scid   = __le16_to_cpu(rsp->scid);
	dcid   = __le16_to_cpu(rsp->dcid);
	result = __le16_to_cpu(rsp->result);
	status = __le16_to_cpu(rsp->status);

	if (result == L2CAP_CR_SUCCESS && (dcid < L2CAP_CID_DYN_START ||
					   dcid > L2CAP_CID_DYN_END))
		return -EPROTO;

	BT_DBG("dcid 0x%4.4x scid 0x%4.4x result 0x%2.2x status 0x%2.2x",
	       dcid, scid, result, status);

	if (scid) {
		chan = __l2cap_get_chan_by_scid(conn, scid);
		if (!chan)
			return -EBADSLT;
	} else {
		chan = __l2cap_get_chan_by_ident(conn, cmd->ident);
		if (!chan)
			return -EBADSLT;
	}

	chan = l2cap_chan_hold_unless_zero(chan);
	if (!chan)
		return -EBADSLT;

	err = 0;

	l2cap_chan_lock(chan);

	switch (result) {
	case L2CAP_CR_SUCCESS:
		if (__l2cap_get_chan_by_dcid(conn, dcid)) {
			err = -EBADSLT;
			break;
		}

		l2cap_state_change(chan, BT_CONFIG);
		chan->ident = 0;
		chan->dcid = dcid;
		clear_bit(CONF_CONNECT_PEND, &chan->conf_state);

		if (test_and_set_bit(CONF_REQ_SENT, &chan->conf_state))
			break;

		l2cap_send_cmd(conn, l2cap_get_ident(conn), L2CAP_CONF_REQ,
			       l2cap_build_conf_req(chan, req, sizeof(req)), req);
		chan->num_conf_req++;
		break;

	case L2CAP_CR_PEND:
		set_bit(CONF_CONNECT_PEND, &chan->conf_state);
		break;

	default:
		l2cap_chan_del(chan, ECONNREFUSED);
		break;
	}

	l2cap_chan_unlock(chan);
	l2cap_chan_put(chan);

	return err;
}

static inline void set_default_fcs(struct l2cap_chan *chan)
{
	/* FCS is enabled only in ERTM or streaming mode, if one or both
	 * sides request it.
	 */
	if (chan->mode != L2CAP_MODE_ERTM && chan->mode != L2CAP_MODE_STREAMING)
		chan->fcs = L2CAP_FCS_NONE;
	else if (!test_bit(CONF_RECV_NO_FCS, &chan->conf_state))
		chan->fcs = L2CAP_FCS_CRC16;
}

static void l2cap_send_efs_conf_rsp(struct l2cap_chan *chan, void *data,
				    u8 ident, u16 flags)
{
	struct l2cap_conn *conn = chan->conn;

	BT_DBG("conn %p chan %p ident %d flags 0x%4.4x", conn, chan, ident,
	       flags);

	clear_bit(CONF_LOC_CONF_PEND, &chan->conf_state);
	set_bit(CONF_OUTPUT_DONE, &chan->conf_state);

	l2cap_send_cmd(conn, ident, L2CAP_CONF_RSP,
		       l2cap_build_conf_rsp(chan, data,
					    L2CAP_CONF_SUCCESS, flags), data);
}

static void cmd_reject_invalid_cid(struct l2cap_conn *conn, u8 ident,
				   u16 scid, u16 dcid)
{
	struct l2cap_cmd_rej_cid rej;

	rej.reason = cpu_to_le16(L2CAP_REJ_INVALID_CID);
	rej.scid = __cpu_to_le16(scid);
	rej.dcid = __cpu_to_le16(dcid);

	l2cap_send_cmd(conn, ident, L2CAP_COMMAND_REJ, sizeof(rej), &rej);
}

static inline int l2cap_config_req(struct l2cap_conn *conn,
				   struct l2cap_cmd_hdr *cmd, u16 cmd_len,
				   u8 *data)
{
	struct l2cap_conf_req *req = (struct l2cap_conf_req *) data;
	u16 dcid, flags;
	u8 rsp[64];
	struct l2cap_chan *chan;
	int len, err = 0;

	if (cmd_len < sizeof(*req))
		return -EPROTO;

	dcid  = __le16_to_cpu(req->dcid);
	flags = __le16_to_cpu(req->flags);

	BT_DBG("dcid 0x%4.4x flags 0x%2.2x", dcid, flags);

	chan = l2cap_get_chan_by_scid(conn, dcid);
	if (!chan) {
		cmd_reject_invalid_cid(conn, cmd->ident, dcid, 0);
		return 0;
	}

	if (chan->state != BT_CONFIG && chan->state != BT_CONNECT2 &&
	    chan->state != BT_CONNECTED) {
		cmd_reject_invalid_cid(conn, cmd->ident, chan->scid,
				       chan->dcid);
		goto unlock;
	}

	/* Reject if config buffer is too small. */
	len = cmd_len - sizeof(*req);
	if (chan->conf_len + len > sizeof(chan->conf_req)) {
		l2cap_send_cmd(conn, cmd->ident, L2CAP_CONF_RSP,
			       l2cap_build_conf_rsp(chan, rsp,
			       L2CAP_CONF_REJECT, flags), rsp);
		goto unlock;
	}

	/* Store config. */
	memcpy(chan->conf_req + chan->conf_len, req->data, len);
	chan->conf_len += len;

	if (flags & L2CAP_CONF_FLAG_CONTINUATION) {
		/* Incomplete config. Send empty response. */
		l2cap_send_cmd(conn, cmd->ident, L2CAP_CONF_RSP,
			       l2cap_build_conf_rsp(chan, rsp,
			       L2CAP_CONF_SUCCESS, flags), rsp);
		goto unlock;
	}

	/* Complete config. */
	len = l2cap_parse_conf_req(chan, rsp, sizeof(rsp));
	if (len < 0) {
		l2cap_send_disconn_req(chan, ECONNRESET);
		goto unlock;
	}

	chan->ident = cmd->ident;
	l2cap_send_cmd(conn, cmd->ident, L2CAP_CONF_RSP, len, rsp);
	if (chan->num_conf_rsp < L2CAP_CONF_MAX_CONF_RSP)
		chan->num_conf_rsp++;

	/* Reset config buffer. */
	chan->conf_len = 0;

	if (!test_bit(CONF_OUTPUT_DONE, &chan->conf_state))
		goto unlock;

	if (test_bit(CONF_INPUT_DONE, &chan->conf_state)) {
		set_default_fcs(chan);

		if (chan->mode == L2CAP_MODE_ERTM ||
		    chan->mode == L2CAP_MODE_STREAMING)
			err = l2cap_ertm_init(chan);

		if (err < 0)
			l2cap_send_disconn_req(chan, -err);
		else
			l2cap_chan_ready(chan);

		goto unlock;
	}

	if (!test_and_set_bit(CONF_REQ_SENT, &chan->conf_state)) {
		u8 buf[64];
		l2cap_send_cmd(conn, l2cap_get_ident(conn), L2CAP_CONF_REQ,
			       l2cap_build_conf_req(chan, buf, sizeof(buf)), buf);
		chan->num_conf_req++;
	}

	/* Got Conf Rsp PENDING from remote side and assume we sent
	   Conf Rsp PENDING in the code above */
	if (test_bit(CONF_REM_CONF_PEND, &chan->conf_state) &&
	    test_bit(CONF_LOC_CONF_PEND, &chan->conf_state)) {

		/* check compatibility */

		/* Send rsp for BR/EDR channel */
		l2cap_send_efs_conf_rsp(chan, rsp, cmd->ident, flags);
	}

unlock:
	l2cap_chan_unlock(chan);
	l2cap_chan_put(chan);
	return err;
}

static inline int l2cap_config_rsp(struct l2cap_conn *conn,
				   struct l2cap_cmd_hdr *cmd, u16 cmd_len,
				   u8 *data)
{
	struct l2cap_conf_rsp *rsp = (struct l2cap_conf_rsp *)data;
	u16 scid, flags, result;
	struct l2cap_chan *chan;
	int len = cmd_len - sizeof(*rsp);
	int err = 0;

	if (cmd_len < sizeof(*rsp))
		return -EPROTO;

	scid   = __le16_to_cpu(rsp->scid);
	flags  = __le16_to_cpu(rsp->flags);
	result = __le16_to_cpu(rsp->result);

	BT_DBG("scid 0x%4.4x flags 0x%2.2x result 0x%2.2x len %d", scid, flags,
	       result, len);

	chan = l2cap_get_chan_by_scid(conn, scid);
	if (!chan)
		return 0;

	switch (result) {
	case L2CAP_CONF_SUCCESS:
		l2cap_conf_rfc_get(chan, rsp->data, len);
		clear_bit(CONF_REM_CONF_PEND, &chan->conf_state);
		break;

	case L2CAP_CONF_PENDING:
		set_bit(CONF_REM_CONF_PEND, &chan->conf_state);

		if (test_bit(CONF_LOC_CONF_PEND, &chan->conf_state)) {
			char buf[64];

			len = l2cap_parse_conf_rsp(chan, rsp->data, len,
						   buf, sizeof(buf), &result);
			if (len < 0) {
				l2cap_send_disconn_req(chan, ECONNRESET);
				goto done;
			}

			l2cap_send_efs_conf_rsp(chan, buf, cmd->ident, 0);
		}
		goto done;

	case L2CAP_CONF_UNKNOWN:
	case L2CAP_CONF_UNACCEPT:
		if (chan->num_conf_rsp <= L2CAP_CONF_MAX_CONF_RSP) {
			char req[64];

			if (len > sizeof(req) - sizeof(struct l2cap_conf_req)) {
				l2cap_send_disconn_req(chan, ECONNRESET);
				goto done;
			}

			/* throw out any old stored conf requests */
			result = L2CAP_CONF_SUCCESS;
			len = l2cap_parse_conf_rsp(chan, rsp->data, len,
						   req, sizeof(req), &result);
			if (len < 0) {
				l2cap_send_disconn_req(chan, ECONNRESET);
				goto done;
			}

			l2cap_send_cmd(conn, l2cap_get_ident(conn),
				       L2CAP_CONF_REQ, len, req);
			chan->num_conf_req++;
			if (result != L2CAP_CONF_SUCCESS)
				goto done;
			break;
		}
		fallthrough;

	default:
		l2cap_chan_set_err(chan, ECONNRESET);

		__set_chan_timer(chan, L2CAP_DISC_REJ_TIMEOUT);
		l2cap_send_disconn_req(chan, ECONNRESET);
		goto done;
	}

	if (flags & L2CAP_CONF_FLAG_CONTINUATION)
		goto done;

	set_bit(CONF_INPUT_DONE, &chan->conf_state);

	if (test_bit(CONF_OUTPUT_DONE, &chan->conf_state)) {
		set_default_fcs(chan);

		if (chan->mode == L2CAP_MODE_ERTM ||
		    chan->mode == L2CAP_MODE_STREAMING)
			err = l2cap_ertm_init(chan);

		if (err < 0)
			l2cap_send_disconn_req(chan, -err);
		else
			l2cap_chan_ready(chan);
	}

done:
	l2cap_chan_unlock(chan);
	l2cap_chan_put(chan);
	return err;
}

static inline int l2cap_disconnect_req(struct l2cap_conn *conn,
				       struct l2cap_cmd_hdr *cmd, u16 cmd_len,
				       u8 *data)
{
	struct l2cap_disconn_req *req = (struct l2cap_disconn_req *) data;
	struct l2cap_disconn_rsp rsp;
	u16 dcid, scid;
	struct l2cap_chan *chan;

	if (cmd_len != sizeof(*req))
		return -EPROTO;

	scid = __le16_to_cpu(req->scid);
	dcid = __le16_to_cpu(req->dcid);

	BT_DBG("scid 0x%4.4x dcid 0x%4.4x", scid, dcid);

	chan = l2cap_get_chan_by_scid(conn, dcid);
	if (!chan) {
		cmd_reject_invalid_cid(conn, cmd->ident, dcid, scid);
		return 0;
	}

	rsp.dcid = cpu_to_le16(chan->scid);
	rsp.scid = cpu_to_le16(chan->dcid);
	l2cap_send_cmd(conn, cmd->ident, L2CAP_DISCONN_RSP, sizeof(rsp), &rsp);

	chan->ops->set_shutdown(chan);

	l2cap_chan_del(chan, ECONNRESET);

	chan->ops->close(chan);

	l2cap_chan_unlock(chan);
	l2cap_chan_put(chan);

	return 0;
}

static inline int l2cap_disconnect_rsp(struct l2cap_conn *conn,
				       struct l2cap_cmd_hdr *cmd, u16 cmd_len,
				       u8 *data)
{
	struct l2cap_disconn_rsp *rsp = (struct l2cap_disconn_rsp *) data;
	u16 dcid, scid;
	struct l2cap_chan *chan;

	if (cmd_len != sizeof(*rsp))
		return -EPROTO;

	scid = __le16_to_cpu(rsp->scid);
	dcid = __le16_to_cpu(rsp->dcid);

	BT_DBG("dcid 0x%4.4x scid 0x%4.4x", dcid, scid);

	chan = l2cap_get_chan_by_scid(conn, scid);
	if (!chan) {
		return 0;
	}

	if (chan->state != BT_DISCONN) {
		l2cap_chan_unlock(chan);
		l2cap_chan_put(chan);
		return 0;
	}

	l2cap_chan_del(chan, 0);

	chan->ops->close(chan);

	l2cap_chan_unlock(chan);
	l2cap_chan_put(chan);

	return 0;
}

static inline int l2cap_information_req(struct l2cap_conn *conn,
					struct l2cap_cmd_hdr *cmd, u16 cmd_len,
					u8 *data)
{
	struct l2cap_info_req *req = (struct l2cap_info_req *) data;
	u16 type;

	if (cmd_len != sizeof(*req))
		return -EPROTO;

	type = __le16_to_cpu(req->type);

	BT_DBG("type 0x%4.4x", type);

	if (type == L2CAP_IT_FEAT_MASK) {
		u8 buf[8];
		u32 feat_mask = l2cap_feat_mask;
		struct l2cap_info_rsp *rsp = (struct l2cap_info_rsp *) buf;
		rsp->type   = cpu_to_le16(L2CAP_IT_FEAT_MASK);
		rsp->result = cpu_to_le16(L2CAP_IR_SUCCESS);
		if (!disable_ertm)
			feat_mask |= L2CAP_FEAT_ERTM | L2CAP_FEAT_STREAMING
				| L2CAP_FEAT_FCS;

		put_unaligned_le32(feat_mask, rsp->data);
		l2cap_send_cmd(conn, cmd->ident, L2CAP_INFO_RSP, sizeof(buf),
			       buf);
	} else if (type == L2CAP_IT_FIXED_CHAN) {
		u8 buf[12];
		struct l2cap_info_rsp *rsp = (struct l2cap_info_rsp *) buf;

		rsp->type   = cpu_to_le16(L2CAP_IT_FIXED_CHAN);
		rsp->result = cpu_to_le16(L2CAP_IR_SUCCESS);
		rsp->data[0] = conn->local_fixed_chan;
		memset(rsp->data + 1, 0, 7);
		l2cap_send_cmd(conn, cmd->ident, L2CAP_INFO_RSP, sizeof(buf),
			       buf);
	} else {
		struct l2cap_info_rsp rsp;
		rsp.type   = cpu_to_le16(type);
		rsp.result = cpu_to_le16(L2CAP_IR_NOTSUPP);
		l2cap_send_cmd(conn, cmd->ident, L2CAP_INFO_RSP, sizeof(rsp),
			       &rsp);
	}

	return 0;
}

static inline int l2cap_information_rsp(struct l2cap_conn *conn,
					struct l2cap_cmd_hdr *cmd, u16 cmd_len,
					u8 *data)
{
	struct l2cap_info_rsp *rsp = (struct l2cap_info_rsp *) data;
	u16 type, result;

	if (cmd_len < sizeof(*rsp))
		return -EPROTO;

	type   = __le16_to_cpu(rsp->type);
	result = __le16_to_cpu(rsp->result);

	BT_DBG("type 0x%4.4x result 0x%2.2x", type, result);

	/* L2CAP Info req/rsp are unbound to channels, add extra checks */
	if (cmd->ident != conn->info_ident ||
	    conn->info_state & L2CAP_INFO_FEAT_MASK_REQ_DONE)
		return 0;

	cancel_delayed_work(&conn->info_timer);

	if (result != L2CAP_IR_SUCCESS) {
		conn->info_state |= L2CAP_INFO_FEAT_MASK_REQ_DONE;
		conn->info_ident = 0;

		l2cap_conn_start(conn);

		return 0;
	}

	switch (type) {
	case L2CAP_IT_FEAT_MASK:
		conn->feat_mask = get_unaligned_le32(rsp->data);

		if (conn->feat_mask & L2CAP_FEAT_FIXED_CHAN) {
			struct l2cap_info_req req;
			req.type = cpu_to_le16(L2CAP_IT_FIXED_CHAN);

			conn->info_ident = l2cap_get_ident(conn);

			l2cap_send_cmd(conn, conn->info_ident,
				       L2CAP_INFO_REQ, sizeof(req), &req);
		} else {
			conn->info_state |= L2CAP_INFO_FEAT_MASK_REQ_DONE;
			conn->info_ident = 0;

			l2cap_conn_start(conn);
		}
		break;

	case L2CAP_IT_FIXED_CHAN:
		conn->remote_fixed_chan = rsp->data[0];
		conn->info_state |= L2CAP_INFO_FEAT_MASK_REQ_DONE;
		conn->info_ident = 0;

		l2cap_conn_start(conn);
		break;
	}

	return 0;
}

static inline int l2cap_conn_param_update_req(struct l2cap_conn *conn,
					      struct l2cap_cmd_hdr *cmd,
					      u16 cmd_len, u8 *data)
{
	struct hci_conn *hcon = conn->hcon;
	struct l2cap_conn_param_update_req *req;
	struct l2cap_conn_param_update_rsp rsp;
	u16 min, max, latency, to_multiplier;
	int err;

	if (hcon->role != HCI_ROLE_MASTER)
		return -EINVAL;

	if (cmd_len != sizeof(struct l2cap_conn_param_update_req))
		return -EPROTO;

	req = (struct l2cap_conn_param_update_req *) data;
	min		= __le16_to_cpu(req->min);
	max		= __le16_to_cpu(req->max);
	latency		= __le16_to_cpu(req->latency);
	to_multiplier	= __le16_to_cpu(req->to_multiplier);

	BT_DBG("min 0x%4.4x max 0x%4.4x latency: 0x%4.4x Timeout: 0x%4.4x",
	       min, max, latency, to_multiplier);

	memset(&rsp, 0, sizeof(rsp));

	err = hci_check_conn_params(min, max, latency, to_multiplier);
	if (err)
		rsp.result = cpu_to_le16(L2CAP_CONN_PARAM_REJECTED);
	else
		rsp.result = cpu_to_le16(L2CAP_CONN_PARAM_ACCEPTED);

	l2cap_send_cmd(conn, cmd->ident, L2CAP_CONN_PARAM_UPDATE_RSP,
		       sizeof(rsp), &rsp);

	if (!err) {
		u8 store_hint;

		store_hint = hci_le_conn_update(hcon, min, max, latency,
						to_multiplier);
		mgmt_new_conn_param(hcon->hdev, &hcon->dst, hcon->dst_type,
				    store_hint, min, max, latency,
				    to_multiplier);

	}

	return 0;
}

static int l2cap_le_connect_rsp(struct l2cap_conn *conn,
				struct l2cap_cmd_hdr *cmd, u16 cmd_len,
				u8 *data)
{
	struct l2cap_le_conn_rsp *rsp = (struct l2cap_le_conn_rsp *) data;
	struct hci_conn *hcon = conn->hcon;
	u16 dcid, mtu, mps, credits, result;
	struct l2cap_chan *chan;
	int err, sec_level;

	if (cmd_len < sizeof(*rsp))
		return -EPROTO;

	dcid    = __le16_to_cpu(rsp->dcid);
	mtu     = __le16_to_cpu(rsp->mtu);
	mps     = __le16_to_cpu(rsp->mps);
	credits = __le16_to_cpu(rsp->credits);
	result  = __le16_to_cpu(rsp->result);

	if (result == L2CAP_CR_LE_SUCCESS && (mtu < 23 || mps < 23 ||
					   dcid < L2CAP_CID_DYN_START ||
					   dcid > L2CAP_CID_LE_DYN_END))
		return -EPROTO;

	BT_DBG("dcid 0x%4.4x mtu %u mps %u credits %u result 0x%2.2x",
	       dcid, mtu, mps, credits, result);

	chan = __l2cap_get_chan_by_ident(conn, cmd->ident);
	if (!chan)
		return -EBADSLT;

	err = 0;

	l2cap_chan_lock(chan);

	switch (result) {
	case L2CAP_CR_LE_SUCCESS:
		if (__l2cap_get_chan_by_dcid(conn, dcid)) {
			err = -EBADSLT;
			break;
		}

		chan->ident = 0;
		chan->dcid = dcid;
		chan->omtu = mtu;
		chan->remote_mps = mps;
		chan->tx_credits = credits;
		l2cap_chan_ready(chan);
		break;

	case L2CAP_CR_LE_AUTHENTICATION:
	case L2CAP_CR_LE_ENCRYPTION:
		/* If we already have MITM protection we can't do
		 * anything.
		 */
		if (hcon->sec_level > BT_SECURITY_MEDIUM) {
			l2cap_chan_del(chan, ECONNREFUSED);
			break;
		}

		sec_level = hcon->sec_level + 1;
		if (chan->sec_level < sec_level)
			chan->sec_level = sec_level;

		/* We'll need to send a new Connect Request */
		clear_bit(FLAG_LE_CONN_REQ_SENT, &chan->flags);

		smp_conn_security(hcon, chan->sec_level);
		break;

	default:
		l2cap_chan_del(chan, ECONNREFUSED);
		break;
	}

	l2cap_chan_unlock(chan);

	return err;
}

static inline int l2cap_bredr_sig_cmd(struct l2cap_conn *conn,
				      struct l2cap_cmd_hdr *cmd, u16 cmd_len,
				      u8 *data)
{
	int err = 0;

	switch (cmd->code) {
	case L2CAP_COMMAND_REJ:
		l2cap_command_rej(conn, cmd, cmd_len, data);
		break;

	case L2CAP_CONN_REQ:
		err = l2cap_connect_req(conn, cmd, cmd_len, data);
		break;

	case L2CAP_CONN_RSP:
		l2cap_connect_create_rsp(conn, cmd, cmd_len, data);
		break;

	case L2CAP_CONF_REQ:
		err = l2cap_config_req(conn, cmd, cmd_len, data);
		break;

	case L2CAP_CONF_RSP:
		l2cap_config_rsp(conn, cmd, cmd_len, data);
		break;

	case L2CAP_DISCONN_REQ:
		err = l2cap_disconnect_req(conn, cmd, cmd_len, data);
		break;

	case L2CAP_DISCONN_RSP:
		l2cap_disconnect_rsp(conn, cmd, cmd_len, data);
		break;

	case L2CAP_ECHO_REQ:
		l2cap_send_cmd(conn, cmd->ident, L2CAP_ECHO_RSP, cmd_len, data);
		break;

	case L2CAP_ECHO_RSP:
		break;

	case L2CAP_INFO_REQ:
		err = l2cap_information_req(conn, cmd, cmd_len, data);
		break;

	case L2CAP_INFO_RSP:
		l2cap_information_rsp(conn, cmd, cmd_len, data);
		break;

	default:
		BT_ERR("Unknown BR/EDR signaling command 0x%2.2x", cmd->code);
		err = -EINVAL;
		break;
	}

	return err;
}

static int l2cap_le_connect_req(struct l2cap_conn *conn,
				struct l2cap_cmd_hdr *cmd, u16 cmd_len,
				u8 *data)
{
	struct l2cap_le_conn_req *req = (struct l2cap_le_conn_req *) data;
	struct l2cap_le_conn_rsp rsp;
	struct l2cap_chan *chan, *pchan;
	u16 dcid, scid, credits, mtu, mps;
	__le16 psm;
	u8 result;

	if (cmd_len != sizeof(*req))
		return -EPROTO;

	scid = __le16_to_cpu(req->scid);
	mtu  = __le16_to_cpu(req->mtu);
	mps  = __le16_to_cpu(req->mps);
	psm  = req->psm;
	dcid = 0;
	credits = 0;

	if (mtu < 23 || mps < 23)
		return -EPROTO;

	BT_DBG("psm 0x%2.2x scid 0x%4.4x mtu %u mps %u", __le16_to_cpu(psm),
	       scid, mtu, mps);

	/* BLUETOOTH CORE SPECIFICATION Version 5.3 | Vol 3, Part A
	 * page 1059:
	 *
	 * Valid range: 0x0001-0x00ff
	 *
	 * Table 4.15: L2CAP_LE_CREDIT_BASED_CONNECTION_REQ SPSM ranges
	 */
	if (!psm || __le16_to_cpu(psm) > L2CAP_PSM_LE_DYN_END) {
		result = L2CAP_CR_LE_BAD_PSM;
		chan = NULL;
		goto response;
	}

	/* Check if we have socket listening on psm */
	pchan = l2cap_global_chan_by_psm(BT_LISTEN, psm, &conn->hcon->src,
					 &conn->hcon->dst, LE_LINK);
	if (!pchan) {
		result = L2CAP_CR_LE_BAD_PSM;
		chan = NULL;
		goto response;
	}

	l2cap_chan_lock(pchan);

	if (!smp_sufficient_security(conn->hcon, pchan->sec_level,
				     SMP_ALLOW_STK)) {
		result = L2CAP_CR_LE_AUTHENTICATION;
		chan = NULL;
		goto response_unlock;
	}

	/* Check for valid dynamic CID range */
	if (scid < L2CAP_CID_DYN_START || scid > L2CAP_CID_LE_DYN_END) {
		result = L2CAP_CR_LE_INVALID_SCID;
		chan = NULL;
		goto response_unlock;
	}

	/* Check if we already have channel with that dcid */
	if (__l2cap_get_chan_by_dcid(conn, scid)) {
		result = L2CAP_CR_LE_SCID_IN_USE;
		chan = NULL;
		goto response_unlock;
	}

	chan = pchan->ops->new_connection(pchan);
	if (!chan) {
		result = L2CAP_CR_LE_NO_MEM;
		goto response_unlock;
	}

	bacpy(&chan->src, &conn->hcon->src);
	bacpy(&chan->dst, &conn->hcon->dst);
	chan->src_type = bdaddr_src_type(conn->hcon);
	chan->dst_type = bdaddr_dst_type(conn->hcon);
	chan->psm  = psm;
	chan->dcid = scid;
	chan->omtu = mtu;
	chan->remote_mps = mps;

	__l2cap_chan_add(conn, chan);

	l2cap_le_flowctl_init(chan, __le16_to_cpu(req->credits));

	dcid = chan->scid;
	credits = chan->rx_credits;

	__set_chan_timer(chan, chan->ops->get_sndtimeo(chan));

	chan->ident = cmd->ident;

	if (test_bit(FLAG_DEFER_SETUP, &chan->flags)) {
		l2cap_state_change(chan, BT_CONNECT2);
		/* The following result value is actually not defined
		 * for LE CoC but we use it to let the function know
		 * that it should bail out after doing its cleanup
		 * instead of sending a response.
		 */
		result = L2CAP_CR_PEND;
		chan->ops->defer(chan);
	} else {
		l2cap_chan_ready(chan);
		result = L2CAP_CR_LE_SUCCESS;
	}

response_unlock:
	l2cap_chan_unlock(pchan);
	l2cap_chan_put(pchan);

	if (result == L2CAP_CR_PEND)
		return 0;

response:
	if (chan) {
		rsp.mtu = cpu_to_le16(chan->imtu);
		rsp.mps = cpu_to_le16(chan->mps);
	} else {
		rsp.mtu = 0;
		rsp.mps = 0;
	}

	rsp.dcid    = cpu_to_le16(dcid);
	rsp.credits = cpu_to_le16(credits);
	rsp.result  = cpu_to_le16(result);

	l2cap_send_cmd(conn, cmd->ident, L2CAP_LE_CONN_RSP, sizeof(rsp), &rsp);

	return 0;
}

static inline int l2cap_le_credits(struct l2cap_conn *conn,
				   struct l2cap_cmd_hdr *cmd, u16 cmd_len,
				   u8 *data)
{
	struct l2cap_le_credits *pkt;
	struct l2cap_chan *chan;
	u16 cid, credits, max_credits;

	if (cmd_len != sizeof(*pkt))
		return -EPROTO;

	pkt = (struct l2cap_le_credits *) data;
	cid	= __le16_to_cpu(pkt->cid);
	credits	= __le16_to_cpu(pkt->credits);

	BT_DBG("cid 0x%4.4x credits 0x%4.4x", cid, credits);

	chan = l2cap_get_chan_by_dcid(conn, cid);
	if (!chan)
		return -EBADSLT;

	max_credits = LE_FLOWCTL_MAX_CREDITS - chan->tx_credits;
	if (credits > max_credits) {
		BT_ERR("LE credits overflow");
		l2cap_send_disconn_req(chan, ECONNRESET);

		/* Return 0 so that we don't trigger an unnecessary
		 * command reject packet.
		 */
		goto unlock;
	}

	chan->tx_credits += credits;

	/* Resume sending */
	l2cap_le_flowctl_send(chan);

	if (chan->tx_credits)
		chan->ops->resume(chan);

unlock:
	l2cap_chan_unlock(chan);
	l2cap_chan_put(chan);

	return 0;
}

static inline int l2cap_ecred_conn_req(struct l2cap_conn *conn,
				       struct l2cap_cmd_hdr *cmd, u16 cmd_len,
				       u8 *data)
{
	struct l2cap_ecred_conn_req *req = (void *) data;
	DEFINE_RAW_FLEX(struct l2cap_ecred_conn_rsp, pdu, dcid, L2CAP_ECRED_MAX_CID);
	struct l2cap_chan *chan, *pchan;
	u16 mtu, mps;
	__le16 psm;
	u8 result, len = 0;
	int i, num_scid;
	bool defer = false;

	if (!enable_ecred)
		return -EINVAL;

	if (cmd_len < sizeof(*req) || (cmd_len - sizeof(*req)) % sizeof(u16)) {
		result = L2CAP_CR_LE_INVALID_PARAMS;
		goto response;
	}

	cmd_len -= sizeof(*req);
	num_scid = cmd_len / sizeof(u16);

	if (num_scid > L2CAP_ECRED_MAX_CID) {
		result = L2CAP_CR_LE_INVALID_PARAMS;
		goto response;
	}

	mtu  = __le16_to_cpu(req->mtu);
	mps  = __le16_to_cpu(req->mps);

	if (mtu < L2CAP_ECRED_MIN_MTU || mps < L2CAP_ECRED_MIN_MPS) {
		result = L2CAP_CR_LE_UNACCEPT_PARAMS;
		goto response;
	}

	psm  = req->psm;

	/* BLUETOOTH CORE SPECIFICATION Version 5.3 | Vol 3, Part A
	 * page 1059:
	 *
	 * Valid range: 0x0001-0x00ff
	 *
	 * Table 4.15: L2CAP_LE_CREDIT_BASED_CONNECTION_REQ SPSM ranges
	 */
	if (!psm || __le16_to_cpu(psm) > L2CAP_PSM_LE_DYN_END) {
		result = L2CAP_CR_LE_BAD_PSM;
		goto response;
	}

	BT_DBG("psm 0x%2.2x mtu %u mps %u", __le16_to_cpu(psm), mtu, mps);

	memset(pdu, 0, sizeof(*pdu));

	/* Check if we have socket listening on psm */
	pchan = l2cap_global_chan_by_psm(BT_LISTEN, psm, &conn->hcon->src,
					 &conn->hcon->dst, LE_LINK);
	if (!pchan) {
		result = L2CAP_CR_LE_BAD_PSM;
		goto response;
	}

	l2cap_chan_lock(pchan);

	if (!smp_sufficient_security(conn->hcon, pchan->sec_level,
				     SMP_ALLOW_STK)) {
		result = L2CAP_CR_LE_AUTHENTICATION;
		goto unlock;
	}

	result = L2CAP_CR_LE_SUCCESS;

	for (i = 0; i < num_scid; i++) {
		u16 scid = __le16_to_cpu(req->scid[i]);

		BT_DBG("scid[%d] 0x%4.4x", i, scid);

		pdu->dcid[i] = 0x0000;
		len += sizeof(*pdu->dcid);

		/* Check for valid dynamic CID range */
		if (scid < L2CAP_CID_DYN_START || scid > L2CAP_CID_LE_DYN_END) {
			result = L2CAP_CR_LE_INVALID_SCID;
			continue;
		}

		/* Check if we already have channel with that dcid */
		if (__l2cap_get_chan_by_dcid(conn, scid)) {
			result = L2CAP_CR_LE_SCID_IN_USE;
			continue;
		}

		chan = pchan->ops->new_connection(pchan);
		if (!chan) {
			result = L2CAP_CR_LE_NO_MEM;
			continue;
		}

		bacpy(&chan->src, &conn->hcon->src);
		bacpy(&chan->dst, &conn->hcon->dst);
		chan->src_type = bdaddr_src_type(conn->hcon);
		chan->dst_type = bdaddr_dst_type(conn->hcon);
		chan->psm  = psm;
		chan->dcid = scid;
		chan->omtu = mtu;
		chan->remote_mps = mps;

		__l2cap_chan_add(conn, chan);

		l2cap_ecred_init(chan, __le16_to_cpu(req->credits));

		/* Init response */
		if (!pdu->credits) {
			pdu->mtu = cpu_to_le16(chan->imtu);
			pdu->mps = cpu_to_le16(chan->mps);
			pdu->credits = cpu_to_le16(chan->rx_credits);
		}

		pdu->dcid[i] = cpu_to_le16(chan->scid);

		__set_chan_timer(chan, chan->ops->get_sndtimeo(chan));

		chan->ident = cmd->ident;
		chan->mode = L2CAP_MODE_EXT_FLOWCTL;

		if (test_bit(FLAG_DEFER_SETUP, &chan->flags)) {
			l2cap_state_change(chan, BT_CONNECT2);
			defer = true;
			chan->ops->defer(chan);
		} else {
			l2cap_chan_ready(chan);
		}
	}

unlock:
	l2cap_chan_unlock(pchan);
	l2cap_chan_put(pchan);

response:
	pdu->result = cpu_to_le16(result);

	if (defer)
		return 0;

	l2cap_send_cmd(conn, cmd->ident, L2CAP_ECRED_CONN_RSP,
		       sizeof(*pdu) + len, pdu);

	return 0;
}

static inline int l2cap_ecred_conn_rsp(struct l2cap_conn *conn,
				       struct l2cap_cmd_hdr *cmd, u16 cmd_len,
				       u8 *data)
{
	struct l2cap_ecred_conn_rsp *rsp = (void *) data;
	struct hci_conn *hcon = conn->hcon;
	u16 mtu, mps, credits, result;
	struct l2cap_chan *chan, *tmp;
	int err = 0, sec_level;
	int i = 0;

	if (cmd_len < sizeof(*rsp))
		return -EPROTO;

	mtu     = __le16_to_cpu(rsp->mtu);
	mps     = __le16_to_cpu(rsp->mps);
	credits = __le16_to_cpu(rsp->credits);
	result  = __le16_to_cpu(rsp->result);

	BT_DBG("mtu %u mps %u credits %u result 0x%4.4x", mtu, mps, credits,
	       result);

	cmd_len -= sizeof(*rsp);

	list_for_each_entry_safe(chan, tmp, &conn->chan_l, list) {
		u16 dcid;

		if (chan->ident != cmd->ident ||
		    chan->mode != L2CAP_MODE_EXT_FLOWCTL ||
		    chan->state == BT_CONNECTED)
			continue;

		l2cap_chan_lock(chan);

		/* Check that there is a dcid for each pending channel */
		if (cmd_len < sizeof(dcid)) {
			l2cap_chan_del(chan, ECONNREFUSED);
			l2cap_chan_unlock(chan);
			continue;
		}

		dcid = __le16_to_cpu(rsp->dcid[i++]);
		cmd_len -= sizeof(u16);

		BT_DBG("dcid[%d] 0x%4.4x", i, dcid);

		/* Check if dcid is already in use */
		if (dcid && __l2cap_get_chan_by_dcid(conn, dcid)) {
			/* If a device receives a
			 * L2CAP_CREDIT_BASED_CONNECTION_RSP packet with an
			 * already-assigned Destination CID, then both the
			 * original channel and the new channel shall be
			 * immediately discarded and not used.
			 */
			l2cap_chan_del(chan, ECONNREFUSED);
			l2cap_chan_unlock(chan);
			chan = __l2cap_get_chan_by_dcid(conn, dcid);
			l2cap_chan_lock(chan);
			l2cap_chan_del(chan, ECONNRESET);
			l2cap_chan_unlock(chan);
			continue;
		}

		switch (result) {
		case L2CAP_CR_LE_AUTHENTICATION:
		case L2CAP_CR_LE_ENCRYPTION:
			/* If we already have MITM protection we can't do
			 * anything.
			 */
			if (hcon->sec_level > BT_SECURITY_MEDIUM) {
				l2cap_chan_del(chan, ECONNREFUSED);
				break;
			}

			sec_level = hcon->sec_level + 1;
			if (chan->sec_level < sec_level)
				chan->sec_level = sec_level;

			/* We'll need to send a new Connect Request */
			clear_bit(FLAG_ECRED_CONN_REQ_SENT, &chan->flags);

			smp_conn_security(hcon, chan->sec_level);
			break;

		case L2CAP_CR_LE_BAD_PSM:
			l2cap_chan_del(chan, ECONNREFUSED);
			break;

		default:
			/* If dcid was not set it means channels was refused */
			if (!dcid) {
				l2cap_chan_del(chan, ECONNREFUSED);
				break;
			}

			chan->ident = 0;
			chan->dcid = dcid;
			chan->omtu = mtu;
			chan->remote_mps = mps;
			chan->tx_credits = credits;
			l2cap_chan_ready(chan);
			break;
		}

		l2cap_chan_unlock(chan);
	}

	return err;
}

static inline int l2cap_ecred_reconf_req(struct l2cap_conn *conn,
					 struct l2cap_cmd_hdr *cmd, u16 cmd_len,
					 u8 *data)
{
	struct l2cap_ecred_reconf_req *req = (void *) data;
	struct l2cap_ecred_reconf_rsp rsp;
	u16 mtu, mps, result;
	struct l2cap_chan *chan;
	int i, num_scid;

	if (!enable_ecred)
		return -EINVAL;

	if (cmd_len < sizeof(*req) || cmd_len - sizeof(*req) % sizeof(u16)) {
		result = L2CAP_CR_LE_INVALID_PARAMS;
		goto respond;
	}

	mtu = __le16_to_cpu(req->mtu);
	mps = __le16_to_cpu(req->mps);

	BT_DBG("mtu %u mps %u", mtu, mps);

	if (mtu < L2CAP_ECRED_MIN_MTU) {
		result = L2CAP_RECONF_INVALID_MTU;
		goto respond;
	}

	if (mps < L2CAP_ECRED_MIN_MPS) {
		result = L2CAP_RECONF_INVALID_MPS;
		goto respond;
	}

	cmd_len -= sizeof(*req);
	num_scid = cmd_len / sizeof(u16);
	result = L2CAP_RECONF_SUCCESS;

	for (i = 0; i < num_scid; i++) {
		u16 scid;

		scid = __le16_to_cpu(req->scid[i]);
		if (!scid)
			return -EPROTO;

		chan = __l2cap_get_chan_by_dcid(conn, scid);
		if (!chan)
			continue;

		/* If the MTU value is decreased for any of the included
		 * channels, then the receiver shall disconnect all
		 * included channels.
		 */
		if (chan->omtu > mtu) {
			BT_ERR("chan %p decreased MTU %u -> %u", chan,
			       chan->omtu, mtu);
			result = L2CAP_RECONF_INVALID_MTU;
		}

		chan->omtu = mtu;
		chan->remote_mps = mps;
	}

respond:
	rsp.result = cpu_to_le16(result);

	l2cap_send_cmd(conn, cmd->ident, L2CAP_ECRED_RECONF_RSP, sizeof(rsp),
		       &rsp);

	return 0;
}

static inline int l2cap_ecred_reconf_rsp(struct l2cap_conn *conn,
					 struct l2cap_cmd_hdr *cmd, u16 cmd_len,
					 u8 *data)
{
	struct l2cap_chan *chan, *tmp;
	struct l2cap_ecred_conn_rsp *rsp = (void *) data;
	u16 result;

	if (cmd_len < sizeof(*rsp))
		return -EPROTO;

	result = __le16_to_cpu(rsp->result);

	BT_DBG("result 0x%4.4x", rsp->result);

	if (!result)
		return 0;

	list_for_each_entry_safe(chan, tmp, &conn->chan_l, list) {
		if (chan->ident != cmd->ident)
			continue;

		l2cap_chan_del(chan, ECONNRESET);
	}

	return 0;
}

static inline int l2cap_le_command_rej(struct l2cap_conn *conn,
				       struct l2cap_cmd_hdr *cmd, u16 cmd_len,
				       u8 *data)
{
	struct l2cap_cmd_rej_unk *rej = (struct l2cap_cmd_rej_unk *) data;
	struct l2cap_chan *chan;

	if (cmd_len < sizeof(*rej))
		return -EPROTO;

	chan = __l2cap_get_chan_by_ident(conn, cmd->ident);
	if (!chan)
		goto done;

	chan = l2cap_chan_hold_unless_zero(chan);
	if (!chan)
		goto done;

	l2cap_chan_lock(chan);
	l2cap_chan_del(chan, ECONNREFUSED);
	l2cap_chan_unlock(chan);
	l2cap_chan_put(chan);

done:
	return 0;
}

static inline int l2cap_le_sig_cmd(struct l2cap_conn *conn,
				   struct l2cap_cmd_hdr *cmd, u16 cmd_len,
				   u8 *data)
{
	int err = 0;

	switch (cmd->code) {
	case L2CAP_COMMAND_REJ:
		l2cap_le_command_rej(conn, cmd, cmd_len, data);
		break;

	case L2CAP_CONN_PARAM_UPDATE_REQ:
		err = l2cap_conn_param_update_req(conn, cmd, cmd_len, data);
		break;

	case L2CAP_CONN_PARAM_UPDATE_RSP:
		break;

	case L2CAP_LE_CONN_RSP:
		l2cap_le_connect_rsp(conn, cmd, cmd_len, data);
		break;

	case L2CAP_LE_CONN_REQ:
		err = l2cap_le_connect_req(conn, cmd, cmd_len, data);
		break;

	case L2CAP_LE_CREDITS:
		err = l2cap_le_credits(conn, cmd, cmd_len, data);
		break;

	case L2CAP_ECRED_CONN_REQ:
		err = l2cap_ecred_conn_req(conn, cmd, cmd_len, data);
		break;

	case L2CAP_ECRED_CONN_RSP:
		err = l2cap_ecred_conn_rsp(conn, cmd, cmd_len, data);
		break;

	case L2CAP_ECRED_RECONF_REQ:
		err = l2cap_ecred_reconf_req(conn, cmd, cmd_len, data);
		break;

	case L2CAP_ECRED_RECONF_RSP:
		err = l2cap_ecred_reconf_rsp(conn, cmd, cmd_len, data);
		break;

	case L2CAP_DISCONN_REQ:
		err = l2cap_disconnect_req(conn, cmd, cmd_len, data);
		break;

	case L2CAP_DISCONN_RSP:
		l2cap_disconnect_rsp(conn, cmd, cmd_len, data);
		break;

	default:
		BT_ERR("Unknown LE signaling command 0x%2.2x", cmd->code);
		err = -EINVAL;
		break;
	}

	return err;
}

static inline void l2cap_le_sig_channel(struct l2cap_conn *conn,
					struct sk_buff *skb)
{
	struct hci_conn *hcon = conn->hcon;
	struct l2cap_cmd_hdr *cmd;
	u16 len;
	int err;

	if (hcon->type != LE_LINK)
		goto drop;

	if (skb->len < L2CAP_CMD_HDR_SIZE)
		goto drop;

	cmd = (void *) skb->data;
	skb_pull(skb, L2CAP_CMD_HDR_SIZE);

	len = le16_to_cpu(cmd->len);

	BT_DBG("code 0x%2.2x len %d id 0x%2.2x", cmd->code, len, cmd->ident);

	if (len != skb->len || !cmd->ident) {
		BT_DBG("corrupted command");
		goto drop;
	}

	err = l2cap_le_sig_cmd(conn, cmd, len, skb->data);
	if (err) {
		struct l2cap_cmd_rej_unk rej;

		BT_ERR("Wrong link type (%d)", err);

		rej.reason = cpu_to_le16(L2CAP_REJ_NOT_UNDERSTOOD);
		l2cap_send_cmd(conn, cmd->ident, L2CAP_COMMAND_REJ,
			       sizeof(rej), &rej);
	}

drop:
	kfree_skb(skb);
}

static inline void l2cap_sig_send_rej(struct l2cap_conn *conn, u16 ident)
{
	struct l2cap_cmd_rej_unk rej;

	rej.reason = cpu_to_le16(L2CAP_REJ_NOT_UNDERSTOOD);
	l2cap_send_cmd(conn, ident, L2CAP_COMMAND_REJ, sizeof(rej), &rej);
}

static inline void l2cap_sig_channel(struct l2cap_conn *conn,
				     struct sk_buff *skb)
{
	struct hci_conn *hcon = conn->hcon;
	struct l2cap_cmd_hdr *cmd;
	int err;

	l2cap_raw_recv(conn, skb);

	if (hcon->type != ACL_LINK)
		goto drop;

	while (skb->len >= L2CAP_CMD_HDR_SIZE) {
		u16 len;

		cmd = (void *) skb->data;
		skb_pull(skb, L2CAP_CMD_HDR_SIZE);

		len = le16_to_cpu(cmd->len);

		BT_DBG("code 0x%2.2x len %d id 0x%2.2x", cmd->code, len,
		       cmd->ident);

		if (len > skb->len || !cmd->ident) {
			BT_DBG("corrupted command");
			l2cap_sig_send_rej(conn, cmd->ident);
			skb_pull(skb, len > skb->len ? skb->len : len);
			continue;
		}

		err = l2cap_bredr_sig_cmd(conn, cmd, len, skb->data);
		if (err) {
			BT_ERR("Wrong link type (%d)", err);
			l2cap_sig_send_rej(conn, cmd->ident);
		}

		skb_pull(skb, len);
	}

	if (skb->len > 0) {
		BT_DBG("corrupted command");
		l2cap_sig_send_rej(conn, 0);
	}

drop:
	kfree_skb(skb);
}

static int l2cap_check_fcs(struct l2cap_chan *chan,  struct sk_buff *skb)
{
	u16 our_fcs, rcv_fcs;
	int hdr_size;

	if (test_bit(FLAG_EXT_CTRL, &chan->flags))
		hdr_size = L2CAP_EXT_HDR_SIZE;
	else
		hdr_size = L2CAP_ENH_HDR_SIZE;

	if (chan->fcs == L2CAP_FCS_CRC16) {
		skb_trim(skb, skb->len - L2CAP_FCS_SIZE);
		rcv_fcs = get_unaligned_le16(skb->data + skb->len);
		our_fcs = crc16(0, skb->data - hdr_size, skb->len + hdr_size);

		if (our_fcs != rcv_fcs)
			return -EBADMSG;
	}
	return 0;
}

static void l2cap_send_i_or_rr_or_rnr(struct l2cap_chan *chan)
{
	struct l2cap_ctrl control;

	BT_DBG("chan %p", chan);

	memset(&control, 0, sizeof(control));
	control.sframe = 1;
	control.final = 1;
	control.reqseq = chan->buffer_seq;
	set_bit(CONN_SEND_FBIT, &chan->conn_state);

	if (test_bit(CONN_LOCAL_BUSY, &chan->conn_state)) {
		control.super = L2CAP_SUPER_RNR;
		l2cap_send_sframe(chan, &control);
	}

	if (test_and_clear_bit(CONN_REMOTE_BUSY, &chan->conn_state) &&
	    chan->unacked_frames > 0)
		__set_retrans_timer(chan);

	/* Send pending iframes */
	l2cap_ertm_send(chan);

	if (!test_bit(CONN_LOCAL_BUSY, &chan->conn_state) &&
	    test_bit(CONN_SEND_FBIT, &chan->conn_state)) {
		/* F-bit wasn't sent in an s-frame or i-frame yet, so
		 * send it now.
		 */
		control.super = L2CAP_SUPER_RR;
		l2cap_send_sframe(chan, &control);
	}
}

static void append_skb_frag(struct sk_buff *skb, struct sk_buff *new_frag,
			    struct sk_buff **last_frag)
{
	/* skb->len reflects data in skb as well as all fragments
	 * skb->data_len reflects only data in fragments
	 */
	if (!skb_has_frag_list(skb))
		skb_shinfo(skb)->frag_list = new_frag;

	new_frag->next = NULL;

	(*last_frag)->next = new_frag;
	*last_frag = new_frag;

	skb->len += new_frag->len;
	skb->data_len += new_frag->len;
	skb->truesize += new_frag->truesize;
}

static int l2cap_reassemble_sdu(struct l2cap_chan *chan, struct sk_buff *skb,
				struct l2cap_ctrl *control)
{
	int err = -EINVAL;

	switch (control->sar) {
	case L2CAP_SAR_UNSEGMENTED:
		if (chan->sdu)
			break;

		err = chan->ops->recv(chan, skb);
		break;

	case L2CAP_SAR_START:
		if (chan->sdu)
			break;

		if (!pskb_may_pull(skb, L2CAP_SDULEN_SIZE))
			break;

		chan->sdu_len = get_unaligned_le16(skb->data);
		skb_pull(skb, L2CAP_SDULEN_SIZE);

		if (chan->sdu_len > chan->imtu) {
			err = -EMSGSIZE;
			break;
		}

		if (skb->len >= chan->sdu_len)
			break;

		chan->sdu = skb;
		chan->sdu_last_frag = skb;

		skb = NULL;
		err = 0;
		break;

	case L2CAP_SAR_CONTINUE:
		if (!chan->sdu)
			break;

		append_skb_frag(chan->sdu, skb,
				&chan->sdu_last_frag);
		skb = NULL;

		if (chan->sdu->len >= chan->sdu_len)
			break;

		err = 0;
		break;

	case L2CAP_SAR_END:
		if (!chan->sdu)
			break;

		append_skb_frag(chan->sdu, skb,
				&chan->sdu_last_frag);
		skb = NULL;

		if (chan->sdu->len != chan->sdu_len)
			break;

		err = chan->ops->recv(chan, chan->sdu);

		if (!err) {
			/* Reassembly complete */
			chan->sdu = NULL;
			chan->sdu_last_frag = NULL;
			chan->sdu_len = 0;
		}
		break;
	}

	if (err) {
		kfree_skb(skb);
		kfree_skb(chan->sdu);
		chan->sdu = NULL;
		chan->sdu_last_frag = NULL;
		chan->sdu_len = 0;
	}

	return err;
}

static int l2cap_resegment(struct l2cap_chan *chan)
{
	/* Placeholder */
	return 0;
}

void l2cap_chan_busy(struct l2cap_chan *chan, int busy)
{
	u8 event;

	if (chan->mode != L2CAP_MODE_ERTM)
		return;

	event = busy ? L2CAP_EV_LOCAL_BUSY_DETECTED : L2CAP_EV_LOCAL_BUSY_CLEAR;
	l2cap_tx(chan, NULL, NULL, event);
}

static int l2cap_rx_queued_iframes(struct l2cap_chan *chan)
{
	int err = 0;
	/* Pass sequential frames to l2cap_reassemble_sdu()
	 * until a gap is encountered.
	 */

	BT_DBG("chan %p", chan);

	while (!test_bit(CONN_LOCAL_BUSY, &chan->conn_state)) {
		struct sk_buff *skb;
		BT_DBG("Searching for skb with txseq %d (queue len %d)",
		       chan->buffer_seq, skb_queue_len(&chan->srej_q));

		skb = l2cap_ertm_seq_in_queue(&chan->srej_q, chan->buffer_seq);

		if (!skb)
			break;

		skb_unlink(skb, &chan->srej_q);
		chan->buffer_seq = __next_seq(chan, chan->buffer_seq);
		err = l2cap_reassemble_sdu(chan, skb, &bt_cb(skb)->l2cap);
		if (err)
			break;
	}

	if (skb_queue_empty(&chan->srej_q)) {
		chan->rx_state = L2CAP_RX_STATE_RECV;
		l2cap_send_ack(chan);
	}

	return err;
}

static void l2cap_handle_srej(struct l2cap_chan *chan,
			      struct l2cap_ctrl *control)
{
	struct sk_buff *skb;

	BT_DBG("chan %p, control %p", chan, control);

	if (control->reqseq == chan->next_tx_seq) {
		BT_DBG("Invalid reqseq %d, disconnecting", control->reqseq);
		l2cap_send_disconn_req(chan, ECONNRESET);
		return;
	}

	skb = l2cap_ertm_seq_in_queue(&chan->tx_q, control->reqseq);

	if (skb == NULL) {
		BT_DBG("Seq %d not available for retransmission",
		       control->reqseq);
		return;
	}

	if (chan->max_tx != 0 && bt_cb(skb)->l2cap.retries >= chan->max_tx) {
		BT_DBG("Retry limit exceeded (%d)", chan->max_tx);
		l2cap_send_disconn_req(chan, ECONNRESET);
		return;
	}

	clear_bit(CONN_REMOTE_BUSY, &chan->conn_state);

	if (control->poll) {
		l2cap_pass_to_tx(chan, control);

		set_bit(CONN_SEND_FBIT, &chan->conn_state);
		l2cap_retransmit(chan, control);
		l2cap_ertm_send(chan);

		if (chan->tx_state == L2CAP_TX_STATE_WAIT_F) {
			set_bit(CONN_SREJ_ACT, &chan->conn_state);
			chan->srej_save_reqseq = control->reqseq;
		}
	} else {
		l2cap_pass_to_tx_fbit(chan, control);

		if (control->final) {
			if (chan->srej_save_reqseq != control->reqseq ||
			    !test_and_clear_bit(CONN_SREJ_ACT,
						&chan->conn_state))
				l2cap_retransmit(chan, control);
		} else {
			l2cap_retransmit(chan, control);
			if (chan->tx_state == L2CAP_TX_STATE_WAIT_F) {
				set_bit(CONN_SREJ_ACT, &chan->conn_state);
				chan->srej_save_reqseq = control->reqseq;
			}
		}
	}
}

static void l2cap_handle_rej(struct l2cap_chan *chan,
			     struct l2cap_ctrl *control)
{
	struct sk_buff *skb;

	BT_DBG("chan %p, control %p", chan, control);

	if (control->reqseq == chan->next_tx_seq) {
		BT_DBG("Invalid reqseq %d, disconnecting", control->reqseq);
		l2cap_send_disconn_req(chan, ECONNRESET);
		return;
	}

	skb = l2cap_ertm_seq_in_queue(&chan->tx_q, control->reqseq);

	if (chan->max_tx && skb &&
	    bt_cb(skb)->l2cap.retries >= chan->max_tx) {
		BT_DBG("Retry limit exceeded (%d)", chan->max_tx);
		l2cap_send_disconn_req(chan, ECONNRESET);
		return;
	}

	clear_bit(CONN_REMOTE_BUSY, &chan->conn_state);

	l2cap_pass_to_tx(chan, control);

	if (control->final) {
		if (!test_and_clear_bit(CONN_REJ_ACT, &chan->conn_state))
			l2cap_retransmit_all(chan, control);
	} else {
		l2cap_retransmit_all(chan, control);
		l2cap_ertm_send(chan);
		if (chan->tx_state == L2CAP_TX_STATE_WAIT_F)
			set_bit(CONN_REJ_ACT, &chan->conn_state);
	}
}

static u8 l2cap_classify_txseq(struct l2cap_chan *chan, u16 txseq)
{
	BT_DBG("chan %p, txseq %d", chan, txseq);

	BT_DBG("last_acked_seq %d, expected_tx_seq %d", chan->last_acked_seq,
	       chan->expected_tx_seq);

	if (chan->rx_state == L2CAP_RX_STATE_SREJ_SENT) {
		if (__seq_offset(chan, txseq, chan->last_acked_seq) >=
		    chan->tx_win) {
			/* See notes below regarding "double poll" and
			 * invalid packets.
			 */
			if (chan->tx_win <= ((chan->tx_win_max + 1) >> 1)) {
				BT_DBG("Invalid/Ignore - after SREJ");
				return L2CAP_TXSEQ_INVALID_IGNORE;
			} else {
				BT_DBG("Invalid - in window after SREJ sent");
				return L2CAP_TXSEQ_INVALID;
			}
		}

		if (chan->srej_list.head == txseq) {
			BT_DBG("Expected SREJ");
			return L2CAP_TXSEQ_EXPECTED_SREJ;
		}

		if (l2cap_ertm_seq_in_queue(&chan->srej_q, txseq)) {
			BT_DBG("Duplicate SREJ - txseq already stored");
			return L2CAP_TXSEQ_DUPLICATE_SREJ;
		}

		if (l2cap_seq_list_contains(&chan->srej_list, txseq)) {
			BT_DBG("Unexpected SREJ - not requested");
			return L2CAP_TXSEQ_UNEXPECTED_SREJ;
		}
	}

	if (chan->expected_tx_seq == txseq) {
		if (__seq_offset(chan, txseq, chan->last_acked_seq) >=
		    chan->tx_win) {
			BT_DBG("Invalid - txseq outside tx window");
			return L2CAP_TXSEQ_INVALID;
		} else {
			BT_DBG("Expected");
			return L2CAP_TXSEQ_EXPECTED;
		}
	}

	if (__seq_offset(chan, txseq, chan->last_acked_seq) <
	    __seq_offset(chan, chan->expected_tx_seq, chan->last_acked_seq)) {
		BT_DBG("Duplicate - expected_tx_seq later than txseq");
		return L2CAP_TXSEQ_DUPLICATE;
	}

	if (__seq_offset(chan, txseq, chan->last_acked_seq) >= chan->tx_win) {
		/* A source of invalid packets is a "double poll" condition,
		 * where delays cause us to send multiple poll packets.  If
		 * the remote stack receives and processes both polls,
		 * sequence numbers can wrap around in such a way that a
		 * resent frame has a sequence number that looks like new data
		 * with a sequence gap.  This would trigger an erroneous SREJ
		 * request.
		 *
		 * Fortunately, this is impossible with a tx window that's
		 * less than half of the maximum sequence number, which allows
		 * invalid frames to be safely ignored.
		 *
		 * With tx window sizes greater than half of the tx window
		 * maximum, the frame is invalid and cannot be ignored.  This
		 * causes a disconnect.
		 */

		if (chan->tx_win <= ((chan->tx_win_max + 1) >> 1)) {
			BT_DBG("Invalid/Ignore - txseq outside tx window");
			return L2CAP_TXSEQ_INVALID_IGNORE;
		} else {
			BT_DBG("Invalid - txseq outside tx window");
			return L2CAP_TXSEQ_INVALID;
		}
	} else {
		BT_DBG("Unexpected - txseq indicates missing frames");
		return L2CAP_TXSEQ_UNEXPECTED;
	}
}

static int l2cap_rx_state_recv(struct l2cap_chan *chan,
			       struct l2cap_ctrl *control,
			       struct sk_buff *skb, u8 event)
{
	struct l2cap_ctrl local_control;
	int err = 0;
	bool skb_in_use = false;

	BT_DBG("chan %p, control %p, skb %p, event %d", chan, control, skb,
	       event);

	switch (event) {
	case L2CAP_EV_RECV_IFRAME:
		switch (l2cap_classify_txseq(chan, control->txseq)) {
		case L2CAP_TXSEQ_EXPECTED:
			l2cap_pass_to_tx(chan, control);

			if (test_bit(CONN_LOCAL_BUSY, &chan->conn_state)) {
				BT_DBG("Busy, discarding expected seq %d",
				       control->txseq);
				break;
			}

			chan->expected_tx_seq = __next_seq(chan,
							   control->txseq);

			chan->buffer_seq = chan->expected_tx_seq;
			skb_in_use = true;

			/* l2cap_reassemble_sdu may free skb, hence invalidate
			 * control, so make a copy in advance to use it after
			 * l2cap_reassemble_sdu returns and to avoid the race
			 * condition, for example:
			 *
			 * The current thread calls:
			 *   l2cap_reassemble_sdu
			 *     chan->ops->recv == l2cap_sock_recv_cb
			 *       __sock_queue_rcv_skb
			 * Another thread calls:
			 *   bt_sock_recvmsg
			 *     skb_recv_datagram
			 *     skb_free_datagram
			 * Then the current thread tries to access control, but
			 * it was freed by skb_free_datagram.
			 */
			local_control = *control;
			err = l2cap_reassemble_sdu(chan, skb, control);
			if (err)
				break;

			if (local_control.final) {
				if (!test_and_clear_bit(CONN_REJ_ACT,
							&chan->conn_state)) {
					local_control.final = 0;
					l2cap_retransmit_all(chan, &local_control);
					l2cap_ertm_send(chan);
				}
			}

			if (!test_bit(CONN_LOCAL_BUSY, &chan->conn_state))
				l2cap_send_ack(chan);
			break;
		case L2CAP_TXSEQ_UNEXPECTED:
			l2cap_pass_to_tx(chan, control);

			/* Can't issue SREJ frames in the local busy state.
			 * Drop this frame, it will be seen as missing
			 * when local busy is exited.
			 */
			if (test_bit(CONN_LOCAL_BUSY, &chan->conn_state)) {
				BT_DBG("Busy, discarding unexpected seq %d",
				       control->txseq);
				break;
			}

			/* There was a gap in the sequence, so an SREJ
			 * must be sent for each missing frame.  The
			 * current frame is stored for later use.
			 */
			skb_queue_tail(&chan->srej_q, skb);
			skb_in_use = true;
			BT_DBG("Queued %p (queue len %d)", skb,
			       skb_queue_len(&chan->srej_q));

			clear_bit(CONN_SREJ_ACT, &chan->conn_state);
			l2cap_seq_list_clear(&chan->srej_list);
			l2cap_send_srej(chan, control->txseq);

			chan->rx_state = L2CAP_RX_STATE_SREJ_SENT;
			break;
		case L2CAP_TXSEQ_DUPLICATE:
			l2cap_pass_to_tx(chan, control);
			break;
		case L2CAP_TXSEQ_INVALID_IGNORE:
			break;
		case L2CAP_TXSEQ_INVALID:
		default:
			l2cap_send_disconn_req(chan, ECONNRESET);
			break;
		}
		break;
	case L2CAP_EV_RECV_RR:
		l2cap_pass_to_tx(chan, control);
		if (control->final) {
			clear_bit(CONN_REMOTE_BUSY, &chan->conn_state);

			if (!test_and_clear_bit(CONN_REJ_ACT,
						&chan->conn_state)) {
				control->final = 0;
				l2cap_retransmit_all(chan, control);
			}

			l2cap_ertm_send(chan);
		} else if (control->poll) {
			l2cap_send_i_or_rr_or_rnr(chan);
		} else {
			if (test_and_clear_bit(CONN_REMOTE_BUSY,
					       &chan->conn_state) &&
			    chan->unacked_frames)
				__set_retrans_timer(chan);

			l2cap_ertm_send(chan);
		}
		break;
	case L2CAP_EV_RECV_RNR:
		set_bit(CONN_REMOTE_BUSY, &chan->conn_state);
		l2cap_pass_to_tx(chan, control);
		if (control && control->poll) {
			set_bit(CONN_SEND_FBIT, &chan->conn_state);
			l2cap_send_rr_or_rnr(chan, 0);
		}
		__clear_retrans_timer(chan);
		l2cap_seq_list_clear(&chan->retrans_list);
		break;
	case L2CAP_EV_RECV_REJ:
		l2cap_handle_rej(chan, control);
		break;
	case L2CAP_EV_RECV_SREJ:
		l2cap_handle_srej(chan, control);
		break;
	default:
		break;
	}

	if (skb && !skb_in_use) {
		BT_DBG("Freeing %p", skb);
		kfree_skb(skb);
	}

	return err;
}

static int l2cap_rx_state_srej_sent(struct l2cap_chan *chan,
				    struct l2cap_ctrl *control,
				    struct sk_buff *skb, u8 event)
{
	int err = 0;
	u16 txseq = control->txseq;
	bool skb_in_use = false;

	BT_DBG("chan %p, control %p, skb %p, event %d", chan, control, skb,
	       event);

	switch (event) {
	case L2CAP_EV_RECV_IFRAME:
		switch (l2cap_classify_txseq(chan, txseq)) {
		case L2CAP_TXSEQ_EXPECTED:
			/* Keep frame for reassembly later */
			l2cap_pass_to_tx(chan, control);
			skb_queue_tail(&chan->srej_q, skb);
			skb_in_use = true;
			BT_DBG("Queued %p (queue len %d)", skb,
			       skb_queue_len(&chan->srej_q));

			chan->expected_tx_seq = __next_seq(chan, txseq);
			break;
		case L2CAP_TXSEQ_EXPECTED_SREJ:
			l2cap_seq_list_pop(&chan->srej_list);

			l2cap_pass_to_tx(chan, control);
			skb_queue_tail(&chan->srej_q, skb);
			skb_in_use = true;
			BT_DBG("Queued %p (queue len %d)", skb,
			       skb_queue_len(&chan->srej_q));

			err = l2cap_rx_queued_iframes(chan);
			if (err)
				break;

			break;
		case L2CAP_TXSEQ_UNEXPECTED:
			/* Got a frame that can't be reassembled yet.
			 * Save it for later, and send SREJs to cover
			 * the missing frames.
			 */
			skb_queue_tail(&chan->srej_q, skb);
			skb_in_use = true;
			BT_DBG("Queued %p (queue len %d)", skb,
			       skb_queue_len(&chan->srej_q));

			l2cap_pass_to_tx(chan, control);
			l2cap_send_srej(chan, control->txseq);
			break;
		case L2CAP_TXSEQ_UNEXPECTED_SREJ:
			/* This frame was requested with an SREJ, but
			 * some expected retransmitted frames are
			 * missing.  Request retransmission of missing
			 * SREJ'd frames.
			 */
			skb_queue_tail(&chan->srej_q, skb);
			skb_in_use = true;
			BT_DBG("Queued %p (queue len %d)", skb,
			       skb_queue_len(&chan->srej_q));

			l2cap_pass_to_tx(chan, control);
			l2cap_send_srej_list(chan, control->txseq);
			break;
		case L2CAP_TXSEQ_DUPLICATE_SREJ:
			/* We've already queued this frame.  Drop this copy. */
			l2cap_pass_to_tx(chan, control);
			break;
		case L2CAP_TXSEQ_DUPLICATE:
			/* Expecting a later sequence number, so this frame
			 * was already received.  Ignore it completely.
			 */
			break;
		case L2CAP_TXSEQ_INVALID_IGNORE:
			break;
		case L2CAP_TXSEQ_INVALID:
		default:
			l2cap_send_disconn_req(chan, ECONNRESET);
			break;
		}
		break;
	case L2CAP_EV_RECV_RR:
		l2cap_pass_to_tx(chan, control);
		if (control->final) {
			clear_bit(CONN_REMOTE_BUSY, &chan->conn_state);

			if (!test_and_clear_bit(CONN_REJ_ACT,
						&chan->conn_state)) {
				control->final = 0;
				l2cap_retransmit_all(chan, control);
			}

			l2cap_ertm_send(chan);
		} else if (control->poll) {
			if (test_and_clear_bit(CONN_REMOTE_BUSY,
					       &chan->conn_state) &&
			    chan->unacked_frames) {
				__set_retrans_timer(chan);
			}

			set_bit(CONN_SEND_FBIT, &chan->conn_state);
			l2cap_send_srej_tail(chan);
		} else {
			if (test_and_clear_bit(CONN_REMOTE_BUSY,
					       &chan->conn_state) &&
			    chan->unacked_frames)
				__set_retrans_timer(chan);

			l2cap_send_ack(chan);
		}
		break;
	case L2CAP_EV_RECV_RNR:
		set_bit(CONN_REMOTE_BUSY, &chan->conn_state);
		l2cap_pass_to_tx(chan, control);
		if (control->poll) {
			l2cap_send_srej_tail(chan);
		} else {
			struct l2cap_ctrl rr_control;
			memset(&rr_control, 0, sizeof(rr_control));
			rr_control.sframe = 1;
			rr_control.super = L2CAP_SUPER_RR;
			rr_control.reqseq = chan->buffer_seq;
			l2cap_send_sframe(chan, &rr_control);
		}

		break;
	case L2CAP_EV_RECV_REJ:
		l2cap_handle_rej(chan, control);
		break;
	case L2CAP_EV_RECV_SREJ:
		l2cap_handle_srej(chan, control);
		break;
	}

	if (skb && !skb_in_use) {
		BT_DBG("Freeing %p", skb);
		kfree_skb(skb);
	}

	return err;
}

static int l2cap_finish_move(struct l2cap_chan *chan)
{
	BT_DBG("chan %p", chan);

	chan->rx_state = L2CAP_RX_STATE_RECV;
	chan->conn->mtu = chan->conn->hcon->mtu;

	return l2cap_resegment(chan);
}

static int l2cap_rx_state_wait_p(struct l2cap_chan *chan,
				 struct l2cap_ctrl *control,
				 struct sk_buff *skb, u8 event)
{
	int err;

	BT_DBG("chan %p, control %p, skb %p, event %d", chan, control, skb,
	       event);

	if (!control->poll)
		return -EPROTO;

	l2cap_process_reqseq(chan, control->reqseq);

	if (!skb_queue_empty(&chan->tx_q))
		chan->tx_send_head = skb_peek(&chan->tx_q);
	else
		chan->tx_send_head = NULL;

	/* Rewind next_tx_seq to the point expected
	 * by the receiver.
	 */
	chan->next_tx_seq = control->reqseq;
	chan->unacked_frames = 0;

	err = l2cap_finish_move(chan);
	if (err)
		return err;

	set_bit(CONN_SEND_FBIT, &chan->conn_state);
	l2cap_send_i_or_rr_or_rnr(chan);

	if (event == L2CAP_EV_RECV_IFRAME)
		return -EPROTO;

	return l2cap_rx_state_recv(chan, control, NULL, event);
}

static int l2cap_rx_state_wait_f(struct l2cap_chan *chan,
				 struct l2cap_ctrl *control,
				 struct sk_buff *skb, u8 event)
{
	int err;

	if (!control->final)
		return -EPROTO;

	clear_bit(CONN_REMOTE_BUSY, &chan->conn_state);

	chan->rx_state = L2CAP_RX_STATE_RECV;
	l2cap_process_reqseq(chan, control->reqseq);

	if (!skb_queue_empty(&chan->tx_q))
		chan->tx_send_head = skb_peek(&chan->tx_q);
	else
		chan->tx_send_head = NULL;

	/* Rewind next_tx_seq to the point expected
	 * by the receiver.
	 */
	chan->next_tx_seq = control->reqseq;
	chan->unacked_frames = 0;
	chan->conn->mtu = chan->conn->hcon->mtu;

	err = l2cap_resegment(chan);

	if (!err)
		err = l2cap_rx_state_recv(chan, control, skb, event);

	return err;
}

static bool __valid_reqseq(struct l2cap_chan *chan, u16 reqseq)
{
	/* Make sure reqseq is for a packet that has been sent but not acked */
	u16 unacked;

	unacked = __seq_offset(chan, chan->next_tx_seq, chan->expected_ack_seq);
	return __seq_offset(chan, chan->next_tx_seq, reqseq) <= unacked;
}

static int l2cap_rx(struct l2cap_chan *chan, struct l2cap_ctrl *control,
		    struct sk_buff *skb, u8 event)
{
	int err = 0;

	BT_DBG("chan %p, control %p, skb %p, event %d, state %d", chan,
	       control, skb, event, chan->rx_state);

	if (__valid_reqseq(chan, control->reqseq)) {
		switch (chan->rx_state) {
		case L2CAP_RX_STATE_RECV:
			err = l2cap_rx_state_recv(chan, control, skb, event);
			break;
		case L2CAP_RX_STATE_SREJ_SENT:
			err = l2cap_rx_state_srej_sent(chan, control, skb,
						       event);
			break;
		case L2CAP_RX_STATE_WAIT_P:
			err = l2cap_rx_state_wait_p(chan, control, skb, event);
			break;
		case L2CAP_RX_STATE_WAIT_F:
			err = l2cap_rx_state_wait_f(chan, control, skb, event);
			break;
		default:
			/* shut it down */
			break;
		}
	} else {
		BT_DBG("Invalid reqseq %d (next_tx_seq %d, expected_ack_seq %d",
		       control->reqseq, chan->next_tx_seq,
		       chan->expected_ack_seq);
		l2cap_send_disconn_req(chan, ECONNRESET);
	}

	return err;
}

static int l2cap_stream_rx(struct l2cap_chan *chan, struct l2cap_ctrl *control,
			   struct sk_buff *skb)
{
	/* l2cap_reassemble_sdu may free skb, hence invalidate control, so store
	 * the txseq field in advance to use it after l2cap_reassemble_sdu
	 * returns and to avoid the race condition, for example:
	 *
	 * The current thread calls:
	 *   l2cap_reassemble_sdu
	 *     chan->ops->recv == l2cap_sock_recv_cb
	 *       __sock_queue_rcv_skb
	 * Another thread calls:
	 *   bt_sock_recvmsg
	 *     skb_recv_datagram
	 *     skb_free_datagram
	 * Then the current thread tries to access control, but it was freed by
	 * skb_free_datagram.
	 */
	u16 txseq = control->txseq;

	BT_DBG("chan %p, control %p, skb %p, state %d", chan, control, skb,
	       chan->rx_state);

	if (l2cap_classify_txseq(chan, txseq) == L2CAP_TXSEQ_EXPECTED) {
		l2cap_pass_to_tx(chan, control);

		BT_DBG("buffer_seq %u->%u", chan->buffer_seq,
		       __next_seq(chan, chan->buffer_seq));

		chan->buffer_seq = __next_seq(chan, chan->buffer_seq);

		l2cap_reassemble_sdu(chan, skb, control);
	} else {
		if (chan->sdu) {
			kfree_skb(chan->sdu);
			chan->sdu = NULL;
		}
		chan->sdu_last_frag = NULL;
		chan->sdu_len = 0;

		if (skb) {
			BT_DBG("Freeing %p", skb);
			kfree_skb(skb);
		}
	}

	chan->last_acked_seq = txseq;
	chan->expected_tx_seq = __next_seq(chan, txseq);

	return 0;
}

static int l2cap_data_rcv(struct l2cap_chan *chan, struct sk_buff *skb)
{
	struct l2cap_ctrl *control = &bt_cb(skb)->l2cap;
	u16 len;
	u8 event;

	__unpack_control(chan, skb);

	len = skb->len;

	/*
	 * We can just drop the corrupted I-frame here.
	 * Receiver will miss it and start proper recovery
	 * procedures and ask for retransmission.
	 */
	if (l2cap_check_fcs(chan, skb))
		goto drop;

	if (!control->sframe && control->sar == L2CAP_SAR_START)
		len -= L2CAP_SDULEN_SIZE;

	if (chan->fcs == L2CAP_FCS_CRC16)
		len -= L2CAP_FCS_SIZE;

	if (len > chan->mps) {
		l2cap_send_disconn_req(chan, ECONNRESET);
		goto drop;
	}

	if (chan->ops->filter) {
		if (chan->ops->filter(chan, skb))
			goto drop;
	}

	if (!control->sframe) {
		int err;

		BT_DBG("iframe sar %d, reqseq %d, final %d, txseq %d",
		       control->sar, control->reqseq, control->final,
		       control->txseq);

		/* Validate F-bit - F=0 always valid, F=1 only
		 * valid in TX WAIT_F
		 */
		if (control->final && chan->tx_state != L2CAP_TX_STATE_WAIT_F)
			goto drop;

		if (chan->mode != L2CAP_MODE_STREAMING) {
			event = L2CAP_EV_RECV_IFRAME;
			err = l2cap_rx(chan, control, skb, event);
		} else {
			err = l2cap_stream_rx(chan, control, skb);
		}

		if (err)
			l2cap_send_disconn_req(chan, ECONNRESET);
	} else {
		const u8 rx_func_to_event[4] = {
			L2CAP_EV_RECV_RR, L2CAP_EV_RECV_REJ,
			L2CAP_EV_RECV_RNR, L2CAP_EV_RECV_SREJ
		};

		/* Only I-frames are expected in streaming mode */
		if (chan->mode == L2CAP_MODE_STREAMING)
			goto drop;

		BT_DBG("sframe reqseq %d, final %d, poll %d, super %d",
		       control->reqseq, control->final, control->poll,
		       control->super);

		if (len != 0) {
			BT_ERR("Trailing bytes: %d in sframe", len);
			l2cap_send_disconn_req(chan, ECONNRESET);
			goto drop;
		}

		/* Validate F and P bits */
		if (control->final && (control->poll ||
				       chan->tx_state != L2CAP_TX_STATE_WAIT_F))
			goto drop;

		event = rx_func_to_event[control->super];
		if (l2cap_rx(chan, control, skb, event))
			l2cap_send_disconn_req(chan, ECONNRESET);
	}

	return 0;

drop:
	kfree_skb(skb);
	return 0;
}

static void l2cap_chan_le_send_credits(struct l2cap_chan *chan)
{
	struct l2cap_conn *conn = chan->conn;
	struct l2cap_le_credits pkt;
	u16 return_credits = l2cap_le_rx_credits(chan);

	if (chan->rx_credits >= return_credits)
		return;

	return_credits -= chan->rx_credits;

	BT_DBG("chan %p returning %u credits to sender", chan, return_credits);

	chan->rx_credits += return_credits;

	pkt.cid     = cpu_to_le16(chan->scid);
	pkt.credits = cpu_to_le16(return_credits);

	chan->ident = l2cap_get_ident(conn);

	l2cap_send_cmd(conn, chan->ident, L2CAP_LE_CREDITS, sizeof(pkt), &pkt);
}

void l2cap_chan_rx_avail(struct l2cap_chan *chan, ssize_t rx_avail)
{
	if (chan->rx_avail == rx_avail)
		return;

	BT_DBG("chan %p has %zd bytes avail for rx", chan, rx_avail);

	chan->rx_avail = rx_avail;

	if (chan->state == BT_CONNECTED)
		l2cap_chan_le_send_credits(chan);
}

static int l2cap_ecred_recv(struct l2cap_chan *chan, struct sk_buff *skb)
{
	int err;

	BT_DBG("SDU reassemble complete: chan %p skb->len %u", chan, skb->len);

	/* Wait recv to confirm reception before updating the credits */
	err = chan->ops->recv(chan, skb);

	if (err < 0 && chan->rx_avail != -1) {
		BT_ERR("Queueing received LE L2CAP data failed");
		l2cap_send_disconn_req(chan, ECONNRESET);
		return err;
	}

	/* Update credits whenever an SDU is received */
	l2cap_chan_le_send_credits(chan);

	return err;
}

static int l2cap_ecred_data_rcv(struct l2cap_chan *chan, struct sk_buff *skb)
{
	int err;

	if (!chan->rx_credits) {
		BT_ERR("No credits to receive LE L2CAP data");
		l2cap_send_disconn_req(chan, ECONNRESET);
		return -ENOBUFS;
	}

	if (chan->imtu < skb->len) {
		BT_ERR("Too big LE L2CAP PDU");
		return -ENOBUFS;
	}

	chan->rx_credits--;
	BT_DBG("chan %p: rx_credits %u -> %u",
	       chan, chan->rx_credits + 1, chan->rx_credits);

	/* Update if remote had run out of credits, this should only happens
	 * if the remote is not using the entire MPS.
	 */
	if (!chan->rx_credits)
		l2cap_chan_le_send_credits(chan);

	err = 0;

	if (!chan->sdu) {
		u16 sdu_len;

		sdu_len = get_unaligned_le16(skb->data);
		skb_pull(skb, L2CAP_SDULEN_SIZE);

		BT_DBG("Start of new SDU. sdu_len %u skb->len %u imtu %u",
		       sdu_len, skb->len, chan->imtu);

		if (sdu_len > chan->imtu) {
			BT_ERR("Too big LE L2CAP SDU length received");
			err = -EMSGSIZE;
			goto failed;
		}

		if (skb->len > sdu_len) {
			BT_ERR("Too much LE L2CAP data received");
			err = -EINVAL;
			goto failed;
		}

		if (skb->len == sdu_len)
			return l2cap_ecred_recv(chan, skb);

		chan->sdu = skb;
		chan->sdu_len = sdu_len;
		chan->sdu_last_frag = skb;

		/* Detect if remote is not able to use the selected MPS */
		if (skb->len + L2CAP_SDULEN_SIZE < chan->mps) {
			u16 mps_len = skb->len + L2CAP_SDULEN_SIZE;

			/* Adjust the number of credits */
			BT_DBG("chan->mps %u -> %u", chan->mps, mps_len);
			chan->mps = mps_len;
			l2cap_chan_le_send_credits(chan);
		}

		return 0;
	}

	BT_DBG("SDU fragment. chan->sdu->len %u skb->len %u chan->sdu_len %u",
	       chan->sdu->len, skb->len, chan->sdu_len);

	if (chan->sdu->len + skb->len > chan->sdu_len) {
		BT_ERR("Too much LE L2CAP data received");
		err = -EINVAL;
		goto failed;
	}

	append_skb_frag(chan->sdu, skb, &chan->sdu_last_frag);
	skb = NULL;

	if (chan->sdu->len == chan->sdu_len) {
		err = l2cap_ecred_recv(chan, chan->sdu);
		if (!err) {
			chan->sdu = NULL;
			chan->sdu_last_frag = NULL;
			chan->sdu_len = 0;
		}
	}

failed:
	if (err) {
		kfree_skb(skb);
		kfree_skb(chan->sdu);
		chan->sdu = NULL;
		chan->sdu_last_frag = NULL;
		chan->sdu_len = 0;
	}

	/* We can't return an error here since we took care of the skb
	 * freeing internally. An error return would cause the caller to
	 * do a double-free of the skb.
	 */
	return 0;
}

static void l2cap_data_channel(struct l2cap_conn *conn, u16 cid,
			       struct sk_buff *skb)
{
	struct l2cap_chan *chan;

	chan = l2cap_get_chan_by_scid(conn, cid);
	if (!chan) {
		BT_DBG("unknown cid 0x%4.4x", cid);
		/* Drop packet and return */
		kfree_skb(skb);
		return;
	}

	BT_DBG("chan %p, len %d", chan, skb->len);

	/* If we receive data on a fixed channel before the info req/rsp
	 * procedure is done simply assume that the channel is supported
	 * and mark it as ready.
	 */
	if (chan->chan_type == L2CAP_CHAN_FIXED)
		l2cap_chan_ready(chan);

	if (chan->state != BT_CONNECTED)
		goto drop;

	switch (chan->mode) {
	case L2CAP_MODE_LE_FLOWCTL:
	case L2CAP_MODE_EXT_FLOWCTL:
		if (l2cap_ecred_data_rcv(chan, skb) < 0)
			goto drop;

		goto done;

	case L2CAP_MODE_BASIC:
		/* If socket recv buffers overflows we drop data here
		 * which is *bad* because L2CAP has to be reliable.
		 * But we don't have any other choice. L2CAP doesn't
		 * provide flow control mechanism. */

		if (chan->imtu < skb->len) {
			BT_ERR("Dropping L2CAP data: receive buffer overflow");
			goto drop;
		}

		if (!chan->ops->recv(chan, skb))
			goto done;
		break;

	case L2CAP_MODE_ERTM:
	case L2CAP_MODE_STREAMING:
		l2cap_data_rcv(chan, skb);
		goto done;

	default:
		BT_DBG("chan %p: bad mode 0x%2.2x", chan, chan->mode);
		break;
	}

drop:
	kfree_skb(skb);

done:
	l2cap_chan_unlock(chan);
	l2cap_chan_put(chan);
}

static void l2cap_conless_channel(struct l2cap_conn *conn, __le16 psm,
				  struct sk_buff *skb)
{
	struct hci_conn *hcon = conn->hcon;
	struct l2cap_chan *chan;

	if (hcon->type != ACL_LINK)
		goto free_skb;

	chan = l2cap_global_chan_by_psm(0, psm, &hcon->src, &hcon->dst,
					ACL_LINK);
	if (!chan)
		goto free_skb;

	BT_DBG("chan %p, len %d", chan, skb->len);

	l2cap_chan_lock(chan);

	if (chan->state != BT_BOUND && chan->state != BT_CONNECTED)
		goto drop;

	if (chan->imtu < skb->len)
		goto drop;

	/* Store remote BD_ADDR and PSM for msg_name */
	bacpy(&bt_cb(skb)->l2cap.bdaddr, &hcon->dst);
	bt_cb(skb)->l2cap.psm = psm;

	if (!chan->ops->recv(chan, skb)) {
		l2cap_chan_unlock(chan);
		l2cap_chan_put(chan);
		return;
	}

drop:
	l2cap_chan_unlock(chan);
	l2cap_chan_put(chan);
free_skb:
	kfree_skb(skb);
}

static void l2cap_recv_frame(struct l2cap_conn *conn, struct sk_buff *skb)
{
	struct l2cap_hdr *lh = (void *) skb->data;
	struct hci_conn *hcon = conn->hcon;
	u16 cid, len;
	__le16 psm;

	if (hcon->state != BT_CONNECTED) {
		BT_DBG("queueing pending rx skb");
		skb_queue_tail(&conn->pending_rx, skb);
		return;
	}

	skb_pull(skb, L2CAP_HDR_SIZE);
	cid = __le16_to_cpu(lh->cid);
	len = __le16_to_cpu(lh->len);

	if (len != skb->len) {
		kfree_skb(skb);
		return;
	}

	/* Since we can't actively block incoming LE connections we must
	 * at least ensure that we ignore incoming data from them.
	 */
	if (hcon->type == LE_LINK &&
	    hci_bdaddr_list_lookup(&hcon->hdev->reject_list, &hcon->dst,
				   bdaddr_dst_type(hcon))) {
		kfree_skb(skb);
		return;
	}

	BT_DBG("len %d, cid 0x%4.4x", len, cid);

	switch (cid) {
	case L2CAP_CID_SIGNALING:
		l2cap_sig_channel(conn, skb);
		break;

	case L2CAP_CID_CONN_LESS:
		psm = get_unaligned((__le16 *) skb->data);
		skb_pull(skb, L2CAP_PSMLEN_SIZE);
		l2cap_conless_channel(conn, psm, skb);
		break;

	case L2CAP_CID_LE_SIGNALING:
		l2cap_le_sig_channel(conn, skb);
		break;

	default:
		l2cap_data_channel(conn, cid, skb);
		break;
	}
}

static void process_pending_rx(struct work_struct *work)
{
	struct l2cap_conn *conn = container_of(work, struct l2cap_conn,
					       pending_rx_work);
	struct sk_buff *skb;

	BT_DBG("");

	mutex_lock(&conn->lock);

	while ((skb = skb_dequeue(&conn->pending_rx)))
		l2cap_recv_frame(conn, skb);

	mutex_unlock(&conn->lock);
}

static struct l2cap_conn *l2cap_conn_add(struct hci_conn *hcon)
{
	struct l2cap_conn *conn = hcon->l2cap_data;
	struct hci_chan *hchan;

	if (conn)
		return conn;

	hchan = hci_chan_create(hcon);
	if (!hchan)
		return NULL;

	conn = kzalloc(sizeof(*conn), GFP_KERNEL);
	if (!conn) {
		hci_chan_del(hchan);
		return NULL;
	}

	kref_init(&conn->ref);
	hcon->l2cap_data = conn;
	conn->hcon = hci_conn_get(hcon);
	conn->hchan = hchan;

	BT_DBG("hcon %p conn %p hchan %p", hcon, conn, hchan);

	conn->mtu = hcon->mtu;
	conn->feat_mask = 0;

	conn->local_fixed_chan = L2CAP_FC_SIG_BREDR | L2CAP_FC_CONNLESS;

	if (hci_dev_test_flag(hcon->hdev, HCI_LE_ENABLED) &&
	    (bredr_sc_enabled(hcon->hdev) ||
	     hci_dev_test_flag(hcon->hdev, HCI_FORCE_BREDR_SMP)))
		conn->local_fixed_chan |= L2CAP_FC_SMP_BREDR;

	mutex_init(&conn->ident_lock);
	mutex_init(&conn->lock);

	INIT_LIST_HEAD(&conn->chan_l);
	INIT_LIST_HEAD(&conn->users);

	INIT_DELAYED_WORK(&conn->info_timer, l2cap_info_timeout);

	skb_queue_head_init(&conn->pending_rx);
	INIT_WORK(&conn->pending_rx_work, process_pending_rx);
	INIT_DELAYED_WORK(&conn->id_addr_timer, l2cap_conn_update_id_addr);

	conn->disc_reason = HCI_ERROR_REMOTE_USER_TERM;

	return conn;
}

static bool is_valid_psm(u16 psm, u8 dst_type)
{
	if (!psm)
		return false;

	if (bdaddr_type_is_le(dst_type))
		return (psm <= 0x00ff);

	/* PSM must be odd and lsb of upper byte must be 0 */
	return ((psm & 0x0101) == 0x0001);
}

struct l2cap_chan_data {
	struct l2cap_chan *chan;
	struct pid *pid;
	int count;
};

static void l2cap_chan_by_pid(struct l2cap_chan *chan, void *data)
{
	struct l2cap_chan_data *d = data;
	struct pid *pid;

	if (chan == d->chan)
		return;

	if (!test_bit(FLAG_DEFER_SETUP, &chan->flags))
		return;

	pid = chan->ops->get_peer_pid(chan);

	/* Only count deferred channels with the same PID/PSM */
	if (d->pid != pid || chan->psm != d->chan->psm || chan->ident ||
	    chan->mode != L2CAP_MODE_EXT_FLOWCTL || chan->state != BT_CONNECT)
		return;

	d->count++;
}

int l2cap_chan_connect(struct l2cap_chan *chan, __le16 psm, u16 cid,
		       bdaddr_t *dst, u8 dst_type, u16 timeout)
{
	struct l2cap_conn *conn;
	struct hci_conn *hcon;
	struct hci_dev *hdev;
	int err;

	BT_DBG("%pMR -> %pMR (type %u) psm 0x%4.4x mode 0x%2.2x", &chan->src,
	       dst, dst_type, __le16_to_cpu(psm), chan->mode);

	hdev = hci_get_route(dst, &chan->src, chan->src_type);
	if (!hdev)
		return -EHOSTUNREACH;

	hci_dev_lock(hdev);

	if (!is_valid_psm(__le16_to_cpu(psm), dst_type) && !cid &&
	    chan->chan_type != L2CAP_CHAN_RAW) {
		err = -EINVAL;
		goto done;
	}

	if (chan->chan_type == L2CAP_CHAN_CONN_ORIENTED && !psm) {
		err = -EINVAL;
		goto done;
	}

	if (chan->chan_type == L2CAP_CHAN_FIXED && !cid) {
		err = -EINVAL;
		goto done;
	}

	switch (chan->mode) {
	case L2CAP_MODE_BASIC:
		break;
	case L2CAP_MODE_LE_FLOWCTL:
		break;
	case L2CAP_MODE_EXT_FLOWCTL:
		if (!enable_ecred) {
			err = -EOPNOTSUPP;
			goto done;
		}
		break;
	case L2CAP_MODE_ERTM:
	case L2CAP_MODE_STREAMING:
		if (!disable_ertm)
			break;
		fallthrough;
	default:
		err = -EOPNOTSUPP;
		goto done;
	}

	switch (chan->state) {
	case BT_CONNECT:
	case BT_CONNECT2:
	case BT_CONFIG:
		/* Already connecting */
		err = 0;
		goto done;

	case BT_CONNECTED:
		/* Already connected */
		err = -EISCONN;
		goto done;

	case BT_OPEN:
	case BT_BOUND:
		/* Can connect */
		break;

	default:
		err = -EBADFD;
		goto done;
	}

	/* Set destination address and psm */
	bacpy(&chan->dst, dst);
	chan->dst_type = dst_type;

	chan->psm = psm;
	chan->dcid = cid;

	if (bdaddr_type_is_le(dst_type)) {
		/* Convert from L2CAP channel address type to HCI address type
		 */
		if (dst_type == BDADDR_LE_PUBLIC)
			dst_type = ADDR_LE_DEV_PUBLIC;
		else
			dst_type = ADDR_LE_DEV_RANDOM;

		if (hci_dev_test_flag(hdev, HCI_ADVERTISING))
			hcon = hci_connect_le(hdev, dst, dst_type, false,
					      chan->sec_level, timeout,
					      HCI_ROLE_SLAVE, 0, 0);
		else
			hcon = hci_connect_le_scan(hdev, dst, dst_type,
						   chan->sec_level, timeout,
						   CONN_REASON_L2CAP_CHAN);

	} else {
		u8 auth_type = l2cap_get_auth_type(chan);
		hcon = hci_connect_acl(hdev, dst, chan->sec_level, auth_type,
				       CONN_REASON_L2CAP_CHAN, timeout);
	}

	if (IS_ERR(hcon)) {
		err = PTR_ERR(hcon);
		goto done;
	}

	conn = l2cap_conn_add(hcon);
	if (!conn) {
		hci_conn_drop(hcon);
		err = -ENOMEM;
		goto done;
	}

	if (chan->mode == L2CAP_MODE_EXT_FLOWCTL) {
		struct l2cap_chan_data data;

		data.chan = chan;
		data.pid = chan->ops->get_peer_pid(chan);
		data.count = 1;

		l2cap_chan_list(conn, l2cap_chan_by_pid, &data);

		/* Check if there isn't too many channels being connected */
		if (data.count > L2CAP_ECRED_CONN_SCID_MAX) {
			hci_conn_drop(hcon);
			err = -EPROTO;
			goto done;
		}
	}

	mutex_lock(&conn->lock);
	l2cap_chan_lock(chan);

	if (cid && __l2cap_get_chan_by_dcid(conn, cid)) {
		hci_conn_drop(hcon);
		err = -EBUSY;
		goto chan_unlock;
	}

	/* Update source addr of the socket */
	bacpy(&chan->src, &hcon->src);
	chan->src_type = bdaddr_src_type(hcon);

	__l2cap_chan_add(conn, chan);

	/* l2cap_chan_add takes its own ref so we can drop this one */
	hci_conn_drop(hcon);

	l2cap_state_change(chan, BT_CONNECT);
	__set_chan_timer(chan, chan->ops->get_sndtimeo(chan));

	/* Release chan->sport so that it can be reused by other
	 * sockets (as it's only used for listening sockets).
	 */
	write_lock(&chan_list_lock);
	chan->sport = 0;
	write_unlock(&chan_list_lock);

	if (hcon->state == BT_CONNECTED) {
		if (chan->chan_type != L2CAP_CHAN_CONN_ORIENTED) {
			__clear_chan_timer(chan);
			if (l2cap_chan_check_security(chan, true))
				l2cap_state_change(chan, BT_CONNECTED);
		} else
			l2cap_do_start(chan);
	}

	err = 0;

chan_unlock:
	l2cap_chan_unlock(chan);
	mutex_unlock(&conn->lock);
done:
	hci_dev_unlock(hdev);
	hci_dev_put(hdev);
	return err;
}
EXPORT_SYMBOL_GPL(l2cap_chan_connect);

static void l2cap_ecred_reconfigure(struct l2cap_chan *chan)
{
	struct l2cap_conn *conn = chan->conn;
	DEFINE_RAW_FLEX(struct l2cap_ecred_reconf_req, pdu, scid, 1);

	pdu->mtu = cpu_to_le16(chan->imtu);
	pdu->mps = cpu_to_le16(chan->mps);
	pdu->scid[0] = cpu_to_le16(chan->scid);

	chan->ident = l2cap_get_ident(conn);

	l2cap_send_cmd(conn, chan->ident, L2CAP_ECRED_RECONF_REQ,
		       sizeof(pdu), &pdu);
}

int l2cap_chan_reconfigure(struct l2cap_chan *chan, __u16 mtu)
{
	if (chan->imtu > mtu)
		return -EINVAL;

	BT_DBG("chan %p mtu 0x%4.4x", chan, mtu);

	chan->imtu = mtu;

	l2cap_ecred_reconfigure(chan);

	return 0;
}

/* ---- L2CAP interface with lower layer (HCI) ---- */

int l2cap_connect_ind(struct hci_dev *hdev, bdaddr_t *bdaddr)
{
	int exact = 0, lm1 = 0, lm2 = 0;
	struct l2cap_chan *c;

	BT_DBG("hdev %s, bdaddr %pMR", hdev->name, bdaddr);

	/* Find listening sockets and check their link_mode */
	read_lock(&chan_list_lock);
	list_for_each_entry(c, &chan_list, global_l) {
		if (c->state != BT_LISTEN)
			continue;

		if (!bacmp(&c->src, &hdev->bdaddr)) {
			lm1 |= HCI_LM_ACCEPT;
			if (test_bit(FLAG_ROLE_SWITCH, &c->flags))
				lm1 |= HCI_LM_MASTER;
			exact++;
		} else if (!bacmp(&c->src, BDADDR_ANY)) {
			lm2 |= HCI_LM_ACCEPT;
			if (test_bit(FLAG_ROLE_SWITCH, &c->flags))
				lm2 |= HCI_LM_MASTER;
		}
	}
	read_unlock(&chan_list_lock);

	return exact ? lm1 : lm2;
}

/* Find the next fixed channel in BT_LISTEN state, continue iteration
 * from an existing channel in the list or from the beginning of the
 * global list (by passing NULL as first parameter).
 */
static struct l2cap_chan *l2cap_global_fixed_chan(struct l2cap_chan *c,
						  struct hci_conn *hcon)
{
	u8 src_type = bdaddr_src_type(hcon);

	read_lock(&chan_list_lock);

	if (c)
		c = list_next_entry(c, global_l);
	else
		c = list_entry(chan_list.next, typeof(*c), global_l);

	list_for_each_entry_from(c, &chan_list, global_l) {
		if (c->chan_type != L2CAP_CHAN_FIXED)
			continue;
		if (c->state != BT_LISTEN)
			continue;
		if (bacmp(&c->src, &hcon->src) && bacmp(&c->src, BDADDR_ANY))
			continue;
		if (src_type != c->src_type)
			continue;

		c = l2cap_chan_hold_unless_zero(c);
		read_unlock(&chan_list_lock);
		return c;
	}

	read_unlock(&chan_list_lock);

	return NULL;
}

static void l2cap_connect_cfm(struct hci_conn *hcon, u8 status)
{
	struct hci_dev *hdev = hcon->hdev;
	struct l2cap_conn *conn;
	struct l2cap_chan *pchan;
	u8 dst_type;

	if (hcon->type != ACL_LINK && hcon->type != LE_LINK)
		return;

	BT_DBG("hcon %p bdaddr %pMR status %d", hcon, &hcon->dst, status);

	if (status) {
		l2cap_conn_del(hcon, bt_to_errno(status));
		return;
	}

	conn = l2cap_conn_add(hcon);
	if (!conn)
		return;

	dst_type = bdaddr_dst_type(hcon);

	/* If device is blocked, do not create channels for it */
	if (hci_bdaddr_list_lookup(&hdev->reject_list, &hcon->dst, dst_type))
		return;

	/* Find fixed channels and notify them of the new connection. We
	 * use multiple individual lookups, continuing each time where
	 * we left off, because the list lock would prevent calling the
	 * potentially sleeping l2cap_chan_lock() function.
	 */
	pchan = l2cap_global_fixed_chan(NULL, hcon);
	while (pchan) {
		struct l2cap_chan *chan, *next;

		/* Client fixed channels should override server ones */
		if (__l2cap_get_chan_by_dcid(conn, pchan->scid))
			goto next;

		l2cap_chan_lock(pchan);
		chan = pchan->ops->new_connection(pchan);
		if (chan) {
			bacpy(&chan->src, &hcon->src);
			bacpy(&chan->dst, &hcon->dst);
			chan->src_type = bdaddr_src_type(hcon);
			chan->dst_type = dst_type;

			__l2cap_chan_add(conn, chan);
		}

		l2cap_chan_unlock(pchan);
next:
		next = l2cap_global_fixed_chan(pchan, hcon);
		l2cap_chan_put(pchan);
		pchan = next;
	}

	l2cap_conn_ready(conn);
}

int l2cap_disconn_ind(struct hci_conn *hcon)
{
	struct l2cap_conn *conn = hcon->l2cap_data;

	BT_DBG("hcon %p", hcon);

	if (!conn)
		return HCI_ERROR_REMOTE_USER_TERM;
	return conn->disc_reason;
}

static void l2cap_disconn_cfm(struct hci_conn *hcon, u8 reason)
{
	if (hcon->type != ACL_LINK && hcon->type != LE_LINK)
		return;

	BT_DBG("hcon %p reason %d", hcon, reason);

	l2cap_conn_del(hcon, bt_to_errno(reason));
}

static inline void l2cap_check_encryption(struct l2cap_chan *chan, u8 encrypt)
{
	if (chan->chan_type != L2CAP_CHAN_CONN_ORIENTED)
		return;

	if (encrypt == 0x00) {
		if (chan->sec_level == BT_SECURITY_MEDIUM) {
			__set_chan_timer(chan, L2CAP_ENC_TIMEOUT);
		} else if (chan->sec_level == BT_SECURITY_HIGH ||
			   chan->sec_level == BT_SECURITY_FIPS)
			l2cap_chan_close(chan, ECONNREFUSED);
	} else {
		if (chan->sec_level == BT_SECURITY_MEDIUM)
			__clear_chan_timer(chan);
	}
}

static void l2cap_security_cfm(struct hci_conn *hcon, u8 status, u8 encrypt)
{
	struct l2cap_conn *conn = hcon->l2cap_data;
	struct l2cap_chan *chan;

	if (!conn)
		return;

	BT_DBG("conn %p status 0x%2.2x encrypt %u", conn, status, encrypt);

	mutex_lock(&conn->lock);

	list_for_each_entry(chan, &conn->chan_l, list) {
		l2cap_chan_lock(chan);

		BT_DBG("chan %p scid 0x%4.4x state %s", chan, chan->scid,
		       state_to_string(chan->state));

		if (!status && encrypt)
			chan->sec_level = hcon->sec_level;

		if (!__l2cap_no_conn_pending(chan)) {
			l2cap_chan_unlock(chan);
			continue;
		}

		if (!status && (chan->state == BT_CONNECTED ||
				chan->state == BT_CONFIG)) {
			chan->ops->resume(chan);
			l2cap_check_encryption(chan, encrypt);
			l2cap_chan_unlock(chan);
			continue;
		}

		if (chan->state == BT_CONNECT) {
			if (!status && l2cap_check_enc_key_size(hcon, chan))
				l2cap_start_connection(chan);
			else
				__set_chan_timer(chan, L2CAP_DISC_TIMEOUT);
		} else if (chan->state == BT_CONNECT2 &&
			   !(chan->mode == L2CAP_MODE_EXT_FLOWCTL ||
			     chan->mode == L2CAP_MODE_LE_FLOWCTL)) {
			struct l2cap_conn_rsp rsp;
			__u16 res, stat;

			if (!status && l2cap_check_enc_key_size(hcon, chan)) {
				if (test_bit(FLAG_DEFER_SETUP, &chan->flags)) {
					res = L2CAP_CR_PEND;
					stat = L2CAP_CS_AUTHOR_PEND;
					chan->ops->defer(chan);
				} else {
					l2cap_state_change(chan, BT_CONFIG);
					res = L2CAP_CR_SUCCESS;
					stat = L2CAP_CS_NO_INFO;
				}
			} else {
				l2cap_state_change(chan, BT_DISCONN);
				__set_chan_timer(chan, L2CAP_DISC_TIMEOUT);
				res = L2CAP_CR_SEC_BLOCK;
				stat = L2CAP_CS_NO_INFO;
			}

			rsp.scid   = cpu_to_le16(chan->dcid);
			rsp.dcid   = cpu_to_le16(chan->scid);
			rsp.result = cpu_to_le16(res);
			rsp.status = cpu_to_le16(stat);
			l2cap_send_cmd(conn, chan->ident, L2CAP_CONN_RSP,
				       sizeof(rsp), &rsp);

			if (!test_bit(CONF_REQ_SENT, &chan->conf_state) &&
			    res == L2CAP_CR_SUCCESS) {
				char buf[128];
				set_bit(CONF_REQ_SENT, &chan->conf_state);
				l2cap_send_cmd(conn, l2cap_get_ident(conn),
					       L2CAP_CONF_REQ,
					       l2cap_build_conf_req(chan, buf, sizeof(buf)),
					       buf);
				chan->num_conf_req++;
			}
		}

		l2cap_chan_unlock(chan);
	}

	mutex_unlock(&conn->lock);
}

/* Append fragment into frame respecting the maximum len of rx_skb */
static int l2cap_recv_frag(struct l2cap_conn *conn, struct sk_buff *skb,
			   u16 len)
{
	if (!conn->rx_skb) {
		/* Allocate skb for the complete frame (with header) */
		conn->rx_skb = bt_skb_alloc(len, GFP_KERNEL);
		if (!conn->rx_skb)
			return -ENOMEM;
		/* Init rx_len */
		conn->rx_len = len;

		skb_set_delivery_time(conn->rx_skb, skb->tstamp,
				      skb->tstamp_type);
	}

	/* Copy as much as the rx_skb can hold */
	len = min_t(u16, len, skb->len);
	skb_copy_from_linear_data(skb, skb_put(conn->rx_skb, len), len);
	skb_pull(skb, len);
	conn->rx_len -= len;

	return len;
}

static int l2cap_recv_len(struct l2cap_conn *conn, struct sk_buff *skb)
{
	struct sk_buff *rx_skb;
	int len;

	/* Append just enough to complete the header */
	len = l2cap_recv_frag(conn, skb, L2CAP_LEN_SIZE - conn->rx_skb->len);

	/* If header could not be read just continue */
	if (len < 0 || conn->rx_skb->len < L2CAP_LEN_SIZE)
		return len;

	rx_skb = conn->rx_skb;
	len = get_unaligned_le16(rx_skb->data);

	/* Check if rx_skb has enough space to received all fragments */
	if (len + (L2CAP_HDR_SIZE - L2CAP_LEN_SIZE) <= skb_tailroom(rx_skb)) {
		/* Update expected len */
		conn->rx_len = len + (L2CAP_HDR_SIZE - L2CAP_LEN_SIZE);
		return L2CAP_LEN_SIZE;
	}

	/* Reset conn->rx_skb since it will need to be reallocated in order to
	 * fit all fragments.
	 */
	conn->rx_skb = NULL;

	/* Reallocates rx_skb using the exact expected length */
	len = l2cap_recv_frag(conn, rx_skb,
			      len + (L2CAP_HDR_SIZE - L2CAP_LEN_SIZE));
	kfree_skb(rx_skb);

	return len;
}

static void l2cap_recv_reset(struct l2cap_conn *conn)
{
	kfree_skb(conn->rx_skb);
	conn->rx_skb = NULL;
	conn->rx_len = 0;
}

struct l2cap_conn *l2cap_conn_hold_unless_zero(struct l2cap_conn *c)
{
	if (!c)
		return NULL;

	BT_DBG("conn %p orig refcnt %u", c, kref_read(&c->ref));

	if (!kref_get_unless_zero(&c->ref))
		return NULL;

	return c;
}

void l2cap_recv_acldata(struct hci_conn *hcon, struct sk_buff *skb, u16 flags)
{
	struct l2cap_conn *conn;
	int len;

	/* Lock hdev to access l2cap_data to avoid race with l2cap_conn_del */
	hci_dev_lock(hcon->hdev);

	conn = hcon->l2cap_data;

	if (!conn)
		conn = l2cap_conn_add(hcon);

	conn = l2cap_conn_hold_unless_zero(conn);

	hci_dev_unlock(hcon->hdev);

	if (!conn) {
		kfree_skb(skb);
		return;
	}

	BT_DBG("conn %p len %u flags 0x%x", conn, skb->len, flags);

	mutex_lock(&conn->lock);

	switch (flags) {
	case ACL_START:
	case ACL_START_NO_FLUSH:
	case ACL_COMPLETE:
		if (conn->rx_skb) {
			BT_ERR("Unexpected start frame (len %d)", skb->len);
			l2cap_recv_reset(conn);
			l2cap_conn_unreliable(conn, ECOMM);
		}

		/* Start fragment may not contain the L2CAP length so just
		 * copy the initial byte when that happens and use conn->mtu as
		 * expected length.
		 */
		if (skb->len < L2CAP_LEN_SIZE) {
			l2cap_recv_frag(conn, skb, conn->mtu);
			break;
		}

		len = get_unaligned_le16(skb->data) + L2CAP_HDR_SIZE;

		if (len == skb->len) {
			/* Complete frame received */
			l2cap_recv_frame(conn, skb);
			goto unlock;
		}

		BT_DBG("Start: total len %d, frag len %u", len, skb->len);

		if (skb->len > len) {
			BT_ERR("Frame is too long (len %u, expected len %d)",
			       skb->len, len);
			/* PTS test cases L2CAP/COS/CED/BI-14-C and BI-15-C
			 * (Multiple Signaling Command in one PDU, Data
			 * Truncated, BR/EDR) send a C-frame to the IUT with
			 * PDU Length set to 8 and Channel ID set to the
			 * correct signaling channel for the logical link.
			 * The Information payload contains one L2CAP_ECHO_REQ
			 * packet with Data Length set to 0 with 0 octets of
			 * echo data and one invalid command packet due to
			 * data truncated in PDU but present in HCI packet.
			 *
			 * Shorter the socket buffer to the PDU length to
			 * allow to process valid commands from the PDU before
			 * setting the socket unreliable.
			 */
			skb->len = len;
			l2cap_recv_frame(conn, skb);
			l2cap_conn_unreliable(conn, ECOMM);
			goto unlock;
		}

		/* Append fragment into frame (with header) */
		if (l2cap_recv_frag(conn, skb, len) < 0)
			goto drop;

		break;

	case ACL_CONT:
		BT_DBG("Cont: frag len %u (expecting %u)", skb->len, conn->rx_len);

		if (!conn->rx_skb) {
			BT_ERR("Unexpected continuation frame (len %d)", skb->len);
			l2cap_conn_unreliable(conn, ECOMM);
			goto drop;
		}

		/* Complete the L2CAP length if it has not been read */
		if (conn->rx_skb->len < L2CAP_LEN_SIZE) {
			if (l2cap_recv_len(conn, skb) < 0) {
				l2cap_conn_unreliable(conn, ECOMM);
				goto drop;
			}

			/* Header still could not be read just continue */
			if (conn->rx_skb->len < L2CAP_LEN_SIZE)
				break;
		}

		if (skb->len > conn->rx_len) {
			BT_ERR("Fragment is too long (len %u, expected %u)",
			       skb->len, conn->rx_len);
			l2cap_recv_reset(conn);
			l2cap_conn_unreliable(conn, ECOMM);
			goto drop;
		}

		/* Append fragment into frame (with header) */
		l2cap_recv_frag(conn, skb, skb->len);

		if (!conn->rx_len) {
			/* Complete frame received. l2cap_recv_frame
			 * takes ownership of the skb so set the global
			 * rx_skb pointer to NULL first.
			 */
			struct sk_buff *rx_skb = conn->rx_skb;
			conn->rx_skb = NULL;
			l2cap_recv_frame(conn, rx_skb);
		}
		break;
	}

drop:
	kfree_skb(skb);
unlock:
	mutex_unlock(&conn->lock);
	l2cap_conn_put(conn);
}

static struct hci_cb l2cap_cb = {
	.name		= "L2CAP",
	.connect_cfm	= l2cap_connect_cfm,
	.disconn_cfm	= l2cap_disconn_cfm,
	.security_cfm	= l2cap_security_cfm,
};

static int l2cap_debugfs_show(struct seq_file *f, void *p)
{
	struct l2cap_chan *c;

	read_lock(&chan_list_lock);

	list_for_each_entry(c, &chan_list, global_l) {
		seq_printf(f, "%pMR (%u) %pMR (%u) %d %d 0x%4.4x 0x%4.4x %d %d %d %d\n",
			   &c->src, c->src_type, &c->dst, c->dst_type,
			   c->state, __le16_to_cpu(c->psm),
			   c->scid, c->dcid, c->imtu, c->omtu,
			   c->sec_level, c->mode);
	}

	read_unlock(&chan_list_lock);

	return 0;
}

DEFINE_SHOW_ATTRIBUTE(l2cap_debugfs);

static struct dentry *l2cap_debugfs;

int __init l2cap_init(void)
{
	int err;

	err = l2cap_init_sockets();
	if (err < 0)
		return err;

	hci_register_cb(&l2cap_cb);

	if (IS_ERR_OR_NULL(bt_debugfs))
		return 0;

	l2cap_debugfs = debugfs_create_file("l2cap", 0444, bt_debugfs,
					    NULL, &l2cap_debugfs_fops);

	return 0;
}

void l2cap_exit(void)
{
	debugfs_remove(l2cap_debugfs);
	hci_unregister_cb(&l2cap_cb);
	l2cap_cleanup_sockets();
}

module_param(disable_ertm, bool, 0644);
MODULE_PARM_DESC(disable_ertm, "Disable enhanced retransmission mode");

module_param(enable_ecred, bool, 0644);
MODULE_PARM_DESC(enable_ecred, "Enable enhanced credit flow control mode");<|MERGE_RESOLUTION|>--- conflicted
+++ resolved
@@ -3993,11 +3993,7 @@
 	/* Check if the ACL is secure enough (if not SDP) */
 	if (psm != cpu_to_le16(L2CAP_PSM_SDP) &&
 	    (!hci_conn_check_link_mode(conn->hcon) ||
-<<<<<<< HEAD
-	    !l2cap_check_enc_key_size(conn->hcon))) {
-=======
 	    !l2cap_check_enc_key_size(conn->hcon, pchan))) {
->>>>>>> 259a6d60
 		conn->disc_reason = HCI_ERROR_AUTH_FAILURE;
 		result = L2CAP_CR_SEC_BLOCK;
 		goto response;
