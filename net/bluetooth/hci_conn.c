/*
   BlueZ - Bluetooth protocol stack for Linux
   Copyright (c) 2000-2001, 2010, Code Aurora Forum. All rights reserved.
   Copyright 2023-2024 NXP

   Written 2000,2001 by Maxim Krasnyansky <maxk@qualcomm.com>

   This program is free software; you can redistribute it and/or modify
   it under the terms of the GNU General Public License version 2 as
   published by the Free Software Foundation;

   THE SOFTWARE IS PROVIDED "AS IS", WITHOUT WARRANTY OF ANY KIND, EXPRESS
   OR IMPLIED, INCLUDING BUT NOT LIMITED TO THE WARRANTIES OF MERCHANTABILITY,
   FITNESS FOR A PARTICULAR PURPOSE AND NONINFRINGEMENT OF THIRD PARTY RIGHTS.
   IN NO EVENT SHALL THE COPYRIGHT HOLDER(S) AND AUTHOR(S) BE LIABLE FOR ANY
   CLAIM, OR ANY SPECIAL INDIRECT OR CONSEQUENTIAL DAMAGES, OR ANY DAMAGES
   WHATSOEVER RESULTING FROM LOSS OF USE, DATA OR PROFITS, WHETHER IN AN
   ACTION OF CONTRACT, NEGLIGENCE OR OTHER TORTIOUS ACTION, ARISING OUT OF
   OR IN CONNECTION WITH THE USE OR PERFORMANCE OF THIS SOFTWARE.

   ALL LIABILITY, INCLUDING LIABILITY FOR INFRINGEMENT OF ANY PATENTS,
   COPYRIGHTS, TRADEMARKS OR OTHER RIGHTS, RELATING TO USE OF THIS
   SOFTWARE IS DISCLAIMED.
*/

/* Bluetooth HCI connection handling. */

#include <linux/export.h>
#include <linux/debugfs.h>
#include <linux/errqueue.h>

#include <net/bluetooth/bluetooth.h>
#include <net/bluetooth/hci_core.h>
#include <net/bluetooth/l2cap.h>
#include <net/bluetooth/iso.h>
#include <net/bluetooth/mgmt.h>

#include "smp.h"
#include "eir.h"

struct sco_param {
	u16 pkt_type;
	u16 max_latency;
	u8  retrans_effort;
};

struct conn_handle_t {
	struct hci_conn *conn;
	__u16 handle;
};

static const struct sco_param esco_param_cvsd[] = {
	{ EDR_ESCO_MASK & ~ESCO_2EV3, 0x000a,	0x01 }, /* S3 */
	{ EDR_ESCO_MASK & ~ESCO_2EV3, 0x0007,	0x01 }, /* S2 */
	{ EDR_ESCO_MASK | ESCO_EV3,   0x0007,	0x01 }, /* S1 */
	{ EDR_ESCO_MASK | ESCO_HV3,   0xffff,	0x01 }, /* D1 */
	{ EDR_ESCO_MASK | ESCO_HV1,   0xffff,	0x01 }, /* D0 */
};

static const struct sco_param sco_param_cvsd[] = {
	{ EDR_ESCO_MASK | ESCO_HV3,   0xffff,	0xff }, /* D1 */
	{ EDR_ESCO_MASK | ESCO_HV1,   0xffff,	0xff }, /* D0 */
};

static const struct sco_param esco_param_msbc[] = {
	{ EDR_ESCO_MASK & ~ESCO_2EV3, 0x000d,	0x02 }, /* T2 */
	{ EDR_ESCO_MASK | ESCO_EV3,   0x0008,	0x02 }, /* T1 */
};

/* This function requires the caller holds hdev->lock */
void hci_connect_le_scan_cleanup(struct hci_conn *conn, u8 status)
{
	struct hci_conn_params *params;
	struct hci_dev *hdev = conn->hdev;
	struct smp_irk *irk;
	bdaddr_t *bdaddr;
	u8 bdaddr_type;

	bdaddr = &conn->dst;
	bdaddr_type = conn->dst_type;

	/* Check if we need to convert to identity address */
	irk = hci_get_irk(hdev, bdaddr, bdaddr_type);
	if (irk) {
		bdaddr = &irk->bdaddr;
		bdaddr_type = irk->addr_type;
	}

	params = hci_pend_le_action_lookup(&hdev->pend_le_conns, bdaddr,
					   bdaddr_type);
	if (!params)
		return;

	if (params->conn) {
		hci_conn_drop(params->conn);
		hci_conn_put(params->conn);
		params->conn = NULL;
	}

	if (!params->explicit_connect)
		return;

	/* If the status indicates successful cancellation of
	 * the attempt (i.e. Unknown Connection Id) there's no point of
	 * notifying failure since we'll go back to keep trying to
	 * connect. The only exception is explicit connect requests
	 * where a timeout + cancel does indicate an actual failure.
	 */
	if (status && status != HCI_ERROR_UNKNOWN_CONN_ID)
		mgmt_connect_failed(hdev, conn, status);

	/* The connection attempt was doing scan for new RPA, and is
	 * in scan phase. If params are not associated with any other
	 * autoconnect action, remove them completely. If they are, just unmark
	 * them as waiting for connection, by clearing explicit_connect field.
	 */
	params->explicit_connect = false;

	hci_pend_le_list_del_init(params);

	switch (params->auto_connect) {
	case HCI_AUTO_CONN_EXPLICIT:
		hci_conn_params_del(hdev, bdaddr, bdaddr_type);
		/* return instead of break to avoid duplicate scan update */
		return;
	case HCI_AUTO_CONN_DIRECT:
	case HCI_AUTO_CONN_ALWAYS:
		hci_pend_le_list_add(params, &hdev->pend_le_conns);
		break;
	case HCI_AUTO_CONN_REPORT:
		hci_pend_le_list_add(params, &hdev->pend_le_reports);
		break;
	default:
		break;
	}

	hci_update_passive_scan(hdev);
}

static void hci_conn_cleanup(struct hci_conn *conn)
{
	struct hci_dev *hdev = conn->hdev;

	if (test_bit(HCI_CONN_PARAM_REMOVAL_PEND, &conn->flags))
		hci_conn_params_del(conn->hdev, &conn->dst, conn->dst_type);

	if (test_and_clear_bit(HCI_CONN_FLUSH_KEY, &conn->flags))
		hci_remove_link_key(hdev, &conn->dst);

	hci_chan_list_flush(conn);

	hci_conn_hash_del(hdev, conn);

	if (HCI_CONN_HANDLE_UNSET(conn->handle))
		ida_free(&hdev->unset_handle_ida, conn->handle);

	if (conn->cleanup)
		conn->cleanup(conn);

	if (conn->type == SCO_LINK || conn->type == ESCO_LINK) {
		switch (conn->setting & SCO_AIRMODE_MASK) {
		case SCO_AIRMODE_CVSD:
		case SCO_AIRMODE_TRANSP:
			if (hdev->notify)
				hdev->notify(hdev, HCI_NOTIFY_DISABLE_SCO);
			break;
		}
	} else {
		if (hdev->notify)
			hdev->notify(hdev, HCI_NOTIFY_CONN_DEL);
	}

	debugfs_remove_recursive(conn->debugfs);

	hci_conn_del_sysfs(conn);

	hci_dev_put(hdev);
}

int hci_disconnect(struct hci_conn *conn, __u8 reason)
{
	BT_DBG("hcon %p", conn);

	/* When we are central of an established connection and it enters
	 * the disconnect timeout, then go ahead and try to read the
	 * current clock offset.  Processing of the result is done
	 * within the event handling and hci_clock_offset_evt function.
	 */
	if (conn->type == ACL_LINK && conn->role == HCI_ROLE_MASTER &&
	    (conn->state == BT_CONNECTED || conn->state == BT_CONFIG)) {
		struct hci_dev *hdev = conn->hdev;
		struct hci_cp_read_clock_offset clkoff_cp;

		clkoff_cp.handle = cpu_to_le16(conn->handle);
		hci_send_cmd(hdev, HCI_OP_READ_CLOCK_OFFSET, sizeof(clkoff_cp),
			     &clkoff_cp);
	}

	return hci_abort_conn(conn, reason);
}

static void hci_add_sco(struct hci_conn *conn, __u16 handle)
{
	struct hci_dev *hdev = conn->hdev;
	struct hci_cp_add_sco cp;

	BT_DBG("hcon %p", conn);

	conn->state = BT_CONNECT;
	conn->out = true;

	conn->attempt++;

	cp.handle   = cpu_to_le16(handle);
	cp.pkt_type = cpu_to_le16(conn->pkt_type);

	hci_send_cmd(hdev, HCI_OP_ADD_SCO, sizeof(cp), &cp);
}

static bool find_next_esco_param(struct hci_conn *conn,
				 const struct sco_param *esco_param, int size)
{
	if (!conn->parent)
		return false;

	for (; conn->attempt <= size; conn->attempt++) {
		if (lmp_esco_2m_capable(conn->parent) ||
		    (esco_param[conn->attempt - 1].pkt_type & ESCO_2EV3))
			break;
		BT_DBG("hcon %p skipped attempt %d, eSCO 2M not supported",
		       conn, conn->attempt);
	}

	return conn->attempt <= size;
}

static int configure_datapath_sync(struct hci_dev *hdev, struct bt_codec *codec)
{
	int err;
	__u8 vnd_len, *vnd_data = NULL;
	struct hci_op_configure_data_path *cmd = NULL;

	/* Do not take below 2 checks as error since the 1st means user do not
	 * want to use HFP offload mode and the 2nd means the vendor controller
	 * do not need to send below HCI command for offload mode.
	 */
	if (!codec->data_path || !hdev->get_codec_config_data)
		return 0;

	err = hdev->get_codec_config_data(hdev, ESCO_LINK, codec, &vnd_len,
					  &vnd_data);
	if (err < 0)
		goto error;

	cmd = kzalloc(sizeof(*cmd) + vnd_len, GFP_KERNEL);
	if (!cmd) {
		err = -ENOMEM;
		goto error;
	}

	err = hdev->get_data_path_id(hdev, &cmd->data_path_id);
	if (err < 0)
		goto error;

	cmd->vnd_len = vnd_len;
	memcpy(cmd->vnd_data, vnd_data, vnd_len);

	cmd->direction = 0x00;
	__hci_cmd_sync_status(hdev, HCI_CONFIGURE_DATA_PATH,
			      sizeof(*cmd) + vnd_len, cmd, HCI_CMD_TIMEOUT);

	cmd->direction = 0x01;
	err = __hci_cmd_sync_status(hdev, HCI_CONFIGURE_DATA_PATH,
				    sizeof(*cmd) + vnd_len, cmd,
				    HCI_CMD_TIMEOUT);
error:

	kfree(cmd);
	kfree(vnd_data);
	return err;
}

static int hci_enhanced_setup_sync(struct hci_dev *hdev, void *data)
{
	struct conn_handle_t *conn_handle = data;
	struct hci_conn *conn = conn_handle->conn;
	__u16 handle = conn_handle->handle;
	struct hci_cp_enhanced_setup_sync_conn cp;
	const struct sco_param *param;

	kfree(conn_handle);

	if (!hci_conn_valid(hdev, conn))
		return -ECANCELED;

	bt_dev_dbg(hdev, "hcon %p", conn);

	configure_datapath_sync(hdev, &conn->codec);

	conn->state = BT_CONNECT;
	conn->out = true;

	conn->attempt++;

	memset(&cp, 0x00, sizeof(cp));

	cp.handle   = cpu_to_le16(handle);

	cp.tx_bandwidth   = cpu_to_le32(0x00001f40);
	cp.rx_bandwidth   = cpu_to_le32(0x00001f40);

	switch (conn->codec.id) {
	case BT_CODEC_MSBC:
		if (!find_next_esco_param(conn, esco_param_msbc,
					  ARRAY_SIZE(esco_param_msbc)))
			return -EINVAL;

		param = &esco_param_msbc[conn->attempt - 1];
		cp.tx_coding_format.id = 0x05;
		cp.rx_coding_format.id = 0x05;
		cp.tx_codec_frame_size = __cpu_to_le16(60);
		cp.rx_codec_frame_size = __cpu_to_le16(60);
		cp.in_bandwidth = __cpu_to_le32(32000);
		cp.out_bandwidth = __cpu_to_le32(32000);
		cp.in_coding_format.id = 0x04;
		cp.out_coding_format.id = 0x04;
		cp.in_coded_data_size = __cpu_to_le16(16);
		cp.out_coded_data_size = __cpu_to_le16(16);
		cp.in_pcm_data_format = 2;
		cp.out_pcm_data_format = 2;
		cp.in_pcm_sample_payload_msb_pos = 0;
		cp.out_pcm_sample_payload_msb_pos = 0;
		cp.in_data_path = conn->codec.data_path;
		cp.out_data_path = conn->codec.data_path;
		cp.in_transport_unit_size = 1;
		cp.out_transport_unit_size = 1;
		break;

	case BT_CODEC_TRANSPARENT:
		if (!find_next_esco_param(conn, esco_param_msbc,
					  ARRAY_SIZE(esco_param_msbc)))
			return false;
		param = &esco_param_msbc[conn->attempt - 1];
		cp.tx_coding_format.id = 0x03;
		cp.rx_coding_format.id = 0x03;
		cp.tx_codec_frame_size = __cpu_to_le16(60);
		cp.rx_codec_frame_size = __cpu_to_le16(60);
		cp.in_bandwidth = __cpu_to_le32(0x1f40);
		cp.out_bandwidth = __cpu_to_le32(0x1f40);
		cp.in_coding_format.id = 0x03;
		cp.out_coding_format.id = 0x03;
		cp.in_coded_data_size = __cpu_to_le16(16);
		cp.out_coded_data_size = __cpu_to_le16(16);
		cp.in_pcm_data_format = 2;
		cp.out_pcm_data_format = 2;
		cp.in_pcm_sample_payload_msb_pos = 0;
		cp.out_pcm_sample_payload_msb_pos = 0;
		cp.in_data_path = conn->codec.data_path;
		cp.out_data_path = conn->codec.data_path;
		cp.in_transport_unit_size = 1;
		cp.out_transport_unit_size = 1;
		break;

	case BT_CODEC_CVSD:
		if (conn->parent && lmp_esco_capable(conn->parent)) {
			if (!find_next_esco_param(conn, esco_param_cvsd,
						  ARRAY_SIZE(esco_param_cvsd)))
				return -EINVAL;
			param = &esco_param_cvsd[conn->attempt - 1];
		} else {
			if (conn->attempt > ARRAY_SIZE(sco_param_cvsd))
				return -EINVAL;
			param = &sco_param_cvsd[conn->attempt - 1];
		}
		cp.tx_coding_format.id = 2;
		cp.rx_coding_format.id = 2;
		cp.tx_codec_frame_size = __cpu_to_le16(60);
		cp.rx_codec_frame_size = __cpu_to_le16(60);
		cp.in_bandwidth = __cpu_to_le32(16000);
		cp.out_bandwidth = __cpu_to_le32(16000);
		cp.in_coding_format.id = 4;
		cp.out_coding_format.id = 4;
		cp.in_coded_data_size = __cpu_to_le16(16);
		cp.out_coded_data_size = __cpu_to_le16(16);
		cp.in_pcm_data_format = 2;
		cp.out_pcm_data_format = 2;
		cp.in_pcm_sample_payload_msb_pos = 0;
		cp.out_pcm_sample_payload_msb_pos = 0;
		cp.in_data_path = conn->codec.data_path;
		cp.out_data_path = conn->codec.data_path;
		cp.in_transport_unit_size = 16;
		cp.out_transport_unit_size = 16;
		break;
	default:
		return -EINVAL;
	}

	cp.retrans_effort = param->retrans_effort;
	cp.pkt_type = __cpu_to_le16(param->pkt_type);
	cp.max_latency = __cpu_to_le16(param->max_latency);

	if (hci_send_cmd(hdev, HCI_OP_ENHANCED_SETUP_SYNC_CONN, sizeof(cp), &cp) < 0)
		return -EIO;

	return 0;
}

static bool hci_setup_sync_conn(struct hci_conn *conn, __u16 handle)
{
	struct hci_dev *hdev = conn->hdev;
	struct hci_cp_setup_sync_conn cp;
	const struct sco_param *param;

	bt_dev_dbg(hdev, "hcon %p", conn);

	conn->state = BT_CONNECT;
	conn->out = true;

	conn->attempt++;

	cp.handle   = cpu_to_le16(handle);

	cp.tx_bandwidth   = cpu_to_le32(0x00001f40);
	cp.rx_bandwidth   = cpu_to_le32(0x00001f40);
	cp.voice_setting  = cpu_to_le16(conn->setting);

	switch (conn->setting & SCO_AIRMODE_MASK) {
	case SCO_AIRMODE_TRANSP:
		if (!find_next_esco_param(conn, esco_param_msbc,
					  ARRAY_SIZE(esco_param_msbc)))
			return false;
		param = &esco_param_msbc[conn->attempt - 1];
		break;
	case SCO_AIRMODE_CVSD:
		if (conn->parent && lmp_esco_capable(conn->parent)) {
			if (!find_next_esco_param(conn, esco_param_cvsd,
						  ARRAY_SIZE(esco_param_cvsd)))
				return false;
			param = &esco_param_cvsd[conn->attempt - 1];
		} else {
			if (conn->attempt > ARRAY_SIZE(sco_param_cvsd))
				return false;
			param = &sco_param_cvsd[conn->attempt - 1];
		}
		break;
	default:
		return false;
	}

	cp.retrans_effort = param->retrans_effort;
	cp.pkt_type = __cpu_to_le16(param->pkt_type);
	cp.max_latency = __cpu_to_le16(param->max_latency);

	if (hci_send_cmd(hdev, HCI_OP_SETUP_SYNC_CONN, sizeof(cp), &cp) < 0)
		return false;

	return true;
}

bool hci_setup_sync(struct hci_conn *conn, __u16 handle)
{
	int result;
	struct conn_handle_t *conn_handle;

	if (enhanced_sync_conn_capable(conn->hdev)) {
		conn_handle = kzalloc(sizeof(*conn_handle), GFP_KERNEL);

		if (!conn_handle)
			return false;

		conn_handle->conn = conn;
		conn_handle->handle = handle;
		result = hci_cmd_sync_queue(conn->hdev, hci_enhanced_setup_sync,
					    conn_handle, NULL);
		if (result < 0)
			kfree(conn_handle);

		return result == 0;
	}

	return hci_setup_sync_conn(conn, handle);
}

u8 hci_le_conn_update(struct hci_conn *conn, u16 min, u16 max, u16 latency,
		      u16 to_multiplier)
{
	struct hci_dev *hdev = conn->hdev;
	struct hci_conn_params *params;
	struct hci_cp_le_conn_update cp;

	hci_dev_lock(hdev);

	params = hci_conn_params_lookup(hdev, &conn->dst, conn->dst_type);
	if (params) {
		params->conn_min_interval = min;
		params->conn_max_interval = max;
		params->conn_latency = latency;
		params->supervision_timeout = to_multiplier;
	}

	hci_dev_unlock(hdev);

	memset(&cp, 0, sizeof(cp));
	cp.handle		= cpu_to_le16(conn->handle);
	cp.conn_interval_min	= cpu_to_le16(min);
	cp.conn_interval_max	= cpu_to_le16(max);
	cp.conn_latency		= cpu_to_le16(latency);
	cp.supervision_timeout	= cpu_to_le16(to_multiplier);
	cp.min_ce_len		= cpu_to_le16(0x0000);
	cp.max_ce_len		= cpu_to_le16(0x0000);

	hci_send_cmd(hdev, HCI_OP_LE_CONN_UPDATE, sizeof(cp), &cp);

	if (params)
		return 0x01;

	return 0x00;
}

void hci_le_start_enc(struct hci_conn *conn, __le16 ediv, __le64 rand,
		      __u8 ltk[16], __u8 key_size)
{
	struct hci_dev *hdev = conn->hdev;
	struct hci_cp_le_start_enc cp;

	BT_DBG("hcon %p", conn);

	memset(&cp, 0, sizeof(cp));

	cp.handle = cpu_to_le16(conn->handle);
	cp.rand = rand;
	cp.ediv = ediv;
	memcpy(cp.ltk, ltk, key_size);

	hci_send_cmd(hdev, HCI_OP_LE_START_ENC, sizeof(cp), &cp);
}

/* Device _must_ be locked */
void hci_sco_setup(struct hci_conn *conn, __u8 status)
{
	struct hci_link *link;

	link = list_first_entry_or_null(&conn->link_list, struct hci_link, list);
	if (!link || !link->conn)
		return;

	BT_DBG("hcon %p", conn);

	if (!status) {
		if (lmp_esco_capable(conn->hdev))
			hci_setup_sync(link->conn, conn->handle);
		else
			hci_add_sco(link->conn, conn->handle);
	} else {
		hci_connect_cfm(link->conn, status);
		hci_conn_del(link->conn);
	}
}

static void hci_conn_timeout(struct work_struct *work)
{
	struct hci_conn *conn = container_of(work, struct hci_conn,
					     disc_work.work);
	int refcnt = atomic_read(&conn->refcnt);

	BT_DBG("hcon %p state %s", conn, state_to_string(conn->state));

	WARN_ON(refcnt < 0);

	/* FIXME: It was observed that in pairing failed scenario, refcnt
	 * drops below 0. Probably this is because l2cap_conn_del calls
	 * l2cap_chan_del for each channel, and inside l2cap_chan_del conn is
	 * dropped. After that loop hci_chan_del is called which also drops
	 * conn. For now make sure that ACL is alive if refcnt is higher then 0,
	 * otherwise drop it.
	 */
	if (refcnt > 0)
		return;

	hci_abort_conn(conn, hci_proto_disconn_ind(conn));
}

/* Enter sniff mode */
static void hci_conn_idle(struct work_struct *work)
{
	struct hci_conn *conn = container_of(work, struct hci_conn,
					     idle_work.work);
	struct hci_dev *hdev = conn->hdev;

	BT_DBG("hcon %p mode %d", conn, conn->mode);

	if (!lmp_sniff_capable(hdev) || !lmp_sniff_capable(conn))
		return;

	if (conn->mode != HCI_CM_ACTIVE || !(conn->link_policy & HCI_LP_SNIFF))
		return;

	if (lmp_sniffsubr_capable(hdev) && lmp_sniffsubr_capable(conn)) {
		struct hci_cp_sniff_subrate cp;
		cp.handle             = cpu_to_le16(conn->handle);
		cp.max_latency        = cpu_to_le16(0);
		cp.min_remote_timeout = cpu_to_le16(0);
		cp.min_local_timeout  = cpu_to_le16(0);
		hci_send_cmd(hdev, HCI_OP_SNIFF_SUBRATE, sizeof(cp), &cp);
	}

	if (!test_and_set_bit(HCI_CONN_MODE_CHANGE_PEND, &conn->flags)) {
		struct hci_cp_sniff_mode cp;
		cp.handle       = cpu_to_le16(conn->handle);
		cp.max_interval = cpu_to_le16(hdev->sniff_max_interval);
		cp.min_interval = cpu_to_le16(hdev->sniff_min_interval);
		cp.attempt      = cpu_to_le16(4);
		cp.timeout      = cpu_to_le16(1);
		hci_send_cmd(hdev, HCI_OP_SNIFF_MODE, sizeof(cp), &cp);
	}
}

static void hci_conn_auto_accept(struct work_struct *work)
{
	struct hci_conn *conn = container_of(work, struct hci_conn,
					     auto_accept_work.work);

	hci_send_cmd(conn->hdev, HCI_OP_USER_CONFIRM_REPLY, sizeof(conn->dst),
		     &conn->dst);
}

static void le_disable_advertising(struct hci_dev *hdev)
{
	if (ext_adv_capable(hdev)) {
		struct hci_cp_le_set_ext_adv_enable cp;

		cp.enable = 0x00;
		cp.num_of_sets = 0x00;

		hci_send_cmd(hdev, HCI_OP_LE_SET_EXT_ADV_ENABLE, sizeof(cp),
			     &cp);
	} else {
		u8 enable = 0x00;
		hci_send_cmd(hdev, HCI_OP_LE_SET_ADV_ENABLE, sizeof(enable),
			     &enable);
	}
}

static void le_conn_timeout(struct work_struct *work)
{
	struct hci_conn *conn = container_of(work, struct hci_conn,
					     le_conn_timeout.work);
	struct hci_dev *hdev = conn->hdev;

	BT_DBG("");

	/* We could end up here due to having done directed advertising,
	 * so clean up the state if necessary. This should however only
	 * happen with broken hardware or if low duty cycle was used
	 * (which doesn't have a timeout of its own).
	 */
	if (conn->role == HCI_ROLE_SLAVE) {
		/* Disable LE Advertising */
		le_disable_advertising(hdev);
		hci_dev_lock(hdev);
		hci_conn_failed(conn, HCI_ERROR_ADVERTISING_TIMEOUT);
		hci_dev_unlock(hdev);
		return;
	}

	hci_abort_conn(conn, HCI_ERROR_REMOTE_USER_TERM);
}

struct iso_list_data {
	union {
		u8  cig;
		u8  big;
	};
	union {
		u8  cis;
		u8  bis;
		u16 sync_handle;
	};
	int count;
	bool big_term;
	bool pa_sync_term;
	bool big_sync_term;
};

static void bis_list(struct hci_conn *conn, void *data)
{
	struct iso_list_data *d = data;

	/* Skip if not broadcast/ANY address */
	if (bacmp(&conn->dst, BDADDR_ANY))
		return;

	if (d->big != conn->iso_qos.bcast.big || d->bis == BT_ISO_QOS_BIS_UNSET ||
	    d->bis != conn->iso_qos.bcast.bis)
		return;

	d->count++;
}

static int terminate_big_sync(struct hci_dev *hdev, void *data)
{
	struct iso_list_data *d = data;

	bt_dev_dbg(hdev, "big 0x%2.2x bis 0x%2.2x", d->big, d->bis);

	hci_disable_per_advertising_sync(hdev, d->bis);
	hci_remove_ext_adv_instance_sync(hdev, d->bis, NULL);

	/* Only terminate BIG if it has been created */
	if (!d->big_term)
		return 0;

	return hci_le_terminate_big_sync(hdev, d->big,
					 HCI_ERROR_LOCAL_HOST_TERM);
}

static void terminate_big_destroy(struct hci_dev *hdev, void *data, int err)
{
	kfree(data);
}

static int hci_le_terminate_big(struct hci_dev *hdev, struct hci_conn *conn)
{
	struct iso_list_data *d;
	int ret;

	bt_dev_dbg(hdev, "big 0x%2.2x bis 0x%2.2x", conn->iso_qos.bcast.big,
		   conn->iso_qos.bcast.bis);

	d = kzalloc(sizeof(*d), GFP_KERNEL);
	if (!d)
		return -ENOMEM;

	d->big = conn->iso_qos.bcast.big;
	d->bis = conn->iso_qos.bcast.bis;
	d->big_term = test_and_clear_bit(HCI_CONN_BIG_CREATED, &conn->flags);

	ret = hci_cmd_sync_queue(hdev, terminate_big_sync, d,
				 terminate_big_destroy);
	if (ret)
		kfree(d);

	return ret;
}

static int big_terminate_sync(struct hci_dev *hdev, void *data)
{
	struct iso_list_data *d = data;

	bt_dev_dbg(hdev, "big 0x%2.2x sync_handle 0x%4.4x", d->big,
		   d->sync_handle);

	if (d->big_sync_term)
		hci_le_big_terminate_sync(hdev, d->big);

	if (d->pa_sync_term)
		return hci_le_pa_terminate_sync(hdev, d->sync_handle);

	return 0;
}

static void find_bis(struct hci_conn *conn, void *data)
{
	struct iso_list_data *d = data;

	/* Ignore if BIG doesn't match */
	if (d->big != conn->iso_qos.bcast.big)
		return;

	d->count++;
}

static int hci_le_big_terminate(struct hci_dev *hdev, u8 big, struct hci_conn *conn)
{
	struct iso_list_data *d;
	int ret;

	bt_dev_dbg(hdev, "big 0x%2.2x sync_handle 0x%4.4x", big, conn->sync_handle);

	d = kzalloc(sizeof(*d), GFP_KERNEL);
	if (!d)
		return -ENOMEM;

	d->big = big;
	d->sync_handle = conn->sync_handle;

	if (test_and_clear_bit(HCI_CONN_PA_SYNC, &conn->flags)) {
		hci_conn_hash_list_flag(hdev, find_bis, BIS_LINK,
					HCI_CONN_PA_SYNC, d);

		if (!d->count)
			d->pa_sync_term = true;

		d->count = 0;
	}

	if (test_and_clear_bit(HCI_CONN_BIG_SYNC, &conn->flags)) {
		hci_conn_hash_list_flag(hdev, find_bis, BIS_LINK,
					HCI_CONN_BIG_SYNC, d);

		if (!d->count)
			d->big_sync_term = true;
	}

	ret = hci_cmd_sync_queue(hdev, big_terminate_sync, d,
				 terminate_big_destroy);
	if (ret)
		kfree(d);

	return ret;
}

/* Cleanup BIS connection
 *
 * Detects if there any BIS left connected in a BIG
 * broadcaster: Remove advertising instance and terminate BIG.
 * broadcaster receiver: Teminate BIG sync and terminate PA sync.
 */
static void bis_cleanup(struct hci_conn *conn)
{
	struct hci_dev *hdev = conn->hdev;
	struct hci_conn *bis;

	bt_dev_dbg(hdev, "conn %p", conn);

	if (conn->role == HCI_ROLE_MASTER) {
		if (!test_and_clear_bit(HCI_CONN_PER_ADV, &conn->flags))
			return;

		/* Check if ISO connection is a BIS and terminate advertising
		 * set and BIG if there are no other connections using it.
		 */
		bis = hci_conn_hash_lookup_big(hdev, conn->iso_qos.bcast.big);
		if (bis)
			return;

		hci_le_terminate_big(hdev, conn);
	} else {
		hci_le_big_terminate(hdev, conn->iso_qos.bcast.big,
				     conn);
	}
}

static int remove_cig_sync(struct hci_dev *hdev, void *data)
{
	u8 handle = PTR_UINT(data);

	return hci_le_remove_cig_sync(hdev, handle);
}

static int hci_le_remove_cig(struct hci_dev *hdev, u8 handle)
{
	bt_dev_dbg(hdev, "handle 0x%2.2x", handle);

	return hci_cmd_sync_queue(hdev, remove_cig_sync, UINT_PTR(handle),
				  NULL);
}

static void find_cis(struct hci_conn *conn, void *data)
{
	struct iso_list_data *d = data;

	/* Ignore broadcast or if CIG don't match */
	if (!bacmp(&conn->dst, BDADDR_ANY) || d->cig != conn->iso_qos.ucast.cig)
		return;

	d->count++;
}

/* Cleanup CIS connection:
 *
 * Detects if there any CIS left connected in a CIG and remove it.
 */
static void cis_cleanup(struct hci_conn *conn)
{
	struct hci_dev *hdev = conn->hdev;
	struct iso_list_data d;

	if (conn->iso_qos.ucast.cig == BT_ISO_QOS_CIG_UNSET)
		return;

	memset(&d, 0, sizeof(d));
	d.cig = conn->iso_qos.ucast.cig;

	/* Check if ISO connection is a CIS and remove CIG if there are
	 * no other connections using it.
	 */
	hci_conn_hash_list_state(hdev, find_cis, CIS_LINK, BT_BOUND, &d);
	hci_conn_hash_list_state(hdev, find_cis, CIS_LINK, BT_CONNECT,
				 &d);
	hci_conn_hash_list_state(hdev, find_cis, CIS_LINK, BT_CONNECTED,
				 &d);
	if (d.count)
		return;

	hci_le_remove_cig(hdev, conn->iso_qos.ucast.cig);
}

static int hci_conn_hash_alloc_unset(struct hci_dev *hdev)
{
	return ida_alloc_range(&hdev->unset_handle_ida, HCI_CONN_HANDLE_MAX + 1,
			       U16_MAX, GFP_ATOMIC);
}

static struct hci_conn *__hci_conn_add(struct hci_dev *hdev, int type, bdaddr_t *dst,
				       u8 role, u16 handle)
{
	struct hci_conn *conn;

	switch (type) {
	case ACL_LINK:
		if (!hdev->acl_mtu)
			return ERR_PTR(-ECONNREFUSED);
		break;
	case CIS_LINK:
	case BIS_LINK:
		if (hdev->iso_mtu)
			/* Dedicated ISO Buffer exists */
			break;
		fallthrough;
	case LE_LINK:
		if (hdev->le_mtu && hdev->le_mtu < HCI_MIN_LE_MTU)
			return ERR_PTR(-ECONNREFUSED);
		if (!hdev->le_mtu && hdev->acl_mtu < HCI_MIN_LE_MTU)
			return ERR_PTR(-ECONNREFUSED);
		break;
	case SCO_LINK:
	case ESCO_LINK:
		if (!hdev->sco_pkts)
			/* Controller does not support SCO or eSCO over HCI */
			return ERR_PTR(-ECONNREFUSED);
		break;
	default:
		return ERR_PTR(-ECONNREFUSED);
	}

	bt_dev_dbg(hdev, "dst %pMR handle 0x%4.4x", dst, handle);

	conn = kzalloc(sizeof(*conn), GFP_KERNEL);
	if (!conn)
		return ERR_PTR(-ENOMEM);

	bacpy(&conn->dst, dst);
	bacpy(&conn->src, &hdev->bdaddr);
	conn->handle = handle;
	conn->hdev  = hdev;
	conn->type  = type;
	conn->role  = role;
	conn->mode  = HCI_CM_ACTIVE;
	conn->state = BT_OPEN;
	conn->auth_type = HCI_AT_GENERAL_BONDING;
	conn->io_capability = hdev->io_capability;
	conn->remote_auth = 0xff;
	conn->key_type = 0xff;
	conn->rssi = HCI_RSSI_INVALID;
	conn->tx_power = HCI_TX_POWER_INVALID;
	conn->max_tx_power = HCI_TX_POWER_INVALID;
	conn->sync_handle = HCI_SYNC_HANDLE_INVALID;
	conn->sid = HCI_SID_INVALID;

	set_bit(HCI_CONN_POWER_SAVE, &conn->flags);
	conn->disc_timeout = HCI_DISCONN_TIMEOUT;

	/* Set Default Authenticated payload timeout to 30s */
	conn->auth_payload_timeout = DEFAULT_AUTH_PAYLOAD_TIMEOUT;

	if (conn->role == HCI_ROLE_MASTER)
		conn->out = true;

	switch (type) {
	case ACL_LINK:
		conn->pkt_type = hdev->pkt_type & ACL_PTYPE_MASK;
		conn->mtu = hdev->acl_mtu;
		break;
	case LE_LINK:
		/* conn->src should reflect the local identity address */
		hci_copy_identity_address(hdev, &conn->src, &conn->src_type);
		conn->mtu = hdev->le_mtu ? hdev->le_mtu : hdev->acl_mtu;
		break;
	case CIS_LINK:
	case BIS_LINK:
		/* conn->src should reflect the local identity address */
		hci_copy_identity_address(hdev, &conn->src, &conn->src_type);

		/* set proper cleanup function */
		if (!bacmp(dst, BDADDR_ANY))
			conn->cleanup = bis_cleanup;
		else if (conn->role == HCI_ROLE_MASTER)
			conn->cleanup = cis_cleanup;

		conn->mtu = hdev->iso_mtu ? hdev->iso_mtu :
			    hdev->le_mtu ? hdev->le_mtu : hdev->acl_mtu;
		break;
	case SCO_LINK:
		if (lmp_esco_capable(hdev))
			conn->pkt_type = (hdev->esco_type & SCO_ESCO_MASK) |
					(hdev->esco_type & EDR_ESCO_MASK);
		else
			conn->pkt_type = hdev->pkt_type & SCO_PTYPE_MASK;

		conn->mtu = hdev->sco_mtu;
		break;
	case ESCO_LINK:
		conn->pkt_type = hdev->esco_type & ~EDR_ESCO_MASK;
		conn->mtu = hdev->sco_mtu;
		break;
	}

	skb_queue_head_init(&conn->data_q);
	skb_queue_head_init(&conn->tx_q.queue);

	INIT_LIST_HEAD(&conn->chan_list);
	INIT_LIST_HEAD(&conn->link_list);

	INIT_DELAYED_WORK(&conn->disc_work, hci_conn_timeout);
	INIT_DELAYED_WORK(&conn->auto_accept_work, hci_conn_auto_accept);
	INIT_DELAYED_WORK(&conn->idle_work, hci_conn_idle);
	INIT_DELAYED_WORK(&conn->le_conn_timeout, le_conn_timeout);

	atomic_set(&conn->refcnt, 0);

	hci_dev_hold(hdev);

	hci_conn_hash_add(hdev, conn);

	/* The SCO and eSCO connections will only be notified when their
	 * setup has been completed. This is different to ACL links which
	 * can be notified right away.
	 */
	if (conn->type != SCO_LINK && conn->type != ESCO_LINK) {
		if (hdev->notify)
			hdev->notify(hdev, HCI_NOTIFY_CONN_ADD);
	}

	hci_conn_init_sysfs(conn);

	return conn;
}

struct hci_conn *hci_conn_add_unset(struct hci_dev *hdev, int type,
				    bdaddr_t *dst, u8 role)
{
	int handle;

	bt_dev_dbg(hdev, "dst %pMR", dst);

	handle = hci_conn_hash_alloc_unset(hdev);
	if (unlikely(handle < 0))
		return ERR_PTR(-ECONNREFUSED);

	return __hci_conn_add(hdev, type, dst, role, handle);
}

struct hci_conn *hci_conn_add(struct hci_dev *hdev, int type, bdaddr_t *dst,
			      u8 role, u16 handle)
{
	if (handle > HCI_CONN_HANDLE_MAX)
		return ERR_PTR(-EINVAL);

	return __hci_conn_add(hdev, type, dst, role, handle);
}

static void hci_conn_cleanup_child(struct hci_conn *conn, u8 reason)
{
	if (!reason)
		reason = HCI_ERROR_REMOTE_USER_TERM;

	/* Due to race, SCO/ISO conn might be not established yet at this point,
	 * and nothing else will clean it up. In other cases it is done via HCI
	 * events.
	 */
	switch (conn->type) {
	case SCO_LINK:
	case ESCO_LINK:
		if (HCI_CONN_HANDLE_UNSET(conn->handle))
			hci_conn_failed(conn, reason);
		break;
	case CIS_LINK:
	case BIS_LINK:
		if ((conn->state != BT_CONNECTED &&
		    !test_bit(HCI_CONN_CREATE_CIS, &conn->flags)) ||
		    test_bit(HCI_CONN_BIG_CREATED, &conn->flags))
			hci_conn_failed(conn, reason);
		break;
	}
}

static void hci_conn_unlink(struct hci_conn *conn)
{
	struct hci_dev *hdev = conn->hdev;

	bt_dev_dbg(hdev, "hcon %p", conn);

	if (!conn->parent) {
		struct hci_link *link, *t;

		list_for_each_entry_safe(link, t, &conn->link_list, list) {
			struct hci_conn *child = link->conn;

			hci_conn_unlink(child);

			/* If hdev is down it means
			 * hci_dev_close_sync/hci_conn_hash_flush is in progress
			 * and links don't need to be cleanup as all connections
			 * would be cleanup.
			 */
			if (!test_bit(HCI_UP, &hdev->flags))
				continue;

			hci_conn_cleanup_child(child, conn->abort_reason);
		}

		return;
	}

	if (!conn->link)
		return;

	list_del_rcu(&conn->link->list);
	synchronize_rcu();

	hci_conn_drop(conn->parent);
	hci_conn_put(conn->parent);
	conn->parent = NULL;

	kfree(conn->link);
	conn->link = NULL;
}

void hci_conn_del(struct hci_conn *conn)
{
	struct hci_dev *hdev = conn->hdev;

	BT_DBG("%s hcon %p handle %d", hdev->name, conn, conn->handle);

	hci_conn_unlink(conn);

	disable_delayed_work_sync(&conn->disc_work);
	disable_delayed_work_sync(&conn->auto_accept_work);
	disable_delayed_work_sync(&conn->idle_work);

	if (conn->type == ACL_LINK) {
		/* Unacked frames */
		hdev->acl_cnt += conn->sent;
	} else if (conn->type == LE_LINK) {
		cancel_delayed_work(&conn->le_conn_timeout);

		if (hdev->le_pkts)
			hdev->le_cnt += conn->sent;
		else
			hdev->acl_cnt += conn->sent;
	} else {
		/* Unacked ISO frames */
		if (conn->type == CIS_LINK ||
		    conn->type == BIS_LINK) {
			if (hdev->iso_pkts)
				hdev->iso_cnt += conn->sent;
			else if (hdev->le_pkts)
				hdev->le_cnt += conn->sent;
			else
				hdev->acl_cnt += conn->sent;
		}
	}

	skb_queue_purge(&conn->data_q);
	skb_queue_purge(&conn->tx_q.queue);

	/* Remove the connection from the list and cleanup its remaining
	 * state. This is a separate function since for some cases like
	 * BT_CONNECT_SCAN we *only* want the cleanup part without the
	 * rest of hci_conn_del.
	 */
	hci_conn_cleanup(conn);

	/* Dequeue callbacks using connection pointer as data */
	hci_cmd_sync_dequeue(hdev, NULL, conn, NULL);
}

struct hci_dev *hci_get_route(bdaddr_t *dst, bdaddr_t *src, uint8_t src_type)
{
	int use_src = bacmp(src, BDADDR_ANY);
	struct hci_dev *hdev = NULL, *d;

	BT_DBG("%pMR -> %pMR", src, dst);

	read_lock(&hci_dev_list_lock);

	list_for_each_entry(d, &hci_dev_list, list) {
		if (!test_bit(HCI_UP, &d->flags) ||
		    hci_dev_test_flag(d, HCI_USER_CHANNEL))
			continue;

		/* Simple routing:
		 *   No source address - find interface with bdaddr != dst
		 *   Source address    - find interface with bdaddr == src
		 */

		if (use_src) {
			bdaddr_t id_addr;
			u8 id_addr_type;

			if (src_type == BDADDR_BREDR) {
				if (!lmp_bredr_capable(d))
					continue;
				bacpy(&id_addr, &d->bdaddr);
				id_addr_type = BDADDR_BREDR;
			} else {
				if (!lmp_le_capable(d))
					continue;

				hci_copy_identity_address(d, &id_addr,
							  &id_addr_type);

				/* Convert from HCI to three-value type */
				if (id_addr_type == ADDR_LE_DEV_PUBLIC)
					id_addr_type = BDADDR_LE_PUBLIC;
				else
					id_addr_type = BDADDR_LE_RANDOM;
			}

			if (!bacmp(&id_addr, src) && id_addr_type == src_type) {
				hdev = d; break;
			}
		} else {
			if (bacmp(&d->bdaddr, dst)) {
				hdev = d; break;
			}
		}
	}

	if (hdev)
		hdev = hci_dev_hold(hdev);

	read_unlock(&hci_dev_list_lock);
	return hdev;
}
EXPORT_SYMBOL(hci_get_route);

/* This function requires the caller holds hdev->lock */
static void hci_le_conn_failed(struct hci_conn *conn, u8 status)
{
	struct hci_dev *hdev = conn->hdev;

	hci_connect_le_scan_cleanup(conn, status);

	/* Enable advertising in case this was a failed connection
	 * attempt as a peripheral.
	 */
	hci_enable_advertising(hdev);
}

/* This function requires the caller holds hdev->lock */
void hci_conn_failed(struct hci_conn *conn, u8 status)
{
	struct hci_dev *hdev = conn->hdev;

	bt_dev_dbg(hdev, "status 0x%2.2x", status);

	switch (conn->type) {
	case LE_LINK:
		hci_le_conn_failed(conn, status);
		break;
	case ACL_LINK:
		mgmt_connect_failed(hdev, conn, status);
		break;
	}

	/* In case of BIG/PA sync failed, clear conn flags so that
	 * the conns will be correctly cleaned up by ISO layer
	 */
	test_and_clear_bit(HCI_CONN_BIG_SYNC_FAILED, &conn->flags);
	test_and_clear_bit(HCI_CONN_PA_SYNC_FAILED, &conn->flags);

	conn->state = BT_CLOSED;
	hci_connect_cfm(conn, status);
	hci_conn_del(conn);
}

/* This function requires the caller holds hdev->lock */
u8 hci_conn_set_handle(struct hci_conn *conn, u16 handle)
{
	struct hci_dev *hdev = conn->hdev;

	bt_dev_dbg(hdev, "hcon %p handle 0x%4.4x", conn, handle);

	if (conn->handle == handle)
		return 0;

	if (handle > HCI_CONN_HANDLE_MAX) {
		bt_dev_err(hdev, "Invalid handle: 0x%4.4x > 0x%4.4x",
			   handle, HCI_CONN_HANDLE_MAX);
		return HCI_ERROR_INVALID_PARAMETERS;
	}

	/* If abort_reason has been sent it means the connection is being
	 * aborted and the handle shall not be changed.
	 */
	if (conn->abort_reason)
		return conn->abort_reason;

	if (HCI_CONN_HANDLE_UNSET(conn->handle))
		ida_free(&hdev->unset_handle_ida, conn->handle);

	conn->handle = handle;

	return 0;
}

struct hci_conn *hci_connect_le(struct hci_dev *hdev, bdaddr_t *dst,
				u8 dst_type, bool dst_resolved, u8 sec_level,
				u16 conn_timeout, u8 role, u8 phy, u8 sec_phy)
{
	struct hci_conn *conn;
	struct smp_irk *irk;
	int err;

	/* Let's make sure that le is enabled.*/
	if (!hci_dev_test_flag(hdev, HCI_LE_ENABLED)) {
		if (lmp_le_capable(hdev))
			return ERR_PTR(-ECONNREFUSED);

		return ERR_PTR(-EOPNOTSUPP);
	}

	/* Since the controller supports only one LE connection attempt at a
	 * time, we return -EBUSY if there is any connection attempt running.
	 */
	if (hci_lookup_le_connect(hdev))
		return ERR_PTR(-EBUSY);

	/* If there's already a connection object but it's not in
	 * scanning state it means it must already be established, in
	 * which case we can't do anything else except report a failure
	 * to connect.
	 */
	conn = hci_conn_hash_lookup_le(hdev, dst, dst_type);
	if (conn && !test_bit(HCI_CONN_SCANNING, &conn->flags)) {
		return ERR_PTR(-EBUSY);
	}

	/* Check if the destination address has been resolved by the controller
	 * since if it did then the identity address shall be used.
	 */
	if (!dst_resolved) {
		/* When given an identity address with existing identity
		 * resolving key, the connection needs to be established
		 * to a resolvable random address.
		 *
		 * Storing the resolvable random address is required here
		 * to handle connection failures. The address will later
		 * be resolved back into the original identity address
		 * from the connect request.
		 */
		irk = hci_find_irk_by_addr(hdev, dst, dst_type);
		if (irk && bacmp(&irk->rpa, BDADDR_ANY)) {
			dst = &irk->rpa;
			dst_type = ADDR_LE_DEV_RANDOM;
		}
	}

	if (conn) {
		bacpy(&conn->dst, dst);
	} else {
		conn = hci_conn_add_unset(hdev, LE_LINK, dst, role);
		if (IS_ERR(conn))
			return conn;
		hci_conn_hold(conn);
		conn->pending_sec_level = sec_level;
	}

	conn->dst_type = dst_type;
	conn->sec_level = BT_SECURITY_LOW;
	conn->conn_timeout = conn_timeout;
	conn->le_adv_phy = phy;
	conn->le_adv_sec_phy = sec_phy;

	err = hci_connect_le_sync(hdev, conn);
	if (err) {
		hci_conn_del(conn);
		return ERR_PTR(err);
	}

	return conn;
}

static bool is_connected(struct hci_dev *hdev, bdaddr_t *addr, u8 type)
{
	struct hci_conn *conn;

	conn = hci_conn_hash_lookup_le(hdev, addr, type);
	if (!conn)
		return false;

	if (conn->state != BT_CONNECTED)
		return false;

	return true;
}

/* This function requires the caller holds hdev->lock */
static int hci_explicit_conn_params_set(struct hci_dev *hdev,
					bdaddr_t *addr, u8 addr_type)
{
	struct hci_conn_params *params;

	if (is_connected(hdev, addr, addr_type))
		return -EISCONN;

	params = hci_conn_params_lookup(hdev, addr, addr_type);
	if (!params) {
		params = hci_conn_params_add(hdev, addr, addr_type);
		if (!params)
			return -ENOMEM;

		/* If we created new params, mark them to be deleted in
		 * hci_connect_le_scan_cleanup. It's different case than
		 * existing disabled params, those will stay after cleanup.
		 */
		params->auto_connect = HCI_AUTO_CONN_EXPLICIT;
	}

	/* We're trying to connect, so make sure params are at pend_le_conns */
	if (params->auto_connect == HCI_AUTO_CONN_DISABLED ||
	    params->auto_connect == HCI_AUTO_CONN_REPORT ||
	    params->auto_connect == HCI_AUTO_CONN_EXPLICIT) {
		hci_pend_le_list_del_init(params);
		hci_pend_le_list_add(params, &hdev->pend_le_conns);
	}

	params->explicit_connect = true;

	BT_DBG("addr %pMR (type %u) auto_connect %u", addr, addr_type,
	       params->auto_connect);

	return 0;
}

static int qos_set_big(struct hci_dev *hdev, struct bt_iso_qos *qos)
{
	struct hci_conn *conn;
	u8  big;

	/* Allocate a BIG if not set */
	if (qos->bcast.big == BT_ISO_QOS_BIG_UNSET) {
		for (big = 0x00; big < 0xef; big++) {

			conn = hci_conn_hash_lookup_big(hdev, big);
			if (!conn)
				break;
		}

		if (big == 0xef)
			return -EADDRNOTAVAIL;

		/* Update BIG */
		qos->bcast.big = big;
	}

	return 0;
}

static int qos_set_bis(struct hci_dev *hdev, struct bt_iso_qos *qos)
{
	struct hci_conn *conn;
	u8  bis;

	/* Allocate BIS if not set */
	if (qos->bcast.bis == BT_ISO_QOS_BIS_UNSET) {
		if (qos->bcast.big != BT_ISO_QOS_BIG_UNSET) {
			conn = hci_conn_hash_lookup_big(hdev, qos->bcast.big);

			if (conn) {
				/* If the BIG handle is already matched to an advertising
				 * handle, do not allocate a new one.
				 */
				qos->bcast.bis = conn->iso_qos.bcast.bis;
				return 0;
			}
		}

		/* Find an unused adv set to advertise BIS, skip instance 0x00
		 * since it is reserved as general purpose set.
		 */
		for (bis = 0x01; bis < hdev->le_num_of_adv_sets;
		     bis++) {

			conn = hci_conn_hash_lookup_bis(hdev, BDADDR_ANY, bis);
			if (!conn)
				break;
		}

		if (bis == hdev->le_num_of_adv_sets)
			return -EADDRNOTAVAIL;

		/* Update BIS */
		qos->bcast.bis = bis;
	}

	return 0;
}

/* This function requires the caller holds hdev->lock */
static struct hci_conn *hci_add_bis(struct hci_dev *hdev, bdaddr_t *dst,
				    struct bt_iso_qos *qos, __u8 base_len,
				    __u8 *base)
{
	struct hci_conn *conn;
	int err;

	/* Let's make sure that le is enabled.*/
	if (!hci_dev_test_flag(hdev, HCI_LE_ENABLED)) {
		if (lmp_le_capable(hdev))
			return ERR_PTR(-ECONNREFUSED);
		return ERR_PTR(-EOPNOTSUPP);
	}

	err = qos_set_big(hdev, qos);
	if (err)
		return ERR_PTR(err);

	err = qos_set_bis(hdev, qos);
	if (err)
		return ERR_PTR(err);

	/* Check if the LE Create BIG command has already been sent */
	conn = hci_conn_hash_lookup_per_adv_bis(hdev, dst, qos->bcast.big,
						qos->bcast.big);
	if (conn)
		return ERR_PTR(-EADDRINUSE);

	/* Check BIS settings against other bound BISes, since all
	 * BISes in a BIG must have the same value for all parameters
	 */
	conn = hci_conn_hash_lookup_big(hdev, qos->bcast.big);

	if (conn && (memcmp(qos, &conn->iso_qos, sizeof(*qos)) ||
		     base_len != conn->le_per_adv_data_len ||
		     memcmp(conn->le_per_adv_data, base, base_len)))
		return ERR_PTR(-EADDRINUSE);

	conn = hci_conn_add_unset(hdev, BIS_LINK, dst, HCI_ROLE_MASTER);
	if (IS_ERR(conn))
		return conn;

	conn->state = BT_CONNECT;

	hci_conn_hold(conn);
	return conn;
}

/* This function requires the caller holds hdev->lock */
struct hci_conn *hci_connect_le_scan(struct hci_dev *hdev, bdaddr_t *dst,
				     u8 dst_type, u8 sec_level,
				     u16 conn_timeout,
				     enum conn_reasons conn_reason)
{
	struct hci_conn *conn;

	/* Let's make sure that le is enabled.*/
	if (!hci_dev_test_flag(hdev, HCI_LE_ENABLED)) {
		if (lmp_le_capable(hdev))
			return ERR_PTR(-ECONNREFUSED);

		return ERR_PTR(-EOPNOTSUPP);
	}

	/* Some devices send ATT messages as soon as the physical link is
	 * established. To be able to handle these ATT messages, the user-
	 * space first establishes the connection and then starts the pairing
	 * process.
	 *
	 * So if a hci_conn object already exists for the following connection
	 * attempt, we simply update pending_sec_level and auth_type fields
	 * and return the object found.
	 */
	conn = hci_conn_hash_lookup_le(hdev, dst, dst_type);
	if (conn) {
		if (conn->pending_sec_level < sec_level)
			conn->pending_sec_level = sec_level;
		goto done;
	}

	BT_DBG("requesting refresh of dst_addr");

	conn = hci_conn_add_unset(hdev, LE_LINK, dst, HCI_ROLE_MASTER);
	if (IS_ERR(conn))
		return conn;

	if (hci_explicit_conn_params_set(hdev, dst, dst_type) < 0) {
		hci_conn_del(conn);
		return ERR_PTR(-EBUSY);
	}

	conn->state = BT_CONNECT;
	set_bit(HCI_CONN_SCANNING, &conn->flags);
	conn->dst_type = dst_type;
	conn->sec_level = BT_SECURITY_LOW;
	conn->pending_sec_level = sec_level;
	conn->conn_timeout = conn_timeout;
	conn->conn_reason = conn_reason;

	hci_update_passive_scan(hdev);

done:
	hci_conn_hold(conn);
	return conn;
}

struct hci_conn *hci_connect_acl(struct hci_dev *hdev, bdaddr_t *dst,
				 u8 sec_level, u8 auth_type,
				 enum conn_reasons conn_reason, u16 timeout)
{
	struct hci_conn *acl;

	if (!hci_dev_test_flag(hdev, HCI_BREDR_ENABLED)) {
		if (lmp_bredr_capable(hdev))
			return ERR_PTR(-ECONNREFUSED);

		return ERR_PTR(-EOPNOTSUPP);
	}

	/* Reject outgoing connection to device with same BD ADDR against
	 * CVE-2020-26555
	 */
	if (!bacmp(&hdev->bdaddr, dst)) {
		bt_dev_dbg(hdev, "Reject connection with same BD_ADDR %pMR\n",
			   dst);
		return ERR_PTR(-ECONNREFUSED);
	}

	acl = hci_conn_hash_lookup_ba(hdev, ACL_LINK, dst);
	if (!acl) {
		acl = hci_conn_add_unset(hdev, ACL_LINK, dst, HCI_ROLE_MASTER);
		if (IS_ERR(acl))
			return acl;
	}

	hci_conn_hold(acl);

	acl->conn_reason = conn_reason;
	if (acl->state == BT_OPEN || acl->state == BT_CLOSED) {
		int err;

		acl->sec_level = BT_SECURITY_LOW;
		acl->pending_sec_level = sec_level;
		acl->auth_type = auth_type;
		acl->conn_timeout = timeout;

		err = hci_connect_acl_sync(hdev, acl);
		if (err) {
			hci_conn_del(acl);
			return ERR_PTR(err);
		}
	}

	return acl;
}

static struct hci_link *hci_conn_link(struct hci_conn *parent,
				      struct hci_conn *conn)
{
	struct hci_dev *hdev = parent->hdev;
	struct hci_link *link;

	bt_dev_dbg(hdev, "parent %p hcon %p", parent, conn);

	if (conn->link)
		return conn->link;

	if (conn->parent)
		return NULL;

	link = kzalloc(sizeof(*link), GFP_KERNEL);
	if (!link)
		return NULL;

	link->conn = hci_conn_hold(conn);
	conn->link = link;
	conn->parent = hci_conn_get(parent);

	/* Use list_add_tail_rcu append to the list */
	list_add_tail_rcu(&link->list, &parent->link_list);

	return link;
}

struct hci_conn *hci_connect_sco(struct hci_dev *hdev, int type, bdaddr_t *dst,
				 __u16 setting, struct bt_codec *codec,
				 u16 timeout)
{
	struct hci_conn *acl;
	struct hci_conn *sco;
	struct hci_link *link;

	acl = hci_connect_acl(hdev, dst, BT_SECURITY_LOW, HCI_AT_NO_BONDING,
			      CONN_REASON_SCO_CONNECT, timeout);
	if (IS_ERR(acl))
		return acl;

	sco = hci_conn_hash_lookup_ba(hdev, type, dst);
	if (!sco) {
		sco = hci_conn_add_unset(hdev, type, dst, HCI_ROLE_MASTER);
		if (IS_ERR(sco)) {
			hci_conn_drop(acl);
			return sco;
		}
	}

	link = hci_conn_link(acl, sco);
	if (!link) {
		hci_conn_drop(acl);
		hci_conn_drop(sco);
		return ERR_PTR(-ENOLINK);
	}

	sco->setting = setting;
	sco->codec = *codec;

	if (acl->state == BT_CONNECTED &&
	    (sco->state == BT_OPEN || sco->state == BT_CLOSED)) {
		set_bit(HCI_CONN_POWER_SAVE, &acl->flags);
		hci_conn_enter_active_mode(acl, BT_POWER_FORCE_ACTIVE_ON);

		if (test_bit(HCI_CONN_MODE_CHANGE_PEND, &acl->flags)) {
			/* defer SCO setup until mode change completed */
			set_bit(HCI_CONN_SCO_SETUP_PEND, &acl->flags);
			return sco;
		}

		hci_sco_setup(acl, 0x00);
	}

	return sco;
}

static int hci_le_create_big(struct hci_conn *conn, struct bt_iso_qos *qos)
{
	struct hci_dev *hdev = conn->hdev;
	struct hci_cp_le_create_big cp;
	struct iso_list_data data;

	memset(&cp, 0, sizeof(cp));

	data.big = qos->bcast.big;
	data.bis = qos->bcast.bis;
	data.count = 0;

	/* Create a BIS for each bound connection */
	hci_conn_hash_list_state(hdev, bis_list, BIS_LINK,
				 BT_BOUND, &data);

	cp.handle = qos->bcast.big;
	cp.adv_handle = qos->bcast.bis;
	cp.num_bis  = data.count;
	hci_cpu_to_le24(qos->bcast.out.interval, cp.bis.sdu_interval);
	cp.bis.sdu = cpu_to_le16(qos->bcast.out.sdu);
	cp.bis.latency =  cpu_to_le16(qos->bcast.out.latency);
	cp.bis.rtn  = qos->bcast.out.rtn;
	cp.bis.phy  = qos->bcast.out.phy;
	cp.bis.packing = qos->bcast.packing;
	cp.bis.framing = qos->bcast.framing;
	cp.bis.encryption = qos->bcast.encryption;
	memcpy(cp.bis.bcode, qos->bcast.bcode, sizeof(cp.bis.bcode));

	return hci_send_cmd(hdev, HCI_OP_LE_CREATE_BIG, sizeof(cp), &cp);
}

static int set_cig_params_sync(struct hci_dev *hdev, void *data)
{
	DEFINE_FLEX(struct hci_cp_le_set_cig_params, pdu, cis, num_cis, 0x1f);
	u8 cig_id = PTR_UINT(data);
	struct hci_conn *conn;
	struct bt_iso_qos *qos;
	u8 aux_num_cis = 0;
	u8 cis_id;

	conn = hci_conn_hash_lookup_cig(hdev, cig_id);
	if (!conn)
		return 0;

	qos = &conn->iso_qos;
	pdu->cig_id = cig_id;
	hci_cpu_to_le24(qos->ucast.out.interval, pdu->c_interval);
	hci_cpu_to_le24(qos->ucast.in.interval, pdu->p_interval);
	pdu->sca = qos->ucast.sca;
	pdu->packing = qos->ucast.packing;
	pdu->framing = qos->ucast.framing;
	pdu->c_latency = cpu_to_le16(qos->ucast.out.latency);
	pdu->p_latency = cpu_to_le16(qos->ucast.in.latency);

	/* Reprogram all CIS(s) with the same CIG, valid range are:
	 * num_cis: 0x00 to 0x1F
	 * cis_id: 0x00 to 0xEF
	 */
	for (cis_id = 0x00; cis_id < 0xf0 &&
	     aux_num_cis < pdu->num_cis; cis_id++) {
		struct hci_cis_params *cis;

		conn = hci_conn_hash_lookup_cis(hdev, NULL, 0, cig_id, cis_id);
		if (!conn)
			continue;

		qos = &conn->iso_qos;

		cis = &pdu->cis[aux_num_cis++];
		cis->cis_id = cis_id;
		cis->c_sdu  = cpu_to_le16(conn->iso_qos.ucast.out.sdu);
		cis->p_sdu  = cpu_to_le16(conn->iso_qos.ucast.in.sdu);
		cis->c_phy  = qos->ucast.out.phy ? qos->ucast.out.phy :
			      qos->ucast.in.phy;
		cis->p_phy  = qos->ucast.in.phy ? qos->ucast.in.phy :
			      qos->ucast.out.phy;
		cis->c_rtn  = qos->ucast.out.rtn;
		cis->p_rtn  = qos->ucast.in.rtn;
	}
	pdu->num_cis = aux_num_cis;

	if (!pdu->num_cis)
		return 0;

	return __hci_cmd_sync_status(hdev, HCI_OP_LE_SET_CIG_PARAMS,
				     struct_size(pdu, cis, pdu->num_cis),
				     pdu, HCI_CMD_TIMEOUT);
}

static bool hci_le_set_cig_params(struct hci_conn *conn, struct bt_iso_qos *qos)
{
	struct hci_dev *hdev = conn->hdev;
	struct iso_list_data data;

	memset(&data, 0, sizeof(data));

	/* Allocate first still reconfigurable CIG if not set */
	if (qos->ucast.cig == BT_ISO_QOS_CIG_UNSET) {
		for (data.cig = 0x00; data.cig < 0xf0; data.cig++) {
			data.count = 0;

			hci_conn_hash_list_state(hdev, find_cis, CIS_LINK,
						 BT_CONNECT, &data);
			if (data.count)
				continue;

			hci_conn_hash_list_state(hdev, find_cis, CIS_LINK,
						 BT_CONNECTED, &data);
			if (!data.count)
				break;
		}

		if (data.cig == 0xf0)
			return false;

		/* Update CIG */
		qos->ucast.cig = data.cig;
	}

	if (qos->ucast.cis != BT_ISO_QOS_CIS_UNSET) {
		if (hci_conn_hash_lookup_cis(hdev, NULL, 0, qos->ucast.cig,
					     qos->ucast.cis))
			return false;
		goto done;
	}

	/* Allocate first available CIS if not set */
	for (data.cig = qos->ucast.cig, data.cis = 0x00; data.cis < 0xf0;
	     data.cis++) {
		if (!hci_conn_hash_lookup_cis(hdev, NULL, 0, data.cig,
					      data.cis)) {
			/* Update CIS */
			qos->ucast.cis = data.cis;
			break;
		}
	}

	if (qos->ucast.cis == BT_ISO_QOS_CIS_UNSET)
		return false;

done:
	if (hci_cmd_sync_queue(hdev, set_cig_params_sync,
			       UINT_PTR(qos->ucast.cig), NULL) < 0)
		return false;

	return true;
}

struct hci_conn *hci_bind_cis(struct hci_dev *hdev, bdaddr_t *dst,
			      __u8 dst_type, struct bt_iso_qos *qos)
{
	struct hci_conn *cis;

	cis = hci_conn_hash_lookup_cis(hdev, dst, dst_type, qos->ucast.cig,
				       qos->ucast.cis);
	if (!cis) {
		cis = hci_conn_add_unset(hdev, CIS_LINK, dst,
					 HCI_ROLE_MASTER);
		if (IS_ERR(cis))
			return cis;
		cis->cleanup = cis_cleanup;
		cis->dst_type = dst_type;
		cis->iso_qos.ucast.cig = BT_ISO_QOS_CIG_UNSET;
		cis->iso_qos.ucast.cis = BT_ISO_QOS_CIS_UNSET;
	}

	if (cis->state == BT_CONNECTED)
		return cis;

	/* Check if CIS has been set and the settings matches */
	if (cis->state == BT_BOUND &&
	    !memcmp(&cis->iso_qos, qos, sizeof(*qos)))
		return cis;

	/* Update LINK PHYs according to QoS preference */
	cis->le_tx_phy = qos->ucast.out.phy;
	cis->le_rx_phy = qos->ucast.in.phy;

	/* If output interval is not set use the input interval as it cannot be
	 * 0x000000.
	 */
	if (!qos->ucast.out.interval)
		qos->ucast.out.interval = qos->ucast.in.interval;

	/* If input interval is not set use the output interval as it cannot be
	 * 0x000000.
	 */
	if (!qos->ucast.in.interval)
		qos->ucast.in.interval = qos->ucast.out.interval;

	/* If output latency is not set use the input latency as it cannot be
	 * 0x0000.
	 */
	if (!qos->ucast.out.latency)
		qos->ucast.out.latency = qos->ucast.in.latency;

	/* If input latency is not set use the output latency as it cannot be
	 * 0x0000.
	 */
	if (!qos->ucast.in.latency)
		qos->ucast.in.latency = qos->ucast.out.latency;

	if (!hci_le_set_cig_params(cis, qos)) {
		hci_conn_drop(cis);
		return ERR_PTR(-EINVAL);
	}

	hci_conn_hold(cis);

	cis->iso_qos = *qos;
	cis->state = BT_BOUND;

	return cis;
}

bool hci_iso_setup_path(struct hci_conn *conn)
{
	struct hci_dev *hdev = conn->hdev;
	struct hci_cp_le_setup_iso_path cmd;

	memset(&cmd, 0, sizeof(cmd));

	if (conn->iso_qos.ucast.out.sdu) {
		cmd.handle = cpu_to_le16(conn->handle);
		cmd.direction = 0x00; /* Input (Host to Controller) */
		cmd.path = 0x00; /* HCI path if enabled */
		cmd.codec = 0x03; /* Transparent Data */

		if (hci_send_cmd(hdev, HCI_OP_LE_SETUP_ISO_PATH, sizeof(cmd),
				 &cmd) < 0)
			return false;
	}

	if (conn->iso_qos.ucast.in.sdu) {
		cmd.handle = cpu_to_le16(conn->handle);
		cmd.direction = 0x01; /* Output (Controller to Host) */
		cmd.path = 0x00; /* HCI path if enabled */
		cmd.codec = 0x03; /* Transparent Data */

		if (hci_send_cmd(hdev, HCI_OP_LE_SETUP_ISO_PATH, sizeof(cmd),
				 &cmd) < 0)
			return false;
	}

	return true;
}

int hci_conn_check_create_cis(struct hci_conn *conn)
{
	if (conn->type != CIS_LINK)
		return -EINVAL;

	if (!conn->parent || conn->parent->state != BT_CONNECTED ||
	    conn->state != BT_CONNECT || HCI_CONN_HANDLE_UNSET(conn->handle))
		return 1;

	return 0;
}

static int hci_create_cis_sync(struct hci_dev *hdev, void *data)
{
	return hci_le_create_cis_sync(hdev);
}

int hci_le_create_cis_pending(struct hci_dev *hdev)
{
	struct hci_conn *conn;
	bool pending = false;

	rcu_read_lock();

	list_for_each_entry_rcu(conn, &hdev->conn_hash.list, list) {
		if (test_bit(HCI_CONN_CREATE_CIS, &conn->flags)) {
			rcu_read_unlock();
			return -EBUSY;
		}

		if (!hci_conn_check_create_cis(conn))
			pending = true;
	}

	rcu_read_unlock();

	if (!pending)
		return 0;

	/* Queue Create CIS */
	return hci_cmd_sync_queue(hdev, hci_create_cis_sync, NULL, NULL);
}

static void hci_iso_qos_setup(struct hci_dev *hdev, struct hci_conn *conn,
			      struct bt_iso_io_qos *qos, __u8 phy)
{
	/* Only set MTU if PHY is enabled */
	if (!qos->sdu && qos->phy)
		qos->sdu = conn->mtu;

	/* Use the same PHY as ACL if set to any */
	if (qos->phy == BT_ISO_PHY_ANY)
		qos->phy = phy;

	/* Use LE ACL connection interval if not set */
	if (!qos->interval)
		/* ACL interval unit in 1.25 ms to us */
		qos->interval = conn->le_conn_interval * 1250;

	/* Use LE ACL connection latency if not set */
	if (!qos->latency)
		qos->latency = conn->le_conn_latency;
}

static int create_big_sync(struct hci_dev *hdev, void *data)
{
	struct hci_conn *conn = data;
	struct bt_iso_qos *qos = &conn->iso_qos;
	u16 interval, sync_interval = 0;
	u32 flags = 0;
	int err;

	if (qos->bcast.out.phy == 0x02)
		flags |= MGMT_ADV_FLAG_SEC_2M;

	/* Align intervals */
	interval = (qos->bcast.out.interval / 1250) * qos->bcast.sync_factor;

	if (qos->bcast.bis)
		sync_interval = interval * 4;

	err = hci_start_per_adv_sync(hdev, qos->bcast.bis, conn->le_per_adv_data_len,
				     conn->le_per_adv_data, flags, interval,
				     interval, sync_interval);
	if (err)
		return err;

	return hci_le_create_big(conn, &conn->iso_qos);
}

struct hci_conn *hci_pa_create_sync(struct hci_dev *hdev, bdaddr_t *dst,
				    __u8 dst_type, __u8 sid,
				    struct bt_iso_qos *qos)
{
	struct hci_conn *conn;

	bt_dev_dbg(hdev, "dst %pMR type %d sid %d", dst, dst_type, sid);

	conn = hci_conn_add_unset(hdev, BIS_LINK, dst, HCI_ROLE_SLAVE);
	if (IS_ERR(conn))
		return conn;

	conn->iso_qos = *qos;
	conn->dst_type = dst_type;
	conn->sid = sid;
	conn->state = BT_LISTEN;
	conn->conn_timeout = msecs_to_jiffies(qos->bcast.sync_timeout * 10);

	hci_conn_hold(conn);

	hci_connect_pa_sync(hdev, conn);

	return conn;
}

int hci_conn_big_create_sync(struct hci_dev *hdev, struct hci_conn *hcon,
			     struct bt_iso_qos *qos, __u16 sync_handle,
			     __u8 num_bis, __u8 bis[])
{
	int err;

	if (num_bis < 0x01 || num_bis > ISO_MAX_NUM_BIS)
		return -EINVAL;

	err = qos_set_big(hdev, qos);
	if (err)
		return err;

	if (hcon) {
		/* Update hcon QoS */
		hcon->iso_qos = *qos;

		hcon->num_bis = num_bis;
		memcpy(hcon->bis, bis, num_bis);
		hcon->conn_timeout = msecs_to_jiffies(qos->bcast.timeout * 10);
	}

	return hci_connect_big_sync(hdev, hcon);
}

static void create_big_complete(struct hci_dev *hdev, void *data, int err)
{
	struct hci_conn *conn = data;

	bt_dev_dbg(hdev, "conn %p", conn);

	if (err) {
		bt_dev_err(hdev, "Unable to create BIG: %d", err);
		hci_connect_cfm(conn, err);
		hci_conn_del(conn);
	}
}

struct hci_conn *hci_bind_bis(struct hci_dev *hdev, bdaddr_t *dst,
			      struct bt_iso_qos *qos,
			      __u8 base_len, __u8 *base)
{
	struct hci_conn *conn;
	struct hci_conn *parent;
	__u8 eir[HCI_MAX_PER_AD_LENGTH];
	struct hci_link *link;

	/* Look for any BIS that is open for rebinding */
	conn = hci_conn_hash_lookup_big_state(hdev, qos->bcast.big, BT_OPEN);
	if (conn) {
		memcpy(qos, &conn->iso_qos, sizeof(*qos));
		conn->state = BT_CONNECTED;
		return conn;
	}

	if (base_len && base)
		base_len = eir_append_service_data(eir, 0,  0x1851,
						   base, base_len);

	/* We need hci_conn object using the BDADDR_ANY as dst */
	conn = hci_add_bis(hdev, dst, qos, base_len, eir);
	if (IS_ERR(conn))
		return conn;

	/* Update LINK PHYs according to QoS preference */
	conn->le_tx_phy = qos->bcast.out.phy;
	conn->le_tx_phy = qos->bcast.out.phy;

	/* Add Basic Announcement into Peridic Adv Data if BASE is set */
	if (base_len && base) {
		memcpy(conn->le_per_adv_data,  eir, sizeof(eir));
		conn->le_per_adv_data_len = base_len;
	}

	hci_iso_qos_setup(hdev, conn, &qos->bcast.out,
			  conn->le_tx_phy ? conn->le_tx_phy :
			  hdev->le_tx_def_phys);

	conn->iso_qos = *qos;
	conn->state = BT_BOUND;

	/* Link BISes together */
	parent = hci_conn_hash_lookup_big(hdev,
					  conn->iso_qos.bcast.big);
	if (parent && parent != conn) {
		link = hci_conn_link(parent, conn);
		hci_conn_drop(conn);
		if (!link)
			return ERR_PTR(-ENOLINK);
	}

	return conn;
}

static void bis_mark_per_adv(struct hci_conn *conn, void *data)
{
	struct iso_list_data *d = data;

	/* Skip if not broadcast/ANY address */
	if (bacmp(&conn->dst, BDADDR_ANY))
		return;

	if (d->big != conn->iso_qos.bcast.big ||
	    d->bis == BT_ISO_QOS_BIS_UNSET ||
	    d->bis != conn->iso_qos.bcast.bis)
		return;

	set_bit(HCI_CONN_PER_ADV, &conn->flags);
}

struct hci_conn *hci_connect_bis(struct hci_dev *hdev, bdaddr_t *dst,
				 __u8 dst_type, struct bt_iso_qos *qos,
				 __u8 base_len, __u8 *base)
{
	struct hci_conn *conn;
	int err;
	struct iso_list_data data;

	conn = hci_bind_bis(hdev, dst, qos, base_len, base);
	if (IS_ERR(conn))
		return conn;

	if (conn->state == BT_CONNECTED)
		return conn;

	data.big = qos->bcast.big;
	data.bis = qos->bcast.bis;

	/* Set HCI_CONN_PER_ADV for all bound connections, to mark that
	 * the start periodic advertising and create BIG commands have
	 * been queued
	 */
	hci_conn_hash_list_state(hdev, bis_mark_per_adv, BIS_LINK,
				 BT_BOUND, &data);

	/* Queue start periodic advertising and create BIG */
	err = hci_cmd_sync_queue(hdev, create_big_sync, conn,
				 create_big_complete);
	if (err < 0) {
		hci_conn_drop(conn);
		return ERR_PTR(err);
	}

	return conn;
}

struct hci_conn *hci_connect_cis(struct hci_dev *hdev, bdaddr_t *dst,
				 __u8 dst_type, struct bt_iso_qos *qos)
{
	struct hci_conn *le;
	struct hci_conn *cis;
	struct hci_link *link;

	if (hci_dev_test_flag(hdev, HCI_ADVERTISING))
		le = hci_connect_le(hdev, dst, dst_type, false,
				    BT_SECURITY_LOW,
				    HCI_LE_CONN_TIMEOUT,
				    HCI_ROLE_SLAVE, 0, 0);
	else
		le = hci_connect_le_scan(hdev, dst, dst_type,
					 BT_SECURITY_LOW,
					 HCI_LE_CONN_TIMEOUT,
					 CONN_REASON_ISO_CONNECT);
	if (IS_ERR(le))
		return le;

	hci_iso_qos_setup(hdev, le, &qos->ucast.out,
			  le->le_tx_phy ? le->le_tx_phy : hdev->le_tx_def_phys);
	hci_iso_qos_setup(hdev, le, &qos->ucast.in,
			  le->le_rx_phy ? le->le_rx_phy : hdev->le_rx_def_phys);

	cis = hci_bind_cis(hdev, dst, dst_type, qos);
	if (IS_ERR(cis)) {
		hci_conn_drop(le);
		return cis;
	}

	link = hci_conn_link(le, cis);
	hci_conn_drop(cis);
	if (!link) {
		hci_conn_drop(le);
		return ERR_PTR(-ENOLINK);
	}

	cis->state = BT_CONNECT;

	hci_le_create_cis_pending(hdev);

	return cis;
}

/* Check link security requirement */
int hci_conn_check_link_mode(struct hci_conn *conn)
{
	BT_DBG("hcon %p", conn);

	/* In Secure Connections Only mode, it is required that Secure
	 * Connections is used and the link is encrypted with AES-CCM
	 * using a P-256 authenticated combination key.
	 */
	if (hci_dev_test_flag(conn->hdev, HCI_SC_ONLY)) {
		if (!hci_conn_sc_enabled(conn) ||
		    !test_bit(HCI_CONN_AES_CCM, &conn->flags) ||
		    conn->key_type != HCI_LK_AUTH_COMBINATION_P256)
			return 0;
	}

	 /* AES encryption is required for Level 4:
	  *
	  * BLUETOOTH CORE SPECIFICATION Version 5.2 | Vol 3, Part C
	  * page 1319:
	  *
	  * 128-bit equivalent strength for link and encryption keys
	  * required using FIPS approved algorithms (E0 not allowed,
	  * SAFER+ not allowed, and P-192 not allowed; encryption key
	  * not shortened)
	  */
	if (conn->sec_level == BT_SECURITY_FIPS &&
	    !test_bit(HCI_CONN_AES_CCM, &conn->flags)) {
		bt_dev_err(conn->hdev,
			   "Invalid security: Missing AES-CCM usage");
		return 0;
	}

	if (hci_conn_ssp_enabled(conn) &&
	    !test_bit(HCI_CONN_ENCRYPT, &conn->flags))
		return 0;

	return 1;
}

/* Authenticate remote device */
static int hci_conn_auth(struct hci_conn *conn, __u8 sec_level, __u8 auth_type)
{
	BT_DBG("hcon %p", conn);

	if (conn->pending_sec_level > sec_level)
		sec_level = conn->pending_sec_level;

	if (sec_level > conn->sec_level)
		conn->pending_sec_level = sec_level;
	else if (test_bit(HCI_CONN_AUTH, &conn->flags))
		return 1;

	/* Make sure we preserve an existing MITM requirement*/
	auth_type |= (conn->auth_type & 0x01);

	conn->auth_type = auth_type;

	if (!test_and_set_bit(HCI_CONN_AUTH_PEND, &conn->flags)) {
		struct hci_cp_auth_requested cp;

		cp.handle = cpu_to_le16(conn->handle);
		hci_send_cmd(conn->hdev, HCI_OP_AUTH_REQUESTED,
			     sizeof(cp), &cp);

		/* Set the ENCRYPT_PEND to trigger encryption after
		 * authentication.
		 */
		if (!test_bit(HCI_CONN_ENCRYPT, &conn->flags))
			set_bit(HCI_CONN_ENCRYPT_PEND, &conn->flags);
	}

	return 0;
}

/* Encrypt the link */
static void hci_conn_encrypt(struct hci_conn *conn)
{
	BT_DBG("hcon %p", conn);

	if (!test_and_set_bit(HCI_CONN_ENCRYPT_PEND, &conn->flags)) {
		struct hci_cp_set_conn_encrypt cp;
		cp.handle  = cpu_to_le16(conn->handle);
		cp.encrypt = 0x01;
		hci_send_cmd(conn->hdev, HCI_OP_SET_CONN_ENCRYPT, sizeof(cp),
			     &cp);
	}
}

/* Enable security */
int hci_conn_security(struct hci_conn *conn, __u8 sec_level, __u8 auth_type,
		      bool initiator)
{
	BT_DBG("hcon %p", conn);

	if (conn->type == LE_LINK)
		return smp_conn_security(conn, sec_level);

	/* For sdp we don't need the link key. */
	if (sec_level == BT_SECURITY_SDP)
		return 1;

	/* For non 2.1 devices and low security level we don't need the link
	   key. */
	if (sec_level == BT_SECURITY_LOW && !hci_conn_ssp_enabled(conn))
		return 1;

	/* For other security levels we need the link key. */
	if (!test_bit(HCI_CONN_AUTH, &conn->flags))
		goto auth;

	switch (conn->key_type) {
	case HCI_LK_AUTH_COMBINATION_P256:
		/* An authenticated FIPS approved combination key has
		 * sufficient security for security level 4 or lower.
		 */
		if (sec_level <= BT_SECURITY_FIPS)
			goto encrypt;
		break;
	case HCI_LK_AUTH_COMBINATION_P192:
		/* An authenticated combination key has sufficient security for
		 * security level 3 or lower.
		 */
		if (sec_level <= BT_SECURITY_HIGH)
			goto encrypt;
		break;
	case HCI_LK_UNAUTH_COMBINATION_P192:
	case HCI_LK_UNAUTH_COMBINATION_P256:
		/* An unauthenticated combination key has sufficient security
		 * for security level 2 or lower.
		 */
		if (sec_level <= BT_SECURITY_MEDIUM)
			goto encrypt;
		break;
	case HCI_LK_COMBINATION:
		/* A combination key has always sufficient security for the
		 * security levels 2 or lower. High security level requires the
		 * combination key is generated using maximum PIN code length
		 * (16). For pre 2.1 units.
		 */
		if (sec_level <= BT_SECURITY_MEDIUM || conn->pin_length == 16)
			goto encrypt;
		break;
	default:
		break;
	}

auth:
	if (test_bit(HCI_CONN_ENCRYPT_PEND, &conn->flags))
		return 0;

	if (initiator)
		set_bit(HCI_CONN_AUTH_INITIATOR, &conn->flags);

	if (!hci_conn_auth(conn, sec_level, auth_type))
		return 0;

encrypt:
	if (test_bit(HCI_CONN_ENCRYPT, &conn->flags)) {
		/* Ensure that the encryption key size has been read,
		 * otherwise stall the upper layer responses.
		 */
		if (!conn->enc_key_size)
			return 0;

		/* Nothing else needed, all requirements are met */
		return 1;
	}

	hci_conn_encrypt(conn);
	return 0;
}
EXPORT_SYMBOL(hci_conn_security);

/* Check secure link requirement */
int hci_conn_check_secure(struct hci_conn *conn, __u8 sec_level)
{
	BT_DBG("hcon %p", conn);

	/* Accept if non-secure or higher security level is required */
	if (sec_level != BT_SECURITY_HIGH && sec_level != BT_SECURITY_FIPS)
		return 1;

	/* Accept if secure or higher security level is already present */
	if (conn->sec_level == BT_SECURITY_HIGH ||
	    conn->sec_level == BT_SECURITY_FIPS)
		return 1;

	/* Reject not secure link */
	return 0;
}
EXPORT_SYMBOL(hci_conn_check_secure);

/* Switch role */
int hci_conn_switch_role(struct hci_conn *conn, __u8 role)
{
	BT_DBG("hcon %p", conn);

	if (role == conn->role)
		return 1;

	if (!test_and_set_bit(HCI_CONN_RSWITCH_PEND, &conn->flags)) {
		struct hci_cp_switch_role cp;
		bacpy(&cp.bdaddr, &conn->dst);
		cp.role = role;
		hci_send_cmd(conn->hdev, HCI_OP_SWITCH_ROLE, sizeof(cp), &cp);
	}

	return 0;
}
EXPORT_SYMBOL(hci_conn_switch_role);

/* Enter active mode */
void hci_conn_enter_active_mode(struct hci_conn *conn, __u8 force_active)
{
	struct hci_dev *hdev = conn->hdev;

	BT_DBG("hcon %p mode %d", conn, conn->mode);

	if (conn->mode != HCI_CM_SNIFF)
		goto timer;

	if (!test_bit(HCI_CONN_POWER_SAVE, &conn->flags) && !force_active)
		goto timer;

	if (!test_and_set_bit(HCI_CONN_MODE_CHANGE_PEND, &conn->flags)) {
		struct hci_cp_exit_sniff_mode cp;
		cp.handle = cpu_to_le16(conn->handle);
		hci_send_cmd(hdev, HCI_OP_EXIT_SNIFF_MODE, sizeof(cp), &cp);
	}

timer:
	if (hdev->idle_timeout > 0)
		queue_delayed_work(hdev->workqueue, &conn->idle_work,
				   msecs_to_jiffies(hdev->idle_timeout));
}

/* Drop all connection on the device */
void hci_conn_hash_flush(struct hci_dev *hdev)
{
	struct list_head *head = &hdev->conn_hash.list;
	struct hci_conn *conn;

	BT_DBG("hdev %s", hdev->name);

	/* We should not traverse the list here, because hci_conn_del
	 * can remove extra links, which may cause the list traversal
	 * to hit items that have already been released.
	 */
	while ((conn = list_first_entry_or_null(head,
						struct hci_conn,
						list)) != NULL) {
		conn->state = BT_CLOSED;
		hci_disconn_cfm(conn, HCI_ERROR_LOCAL_HOST_TERM);
		hci_conn_del(conn);
	}
}

static u32 get_link_mode(struct hci_conn *conn)
{
	u32 link_mode = 0;

	if (conn->role == HCI_ROLE_MASTER)
		link_mode |= HCI_LM_MASTER;

	if (test_bit(HCI_CONN_ENCRYPT, &conn->flags))
		link_mode |= HCI_LM_ENCRYPT;

	if (test_bit(HCI_CONN_AUTH, &conn->flags))
		link_mode |= HCI_LM_AUTH;

	if (test_bit(HCI_CONN_SECURE, &conn->flags))
		link_mode |= HCI_LM_SECURE;

	if (test_bit(HCI_CONN_FIPS, &conn->flags))
		link_mode |= HCI_LM_FIPS;

	return link_mode;
}

int hci_get_conn_list(void __user *arg)
{
	struct hci_conn *c;
	struct hci_conn_list_req req, *cl;
	struct hci_conn_info *ci;
	struct hci_dev *hdev;
	int n = 0, size, err;

	if (copy_from_user(&req, arg, sizeof(req)))
		return -EFAULT;

	if (!req.conn_num || req.conn_num > (PAGE_SIZE * 2) / sizeof(*ci))
		return -EINVAL;

	size = sizeof(req) + req.conn_num * sizeof(*ci);

	cl = kmalloc(size, GFP_KERNEL);
	if (!cl)
		return -ENOMEM;

	hdev = hci_dev_get(req.dev_id);
	if (!hdev) {
		kfree(cl);
		return -ENODEV;
	}

	ci = cl->conn_info;

	hci_dev_lock(hdev);
	list_for_each_entry(c, &hdev->conn_hash.list, list) {
		bacpy(&(ci + n)->bdaddr, &c->dst);
		(ci + n)->handle = c->handle;
		(ci + n)->type  = c->type;
		(ci + n)->out   = c->out;
		(ci + n)->state = c->state;
		(ci + n)->link_mode = get_link_mode(c);
		if (++n >= req.conn_num)
			break;
	}
	hci_dev_unlock(hdev);

	cl->dev_id = hdev->id;
	cl->conn_num = n;
	size = sizeof(req) + n * sizeof(*ci);

	hci_dev_put(hdev);

	err = copy_to_user(arg, cl, size);
	kfree(cl);

	return err ? -EFAULT : 0;
}

int hci_get_conn_info(struct hci_dev *hdev, void __user *arg)
{
	struct hci_conn_info_req req;
	struct hci_conn_info ci;
	struct hci_conn *conn;
	char __user *ptr = arg + sizeof(req);

	if (copy_from_user(&req, arg, sizeof(req)))
		return -EFAULT;

	hci_dev_lock(hdev);
	conn = hci_conn_hash_lookup_ba(hdev, req.type, &req.bdaddr);
	if (conn) {
		bacpy(&ci.bdaddr, &conn->dst);
		ci.handle = conn->handle;
		ci.type  = conn->type;
		ci.out   = conn->out;
		ci.state = conn->state;
		ci.link_mode = get_link_mode(conn);
	}
	hci_dev_unlock(hdev);

	if (!conn)
		return -ENOENT;

	return copy_to_user(ptr, &ci, sizeof(ci)) ? -EFAULT : 0;
}

int hci_get_auth_info(struct hci_dev *hdev, void __user *arg)
{
	struct hci_auth_info_req req;
	struct hci_conn *conn;

	if (copy_from_user(&req, arg, sizeof(req)))
		return -EFAULT;

	hci_dev_lock(hdev);
	conn = hci_conn_hash_lookup_ba(hdev, ACL_LINK, &req.bdaddr);
	if (conn)
		req.type = conn->auth_type;
	hci_dev_unlock(hdev);

	if (!conn)
		return -ENOENT;

	return copy_to_user(arg, &req, sizeof(req)) ? -EFAULT : 0;
}

struct hci_chan *hci_chan_create(struct hci_conn *conn)
{
	struct hci_dev *hdev = conn->hdev;
	struct hci_chan *chan;

	BT_DBG("%s hcon %p", hdev->name, conn);

	if (test_bit(HCI_CONN_DROP, &conn->flags)) {
		BT_DBG("Refusing to create new hci_chan");
		return NULL;
	}

	chan = kzalloc(sizeof(*chan), GFP_KERNEL);
	if (!chan)
		return NULL;

	chan->conn = hci_conn_get(conn);
	skb_queue_head_init(&chan->data_q);
	chan->state = BT_CONNECTED;

	list_add_rcu(&chan->list, &conn->chan_list);

	return chan;
}

void hci_chan_del(struct hci_chan *chan)
{
	struct hci_conn *conn = chan->conn;
	struct hci_dev *hdev = conn->hdev;

	BT_DBG("%s hcon %p chan %p", hdev->name, conn, chan);

	list_del_rcu(&chan->list);

	synchronize_rcu();

	/* Prevent new hci_chan's to be created for this hci_conn */
	set_bit(HCI_CONN_DROP, &conn->flags);

	hci_conn_put(conn);

	skb_queue_purge(&chan->data_q);
	kfree(chan);
}

void hci_chan_list_flush(struct hci_conn *conn)
{
	struct hci_chan *chan, *n;

	BT_DBG("hcon %p", conn);

	list_for_each_entry_safe(chan, n, &conn->chan_list, list)
		hci_chan_del(chan);
}

static struct hci_chan *__hci_chan_lookup_handle(struct hci_conn *hcon,
						 __u16 handle)
{
	struct hci_chan *hchan;

	list_for_each_entry(hchan, &hcon->chan_list, list) {
		if (hchan->handle == handle)
			return hchan;
	}

	return NULL;
}

struct hci_chan *hci_chan_lookup_handle(struct hci_dev *hdev, __u16 handle)
{
	struct hci_conn_hash *h = &hdev->conn_hash;
	struct hci_conn *hcon;
	struct hci_chan *hchan = NULL;

	rcu_read_lock();

	list_for_each_entry_rcu(hcon, &h->list, list) {
		hchan = __hci_chan_lookup_handle(hcon, handle);
		if (hchan)
			break;
	}

	rcu_read_unlock();

	return hchan;
}

u32 hci_conn_get_phy(struct hci_conn *conn)
{
	u32 phys = 0;

	/* BLUETOOTH CORE SPECIFICATION Version 5.2 | Vol 2, Part B page 471:
	 * Table 6.2: Packets defined for synchronous, asynchronous, and
	 * CPB logical transport types.
	 */
	switch (conn->type) {
	case SCO_LINK:
		/* SCO logical transport (1 Mb/s):
		 * HV1, HV2, HV3 and DV.
		 */
		phys |= BT_PHY_BR_1M_1SLOT;

		break;

	case ACL_LINK:
		/* ACL logical transport (1 Mb/s) ptt=0:
		 * DH1, DM3, DH3, DM5 and DH5.
		 */
		phys |= BT_PHY_BR_1M_1SLOT;

		if (conn->pkt_type & (HCI_DM3 | HCI_DH3))
			phys |= BT_PHY_BR_1M_3SLOT;

		if (conn->pkt_type & (HCI_DM5 | HCI_DH5))
			phys |= BT_PHY_BR_1M_5SLOT;

		/* ACL logical transport (2 Mb/s) ptt=1:
		 * 2-DH1, 2-DH3 and 2-DH5.
		 */
		if (!(conn->pkt_type & HCI_2DH1))
			phys |= BT_PHY_EDR_2M_1SLOT;

		if (!(conn->pkt_type & HCI_2DH3))
			phys |= BT_PHY_EDR_2M_3SLOT;

		if (!(conn->pkt_type & HCI_2DH5))
			phys |= BT_PHY_EDR_2M_5SLOT;

		/* ACL logical transport (3 Mb/s) ptt=1:
		 * 3-DH1, 3-DH3 and 3-DH5.
		 */
		if (!(conn->pkt_type & HCI_3DH1))
			phys |= BT_PHY_EDR_3M_1SLOT;

		if (!(conn->pkt_type & HCI_3DH3))
			phys |= BT_PHY_EDR_3M_3SLOT;

		if (!(conn->pkt_type & HCI_3DH5))
			phys |= BT_PHY_EDR_3M_5SLOT;

		break;

	case ESCO_LINK:
		/* eSCO logical transport (1 Mb/s): EV3, EV4 and EV5 */
		phys |= BT_PHY_BR_1M_1SLOT;

		if (!(conn->pkt_type & (ESCO_EV4 | ESCO_EV5)))
			phys |= BT_PHY_BR_1M_3SLOT;

		/* eSCO logical transport (2 Mb/s): 2-EV3, 2-EV5 */
		if (!(conn->pkt_type & ESCO_2EV3))
			phys |= BT_PHY_EDR_2M_1SLOT;

		if (!(conn->pkt_type & ESCO_2EV5))
			phys |= BT_PHY_EDR_2M_3SLOT;

		/* eSCO logical transport (3 Mb/s): 3-EV3, 3-EV5 */
		if (!(conn->pkt_type & ESCO_3EV3))
			phys |= BT_PHY_EDR_3M_1SLOT;

		if (!(conn->pkt_type & ESCO_3EV5))
			phys |= BT_PHY_EDR_3M_3SLOT;

		break;

	case LE_LINK:
		if (conn->le_tx_phy & HCI_LE_SET_PHY_1M)
			phys |= BT_PHY_LE_1M_TX;

		if (conn->le_rx_phy & HCI_LE_SET_PHY_1M)
			phys |= BT_PHY_LE_1M_RX;

		if (conn->le_tx_phy & HCI_LE_SET_PHY_2M)
			phys |= BT_PHY_LE_2M_TX;

		if (conn->le_rx_phy & HCI_LE_SET_PHY_2M)
			phys |= BT_PHY_LE_2M_RX;

		if (conn->le_tx_phy & HCI_LE_SET_PHY_CODED)
			phys |= BT_PHY_LE_CODED_TX;

		if (conn->le_rx_phy & HCI_LE_SET_PHY_CODED)
			phys |= BT_PHY_LE_CODED_RX;

		break;
	}

	return phys;
}

static int abort_conn_sync(struct hci_dev *hdev, void *data)
{
	struct hci_conn *conn = data;

	if (!hci_conn_valid(hdev, conn))
		return -ECANCELED;

	return hci_abort_conn_sync(hdev, conn, conn->abort_reason);
}

int hci_abort_conn(struct hci_conn *conn, u8 reason)
{
	struct hci_dev *hdev = conn->hdev;

	/* If abort_reason has already been set it means the connection is
	 * already being aborted so don't attempt to overwrite it.
	 */
	if (conn->abort_reason)
		return 0;

	bt_dev_dbg(hdev, "handle 0x%2.2x reason 0x%2.2x", conn->handle, reason);

	conn->abort_reason = reason;

	/* If the connection is pending check the command opcode since that
	 * might be blocking on hci_cmd_sync_work while waiting its respective
	 * event so we need to hci_cmd_sync_cancel to cancel it.
	 *
	 * hci_connect_le serializes the connection attempts so only one
	 * connection can be in BT_CONNECT at time.
	 */
	if (conn->state == BT_CONNECT && hdev->req_status == HCI_REQ_PEND) {
		switch (hci_skb_event(hdev->sent_cmd)) {
		case HCI_EV_CONN_COMPLETE:
		case HCI_EV_LE_CONN_COMPLETE:
		case HCI_EV_LE_ENHANCED_CONN_COMPLETE:
		case HCI_EVT_LE_CIS_ESTABLISHED:
			hci_cmd_sync_cancel(hdev, ECANCELED);
			break;
		}
	/* Cancel connect attempt if still queued/pending */
	} else if (!hci_cancel_connect_sync(hdev, conn)) {
		return 0;
	}

	/* Run immediately if on cmd_sync_work since this may be called
	 * as a result to MGMT_OP_DISCONNECT/MGMT_OP_UNPAIR which does
	 * already queue its callback on cmd_sync_work.
	 */
	return hci_cmd_sync_run_once(hdev, abort_conn_sync, conn, NULL);
}

void hci_setup_tx_timestamp(struct sk_buff *skb, size_t key_offset,
			    const struct sockcm_cookie *sockc)
{
	struct sock *sk = skb ? skb->sk : NULL;
	int key;

	/* This shall be called on a single skb of those generated by user
	 * sendmsg(), and only when the sendmsg() does not return error to
	 * user. This is required for keeping the tskey that increments here in
	 * sync with possible sendmsg() counting by user.
	 *
	 * Stream sockets shall set key_offset to sendmsg() length in bytes
	 * and call with the last fragment, others to 1 and first fragment.
	 */

	if (!skb || !sockc || !sk || !key_offset)
		return;

	sock_tx_timestamp(sk, sockc, &skb_shinfo(skb)->tx_flags);

	if (sk->sk_type == SOCK_STREAM)
		key = atomic_add_return(key_offset, &sk->sk_tskey);

	if (sockc->tsflags & SOF_TIMESTAMPING_OPT_ID &&
	    sockc->tsflags & SOF_TIMESTAMPING_TX_RECORD_MASK) {
		if (sockc->tsflags & SOCKCM_FLAG_TS_OPT_ID) {
			skb_shinfo(skb)->tskey = sockc->ts_opt_id;
		} else {
			if (sk->sk_type != SOCK_STREAM)
				key = atomic_inc_return(&sk->sk_tskey);
			skb_shinfo(skb)->tskey = key - 1;
		}
	}
}

void hci_conn_tx_queue(struct hci_conn *conn, struct sk_buff *skb)
{
	struct tx_queue *comp = &conn->tx_q;
	bool track = false;

	/* Emit SND now, ie. just before sending to driver */
	if (skb_shinfo(skb)->tx_flags & SKBTX_SW_TSTAMP)
		__skb_tstamp_tx(skb, NULL, NULL, skb->sk, SCM_TSTAMP_SND);

	/* COMPLETION tstamp is emitted for tracked skb later in Number of
	 * Completed Packets event. Available only for flow controlled cases.
	 *
	 * TODO: SCO support without flowctl (needs to be done in drivers)
	 */
	switch (conn->type) {
	case CIS_LINK:
	case BIS_LINK:
	case ACL_LINK:
	case LE_LINK:
		break;
	case SCO_LINK:
	case ESCO_LINK:
		if (!hci_dev_test_flag(conn->hdev, HCI_SCO_FLOWCTL))
			return;
		break;
	default:
		return;
	}

	if (skb->sk && (skb_shinfo(skb)->tx_flags & SKBTX_COMPLETION_TSTAMP))
		track = true;

	/* If nothing is tracked, just count extra skbs at the queue head */
	if (!track && !comp->tracked) {
		comp->extra++;
		return;
	}

	if (track) {
		skb = skb_clone_sk(skb);
		if (!skb)
			goto count_only;

		comp->tracked++;
	} else {
		skb = skb_clone(skb, GFP_KERNEL);
		if (!skb)
			goto count_only;
	}

	skb_queue_tail(&comp->queue, skb);
	return;

count_only:
	/* Stop tracking skbs, and only count. This will not emit timestamps for
	 * the packets, but if we get here something is more seriously wrong.
	 */
	comp->tracked = 0;
	comp->extra += skb_queue_len(&comp->queue) + 1;
	skb_queue_purge(&comp->queue);
}

void hci_conn_tx_dequeue(struct hci_conn *conn)
{
	struct tx_queue *comp = &conn->tx_q;
	struct sk_buff *skb;

	/* If there are tracked skbs, the counted extra go before dequeuing real
	 * skbs, to keep ordering. When nothing is tracked, the ordering doesn't
	 * matter so dequeue real skbs first to get rid of them ASAP.
	 */
	if (comp->extra && (comp->tracked || skb_queue_empty(&comp->queue))) {
		comp->extra--;
		return;
	}

	skb = skb_dequeue(&comp->queue);
	if (!skb)
		return;

	if (skb->sk) {
		comp->tracked--;
		__skb_tstamp_tx(skb, NULL, NULL, skb->sk,
				SCM_TSTAMP_COMPLETION);
	}

	kfree_skb(skb);
}

<<<<<<< HEAD
=======
int hci_ethtool_ts_info(unsigned int index, int sk_proto,
			struct kernel_ethtool_ts_info *info)
{
	struct hci_dev *hdev;

	hdev = hci_dev_get(index);
	if (!hdev)
		return -ENODEV;

	info->so_timestamping =
		SOF_TIMESTAMPING_RX_SOFTWARE |
		SOF_TIMESTAMPING_SOFTWARE;
	info->phc_index = -1;
	info->tx_types = BIT(HWTSTAMP_TX_OFF);
	info->rx_filters = BIT(HWTSTAMP_FILTER_NONE);

	switch (sk_proto) {
	case BTPROTO_ISO:
	case BTPROTO_L2CAP:
		info->so_timestamping |= SOF_TIMESTAMPING_TX_SOFTWARE;
		info->so_timestamping |= SOF_TIMESTAMPING_TX_COMPLETION;
		break;
	case BTPROTO_SCO:
		info->so_timestamping |= SOF_TIMESTAMPING_TX_SOFTWARE;
		if (hci_dev_test_flag(hdev, HCI_SCO_FLOWCTL))
			info->so_timestamping |= SOF_TIMESTAMPING_TX_COMPLETION;
		break;
	}

	hci_dev_put(hdev);
	return 0;
}

>>>>>>> 259a6d60
u8 *hci_conn_key_enc_size(struct hci_conn *conn)
{
	if (conn->type == ACL_LINK) {
		struct link_key *key;

		key = hci_find_link_key(conn->hdev, &conn->dst);
		if (!key)
			return NULL;

		return &key->pin_len;
	} else if (conn->type == LE_LINK) {
		struct smp_ltk *ltk;

		ltk = hci_find_ltk(conn->hdev, &conn->dst, conn->dst_type,
				   conn->role);
		if (!ltk)
			return NULL;

		return &ltk->enc_size;
	}

	return NULL;
}<|MERGE_RESOLUTION|>--- conflicted
+++ resolved
@@ -3034,8 +3034,6 @@
 	kfree_skb(skb);
 }
 
-<<<<<<< HEAD
-=======
 int hci_ethtool_ts_info(unsigned int index, int sk_proto,
 			struct kernel_ethtool_ts_info *info)
 {
@@ -3069,7 +3067,6 @@
 	return 0;
 }
 
->>>>>>> 259a6d60
 u8 *hci_conn_key_enc_size(struct hci_conn *conn)
 {
 	if (conn->type == ACL_LINK) {
