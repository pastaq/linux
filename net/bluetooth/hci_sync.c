--- conflicted
+++ resolved
@@ -6902,22 +6902,6 @@
 
 static void create_pa_complete(struct hci_dev *hdev, void *data, int err)
 {
-<<<<<<< HEAD
-	bt_dev_dbg(hdev, "err %d", err);
-
-	if (!err)
-		return;
-
-	hci_dev_clear_flag(hdev, HCI_PA_SYNC);
-
-	if (err == -ECANCELED)
-		return;
-
-	hci_dev_lock(hdev);
-
-	hci_update_passive_scan_sync(hdev);
-
-=======
 	struct hci_conn *conn = data;
 	struct hci_conn *pa_sync;
 
@@ -6949,7 +6933,6 @@
 	hci_connect_cfm(pa_sync, bt_status(err));
 
 unlock:
->>>>>>> 259a6d60
 	hci_dev_unlock(hdev);
 }
 
@@ -6963,11 +6946,6 @@
 	if (!hci_conn_valid(hdev, conn))
 		return -ECANCELED;
 
-<<<<<<< HEAD
-	if (hci_dev_test_and_set_flag(hdev, HCI_PA_SYNC))
-		return -EBUSY;
-
-=======
 	if (conn->sync_handle != HCI_SYNC_HANDLE_INVALID)
 		return -EINVAL;
 
@@ -6985,7 +6963,6 @@
 		hci_discovery_set_state(hdev, DISCOVERY_STOPPED);
 	}
 
->>>>>>> 259a6d60
 	/* Mark HCI_CONN_CREATE_PA_SYNC so hci_update_passive_scan_sync can
 	 * program the address in the allow list so PA advertisements can be
 	 * received.
@@ -6994,8 +6971,6 @@
 
 	hci_update_passive_scan_sync(hdev);
 
-<<<<<<< HEAD
-=======
 	/* SID has not been set listen for HCI_EV_LE_EXT_ADV_REPORT to update
 	 * it.
 	 */
@@ -7004,7 +6979,6 @@
 					 HCI_EV_LE_EXT_ADV_REPORT,
 					 conn->conn_timeout, NULL);
 
->>>>>>> 259a6d60
 	memset(&cp, 0, sizeof(cp));
 	cp.options = qos->bcast.options;
 	cp.sid = conn->sid;
