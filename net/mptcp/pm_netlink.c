// SPDX-License-Identifier: GPL-2.0
/* Multipath TCP
 *
 * Copyright (c) 2020, Red Hat, Inc.
 */

#define pr_fmt(fmt) "MPTCP: " fmt

#include <linux/inet.h>
#include <linux/kernel.h>
#include <net/inet_common.h>
#include <net/netns/generic.h>
#include <net/mptcp.h>

#include "protocol.h"
#include "mib.h"
#include "mptcp_pm_gen.h"

static int pm_nl_pernet_id;

struct mptcp_pm_add_entry {
	struct list_head	list;
	struct mptcp_addr_info	addr;
	u8			retrans_times;
	struct timer_list	add_timer;
	struct mptcp_sock	*sock;
};

struct pm_nl_pernet {
	/* protects pernet updates */
	spinlock_t		lock;
	struct list_head	local_addr_list;
	unsigned int		addrs;
	unsigned int		stale_loss_cnt;
	unsigned int		add_addr_signal_max;
	unsigned int		add_addr_accept_max;
	unsigned int		local_addr_max;
	unsigned int		subflows_max;
	unsigned int		next_id;
	DECLARE_BITMAP(id_bitmap, MPTCP_PM_MAX_ADDR_ID + 1);
};

#define MPTCP_PM_ADDR_MAX	8
#define ADD_ADDR_RETRANS_MAX	3

static struct pm_nl_pernet *pm_nl_get_pernet(const struct net *net)
{
	return net_generic(net, pm_nl_pernet_id);
}

static struct pm_nl_pernet *
pm_nl_get_pernet_from_msk(const struct mptcp_sock *msk)
{
	return pm_nl_get_pernet(sock_net((struct sock *)msk));
}

bool mptcp_addresses_equal(const struct mptcp_addr_info *a,
			   const struct mptcp_addr_info *b, bool use_port)
{
	bool addr_equals = false;

	if (a->family == b->family) {
		if (a->family == AF_INET)
			addr_equals = a->addr.s_addr == b->addr.s_addr;
#if IS_ENABLED(CONFIG_MPTCP_IPV6)
		else
			addr_equals = !ipv6_addr_cmp(&a->addr6, &b->addr6);
	} else if (a->family == AF_INET) {
		if (ipv6_addr_v4mapped(&b->addr6))
			addr_equals = a->addr.s_addr == b->addr6.s6_addr32[3];
	} else if (b->family == AF_INET) {
		if (ipv6_addr_v4mapped(&a->addr6))
			addr_equals = a->addr6.s6_addr32[3] == b->addr.s_addr;
#endif
	}

	if (!addr_equals)
		return false;
	if (!use_port)
		return true;

	return a->port == b->port;
}

void mptcp_local_address(const struct sock_common *skc, struct mptcp_addr_info *addr)
{
	addr->family = skc->skc_family;
	addr->port = htons(skc->skc_num);
	if (addr->family == AF_INET)
		addr->addr.s_addr = skc->skc_rcv_saddr;
#if IS_ENABLED(CONFIG_MPTCP_IPV6)
	else if (addr->family == AF_INET6)
		addr->addr6 = skc->skc_v6_rcv_saddr;
#endif
}

static void remote_address(const struct sock_common *skc,
			   struct mptcp_addr_info *addr)
{
	addr->family = skc->skc_family;
	addr->port = skc->skc_dport;
	if (addr->family == AF_INET)
		addr->addr.s_addr = skc->skc_daddr;
#if IS_ENABLED(CONFIG_MPTCP_IPV6)
	else if (addr->family == AF_INET6)
		addr->addr6 = skc->skc_v6_daddr;
#endif
}

static bool lookup_subflow_by_saddr(const struct list_head *list,
				    const struct mptcp_addr_info *saddr)
{
	struct mptcp_subflow_context *subflow;
	struct mptcp_addr_info cur;
	struct sock_common *skc;

	list_for_each_entry(subflow, list, node) {
		skc = (struct sock_common *)mptcp_subflow_tcp_sock(subflow);

		mptcp_local_address(skc, &cur);
		if (mptcp_addresses_equal(&cur, saddr, saddr->port))
			return true;
	}

	return false;
}

static bool lookup_subflow_by_daddr(const struct list_head *list,
				    const struct mptcp_addr_info *daddr)
{
	struct mptcp_subflow_context *subflow;
	struct mptcp_addr_info cur;

	list_for_each_entry(subflow, list, node) {
		struct sock *ssk = mptcp_subflow_tcp_sock(subflow);

		if (!((1 << inet_sk_state_load(ssk)) &
		      (TCPF_ESTABLISHED | TCPF_SYN_SENT | TCPF_SYN_RECV)))
			continue;

		remote_address((struct sock_common *)ssk, &cur);
		if (mptcp_addresses_equal(&cur, daddr, daddr->port))
			return true;
	}

	return false;
}

static bool
select_local_address(const struct pm_nl_pernet *pernet,
		     const struct mptcp_sock *msk,
		     struct mptcp_pm_local *new_local)
{
	struct mptcp_pm_addr_entry *entry;
	bool found = false;

	msk_owned_by_me(msk);

	rcu_read_lock();
	list_for_each_entry_rcu(entry, &pernet->local_addr_list, list) {
		if (!(entry->flags & MPTCP_PM_ADDR_FLAG_SUBFLOW))
			continue;

		if (!test_bit(entry->addr.id, msk->pm.id_avail_bitmap))
			continue;

		new_local->addr = entry->addr;
		new_local->flags = entry->flags;
		new_local->ifindex = entry->ifindex;
		found = true;
		break;
	}
	rcu_read_unlock();

	return found;
}

static bool
select_signal_address(struct pm_nl_pernet *pernet, const struct mptcp_sock *msk,
		     struct mptcp_pm_local *new_local)
{
	struct mptcp_pm_addr_entry *entry;
	bool found = false;

	rcu_read_lock();
	/* do not keep any additional per socket state, just signal
	 * the address list in order.
	 * Note: removal from the local address list during the msk life-cycle
	 * can lead to additional addresses not being announced.
	 */
	list_for_each_entry_rcu(entry, &pernet->local_addr_list, list) {
		if (!test_bit(entry->addr.id, msk->pm.id_avail_bitmap))
			continue;

		if (!(entry->flags & MPTCP_PM_ADDR_FLAG_SIGNAL))
			continue;

		new_local->addr = entry->addr;
		new_local->flags = entry->flags;
		new_local->ifindex = entry->ifindex;
		found = true;
		break;
	}
	rcu_read_unlock();

	return found;
}

unsigned int mptcp_pm_get_add_addr_signal_max(const struct mptcp_sock *msk)
{
	const struct pm_nl_pernet *pernet = pm_nl_get_pernet_from_msk(msk);

	return READ_ONCE(pernet->add_addr_signal_max);
}
EXPORT_SYMBOL_GPL(mptcp_pm_get_add_addr_signal_max);

unsigned int mptcp_pm_get_add_addr_accept_max(const struct mptcp_sock *msk)
{
	struct pm_nl_pernet *pernet = pm_nl_get_pernet_from_msk(msk);

	return READ_ONCE(pernet->add_addr_accept_max);
}
EXPORT_SYMBOL_GPL(mptcp_pm_get_add_addr_accept_max);

unsigned int mptcp_pm_get_subflows_max(const struct mptcp_sock *msk)
{
	struct pm_nl_pernet *pernet = pm_nl_get_pernet_from_msk(msk);

	return READ_ONCE(pernet->subflows_max);
}
EXPORT_SYMBOL_GPL(mptcp_pm_get_subflows_max);

unsigned int mptcp_pm_get_local_addr_max(const struct mptcp_sock *msk)
{
	struct pm_nl_pernet *pernet = pm_nl_get_pernet_from_msk(msk);

	return READ_ONCE(pernet->local_addr_max);
}
EXPORT_SYMBOL_GPL(mptcp_pm_get_local_addr_max);

bool mptcp_pm_nl_check_work_pending(struct mptcp_sock *msk)
{
	struct pm_nl_pernet *pernet = pm_nl_get_pernet_from_msk(msk);

	if (msk->pm.subflows == mptcp_pm_get_subflows_max(msk) ||
	    (find_next_and_bit(pernet->id_bitmap, msk->pm.id_avail_bitmap,
			       MPTCP_PM_MAX_ADDR_ID + 1, 0) == MPTCP_PM_MAX_ADDR_ID + 1)) {
		WRITE_ONCE(msk->pm.work_pending, false);
		return false;
	}
	return true;
}

struct mptcp_pm_add_entry *
mptcp_lookup_anno_list_by_saddr(const struct mptcp_sock *msk,
				const struct mptcp_addr_info *addr)
{
	struct mptcp_pm_add_entry *entry;

	lockdep_assert_held(&msk->pm.lock);

	list_for_each_entry(entry, &msk->pm.anno_list, list) {
		if (mptcp_addresses_equal(&entry->addr, addr, true))
			return entry;
	}

	return NULL;
}

bool mptcp_pm_sport_in_anno_list(struct mptcp_sock *msk, const struct sock *sk)
{
	struct mptcp_pm_add_entry *entry;
	struct mptcp_addr_info saddr;
	bool ret = false;

	mptcp_local_address((struct sock_common *)sk, &saddr);

	spin_lock_bh(&msk->pm.lock);
	list_for_each_entry(entry, &msk->pm.anno_list, list) {
		if (mptcp_addresses_equal(&entry->addr, &saddr, true)) {
			ret = true;
			goto out;
		}
	}

out:
	spin_unlock_bh(&msk->pm.lock);
	return ret;
}

static void mptcp_pm_add_timer(struct timer_list *timer)
{
	struct mptcp_pm_add_entry *entry = from_timer(entry, timer, add_timer);
	struct mptcp_sock *msk = entry->sock;
	struct sock *sk = (struct sock *)msk;

	pr_debug("msk=%p\n", msk);

	if (!msk)
		return;

	if (inet_sk_state_load(sk) == TCP_CLOSE)
		return;

	if (!entry->addr.id)
		return;

	if (mptcp_pm_should_add_signal_addr(msk)) {
		sk_reset_timer(sk, timer, jiffies + TCP_RTO_MAX / 8);
		goto out;
	}

	spin_lock_bh(&msk->pm.lock);

	if (!mptcp_pm_should_add_signal_addr(msk)) {
		pr_debug("retransmit ADD_ADDR id=%d\n", entry->addr.id);
		mptcp_pm_announce_addr(msk, &entry->addr, false);
		mptcp_pm_add_addr_send_ack(msk);
		entry->retrans_times++;
	}

	if (entry->retrans_times < ADD_ADDR_RETRANS_MAX)
		sk_reset_timer(sk, timer,
			       jiffies + mptcp_get_add_addr_timeout(sock_net(sk)));

	spin_unlock_bh(&msk->pm.lock);

	if (entry->retrans_times == ADD_ADDR_RETRANS_MAX)
		mptcp_pm_subflow_established(msk);

out:
	__sock_put(sk);
}

struct mptcp_pm_add_entry *
mptcp_pm_del_add_timer(struct mptcp_sock *msk,
		       const struct mptcp_addr_info *addr, bool check_id)
{
	struct mptcp_pm_add_entry *entry;
	struct sock *sk = (struct sock *)msk;
	struct timer_list *add_timer = NULL;

	spin_lock_bh(&msk->pm.lock);
	entry = mptcp_lookup_anno_list_by_saddr(msk, addr);
	if (entry && (!check_id || entry->addr.id == addr->id)) {
		entry->retrans_times = ADD_ADDR_RETRANS_MAX;
		add_timer = &entry->add_timer;
	}
	if (!check_id && entry)
		list_del(&entry->list);
	spin_unlock_bh(&msk->pm.lock);

	/* no lock, because sk_stop_timer_sync() is calling del_timer_sync() */
	if (add_timer)
		sk_stop_timer_sync(sk, add_timer);

	return entry;
}

bool mptcp_pm_alloc_anno_list(struct mptcp_sock *msk,
			      const struct mptcp_addr_info *addr)
{
	struct mptcp_pm_add_entry *add_entry = NULL;
	struct sock *sk = (struct sock *)msk;
	struct net *net = sock_net(sk);

	lockdep_assert_held(&msk->pm.lock);

	add_entry = mptcp_lookup_anno_list_by_saddr(msk, addr);

	if (add_entry) {
		if (WARN_ON_ONCE(mptcp_pm_is_kernel(msk)))
			return false;

		sk_reset_timer(sk, &add_entry->add_timer,
			       jiffies + mptcp_get_add_addr_timeout(net));
		return true;
	}

	add_entry = kmalloc(sizeof(*add_entry), GFP_ATOMIC);
	if (!add_entry)
		return false;

	list_add(&add_entry->list, &msk->pm.anno_list);

	add_entry->addr = *addr;
	add_entry->sock = msk;
	add_entry->retrans_times = 0;

	timer_setup(&add_entry->add_timer, mptcp_pm_add_timer, 0);
	sk_reset_timer(sk, &add_entry->add_timer,
		       jiffies + mptcp_get_add_addr_timeout(net));

	return true;
}

void mptcp_pm_free_anno_list(struct mptcp_sock *msk)
{
	struct mptcp_pm_add_entry *entry, *tmp;
	struct sock *sk = (struct sock *)msk;
	LIST_HEAD(free_list);

	pr_debug("msk=%p\n", msk);

	spin_lock_bh(&msk->pm.lock);
	list_splice_init(&msk->pm.anno_list, &free_list);
	spin_unlock_bh(&msk->pm.lock);

	list_for_each_entry_safe(entry, tmp, &free_list, list) {
		sk_stop_timer_sync(sk, &entry->add_timer);
		kfree(entry);
	}
}

/* Fill all the remote addresses into the array addrs[],
 * and return the array size.
 */
static unsigned int fill_remote_addresses_vec(struct mptcp_sock *msk,
					      struct mptcp_addr_info *local,
					      bool fullmesh,
					      struct mptcp_addr_info *addrs)
{
	bool deny_id0 = READ_ONCE(msk->pm.remote_deny_join_id0);
	struct sock *sk = (struct sock *)msk, *ssk;
	struct mptcp_subflow_context *subflow;
	struct mptcp_addr_info remote = { 0 };
	unsigned int subflows_max;
	int i = 0;

	subflows_max = mptcp_pm_get_subflows_max(msk);
	remote_address((struct sock_common *)sk, &remote);

	/* Non-fullmesh endpoint, fill in the single entry
	 * corresponding to the primary MPC subflow remote address
	 */
	if (!fullmesh) {
		if (deny_id0)
			return 0;

		if (!mptcp_pm_addr_families_match(sk, local, &remote))
			return 0;

		msk->pm.subflows++;
		addrs[i++] = remote;
	} else {
		DECLARE_BITMAP(unavail_id, MPTCP_PM_MAX_ADDR_ID + 1);

		/* Forbid creation of new subflows matching existing
		 * ones, possibly already created by incoming ADD_ADDR
		 */
		bitmap_zero(unavail_id, MPTCP_PM_MAX_ADDR_ID + 1);
		mptcp_for_each_subflow(msk, subflow)
			if (READ_ONCE(subflow->local_id) == local->id)
				__set_bit(subflow->remote_id, unavail_id);

		mptcp_for_each_subflow(msk, subflow) {
			ssk = mptcp_subflow_tcp_sock(subflow);
			remote_address((struct sock_common *)ssk, &addrs[i]);
			addrs[i].id = READ_ONCE(subflow->remote_id);
			if (deny_id0 && !addrs[i].id)
				continue;

			if (test_bit(addrs[i].id, unavail_id))
				continue;

			if (!mptcp_pm_addr_families_match(sk, local, &addrs[i]))
				continue;

			if (msk->pm.subflows < subflows_max) {
				/* forbid creating multiple address towards
				 * this id
				 */
				__set_bit(addrs[i].id, unavail_id);
				msk->pm.subflows++;
				i++;
			}
		}
	}

	return i;
}

static void __mptcp_pm_send_ack(struct mptcp_sock *msk, struct mptcp_subflow_context *subflow,
				bool prio, bool backup)
{
	struct sock *ssk = mptcp_subflow_tcp_sock(subflow);
	bool slow;

	pr_debug("send ack for %s\n",
		 prio ? "mp_prio" : (mptcp_pm_should_add_signal(msk) ? "add_addr" : "rm_addr"));

	slow = lock_sock_fast(ssk);
	if (prio) {
		subflow->send_mp_prio = 1;
		subflow->request_bkup = backup;
	}

	__mptcp_subflow_send_ack(ssk);
	unlock_sock_fast(ssk, slow);
}

static void mptcp_pm_send_ack(struct mptcp_sock *msk, struct mptcp_subflow_context *subflow,
			      bool prio, bool backup)
{
	spin_unlock_bh(&msk->pm.lock);
	__mptcp_pm_send_ack(msk, subflow, prio, backup);
	spin_lock_bh(&msk->pm.lock);
}

static struct mptcp_pm_addr_entry *
__lookup_addr_by_id(struct pm_nl_pernet *pernet, unsigned int id)
{
	struct mptcp_pm_addr_entry *entry;

	list_for_each_entry(entry, &pernet->local_addr_list, list) {
		if (entry->addr.id == id)
			return entry;
	}
	return NULL;
}

static struct mptcp_pm_addr_entry *
__lookup_addr(struct pm_nl_pernet *pernet, const struct mptcp_addr_info *info)
{
	struct mptcp_pm_addr_entry *entry;

	list_for_each_entry(entry, &pernet->local_addr_list, list) {
		if (mptcp_addresses_equal(&entry->addr, info, entry->addr.port))
			return entry;
	}
	return NULL;
}

static void mptcp_pm_create_subflow_or_signal_addr(struct mptcp_sock *msk)
{
	struct mptcp_pm_addr_entry *local, *signal_and_subflow = NULL;
	struct sock *sk = (struct sock *)msk;
	unsigned int add_addr_signal_max;
	bool signal_and_subflow = false;
	unsigned int local_addr_max;
	struct pm_nl_pernet *pernet;
	struct mptcp_pm_local local;
	unsigned int subflows_max;

	pernet = pm_nl_get_pernet(sock_net(sk));

	add_addr_signal_max = mptcp_pm_get_add_addr_signal_max(msk);
	local_addr_max = mptcp_pm_get_local_addr_max(msk);
	subflows_max = mptcp_pm_get_subflows_max(msk);

	/* do lazy endpoint usage accounting for the MPC subflows */
	if (unlikely(!(msk->pm.status & BIT(MPTCP_PM_MPC_ENDPOINT_ACCOUNTED))) && msk->first) {
		struct mptcp_subflow_context *subflow = mptcp_subflow_ctx(msk->first);
		struct mptcp_pm_addr_entry *entry;
		struct mptcp_addr_info mpc_addr;
		bool backup = false;

		mptcp_local_address((struct sock_common *)msk->first, &mpc_addr);
		rcu_read_lock();
		entry = __lookup_addr(pernet, &mpc_addr);
		if (entry) {
			__clear_bit(entry->addr.id, msk->pm.id_avail_bitmap);
			msk->mpc_endpoint_id = entry->addr.id;
			backup = !!(entry->flags & MPTCP_PM_ADDR_FLAG_BACKUP);
		}
		rcu_read_unlock();

		if (backup)
			mptcp_pm_send_ack(msk, subflow, true, backup);

		msk->pm.status |= BIT(MPTCP_PM_MPC_ENDPOINT_ACCOUNTED);
	}

	pr_debug("local %d:%d signal %d:%d subflows %d:%d\n",
		 msk->pm.local_addr_used, local_addr_max,
		 msk->pm.add_addr_signaled, add_addr_signal_max,
		 msk->pm.subflows, subflows_max);

	/* check first for announce */
	if (msk->pm.add_addr_signaled < add_addr_signal_max) {
		/* due to racing events on both ends we can reach here while
		 * previous add address is still running: if we invoke now
		 * mptcp_pm_announce_addr(), that will fail and the
		 * corresponding id will be marked as used.
		 * Instead let the PM machinery reschedule us when the
		 * current address announce will be completed.
		 */
		if (msk->pm.addr_signal & BIT(MPTCP_ADD_ADDR_SIGNAL))
			return;

<<<<<<< HEAD
		local = select_signal_address(pernet, msk);
		if (!local)
=======
		if (!select_signal_address(pernet, msk, &local))
>>>>>>> 17b65575
			goto subflow;

		/* If the alloc fails, we are on memory pressure, not worth
		 * continuing, and trying to create subflows.
		 */
<<<<<<< HEAD
		if (!mptcp_pm_alloc_anno_list(msk, &local->addr))
			return;

		__clear_bit(local->addr.id, msk->pm.id_avail_bitmap);
		msk->pm.add_addr_signaled++;
		mptcp_pm_announce_addr(msk, &local->addr, false);
		mptcp_pm_nl_addr_send_ack(msk);

		if (local->flags & MPTCP_PM_ADDR_FLAG_SUBFLOW)
			signal_and_subflow = local;
=======
		if (!mptcp_pm_alloc_anno_list(msk, &local.addr))
			return;

		__clear_bit(local.addr.id, msk->pm.id_avail_bitmap);
		msk->pm.add_addr_signaled++;

		/* Special case for ID0: set the correct ID */
		if (local.addr.id == msk->mpc_endpoint_id)
			local.addr.id = 0;

		mptcp_pm_announce_addr(msk, &local.addr, false);
		mptcp_pm_nl_addr_send_ack(msk);

		if (local.flags & MPTCP_PM_ADDR_FLAG_SUBFLOW)
			signal_and_subflow = true;
>>>>>>> 17b65575
	}

subflow:
	/* check if should create a new subflow */
	while (msk->pm.local_addr_used < local_addr_max &&
	       msk->pm.subflows < subflows_max) {
		struct mptcp_addr_info addrs[MPTCP_PM_ADDR_MAX];
		bool fullmesh;
		int i, nr;

<<<<<<< HEAD
		if (signal_and_subflow) {
			local = signal_and_subflow;
			signal_and_subflow = NULL;
		} else {
			local = select_local_address(pernet, msk);
			if (!local)
				break;
		}
=======
		if (signal_and_subflow)
			signal_and_subflow = false;
		else if (!select_local_address(pernet, msk, &local))
			break;
>>>>>>> 17b65575

		fullmesh = !!(local.flags & MPTCP_PM_ADDR_FLAG_FULLMESH);

		__clear_bit(local.addr.id, msk->pm.id_avail_bitmap);

		/* Special case for ID0: set the correct ID */
		if (local.addr.id == msk->mpc_endpoint_id)
			local.addr.id = 0;
		else /* local_addr_used is not decr for ID 0 */
			msk->pm.local_addr_used++;

		nr = fill_remote_addresses_vec(msk, &local.addr, fullmesh, addrs);
		if (nr == 0)
			continue;

		spin_unlock_bh(&msk->pm.lock);
		for (i = 0; i < nr; i++)
			__mptcp_subflow_connect(sk, &local, &addrs[i]);
		spin_lock_bh(&msk->pm.lock);
	}
	mptcp_pm_nl_check_work_pending(msk);
}

static void mptcp_pm_nl_fully_established(struct mptcp_sock *msk)
{
	mptcp_pm_create_subflow_or_signal_addr(msk);
}

static void mptcp_pm_nl_subflow_established(struct mptcp_sock *msk)
{
	mptcp_pm_create_subflow_or_signal_addr(msk);
}

/* Fill all the local addresses into the array addrs[],
 * and return the array size.
 */
static unsigned int fill_local_addresses_vec(struct mptcp_sock *msk,
					     struct mptcp_addr_info *remote,
					     struct mptcp_pm_local *locals)
{
	struct sock *sk = (struct sock *)msk;
	struct mptcp_pm_addr_entry *entry;
	struct mptcp_addr_info mpc_addr;
	struct pm_nl_pernet *pernet;
	unsigned int subflows_max;
	int i = 0;

	pernet = pm_nl_get_pernet_from_msk(msk);
	subflows_max = mptcp_pm_get_subflows_max(msk);

	mptcp_local_address((struct sock_common *)msk, &mpc_addr);

	rcu_read_lock();
	list_for_each_entry_rcu(entry, &pernet->local_addr_list, list) {
		if (!(entry->flags & MPTCP_PM_ADDR_FLAG_FULLMESH))
			continue;

		if (!mptcp_pm_addr_families_match(sk, &entry->addr, remote))
			continue;

		if (msk->pm.subflows < subflows_max) {
			locals[i].addr = entry->addr;
			locals[i].flags = entry->flags;
			locals[i].ifindex = entry->ifindex;

			/* Special case for ID0: set the correct ID */
			if (mptcp_addresses_equal(&locals[i].addr, &mpc_addr, locals[i].addr.port))
				locals[i].addr.id = 0;

			msk->pm.subflows++;
			i++;
		}
	}
	rcu_read_unlock();

	/* If the array is empty, fill in the single
	 * 'IPADDRANY' local address
	 */
	if (!i) {
		memset(&locals[i], 0, sizeof(locals[i]));
		locals[i].addr.family =
#if IS_ENABLED(CONFIG_MPTCP_IPV6)
			       remote->family == AF_INET6 &&
			       ipv6_addr_v4mapped(&remote->addr6) ? AF_INET :
#endif
			       remote->family;

		if (!mptcp_pm_addr_families_match(sk, &locals[i].addr, remote))
			return 0;

		msk->pm.subflows++;
		i++;
	}

	return i;
}

static void mptcp_pm_nl_add_addr_received(struct mptcp_sock *msk)
{
	struct mptcp_pm_local locals[MPTCP_PM_ADDR_MAX];
	struct sock *sk = (struct sock *)msk;
	unsigned int add_addr_accept_max;
	struct mptcp_addr_info remote;
	unsigned int subflows_max;
	bool sf_created = false;
	int i, nr;

	add_addr_accept_max = mptcp_pm_get_add_addr_accept_max(msk);
	subflows_max = mptcp_pm_get_subflows_max(msk);

	pr_debug("accepted %d:%d remote family %d\n",
		 msk->pm.add_addr_accepted, add_addr_accept_max,
		 msk->pm.remote.family);

	remote = msk->pm.remote;
	mptcp_pm_announce_addr(msk, &remote, true);
	mptcp_pm_nl_addr_send_ack(msk);

	if (lookup_subflow_by_daddr(&msk->conn_list, &remote))
		return;

	/* pick id 0 port, if none is provided the remote address */
	if (!remote.port)
		remote.port = sk->sk_dport;

	/* connect to the specified remote address, using whatever
	 * local address the routing configuration will pick.
	 */
	nr = fill_local_addresses_vec(msk, &remote, locals);
	if (nr == 0)
		return;

	spin_unlock_bh(&msk->pm.lock);
	for (i = 0; i < nr; i++)
		if (__mptcp_subflow_connect(sk, &locals[i], &remote) == 0)
			sf_created = true;
	spin_lock_bh(&msk->pm.lock);

	if (sf_created) {
		/* add_addr_accepted is not decr for ID 0 */
		if (remote.id)
			msk->pm.add_addr_accepted++;
		if (msk->pm.add_addr_accepted >= add_addr_accept_max ||
		    msk->pm.subflows >= subflows_max)
			WRITE_ONCE(msk->pm.accept_addr, false);
	}
}

bool mptcp_pm_nl_is_init_remote_addr(struct mptcp_sock *msk,
				     const struct mptcp_addr_info *remote)
{
	struct mptcp_addr_info mpc_remote;

	remote_address((struct sock_common *)msk, &mpc_remote);
	return mptcp_addresses_equal(&mpc_remote, remote, remote->port);
}

void mptcp_pm_nl_addr_send_ack(struct mptcp_sock *msk)
{
	struct mptcp_subflow_context *subflow;

	msk_owned_by_me(msk);
	lockdep_assert_held(&msk->pm.lock);

	if (!mptcp_pm_should_add_signal(msk) &&
	    !mptcp_pm_should_rm_signal(msk))
		return;

	mptcp_for_each_subflow(msk, subflow) {
		if (__mptcp_subflow_active(subflow)) {
			mptcp_pm_send_ack(msk, subflow, false, false);
			break;
		}
	}
}

int mptcp_pm_nl_mp_prio_send_ack(struct mptcp_sock *msk,
				 struct mptcp_addr_info *addr,
				 struct mptcp_addr_info *rem,
				 u8 bkup)
{
	struct mptcp_subflow_context *subflow;

	pr_debug("bkup=%d\n", bkup);

	mptcp_for_each_subflow(msk, subflow) {
		struct sock *ssk = mptcp_subflow_tcp_sock(subflow);
		struct mptcp_addr_info local, remote;

		mptcp_local_address((struct sock_common *)ssk, &local);
		if (!mptcp_addresses_equal(&local, addr, addr->port))
			continue;

		if (rem && rem->family != AF_UNSPEC) {
			remote_address((struct sock_common *)ssk, &remote);
			if (!mptcp_addresses_equal(&remote, rem, rem->port))
				continue;
		}

		__mptcp_pm_send_ack(msk, subflow, true, bkup);
		return 0;
	}

	return -EINVAL;
}

static void mptcp_pm_nl_rm_addr_or_subflow(struct mptcp_sock *msk,
					   const struct mptcp_rm_list *rm_list,
					   enum linux_mptcp_mib_field rm_type)
{
	struct mptcp_subflow_context *subflow, *tmp;
	struct sock *sk = (struct sock *)msk;
	u8 i;

	pr_debug("%s rm_list_nr %d\n",
		 rm_type == MPTCP_MIB_RMADDR ? "address" : "subflow", rm_list->nr);

	msk_owned_by_me(msk);

	if (sk->sk_state == TCP_LISTEN)
		return;

	if (!rm_list->nr)
		return;

	if (list_empty(&msk->conn_list))
		return;

	for (i = 0; i < rm_list->nr; i++) {
		u8 rm_id = rm_list->ids[i];
		bool removed = false;

		mptcp_for_each_subflow_safe(msk, subflow, tmp) {
			struct sock *ssk = mptcp_subflow_tcp_sock(subflow);
			u8 remote_id = READ_ONCE(subflow->remote_id);
			int how = RCV_SHUTDOWN | SEND_SHUTDOWN;
			u8 id = subflow_get_local_id(subflow);

			if (inet_sk_state_load(ssk) == TCP_CLOSE)
				continue;
			if (rm_type == MPTCP_MIB_RMADDR && remote_id != rm_id)
				continue;
			if (rm_type == MPTCP_MIB_RMSUBFLOW && id != rm_id)
				continue;

			pr_debug(" -> %s rm_list_ids[%d]=%u local_id=%u remote_id=%u mpc_id=%u\n",
				 rm_type == MPTCP_MIB_RMADDR ? "address" : "subflow",
				 i, rm_id, id, remote_id, msk->mpc_endpoint_id);
			spin_unlock_bh(&msk->pm.lock);
			mptcp_subflow_shutdown(sk, ssk, how);

			/* the following takes care of updating the subflows counter */
			mptcp_close_ssk(sk, ssk, subflow);
			spin_lock_bh(&msk->pm.lock);

			removed |= subflow->request_join;
			if (rm_type == MPTCP_MIB_RMSUBFLOW)
				__MPTCP_INC_STATS(sock_net(sk), rm_type);
		}

		if (rm_type == MPTCP_MIB_RMADDR)
			__MPTCP_INC_STATS(sock_net(sk), rm_type);

		if (!removed)
			continue;

		if (!mptcp_pm_is_kernel(msk))
			continue;

		if (rm_type == MPTCP_MIB_RMADDR && rm_id &&
		    !WARN_ON_ONCE(msk->pm.add_addr_accepted == 0)) {
			/* Note: if the subflow has been closed before, this
			 * add_addr_accepted counter will not be decremented.
			 */
			if (--msk->pm.add_addr_accepted < mptcp_pm_get_add_addr_accept_max(msk))
				WRITE_ONCE(msk->pm.accept_addr, true);
		}
	}
}

static void mptcp_pm_nl_rm_addr_received(struct mptcp_sock *msk)
{
	mptcp_pm_nl_rm_addr_or_subflow(msk, &msk->pm.rm_list_rx, MPTCP_MIB_RMADDR);
}

static void mptcp_pm_nl_rm_subflow_received(struct mptcp_sock *msk,
					    const struct mptcp_rm_list *rm_list)
{
	mptcp_pm_nl_rm_addr_or_subflow(msk, rm_list, MPTCP_MIB_RMSUBFLOW);
}

void mptcp_pm_nl_work(struct mptcp_sock *msk)
{
	struct mptcp_pm_data *pm = &msk->pm;

	msk_owned_by_me(msk);

	if (!(pm->status & MPTCP_PM_WORK_MASK))
		return;

	spin_lock_bh(&msk->pm.lock);

	pr_debug("msk=%p status=%x\n", msk, pm->status);
	if (pm->status & BIT(MPTCP_PM_ADD_ADDR_RECEIVED)) {
		pm->status &= ~BIT(MPTCP_PM_ADD_ADDR_RECEIVED);
		mptcp_pm_nl_add_addr_received(msk);
	}
	if (pm->status & BIT(MPTCP_PM_ADD_ADDR_SEND_ACK)) {
		pm->status &= ~BIT(MPTCP_PM_ADD_ADDR_SEND_ACK);
		mptcp_pm_nl_addr_send_ack(msk);
	}
	if (pm->status & BIT(MPTCP_PM_RM_ADDR_RECEIVED)) {
		pm->status &= ~BIT(MPTCP_PM_RM_ADDR_RECEIVED);
		mptcp_pm_nl_rm_addr_received(msk);
	}
	if (pm->status & BIT(MPTCP_PM_ESTABLISHED)) {
		pm->status &= ~BIT(MPTCP_PM_ESTABLISHED);
		mptcp_pm_nl_fully_established(msk);
	}
	if (pm->status & BIT(MPTCP_PM_SUBFLOW_ESTABLISHED)) {
		pm->status &= ~BIT(MPTCP_PM_SUBFLOW_ESTABLISHED);
		mptcp_pm_nl_subflow_established(msk);
	}

	spin_unlock_bh(&msk->pm.lock);
}

static bool address_use_port(struct mptcp_pm_addr_entry *entry)
{
	return (entry->flags &
		(MPTCP_PM_ADDR_FLAG_SIGNAL | MPTCP_PM_ADDR_FLAG_SUBFLOW)) ==
		MPTCP_PM_ADDR_FLAG_SIGNAL;
}

/* caller must ensure the RCU grace period is already elapsed */
static void __mptcp_pm_release_addr_entry(struct mptcp_pm_addr_entry *entry)
{
	if (entry->lsk)
		sock_release(entry->lsk);
	kfree(entry);
}

static int mptcp_pm_nl_append_new_local_addr(struct pm_nl_pernet *pernet,
					     struct mptcp_pm_addr_entry *entry,
					     bool needs_id)
{
	struct mptcp_pm_addr_entry *cur, *del_entry = NULL;
	unsigned int addr_max;
	int ret = -EINVAL;

	spin_lock_bh(&pernet->lock);
	/* to keep the code simple, don't do IDR-like allocation for address ID,
	 * just bail when we exceed limits
	 */
	if (pernet->next_id == MPTCP_PM_MAX_ADDR_ID)
		pernet->next_id = 1;
	if (pernet->addrs >= MPTCP_PM_ADDR_MAX) {
		ret = -ERANGE;
		goto out;
	}
	if (test_bit(entry->addr.id, pernet->id_bitmap)) {
		ret = -EBUSY;
		goto out;
	}

	/* do not insert duplicate address, differentiate on port only
	 * singled addresses
	 */
	if (!address_use_port(entry))
		entry->addr.port = 0;
	list_for_each_entry(cur, &pernet->local_addr_list, list) {
		if (mptcp_addresses_equal(&cur->addr, &entry->addr,
					  cur->addr.port || entry->addr.port)) {
			/* allow replacing the exiting endpoint only if such
			 * endpoint is an implicit one and the user-space
			 * did not provide an endpoint id
			 */
			if (!(cur->flags & MPTCP_PM_ADDR_FLAG_IMPLICIT)) {
				ret = -EEXIST;
				goto out;
			}
			if (entry->addr.id)
				goto out;

			pernet->addrs--;
			entry->addr.id = cur->addr.id;
			list_del_rcu(&cur->list);
			del_entry = cur;
			break;
		}
	}

	if (!entry->addr.id && needs_id) {
find_next:
		entry->addr.id = find_next_zero_bit(pernet->id_bitmap,
						    MPTCP_PM_MAX_ADDR_ID + 1,
						    pernet->next_id);
		if (!entry->addr.id && pernet->next_id != 1) {
			pernet->next_id = 1;
			goto find_next;
		}
	}

	if (!entry->addr.id && needs_id)
		goto out;

	__set_bit(entry->addr.id, pernet->id_bitmap);
	if (entry->addr.id > pernet->next_id)
		pernet->next_id = entry->addr.id;

	if (entry->flags & MPTCP_PM_ADDR_FLAG_SIGNAL) {
		addr_max = pernet->add_addr_signal_max;
		WRITE_ONCE(pernet->add_addr_signal_max, addr_max + 1);
	}
	if (entry->flags & MPTCP_PM_ADDR_FLAG_SUBFLOW) {
		addr_max = pernet->local_addr_max;
		WRITE_ONCE(pernet->local_addr_max, addr_max + 1);
	}

	pernet->addrs++;
	if (!entry->addr.port)
		list_add_tail_rcu(&entry->list, &pernet->local_addr_list);
	else
		list_add_rcu(&entry->list, &pernet->local_addr_list);
	ret = entry->addr.id;

out:
	spin_unlock_bh(&pernet->lock);

	/* just replaced an existing entry, free it */
	if (del_entry) {
		synchronize_rcu();
		__mptcp_pm_release_addr_entry(del_entry);
	}
	return ret;
}

static struct lock_class_key mptcp_slock_keys[2];
static struct lock_class_key mptcp_keys[2];

static int mptcp_pm_nl_create_listen_socket(struct sock *sk,
					    struct mptcp_pm_addr_entry *entry)
{
	bool is_ipv6 = sk->sk_family == AF_INET6;
	int addrlen = sizeof(struct sockaddr_in);
	struct sockaddr_storage addr;
	struct sock *newsk, *ssk;
	int backlog = 1024;
	int err;

	err = sock_create_kern(sock_net(sk), entry->addr.family,
			       SOCK_STREAM, IPPROTO_MPTCP, &entry->lsk);
	if (err)
		return err;

	newsk = entry->lsk->sk;
	if (!newsk)
		return -EINVAL;

	/* The subflow socket lock is acquired in a nested to the msk one
	 * in several places, even by the TCP stack, and this msk is a kernel
	 * socket: lockdep complains. Instead of propagating the _nested
	 * modifiers in several places, re-init the lock class for the msk
	 * socket to an mptcp specific one.
	 */
	sock_lock_init_class_and_name(newsk,
				      is_ipv6 ? "mlock-AF_INET6" : "mlock-AF_INET",
				      &mptcp_slock_keys[is_ipv6],
				      is_ipv6 ? "msk_lock-AF_INET6" : "msk_lock-AF_INET",
				      &mptcp_keys[is_ipv6]);

	lock_sock(newsk);
	ssk = __mptcp_nmpc_sk(mptcp_sk(newsk));
	release_sock(newsk);
	if (IS_ERR(ssk))
		return PTR_ERR(ssk);

	mptcp_info2sockaddr(&entry->addr, &addr, entry->addr.family);
#if IS_ENABLED(CONFIG_MPTCP_IPV6)
	if (entry->addr.family == AF_INET6)
		addrlen = sizeof(struct sockaddr_in6);
#endif
	if (ssk->sk_family == AF_INET)
		err = inet_bind_sk(ssk, (struct sockaddr *)&addr, addrlen);
#if IS_ENABLED(CONFIG_MPTCP_IPV6)
	else if (ssk->sk_family == AF_INET6)
		err = inet6_bind_sk(ssk, (struct sockaddr *)&addr, addrlen);
#endif
	if (err)
		return err;

	/* We don't use mptcp_set_state() here because it needs to be called
	 * under the msk socket lock. For the moment, that will not bring
	 * anything more than only calling inet_sk_state_store(), because the
	 * old status is known (TCP_CLOSE).
	 */
	inet_sk_state_store(newsk, TCP_LISTEN);
	lock_sock(ssk);
	err = __inet_listen_sk(ssk, backlog);
	if (!err)
		mptcp_event_pm_listener(ssk, MPTCP_EVENT_LISTENER_CREATED);
	release_sock(ssk);
	return err;
}

int mptcp_pm_nl_get_local_id(struct mptcp_sock *msk, struct mptcp_addr_info *skc)
{
	struct mptcp_pm_addr_entry *entry;
	struct pm_nl_pernet *pernet;
	int ret = -1;

	pernet = pm_nl_get_pernet_from_msk(msk);

	rcu_read_lock();
	list_for_each_entry_rcu(entry, &pernet->local_addr_list, list) {
		if (mptcp_addresses_equal(&entry->addr, skc, entry->addr.port)) {
			ret = entry->addr.id;
			break;
		}
	}
	rcu_read_unlock();
	if (ret >= 0)
		return ret;

	/* address not found, add to local list */
	entry = kmalloc(sizeof(*entry), GFP_ATOMIC);
	if (!entry)
		return -ENOMEM;

	entry->addr = *skc;
	entry->addr.id = 0;
	entry->addr.port = 0;
	entry->ifindex = 0;
	entry->flags = MPTCP_PM_ADDR_FLAG_IMPLICIT;
	entry->lsk = NULL;
	ret = mptcp_pm_nl_append_new_local_addr(pernet, entry, true);
	if (ret < 0)
		kfree(entry);

	return ret;
}

bool mptcp_pm_nl_is_backup(struct mptcp_sock *msk, struct mptcp_addr_info *skc)
{
	struct pm_nl_pernet *pernet = pm_nl_get_pernet_from_msk(msk);
	struct mptcp_pm_addr_entry *entry;
	bool backup = false;

	rcu_read_lock();
	list_for_each_entry_rcu(entry, &pernet->local_addr_list, list) {
		if (mptcp_addresses_equal(&entry->addr, skc, entry->addr.port)) {
			backup = !!(entry->flags & MPTCP_PM_ADDR_FLAG_BACKUP);
			break;
		}
	}
	rcu_read_unlock();

	return backup;
}

#define MPTCP_PM_CMD_GRP_OFFSET       0
#define MPTCP_PM_EV_GRP_OFFSET        1

static const struct genl_multicast_group mptcp_pm_mcgrps[] = {
	[MPTCP_PM_CMD_GRP_OFFSET]	= { .name = MPTCP_PM_CMD_GRP_NAME, },
	[MPTCP_PM_EV_GRP_OFFSET]        = { .name = MPTCP_PM_EV_GRP_NAME,
					    .flags = GENL_MCAST_CAP_NET_ADMIN,
					  },
};

void mptcp_pm_nl_subflow_chk_stale(const struct mptcp_sock *msk, struct sock *ssk)
{
	struct mptcp_subflow_context *iter, *subflow = mptcp_subflow_ctx(ssk);
	struct sock *sk = (struct sock *)msk;
	unsigned int active_max_loss_cnt;
	struct net *net = sock_net(sk);
	unsigned int stale_loss_cnt;
	bool slow;

	stale_loss_cnt = mptcp_stale_loss_cnt(net);
	if (subflow->stale || !stale_loss_cnt || subflow->stale_count <= stale_loss_cnt)
		return;

	/* look for another available subflow not in loss state */
	active_max_loss_cnt = max_t(int, stale_loss_cnt - 1, 1);
	mptcp_for_each_subflow(msk, iter) {
		if (iter != subflow && mptcp_subflow_active(iter) &&
		    iter->stale_count < active_max_loss_cnt) {
			/* we have some alternatives, try to mark this subflow as idle ...*/
			slow = lock_sock_fast(ssk);
			if (!tcp_rtx_and_write_queues_empty(ssk)) {
				subflow->stale = 1;
				__mptcp_retransmit_pending_data(sk);
				MPTCP_INC_STATS(net, MPTCP_MIB_SUBFLOWSTALE);
			}
			unlock_sock_fast(ssk, slow);

			/* always try to push the pending data regardless of re-injections:
			 * we can possibly use backup subflows now, and subflow selection
			 * is cheap under the msk socket lock
			 */
			__mptcp_push_pending(sk, 0);
			return;
		}
	}
}

static int mptcp_pm_family_to_addr(int family)
{
#if IS_ENABLED(CONFIG_MPTCP_IPV6)
	if (family == AF_INET6)
		return MPTCP_PM_ADDR_ATTR_ADDR6;
#endif
	return MPTCP_PM_ADDR_ATTR_ADDR4;
}

static int mptcp_pm_parse_pm_addr_attr(struct nlattr *tb[],
				       const struct nlattr *attr,
				       struct genl_info *info,
				       struct mptcp_addr_info *addr,
				       bool require_family)
{
	int err, addr_addr;

	if (!attr) {
		GENL_SET_ERR_MSG(info, "missing address info");
		return -EINVAL;
	}

	/* no validation needed - was already done via nested policy */
	err = nla_parse_nested_deprecated(tb, MPTCP_PM_ADDR_ATTR_MAX, attr,
					  mptcp_pm_address_nl_policy, info->extack);
	if (err)
		return err;

	if (tb[MPTCP_PM_ADDR_ATTR_ID])
		addr->id = nla_get_u8(tb[MPTCP_PM_ADDR_ATTR_ID]);

	if (!tb[MPTCP_PM_ADDR_ATTR_FAMILY]) {
		if (!require_family)
			return 0;

		NL_SET_ERR_MSG_ATTR(info->extack, attr,
				    "missing family");
		return -EINVAL;
	}

	addr->family = nla_get_u16(tb[MPTCP_PM_ADDR_ATTR_FAMILY]);
	if (addr->family != AF_INET
#if IS_ENABLED(CONFIG_MPTCP_IPV6)
	    && addr->family != AF_INET6
#endif
	    ) {
		NL_SET_ERR_MSG_ATTR(info->extack, attr,
				    "unknown address family");
		return -EINVAL;
	}
	addr_addr = mptcp_pm_family_to_addr(addr->family);
	if (!tb[addr_addr]) {
		NL_SET_ERR_MSG_ATTR(info->extack, attr,
				    "missing address data");
		return -EINVAL;
	}

#if IS_ENABLED(CONFIG_MPTCP_IPV6)
	if (addr->family == AF_INET6)
		addr->addr6 = nla_get_in6_addr(tb[addr_addr]);
	else
#endif
		addr->addr.s_addr = nla_get_in_addr(tb[addr_addr]);

	if (tb[MPTCP_PM_ADDR_ATTR_PORT])
		addr->port = htons(nla_get_u16(tb[MPTCP_PM_ADDR_ATTR_PORT]));

	return 0;
}

int mptcp_pm_parse_addr(struct nlattr *attr, struct genl_info *info,
			struct mptcp_addr_info *addr)
{
	struct nlattr *tb[MPTCP_PM_ADDR_ATTR_MAX + 1];

	memset(addr, 0, sizeof(*addr));

	return mptcp_pm_parse_pm_addr_attr(tb, attr, info, addr, true);
}

int mptcp_pm_parse_entry(struct nlattr *attr, struct genl_info *info,
			 bool require_family,
			 struct mptcp_pm_addr_entry *entry)
{
	struct nlattr *tb[MPTCP_PM_ADDR_ATTR_MAX + 1];
	int err;

	memset(entry, 0, sizeof(*entry));

	err = mptcp_pm_parse_pm_addr_attr(tb, attr, info, &entry->addr, require_family);
	if (err)
		return err;

	if (tb[MPTCP_PM_ADDR_ATTR_IF_IDX]) {
		u32 val = nla_get_s32(tb[MPTCP_PM_ADDR_ATTR_IF_IDX]);

		entry->ifindex = val;
	}

	if (tb[MPTCP_PM_ADDR_ATTR_FLAGS])
		entry->flags = nla_get_u32(tb[MPTCP_PM_ADDR_ATTR_FLAGS]);

	if (tb[MPTCP_PM_ADDR_ATTR_PORT])
		entry->addr.port = htons(nla_get_u16(tb[MPTCP_PM_ADDR_ATTR_PORT]));

	return 0;
}

static struct pm_nl_pernet *genl_info_pm_nl(struct genl_info *info)
{
	return pm_nl_get_pernet(genl_info_net(info));
}

static int mptcp_nl_add_subflow_or_signal_addr(struct net *net,
					       struct mptcp_addr_info *addr)
{
	struct mptcp_sock *msk;
	long s_slot = 0, s_num = 0;

	while ((msk = mptcp_token_iter_next(net, &s_slot, &s_num)) != NULL) {
		struct sock *sk = (struct sock *)msk;
		struct mptcp_addr_info mpc_addr;

		if (!READ_ONCE(msk->fully_established) ||
		    mptcp_pm_is_userspace(msk))
			goto next;

		/* if the endp linked to the init sf is re-added with a != ID */
		mptcp_local_address((struct sock_common *)msk, &mpc_addr);

		lock_sock(sk);
		spin_lock_bh(&msk->pm.lock);
		if (mptcp_addresses_equal(addr, &mpc_addr, addr->port))
			msk->mpc_endpoint_id = addr->id;
		mptcp_pm_create_subflow_or_signal_addr(msk);
		spin_unlock_bh(&msk->pm.lock);
		release_sock(sk);

next:
		sock_put(sk);
		cond_resched();
	}

	return 0;
}

static bool mptcp_pm_has_addr_attr_id(const struct nlattr *attr,
				      struct genl_info *info)
{
	struct nlattr *tb[MPTCP_PM_ADDR_ATTR_MAX + 1];

	if (!nla_parse_nested_deprecated(tb, MPTCP_PM_ADDR_ATTR_MAX, attr,
					 mptcp_pm_address_nl_policy, info->extack) &&
	    tb[MPTCP_PM_ADDR_ATTR_ID])
		return true;
	return false;
}

int mptcp_pm_nl_add_addr_doit(struct sk_buff *skb, struct genl_info *info)
{
	struct nlattr *attr = info->attrs[MPTCP_PM_ENDPOINT_ADDR];
	struct pm_nl_pernet *pernet = genl_info_pm_nl(info);
	struct mptcp_pm_addr_entry addr, *entry;
	int ret;

	ret = mptcp_pm_parse_entry(attr, info, true, &addr);
	if (ret < 0)
		return ret;

	if (addr.addr.port && !address_use_port(&addr)) {
		GENL_SET_ERR_MSG(info, "flags must have signal and not subflow when using port");
		return -EINVAL;
	}

	if (addr.flags & MPTCP_PM_ADDR_FLAG_SIGNAL &&
	    addr.flags & MPTCP_PM_ADDR_FLAG_FULLMESH) {
		GENL_SET_ERR_MSG(info, "flags mustn't have both signal and fullmesh");
		return -EINVAL;
	}

	if (addr.flags & MPTCP_PM_ADDR_FLAG_IMPLICIT) {
		GENL_SET_ERR_MSG(info, "can't create IMPLICIT endpoint");
		return -EINVAL;
	}

	entry = kzalloc(sizeof(*entry), GFP_KERNEL_ACCOUNT);
	if (!entry) {
		GENL_SET_ERR_MSG(info, "can't allocate addr");
		return -ENOMEM;
	}

	*entry = addr;
	if (entry->addr.port) {
		ret = mptcp_pm_nl_create_listen_socket(skb->sk, entry);
		if (ret) {
			GENL_SET_ERR_MSG_FMT(info, "create listen socket error: %d", ret);
			goto out_free;
		}
	}
	ret = mptcp_pm_nl_append_new_local_addr(pernet, entry,
						!mptcp_pm_has_addr_attr_id(attr, info));
	if (ret < 0) {
		GENL_SET_ERR_MSG_FMT(info, "too many addresses or duplicate one: %d", ret);
		goto out_free;
	}

	mptcp_nl_add_subflow_or_signal_addr(sock_net(skb->sk), &entry->addr);
	return 0;

out_free:
	__mptcp_pm_release_addr_entry(entry);
	return ret;
}

static bool remove_anno_list_by_saddr(struct mptcp_sock *msk,
				      const struct mptcp_addr_info *addr)
{
	struct mptcp_pm_add_entry *entry;

	entry = mptcp_pm_del_add_timer(msk, addr, false);
	if (entry) {
		kfree(entry);
		return true;
	}

	return false;
}

static u8 mptcp_endp_get_local_id(struct mptcp_sock *msk,
				  const struct mptcp_addr_info *addr)
{
	return msk->mpc_endpoint_id == addr->id ? 0 : addr->id;
}

static bool mptcp_pm_remove_anno_addr(struct mptcp_sock *msk,
				      const struct mptcp_addr_info *addr,
				      bool force)
{
	struct mptcp_rm_list list = { .nr = 0 };
	bool ret;

	list.ids[list.nr++] = mptcp_endp_get_local_id(msk, addr);

	ret = remove_anno_list_by_saddr(msk, addr);
	if (ret || force) {
		spin_lock_bh(&msk->pm.lock);
<<<<<<< HEAD
		msk->pm.add_addr_signaled -= ret;
=======
		if (ret) {
			__set_bit(addr->id, msk->pm.id_avail_bitmap);
			msk->pm.add_addr_signaled--;
		}
>>>>>>> 17b65575
		mptcp_pm_remove_addr(msk, &list);
		spin_unlock_bh(&msk->pm.lock);
	}
	return ret;
}

static void __mark_subflow_endp_available(struct mptcp_sock *msk, u8 id)
{
	/* If it was marked as used, and not ID 0, decrement local_addr_used */
	if (!__test_and_set_bit(id ? : msk->mpc_endpoint_id, msk->pm.id_avail_bitmap) &&
	    id && !WARN_ON_ONCE(msk->pm.local_addr_used == 0))
		msk->pm.local_addr_used--;
}

static int mptcp_nl_remove_subflow_and_signal_addr(struct net *net,
						   const struct mptcp_pm_addr_entry *entry)
{
	const struct mptcp_addr_info *addr = &entry->addr;
	struct mptcp_rm_list list = { .nr = 1 };
	long s_slot = 0, s_num = 0;
	struct mptcp_sock *msk;

	pr_debug("remove_id=%d\n", addr->id);

	while ((msk = mptcp_token_iter_next(net, &s_slot, &s_num)) != NULL) {
		struct sock *sk = (struct sock *)msk;
		bool remove_subflow;

		if (mptcp_pm_is_userspace(msk))
			goto next;

		if (list_empty(&msk->conn_list)) {
			mptcp_pm_remove_anno_addr(msk, addr, false);
			goto next;
		}

		lock_sock(sk);
		remove_subflow = lookup_subflow_by_saddr(&msk->conn_list, addr);
		mptcp_pm_remove_anno_addr(msk, addr, remove_subflow &&
					  !(entry->flags & MPTCP_PM_ADDR_FLAG_IMPLICIT));

		list.ids[0] = mptcp_endp_get_local_id(msk, addr);
		if (remove_subflow) {
			spin_lock_bh(&msk->pm.lock);
			mptcp_pm_nl_rm_subflow_received(msk, &list);
			spin_unlock_bh(&msk->pm.lock);
		}

		if (entry->flags & MPTCP_PM_ADDR_FLAG_SUBFLOW) {
			spin_lock_bh(&msk->pm.lock);
			__mark_subflow_endp_available(msk, list.ids[0]);
			spin_unlock_bh(&msk->pm.lock);
		}

		if (msk->mpc_endpoint_id == entry->addr.id)
			msk->mpc_endpoint_id = 0;
		release_sock(sk);

next:
		sock_put(sk);
		cond_resched();
	}

	return 0;
}

static int mptcp_nl_remove_id_zero_address(struct net *net,
					   struct mptcp_addr_info *addr)
{
	struct mptcp_rm_list list = { .nr = 0 };
	long s_slot = 0, s_num = 0;
	struct mptcp_sock *msk;

	list.ids[list.nr++] = 0;

	while ((msk = mptcp_token_iter_next(net, &s_slot, &s_num)) != NULL) {
		struct sock *sk = (struct sock *)msk;
		struct mptcp_addr_info msk_local;

		if (list_empty(&msk->conn_list) || mptcp_pm_is_userspace(msk))
			goto next;

		mptcp_local_address((struct sock_common *)msk, &msk_local);
		if (!mptcp_addresses_equal(&msk_local, addr, addr->port))
			goto next;

		lock_sock(sk);
		spin_lock_bh(&msk->pm.lock);
		mptcp_pm_remove_addr(msk, &list);
		mptcp_pm_nl_rm_subflow_received(msk, &list);
		__mark_subflow_endp_available(msk, 0);
		spin_unlock_bh(&msk->pm.lock);
		release_sock(sk);

next:
		sock_put(sk);
		cond_resched();
	}

	return 0;
}

int mptcp_pm_nl_del_addr_doit(struct sk_buff *skb, struct genl_info *info)
{
	struct nlattr *attr = info->attrs[MPTCP_PM_ENDPOINT_ADDR];
	struct pm_nl_pernet *pernet = genl_info_pm_nl(info);
	struct mptcp_pm_addr_entry addr, *entry;
	unsigned int addr_max;
	int ret;

	ret = mptcp_pm_parse_entry(attr, info, false, &addr);
	if (ret < 0)
		return ret;

	/* the zero id address is special: the first address used by the msk
	 * always gets such an id, so different subflows can have different zero
	 * id addresses. Additionally zero id is not accounted for in id_bitmap.
	 * Let's use an 'mptcp_rm_list' instead of the common remove code.
	 */
	if (addr.addr.id == 0)
		return mptcp_nl_remove_id_zero_address(sock_net(skb->sk), &addr.addr);

	spin_lock_bh(&pernet->lock);
	entry = __lookup_addr_by_id(pernet, addr.addr.id);
	if (!entry) {
		GENL_SET_ERR_MSG(info, "address not found");
		spin_unlock_bh(&pernet->lock);
		return -EINVAL;
	}
	if (entry->flags & MPTCP_PM_ADDR_FLAG_SIGNAL) {
		addr_max = pernet->add_addr_signal_max;
		WRITE_ONCE(pernet->add_addr_signal_max, addr_max - 1);
	}
	if (entry->flags & MPTCP_PM_ADDR_FLAG_SUBFLOW) {
		addr_max = pernet->local_addr_max;
		WRITE_ONCE(pernet->local_addr_max, addr_max - 1);
	}

	pernet->addrs--;
	list_del_rcu(&entry->list);
	__clear_bit(entry->addr.id, pernet->id_bitmap);
	spin_unlock_bh(&pernet->lock);

	mptcp_nl_remove_subflow_and_signal_addr(sock_net(skb->sk), entry);
	synchronize_rcu();
	__mptcp_pm_release_addr_entry(entry);

	return ret;
}

/* Called from the userspace PM only */
void mptcp_pm_remove_addrs(struct mptcp_sock *msk, struct list_head *rm_list)
{
	struct mptcp_rm_list alist = { .nr = 0 };
	struct mptcp_pm_addr_entry *entry;
	int anno_nr = 0;

	list_for_each_entry(entry, rm_list, list) {
		if (alist.nr >= MPTCP_RM_IDS_MAX)
			break;

		/* only delete if either announced or matching a subflow */
		if (remove_anno_list_by_saddr(msk, &entry->addr))
			anno_nr++;
		else if (!lookup_subflow_by_saddr(&msk->conn_list,
						  &entry->addr))
			continue;

		alist.ids[alist.nr++] = entry->addr.id;
	}

	if (alist.nr) {
		spin_lock_bh(&msk->pm.lock);
		msk->pm.add_addr_signaled -= anno_nr;
		mptcp_pm_remove_addr(msk, &alist);
		spin_unlock_bh(&msk->pm.lock);
	}
}

/* Called from the in-kernel PM only */
static void mptcp_pm_flush_addrs_and_subflows(struct mptcp_sock *msk,
					      struct list_head *rm_list)
{
	struct mptcp_rm_list alist = { .nr = 0 }, slist = { .nr = 0 };
	struct mptcp_pm_addr_entry *entry;

	list_for_each_entry(entry, rm_list, list) {
		if (slist.nr < MPTCP_RM_IDS_MAX &&
		    lookup_subflow_by_saddr(&msk->conn_list, &entry->addr))
<<<<<<< HEAD
			slist.ids[slist.nr++] = entry->addr.id;

		if (alist.nr < MPTCP_RM_IDS_MAX &&
		    remove_anno_list_by_saddr(msk, &entry->addr))
			alist.ids[alist.nr++] = entry->addr.id;
=======
			slist.ids[slist.nr++] = mptcp_endp_get_local_id(msk, &entry->addr);

		if (alist.nr < MPTCP_RM_IDS_MAX &&
		    remove_anno_list_by_saddr(msk, &entry->addr))
			alist.ids[alist.nr++] = mptcp_endp_get_local_id(msk, &entry->addr);
>>>>>>> 17b65575
	}

	spin_lock_bh(&msk->pm.lock);
	if (alist.nr) {
<<<<<<< HEAD
		spin_lock_bh(&msk->pm.lock);
=======
>>>>>>> 17b65575
		msk->pm.add_addr_signaled -= alist.nr;
		mptcp_pm_remove_addr(msk, &alist);
	}
	if (slist.nr)
		mptcp_pm_nl_rm_subflow_received(msk, &slist);
	/* Reset counters: maybe some subflows have been removed before */
	bitmap_fill(msk->pm.id_avail_bitmap, MPTCP_PM_MAX_ADDR_ID + 1);
	msk->pm.local_addr_used = 0;
	spin_unlock_bh(&msk->pm.lock);
}

static void mptcp_nl_flush_addrs_list(struct net *net,
				      struct list_head *rm_list)
{
	long s_slot = 0, s_num = 0;
	struct mptcp_sock *msk;

	if (list_empty(rm_list))
		return;

	while ((msk = mptcp_token_iter_next(net, &s_slot, &s_num)) != NULL) {
		struct sock *sk = (struct sock *)msk;

		if (!mptcp_pm_is_userspace(msk)) {
			lock_sock(sk);
			mptcp_pm_flush_addrs_and_subflows(msk, rm_list);
			release_sock(sk);
		}

		sock_put(sk);
		cond_resched();
	}
}

/* caller must ensure the RCU grace period is already elapsed */
static void __flush_addrs(struct list_head *list)
{
	while (!list_empty(list)) {
		struct mptcp_pm_addr_entry *cur;

		cur = list_entry(list->next,
				 struct mptcp_pm_addr_entry, list);
		list_del_rcu(&cur->list);
		__mptcp_pm_release_addr_entry(cur);
	}
}

static void __reset_counters(struct pm_nl_pernet *pernet)
{
	WRITE_ONCE(pernet->add_addr_signal_max, 0);
	WRITE_ONCE(pernet->add_addr_accept_max, 0);
	WRITE_ONCE(pernet->local_addr_max, 0);
	pernet->addrs = 0;
}

int mptcp_pm_nl_flush_addrs_doit(struct sk_buff *skb, struct genl_info *info)
{
	struct pm_nl_pernet *pernet = genl_info_pm_nl(info);
	LIST_HEAD(free_list);

	spin_lock_bh(&pernet->lock);
	list_splice_init(&pernet->local_addr_list, &free_list);
	__reset_counters(pernet);
	pernet->next_id = 1;
	bitmap_zero(pernet->id_bitmap, MPTCP_PM_MAX_ADDR_ID + 1);
	spin_unlock_bh(&pernet->lock);
	mptcp_nl_flush_addrs_list(sock_net(skb->sk), &free_list);
	synchronize_rcu();
	__flush_addrs(&free_list);
	return 0;
}

int mptcp_nl_fill_addr(struct sk_buff *skb,
		       struct mptcp_pm_addr_entry *entry)
{
	struct mptcp_addr_info *addr = &entry->addr;
	struct nlattr *attr;

	attr = nla_nest_start(skb, MPTCP_PM_ATTR_ADDR);
	if (!attr)
		return -EMSGSIZE;

	if (nla_put_u16(skb, MPTCP_PM_ADDR_ATTR_FAMILY, addr->family))
		goto nla_put_failure;
	if (nla_put_u16(skb, MPTCP_PM_ADDR_ATTR_PORT, ntohs(addr->port)))
		goto nla_put_failure;
	if (nla_put_u8(skb, MPTCP_PM_ADDR_ATTR_ID, addr->id))
		goto nla_put_failure;
	if (nla_put_u32(skb, MPTCP_PM_ADDR_ATTR_FLAGS, entry->flags))
		goto nla_put_failure;
	if (entry->ifindex &&
	    nla_put_s32(skb, MPTCP_PM_ADDR_ATTR_IF_IDX, entry->ifindex))
		goto nla_put_failure;

	if (addr->family == AF_INET &&
	    nla_put_in_addr(skb, MPTCP_PM_ADDR_ATTR_ADDR4,
			    addr->addr.s_addr))
		goto nla_put_failure;
#if IS_ENABLED(CONFIG_MPTCP_IPV6)
	else if (addr->family == AF_INET6 &&
		 nla_put_in6_addr(skb, MPTCP_PM_ADDR_ATTR_ADDR6, &addr->addr6))
		goto nla_put_failure;
#endif
	nla_nest_end(skb, attr);
	return 0;

nla_put_failure:
	nla_nest_cancel(skb, attr);
	return -EMSGSIZE;
}

int mptcp_pm_nl_get_addr(struct sk_buff *skb, struct genl_info *info)
{
	struct nlattr *attr = info->attrs[MPTCP_PM_ENDPOINT_ADDR];
	struct pm_nl_pernet *pernet = genl_info_pm_nl(info);
	struct mptcp_pm_addr_entry addr, *entry;
	struct sk_buff *msg;
	void *reply;
	int ret;

	ret = mptcp_pm_parse_entry(attr, info, false, &addr);
	if (ret < 0)
		return ret;

	msg = nlmsg_new(NLMSG_DEFAULT_SIZE, GFP_KERNEL);
	if (!msg)
		return -ENOMEM;

	reply = genlmsg_put_reply(msg, info, &mptcp_genl_family, 0,
				  info->genlhdr->cmd);
	if (!reply) {
		GENL_SET_ERR_MSG(info, "not enough space in Netlink message");
		ret = -EMSGSIZE;
		goto fail;
	}

	spin_lock_bh(&pernet->lock);
	entry = __lookup_addr_by_id(pernet, addr.addr.id);
	if (!entry) {
		GENL_SET_ERR_MSG(info, "address not found");
		ret = -EINVAL;
		goto unlock_fail;
	}

	ret = mptcp_nl_fill_addr(msg, entry);
	if (ret)
		goto unlock_fail;

	genlmsg_end(msg, reply);
	ret = genlmsg_reply(msg, info);
	spin_unlock_bh(&pernet->lock);
	return ret;

unlock_fail:
	spin_unlock_bh(&pernet->lock);

fail:
	nlmsg_free(msg);
	return ret;
}

int mptcp_pm_nl_get_addr_doit(struct sk_buff *skb, struct genl_info *info)
{
	return mptcp_pm_get_addr(skb, info);
}

int mptcp_pm_nl_dump_addr(struct sk_buff *msg,
			  struct netlink_callback *cb)
{
	struct net *net = sock_net(msg->sk);
	struct mptcp_pm_addr_entry *entry;
	struct pm_nl_pernet *pernet;
	int id = cb->args[0];
	void *hdr;
	int i;

	pernet = pm_nl_get_pernet(net);

	spin_lock_bh(&pernet->lock);
	for (i = id; i < MPTCP_PM_MAX_ADDR_ID + 1; i++) {
		if (test_bit(i, pernet->id_bitmap)) {
			entry = __lookup_addr_by_id(pernet, i);
			if (!entry)
				break;

			if (entry->addr.id <= id)
				continue;

			hdr = genlmsg_put(msg, NETLINK_CB(cb->skb).portid,
					  cb->nlh->nlmsg_seq, &mptcp_genl_family,
					  NLM_F_MULTI, MPTCP_PM_CMD_GET_ADDR);
			if (!hdr)
				break;

			if (mptcp_nl_fill_addr(msg, entry) < 0) {
				genlmsg_cancel(msg, hdr);
				break;
			}

			id = entry->addr.id;
			genlmsg_end(msg, hdr);
		}
	}
	spin_unlock_bh(&pernet->lock);

	cb->args[0] = id;
	return msg->len;
}

int mptcp_pm_nl_get_addr_dumpit(struct sk_buff *msg,
				struct netlink_callback *cb)
{
	return mptcp_pm_dump_addr(msg, cb);
}

static int parse_limit(struct genl_info *info, int id, unsigned int *limit)
{
	struct nlattr *attr = info->attrs[id];

	if (!attr)
		return 0;

	*limit = nla_get_u32(attr);
	if (*limit > MPTCP_PM_ADDR_MAX) {
		GENL_SET_ERR_MSG(info, "limit greater than maximum");
		return -EINVAL;
	}
	return 0;
}

int mptcp_pm_nl_set_limits_doit(struct sk_buff *skb, struct genl_info *info)
{
	struct pm_nl_pernet *pernet = genl_info_pm_nl(info);
	unsigned int rcv_addrs, subflows;
	int ret;

	spin_lock_bh(&pernet->lock);
	rcv_addrs = pernet->add_addr_accept_max;
	ret = parse_limit(info, MPTCP_PM_ATTR_RCV_ADD_ADDRS, &rcv_addrs);
	if (ret)
		goto unlock;

	subflows = pernet->subflows_max;
	ret = parse_limit(info, MPTCP_PM_ATTR_SUBFLOWS, &subflows);
	if (ret)
		goto unlock;

	WRITE_ONCE(pernet->add_addr_accept_max, rcv_addrs);
	WRITE_ONCE(pernet->subflows_max, subflows);

unlock:
	spin_unlock_bh(&pernet->lock);
	return ret;
}

int mptcp_pm_nl_get_limits_doit(struct sk_buff *skb, struct genl_info *info)
{
	struct pm_nl_pernet *pernet = genl_info_pm_nl(info);
	struct sk_buff *msg;
	void *reply;

	msg = nlmsg_new(NLMSG_DEFAULT_SIZE, GFP_KERNEL);
	if (!msg)
		return -ENOMEM;

	reply = genlmsg_put_reply(msg, info, &mptcp_genl_family, 0,
				  MPTCP_PM_CMD_GET_LIMITS);
	if (!reply)
		goto fail;

	if (nla_put_u32(msg, MPTCP_PM_ATTR_RCV_ADD_ADDRS,
			READ_ONCE(pernet->add_addr_accept_max)))
		goto fail;

	if (nla_put_u32(msg, MPTCP_PM_ATTR_SUBFLOWS,
			READ_ONCE(pernet->subflows_max)))
		goto fail;

	genlmsg_end(msg, reply);
	return genlmsg_reply(msg, info);

fail:
	GENL_SET_ERR_MSG(info, "not enough space in Netlink message");
	nlmsg_free(msg);
	return -EMSGSIZE;
}

static void mptcp_pm_nl_fullmesh(struct mptcp_sock *msk,
				 struct mptcp_addr_info *addr)
{
	struct mptcp_rm_list list = { .nr = 0 };

	list.ids[list.nr++] = mptcp_endp_get_local_id(msk, addr);

	spin_lock_bh(&msk->pm.lock);
	mptcp_pm_nl_rm_subflow_received(msk, &list);
	__mark_subflow_endp_available(msk, list.ids[0]);
	mptcp_pm_create_subflow_or_signal_addr(msk);
	spin_unlock_bh(&msk->pm.lock);
}

static int mptcp_nl_set_flags(struct net *net,
			      struct mptcp_addr_info *addr,
			      u8 bkup, u8 changed)
{
	long s_slot = 0, s_num = 0;
	struct mptcp_sock *msk;
	int ret = -EINVAL;

	while ((msk = mptcp_token_iter_next(net, &s_slot, &s_num)) != NULL) {
		struct sock *sk = (struct sock *)msk;

		if (list_empty(&msk->conn_list) || mptcp_pm_is_userspace(msk))
			goto next;

		lock_sock(sk);
		if (changed & MPTCP_PM_ADDR_FLAG_BACKUP)
			ret = mptcp_pm_nl_mp_prio_send_ack(msk, addr, NULL, bkup);
		if (changed & MPTCP_PM_ADDR_FLAG_FULLMESH)
			mptcp_pm_nl_fullmesh(msk, addr);
		release_sock(sk);

next:
		sock_put(sk);
		cond_resched();
	}

	return ret;
}

int mptcp_pm_nl_set_flags(struct sk_buff *skb, struct genl_info *info)
{
	struct mptcp_pm_addr_entry addr = { .addr = { .family = AF_UNSPEC }, };
	struct nlattr *attr = info->attrs[MPTCP_PM_ATTR_ADDR];
	u8 changed, mask = MPTCP_PM_ADDR_FLAG_BACKUP |
			   MPTCP_PM_ADDR_FLAG_FULLMESH;
	struct net *net = sock_net(skb->sk);
	struct mptcp_pm_addr_entry *entry;
	struct pm_nl_pernet *pernet;
	u8 lookup_by_id = 0;
	u8 bkup = 0;
	int ret;

	pernet = pm_nl_get_pernet(net);

	ret = mptcp_pm_parse_entry(attr, info, false, &addr);
	if (ret < 0)
		return ret;

	if (addr.addr.family == AF_UNSPEC) {
		lookup_by_id = 1;
		if (!addr.addr.id) {
			GENL_SET_ERR_MSG(info, "missing required inputs");
			return -EOPNOTSUPP;
		}
	}

	if (addr.flags & MPTCP_PM_ADDR_FLAG_BACKUP)
		bkup = 1;

	spin_lock_bh(&pernet->lock);
	entry = lookup_by_id ? __lookup_addr_by_id(pernet, addr.addr.id) :
			       __lookup_addr(pernet, &addr.addr);
	if (!entry) {
		spin_unlock_bh(&pernet->lock);
		GENL_SET_ERR_MSG(info, "address not found");
		return -EINVAL;
	}
	if ((addr.flags & MPTCP_PM_ADDR_FLAG_FULLMESH) &&
	    (entry->flags & MPTCP_PM_ADDR_FLAG_SIGNAL)) {
		spin_unlock_bh(&pernet->lock);
		GENL_SET_ERR_MSG(info, "invalid addr flags");
		return -EINVAL;
	}

	changed = (addr.flags ^ entry->flags) & mask;
	entry->flags = (entry->flags & ~mask) | (addr.flags & mask);
	addr = *entry;
	spin_unlock_bh(&pernet->lock);

	mptcp_nl_set_flags(net, &addr.addr, bkup, changed);
	return 0;
}

int mptcp_pm_nl_set_flags_doit(struct sk_buff *skb, struct genl_info *info)
{
	return mptcp_pm_set_flags(skb, info);
}

static void mptcp_nl_mcast_send(struct net *net, struct sk_buff *nlskb, gfp_t gfp)
{
	genlmsg_multicast_netns(&mptcp_genl_family, net,
				nlskb, 0, MPTCP_PM_EV_GRP_OFFSET, gfp);
}

bool mptcp_userspace_pm_active(const struct mptcp_sock *msk)
{
	return genl_has_listeners(&mptcp_genl_family,
				  sock_net((const struct sock *)msk),
				  MPTCP_PM_EV_GRP_OFFSET);
}

static int mptcp_event_add_subflow(struct sk_buff *skb, const struct sock *ssk)
{
	const struct inet_sock *issk = inet_sk(ssk);
	const struct mptcp_subflow_context *sf;

	if (nla_put_u16(skb, MPTCP_ATTR_FAMILY, ssk->sk_family))
		return -EMSGSIZE;

	switch (ssk->sk_family) {
	case AF_INET:
		if (nla_put_in_addr(skb, MPTCP_ATTR_SADDR4, issk->inet_saddr))
			return -EMSGSIZE;
		if (nla_put_in_addr(skb, MPTCP_ATTR_DADDR4, issk->inet_daddr))
			return -EMSGSIZE;
		break;
#if IS_ENABLED(CONFIG_MPTCP_IPV6)
	case AF_INET6: {
		const struct ipv6_pinfo *np = inet6_sk(ssk);

		if (nla_put_in6_addr(skb, MPTCP_ATTR_SADDR6, &np->saddr))
			return -EMSGSIZE;
		if (nla_put_in6_addr(skb, MPTCP_ATTR_DADDR6, &ssk->sk_v6_daddr))
			return -EMSGSIZE;
		break;
	}
#endif
	default:
		WARN_ON_ONCE(1);
		return -EMSGSIZE;
	}

	if (nla_put_be16(skb, MPTCP_ATTR_SPORT, issk->inet_sport))
		return -EMSGSIZE;
	if (nla_put_be16(skb, MPTCP_ATTR_DPORT, issk->inet_dport))
		return -EMSGSIZE;

	sf = mptcp_subflow_ctx(ssk);
	if (WARN_ON_ONCE(!sf))
		return -EINVAL;

	if (nla_put_u8(skb, MPTCP_ATTR_LOC_ID, subflow_get_local_id(sf)))
		return -EMSGSIZE;

	if (nla_put_u8(skb, MPTCP_ATTR_REM_ID, sf->remote_id))
		return -EMSGSIZE;

	return 0;
}

static int mptcp_event_put_token_and_ssk(struct sk_buff *skb,
					 const struct mptcp_sock *msk,
					 const struct sock *ssk)
{
	const struct sock *sk = (const struct sock *)msk;
	const struct mptcp_subflow_context *sf;
	u8 sk_err;

	if (nla_put_u32(skb, MPTCP_ATTR_TOKEN, READ_ONCE(msk->token)))
		return -EMSGSIZE;

	if (mptcp_event_add_subflow(skb, ssk))
		return -EMSGSIZE;

	sf = mptcp_subflow_ctx(ssk);
	if (WARN_ON_ONCE(!sf))
		return -EINVAL;

	if (nla_put_u8(skb, MPTCP_ATTR_BACKUP, sf->backup))
		return -EMSGSIZE;

	if (ssk->sk_bound_dev_if &&
	    nla_put_s32(skb, MPTCP_ATTR_IF_IDX, ssk->sk_bound_dev_if))
		return -EMSGSIZE;

	sk_err = READ_ONCE(ssk->sk_err);
	if (sk_err && sk->sk_state == TCP_ESTABLISHED &&
	    nla_put_u8(skb, MPTCP_ATTR_ERROR, sk_err))
		return -EMSGSIZE;

	return 0;
}

static int mptcp_event_sub_established(struct sk_buff *skb,
				       const struct mptcp_sock *msk,
				       const struct sock *ssk)
{
	return mptcp_event_put_token_and_ssk(skb, msk, ssk);
}

static int mptcp_event_sub_closed(struct sk_buff *skb,
				  const struct mptcp_sock *msk,
				  const struct sock *ssk)
{
	const struct mptcp_subflow_context *sf;

	if (mptcp_event_put_token_and_ssk(skb, msk, ssk))
		return -EMSGSIZE;

	sf = mptcp_subflow_ctx(ssk);
	if (!sf->reset_seen)
		return 0;

	if (nla_put_u32(skb, MPTCP_ATTR_RESET_REASON, sf->reset_reason))
		return -EMSGSIZE;

	if (nla_put_u32(skb, MPTCP_ATTR_RESET_FLAGS, sf->reset_transient))
		return -EMSGSIZE;

	return 0;
}

static int mptcp_event_created(struct sk_buff *skb,
			       const struct mptcp_sock *msk,
			       const struct sock *ssk)
{
	int err = nla_put_u32(skb, MPTCP_ATTR_TOKEN, READ_ONCE(msk->token));

	if (err)
		return err;

	if (nla_put_u8(skb, MPTCP_ATTR_SERVER_SIDE, READ_ONCE(msk->pm.server_side)))
		return -EMSGSIZE;

	return mptcp_event_add_subflow(skb, ssk);
}

void mptcp_event_addr_removed(const struct mptcp_sock *msk, uint8_t id)
{
	struct net *net = sock_net((const struct sock *)msk);
	struct nlmsghdr *nlh;
	struct sk_buff *skb;

	if (!genl_has_listeners(&mptcp_genl_family, net, MPTCP_PM_EV_GRP_OFFSET))
		return;

	skb = nlmsg_new(NLMSG_DEFAULT_SIZE, GFP_ATOMIC);
	if (!skb)
		return;

	nlh = genlmsg_put(skb, 0, 0, &mptcp_genl_family, 0, MPTCP_EVENT_REMOVED);
	if (!nlh)
		goto nla_put_failure;

	if (nla_put_u32(skb, MPTCP_ATTR_TOKEN, READ_ONCE(msk->token)))
		goto nla_put_failure;

	if (nla_put_u8(skb, MPTCP_ATTR_REM_ID, id))
		goto nla_put_failure;

	genlmsg_end(skb, nlh);
	mptcp_nl_mcast_send(net, skb, GFP_ATOMIC);
	return;

nla_put_failure:
	nlmsg_free(skb);
}

void mptcp_event_addr_announced(const struct sock *ssk,
				const struct mptcp_addr_info *info)
{
	struct mptcp_subflow_context *subflow = mptcp_subflow_ctx(ssk);
	struct mptcp_sock *msk = mptcp_sk(subflow->conn);
	struct net *net = sock_net(ssk);
	struct nlmsghdr *nlh;
	struct sk_buff *skb;

	if (!genl_has_listeners(&mptcp_genl_family, net, MPTCP_PM_EV_GRP_OFFSET))
		return;

	skb = nlmsg_new(NLMSG_DEFAULT_SIZE, GFP_ATOMIC);
	if (!skb)
		return;

	nlh = genlmsg_put(skb, 0, 0, &mptcp_genl_family, 0,
			  MPTCP_EVENT_ANNOUNCED);
	if (!nlh)
		goto nla_put_failure;

	if (nla_put_u32(skb, MPTCP_ATTR_TOKEN, READ_ONCE(msk->token)))
		goto nla_put_failure;

	if (nla_put_u8(skb, MPTCP_ATTR_REM_ID, info->id))
		goto nla_put_failure;

	if (nla_put_be16(skb, MPTCP_ATTR_DPORT,
			 info->port == 0 ?
			 inet_sk(ssk)->inet_dport :
			 info->port))
		goto nla_put_failure;

	switch (info->family) {
	case AF_INET:
		if (nla_put_in_addr(skb, MPTCP_ATTR_DADDR4, info->addr.s_addr))
			goto nla_put_failure;
		break;
#if IS_ENABLED(CONFIG_MPTCP_IPV6)
	case AF_INET6:
		if (nla_put_in6_addr(skb, MPTCP_ATTR_DADDR6, &info->addr6))
			goto nla_put_failure;
		break;
#endif
	default:
		WARN_ON_ONCE(1);
		goto nla_put_failure;
	}

	genlmsg_end(skb, nlh);
	mptcp_nl_mcast_send(net, skb, GFP_ATOMIC);
	return;

nla_put_failure:
	nlmsg_free(skb);
}

void mptcp_event_pm_listener(const struct sock *ssk,
			     enum mptcp_event_type event)
{
	const struct inet_sock *issk = inet_sk(ssk);
	struct net *net = sock_net(ssk);
	struct nlmsghdr *nlh;
	struct sk_buff *skb;

	if (!genl_has_listeners(&mptcp_genl_family, net, MPTCP_PM_EV_GRP_OFFSET))
		return;

	skb = nlmsg_new(NLMSG_DEFAULT_SIZE, GFP_KERNEL);
	if (!skb)
		return;

	nlh = genlmsg_put(skb, 0, 0, &mptcp_genl_family, 0, event);
	if (!nlh)
		goto nla_put_failure;

	if (nla_put_u16(skb, MPTCP_ATTR_FAMILY, ssk->sk_family))
		goto nla_put_failure;

	if (nla_put_be16(skb, MPTCP_ATTR_SPORT, issk->inet_sport))
		goto nla_put_failure;

	switch (ssk->sk_family) {
	case AF_INET:
		if (nla_put_in_addr(skb, MPTCP_ATTR_SADDR4, issk->inet_saddr))
			goto nla_put_failure;
		break;
#if IS_ENABLED(CONFIG_MPTCP_IPV6)
	case AF_INET6: {
		const struct ipv6_pinfo *np = inet6_sk(ssk);

		if (nla_put_in6_addr(skb, MPTCP_ATTR_SADDR6, &np->saddr))
			goto nla_put_failure;
		break;
	}
#endif
	default:
		WARN_ON_ONCE(1);
		goto nla_put_failure;
	}

	genlmsg_end(skb, nlh);
	mptcp_nl_mcast_send(net, skb, GFP_KERNEL);
	return;

nla_put_failure:
	nlmsg_free(skb);
}

void mptcp_event(enum mptcp_event_type type, const struct mptcp_sock *msk,
		 const struct sock *ssk, gfp_t gfp)
{
	struct net *net = sock_net((const struct sock *)msk);
	struct nlmsghdr *nlh;
	struct sk_buff *skb;

	if (!genl_has_listeners(&mptcp_genl_family, net, MPTCP_PM_EV_GRP_OFFSET))
		return;

	skb = nlmsg_new(NLMSG_DEFAULT_SIZE, gfp);
	if (!skb)
		return;

	nlh = genlmsg_put(skb, 0, 0, &mptcp_genl_family, 0, type);
	if (!nlh)
		goto nla_put_failure;

	switch (type) {
	case MPTCP_EVENT_UNSPEC:
		WARN_ON_ONCE(1);
		break;
	case MPTCP_EVENT_CREATED:
	case MPTCP_EVENT_ESTABLISHED:
		if (mptcp_event_created(skb, msk, ssk) < 0)
			goto nla_put_failure;
		break;
	case MPTCP_EVENT_CLOSED:
		if (nla_put_u32(skb, MPTCP_ATTR_TOKEN, READ_ONCE(msk->token)) < 0)
			goto nla_put_failure;
		break;
	case MPTCP_EVENT_ANNOUNCED:
	case MPTCP_EVENT_REMOVED:
		/* call mptcp_event_addr_announced()/removed instead */
		WARN_ON_ONCE(1);
		break;
	case MPTCP_EVENT_SUB_ESTABLISHED:
	case MPTCP_EVENT_SUB_PRIORITY:
		if (mptcp_event_sub_established(skb, msk, ssk) < 0)
			goto nla_put_failure;
		break;
	case MPTCP_EVENT_SUB_CLOSED:
		if (mptcp_event_sub_closed(skb, msk, ssk) < 0)
			goto nla_put_failure;
		break;
	case MPTCP_EVENT_LISTENER_CREATED:
	case MPTCP_EVENT_LISTENER_CLOSED:
		break;
	}

	genlmsg_end(skb, nlh);
	mptcp_nl_mcast_send(net, skb, gfp);
	return;

nla_put_failure:
	nlmsg_free(skb);
}

struct genl_family mptcp_genl_family __ro_after_init = {
	.name		= MPTCP_PM_NAME,
	.version	= MPTCP_PM_VER,
	.netnsok	= true,
	.module		= THIS_MODULE,
	.ops		= mptcp_pm_nl_ops,
	.n_ops		= ARRAY_SIZE(mptcp_pm_nl_ops),
	.resv_start_op	= MPTCP_PM_CMD_SUBFLOW_DESTROY + 1,
	.mcgrps		= mptcp_pm_mcgrps,
	.n_mcgrps	= ARRAY_SIZE(mptcp_pm_mcgrps),
};

static int __net_init pm_nl_init_net(struct net *net)
{
	struct pm_nl_pernet *pernet = pm_nl_get_pernet(net);

	INIT_LIST_HEAD_RCU(&pernet->local_addr_list);

	/* Cit. 2 subflows ought to be enough for anybody. */
	pernet->subflows_max = 2;
	pernet->next_id = 1;
	pernet->stale_loss_cnt = 4;
	spin_lock_init(&pernet->lock);

	/* No need to initialize other pernet fields, the struct is zeroed at
	 * allocation time.
	 */

	return 0;
}

static void __net_exit pm_nl_exit_net(struct list_head *net_list)
{
	struct net *net;

	list_for_each_entry(net, net_list, exit_list) {
		struct pm_nl_pernet *pernet = pm_nl_get_pernet(net);

		/* net is removed from namespace list, can't race with
		 * other modifiers, also netns core already waited for a
		 * RCU grace period.
		 */
		__flush_addrs(&pernet->local_addr_list);
	}
}

static struct pernet_operations mptcp_pm_pernet_ops = {
	.init = pm_nl_init_net,
	.exit_batch = pm_nl_exit_net,
	.id = &pm_nl_pernet_id,
	.size = sizeof(struct pm_nl_pernet),
};

void __init mptcp_pm_nl_init(void)
{
	if (register_pernet_subsys(&mptcp_pm_pernet_ops) < 0)
		panic("Failed to register MPTCP PM pernet subsystem.\n");

	if (genl_register_family(&mptcp_genl_family))
		panic("Failed to register MPTCP PM netlink family\n");
}<|MERGE_RESOLUTION|>--- conflicted
+++ resolved
@@ -533,7 +533,6 @@
 
 static void mptcp_pm_create_subflow_or_signal_addr(struct mptcp_sock *msk)
 {
-	struct mptcp_pm_addr_entry *local, *signal_and_subflow = NULL;
 	struct sock *sk = (struct sock *)msk;
 	unsigned int add_addr_signal_max;
 	bool signal_and_subflow = false;
@@ -588,29 +587,12 @@
 		if (msk->pm.addr_signal & BIT(MPTCP_ADD_ADDR_SIGNAL))
 			return;
 
-<<<<<<< HEAD
-		local = select_signal_address(pernet, msk);
-		if (!local)
-=======
 		if (!select_signal_address(pernet, msk, &local))
->>>>>>> 17b65575
 			goto subflow;
 
 		/* If the alloc fails, we are on memory pressure, not worth
 		 * continuing, and trying to create subflows.
 		 */
-<<<<<<< HEAD
-		if (!mptcp_pm_alloc_anno_list(msk, &local->addr))
-			return;
-
-		__clear_bit(local->addr.id, msk->pm.id_avail_bitmap);
-		msk->pm.add_addr_signaled++;
-		mptcp_pm_announce_addr(msk, &local->addr, false);
-		mptcp_pm_nl_addr_send_ack(msk);
-
-		if (local->flags & MPTCP_PM_ADDR_FLAG_SUBFLOW)
-			signal_and_subflow = local;
-=======
 		if (!mptcp_pm_alloc_anno_list(msk, &local.addr))
 			return;
 
@@ -626,7 +608,6 @@
 
 		if (local.flags & MPTCP_PM_ADDR_FLAG_SUBFLOW)
 			signal_and_subflow = true;
->>>>>>> 17b65575
 	}
 
 subflow:
@@ -637,21 +618,10 @@
 		bool fullmesh;
 		int i, nr;
 
-<<<<<<< HEAD
-		if (signal_and_subflow) {
-			local = signal_and_subflow;
-			signal_and_subflow = NULL;
-		} else {
-			local = select_local_address(pernet, msk);
-			if (!local)
-				break;
-		}
-=======
 		if (signal_and_subflow)
 			signal_and_subflow = false;
 		else if (!select_local_address(pernet, msk, &local))
 			break;
->>>>>>> 17b65575
 
 		fullmesh = !!(local.flags & MPTCP_PM_ADDR_FLAG_FULLMESH);
 
@@ -1505,14 +1475,10 @@
 	ret = remove_anno_list_by_saddr(msk, addr);
 	if (ret || force) {
 		spin_lock_bh(&msk->pm.lock);
-<<<<<<< HEAD
-		msk->pm.add_addr_signaled -= ret;
-=======
 		if (ret) {
 			__set_bit(addr->id, msk->pm.id_avail_bitmap);
 			msk->pm.add_addr_signaled--;
 		}
->>>>>>> 17b65575
 		mptcp_pm_remove_addr(msk, &list);
 		spin_unlock_bh(&msk->pm.lock);
 	}
@@ -1702,27 +1668,15 @@
 	list_for_each_entry(entry, rm_list, list) {
 		if (slist.nr < MPTCP_RM_IDS_MAX &&
 		    lookup_subflow_by_saddr(&msk->conn_list, &entry->addr))
-<<<<<<< HEAD
-			slist.ids[slist.nr++] = entry->addr.id;
-
-		if (alist.nr < MPTCP_RM_IDS_MAX &&
-		    remove_anno_list_by_saddr(msk, &entry->addr))
-			alist.ids[alist.nr++] = entry->addr.id;
-=======
 			slist.ids[slist.nr++] = mptcp_endp_get_local_id(msk, &entry->addr);
 
 		if (alist.nr < MPTCP_RM_IDS_MAX &&
 		    remove_anno_list_by_saddr(msk, &entry->addr))
 			alist.ids[alist.nr++] = mptcp_endp_get_local_id(msk, &entry->addr);
->>>>>>> 17b65575
 	}
 
 	spin_lock_bh(&msk->pm.lock);
 	if (alist.nr) {
-<<<<<<< HEAD
-		spin_lock_bh(&msk->pm.lock);
-=======
->>>>>>> 17b65575
 		msk->pm.add_addr_signaled -= alist.nr;
 		mptcp_pm_remove_addr(msk, &alist);
 	}
