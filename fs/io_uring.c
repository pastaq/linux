--- conflicted
+++ resolved
@@ -5826,15 +5826,10 @@
 
 		list = &ctx->cancel_hash[i];
 		hlist_for_each_entry_safe(req, tmp, list, hash_node) {
-<<<<<<< HEAD
-			if (io_match_task_safe(req, tsk, cancel_all))
-				posted += io_poll_remove_one(req);
-=======
-			if (io_match_task(req, tsk, cancel_all)) {
+			if (io_match_task_safe(req, tsk, cancel_all)) {
 				io_poll_cancel_req(req);
 				found = true;
 			}
->>>>>>> 3cc7fdb9
 		}
 	}
 	spin_unlock(&ctx->completion_lock);
