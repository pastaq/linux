// SPDX-License-Identifier: GPL-2.0
/*
 * Shared application/kernel submission and completion ring pairs, for
 * supporting fast/efficient IO.
 *
 * A note on the read/write ordering memory barriers that are matched between
 * the application and kernel side.
 *
 * After the application reads the CQ ring tail, it must use an
 * appropriate smp_rmb() to pair with the smp_wmb() the kernel uses
 * before writing the tail (using smp_load_acquire to read the tail will
 * do). It also needs a smp_mb() before updating CQ head (ordering the
 * entry load(s) with the head store), pairing with an implicit barrier
 * through a control-dependency in io_get_cqring (smp_store_release to
 * store head will do). Failure to do so could lead to reading invalid
 * CQ entries.
 *
 * Likewise, the application must use an appropriate smp_wmb() before
 * writing the SQ tail (ordering SQ entry stores with the tail store),
 * which pairs with smp_load_acquire in io_get_sqring (smp_store_release
 * to store the tail will do). And it needs a barrier ordering the SQ
 * head load before writing new SQ entries (smp_load_acquire to read
 * head will do).
 *
 * When using the SQ poll thread (IORING_SETUP_SQPOLL), the application
 * needs to check the SQ flags for IORING_SQ_NEED_WAKEUP *after*
 * updating the SQ tail; a full memory barrier smp_mb() is needed
 * between.
 *
 * Also see the examples in the liburing library:
 *
 *	git://git.kernel.dk/liburing
 *
 * io_uring also uses READ/WRITE_ONCE() for _any_ store or load that happens
 * from data shared between the kernel and application. This is done both
 * for ordering purposes, but also to ensure that once a value is loaded from
 * data that the application could potentially modify, it remains stable.
 *
 * Copyright (C) 2018-2019 Jens Axboe
 * Copyright (c) 2018-2019 Christoph Hellwig
 */
#include <linux/kernel.h>
#include <linux/init.h>
#include <linux/errno.h>
#include <linux/syscalls.h>
#include <linux/compat.h>
#include <net/compat.h>
#include <linux/refcount.h>
#include <linux/uio.h>
#include <linux/bits.h>

#include <linux/sched/signal.h>
#include <linux/fs.h>
#include <linux/file.h>
#include <linux/fdtable.h>
#include <linux/mm.h>
#include <linux/mman.h>
#include <linux/percpu.h>
#include <linux/slab.h>
#include <linux/kthread.h>
#include <linux/blkdev.h>
#include <linux/bvec.h>
#include <linux/net.h>
#include <net/sock.h>
#include <net/af_unix.h>
#include <net/scm.h>
#include <linux/anon_inodes.h>
#include <linux/sched/mm.h>
#include <linux/uaccess.h>
#include <linux/nospec.h>
#include <linux/sizes.h>
#include <linux/hugetlb.h>
#include <linux/highmem.h>
#include <linux/namei.h>
#include <linux/fsnotify.h>
#include <linux/fadvise.h>
#include <linux/eventpoll.h>
#include <linux/fs_struct.h>
#include <linux/splice.h>
#include <linux/task_work.h>
#include <linux/pagemap.h>

#define CREATE_TRACE_POINTS
#include <trace/events/io_uring.h>

#include <uapi/linux/io_uring.h>

#include "internal.h"
#include "io-wq.h"

#define IORING_MAX_ENTRIES	32768
#define IORING_MAX_CQ_ENTRIES	(2 * IORING_MAX_ENTRIES)

/*
 * Shift of 9 is 512 entries, or exactly one page on 64-bit archs
 */
#define IORING_FILE_TABLE_SHIFT	9
#define IORING_MAX_FILES_TABLE	(1U << IORING_FILE_TABLE_SHIFT)
#define IORING_FILE_TABLE_MASK	(IORING_MAX_FILES_TABLE - 1)
#define IORING_MAX_FIXED_FILES	(64 * IORING_MAX_FILES_TABLE)

struct io_uring {
	u32 head ____cacheline_aligned_in_smp;
	u32 tail ____cacheline_aligned_in_smp;
};

/*
 * This data is shared with the application through the mmap at offsets
 * IORING_OFF_SQ_RING and IORING_OFF_CQ_RING.
 *
 * The offsets to the member fields are published through struct
 * io_sqring_offsets when calling io_uring_setup.
 */
struct io_rings {
	/*
	 * Head and tail offsets into the ring; the offsets need to be
	 * masked to get valid indices.
	 *
	 * The kernel controls head of the sq ring and the tail of the cq ring,
	 * and the application controls tail of the sq ring and the head of the
	 * cq ring.
	 */
	struct io_uring		sq, cq;
	/*
	 * Bitmasks to apply to head and tail offsets (constant, equals
	 * ring_entries - 1)
	 */
	u32			sq_ring_mask, cq_ring_mask;
	/* Ring sizes (constant, power of 2) */
	u32			sq_ring_entries, cq_ring_entries;
	/*
	 * Number of invalid entries dropped by the kernel due to
	 * invalid index stored in array
	 *
	 * Written by the kernel, shouldn't be modified by the
	 * application (i.e. get number of "new events" by comparing to
	 * cached value).
	 *
	 * After a new SQ head value was read by the application this
	 * counter includes all submissions that were dropped reaching
	 * the new SQ head (and possibly more).
	 */
	u32			sq_dropped;
	/*
	 * Runtime SQ flags
	 *
	 * Written by the kernel, shouldn't be modified by the
	 * application.
	 *
	 * The application needs a full memory barrier before checking
	 * for IORING_SQ_NEED_WAKEUP after updating the sq tail.
	 */
	u32			sq_flags;
	/*
	 * Runtime CQ flags
	 *
	 * Written by the application, shouldn't be modified by the
	 * kernel.
	 */
	u32                     cq_flags;
	/*
	 * Number of completion events lost because the queue was full;
	 * this should be avoided by the application by making sure
	 * there are not more requests pending than there is space in
	 * the completion queue.
	 *
	 * Written by the kernel, shouldn't be modified by the
	 * application (i.e. get number of "new events" by comparing to
	 * cached value).
	 *
	 * As completion events come in out of order this counter is not
	 * ordered with any other data.
	 */
	u32			cq_overflow;
	/*
	 * Ring buffer of completion events.
	 *
	 * The kernel writes completion events fresh every time they are
	 * produced, so the application is allowed to modify pending
	 * entries.
	 */
	struct io_uring_cqe	cqes[] ____cacheline_aligned_in_smp;
};

struct io_mapped_ubuf {
	u64		ubuf;
	size_t		len;
	struct		bio_vec *bvec;
	unsigned int	nr_bvecs;
};

struct fixed_file_table {
	struct file		**files;
};

struct fixed_file_ref_node {
	struct percpu_ref		refs;
	struct list_head		node;
	struct list_head		file_list;
	struct fixed_file_data		*file_data;
	struct llist_node		llist;
};

struct fixed_file_data {
	struct fixed_file_table		*table;
	struct io_ring_ctx		*ctx;

	struct percpu_ref		*cur_refs;
	struct percpu_ref		refs;
	struct completion		done;
	struct list_head		ref_list;
	spinlock_t			lock;
};

struct io_buffer {
	struct list_head list;
	__u64 addr;
	__s32 len;
	__u16 bid;
};

struct io_ring_ctx {
	struct {
		struct percpu_ref	refs;
	} ____cacheline_aligned_in_smp;

	struct {
		unsigned int		flags;
		unsigned int		compat: 1;
		unsigned int		limit_mem: 1;
		unsigned int		cq_overflow_flushed: 1;
		unsigned int		drain_next: 1;
		unsigned int		eventfd_async: 1;

		/*
		 * Ring buffer of indices into array of io_uring_sqe, which is
		 * mmapped by the application using the IORING_OFF_SQES offset.
		 *
		 * This indirection could e.g. be used to assign fixed
		 * io_uring_sqe entries to operations and only submit them to
		 * the queue when needed.
		 *
		 * The kernel modifies neither the indices array nor the entries
		 * array.
		 */
		u32			*sq_array;
		unsigned		cached_sq_head;
		unsigned		sq_entries;
		unsigned		sq_mask;
		unsigned		sq_thread_idle;
		unsigned		cached_sq_dropped;
		atomic_t		cached_cq_overflow;
		unsigned long		sq_check_overflow;

		struct list_head	defer_list;
		struct list_head	timeout_list;
		struct list_head	cq_overflow_list;

		wait_queue_head_t	inflight_wait;
		struct io_uring_sqe	*sq_sqes;
	} ____cacheline_aligned_in_smp;

	struct io_rings	*rings;

	/* IO offload */
	struct io_wq		*io_wq;
	struct task_struct	*sqo_thread;	/* if using sq thread polling */
	struct mm_struct	*sqo_mm;
	wait_queue_head_t	sqo_wait;

	/*
	 * If used, fixed file set. Writers must ensure that ->refs is dead,
	 * readers must ensure that ->refs is alive as long as the file* is
	 * used. Only updated through io_uring_register(2).
	 */
	struct fixed_file_data	*file_data;
	unsigned		nr_user_files;
	int 			ring_fd;
	struct file 		*ring_file;

	/* if used, fixed mapped user buffers */
	unsigned		nr_user_bufs;
	struct io_mapped_ubuf	*user_bufs;

	struct user_struct	*user;

	const struct cred	*creds;

	struct completion	ref_comp;
	struct completion	sq_thread_comp;

	/* if all else fails... */
	struct io_kiocb		*fallback_req;

#if defined(CONFIG_UNIX)
	struct socket		*ring_sock;
#endif

	struct idr		io_buffer_idr;

	struct idr		personality_idr;

	struct {
		unsigned		cached_cq_tail;
		unsigned		cq_entries;
		unsigned		cq_mask;
		atomic_t		cq_timeouts;
		unsigned long		cq_check_overflow;
		struct wait_queue_head	cq_wait;
		struct fasync_struct	*cq_fasync;
		struct eventfd_ctx	*cq_ev_fd;
	} ____cacheline_aligned_in_smp;

	struct {
		struct mutex		uring_lock;
		wait_queue_head_t	wait;
	} ____cacheline_aligned_in_smp;

	struct {
		spinlock_t		completion_lock;

		/*
		 * ->poll_list is protected by the ctx->uring_lock for
		 * io_uring instances that don't use IORING_SETUP_SQPOLL.
		 * For SQPOLL, only the single threaded io_sq_thread() will
		 * manipulate the list, hence no extra locking is needed there.
		 */
		struct list_head	poll_list;
		struct hlist_head	*cancel_hash;
		unsigned		cancel_hash_bits;
		bool			poll_multi_file;

		spinlock_t		inflight_lock;
		struct list_head	inflight_list;
	} ____cacheline_aligned_in_smp;

	struct delayed_work		file_put_work;
	struct llist_head		file_put_llist;

	struct work_struct		exit_work;
};

/*
 * First field must be the file pointer in all the
 * iocb unions! See also 'struct kiocb' in <linux/fs.h>
 */
struct io_poll_iocb {
	struct file			*file;
	union {
		struct wait_queue_head	*head;
		u64			addr;
	};
	__poll_t			events;
	bool				done;
	bool				canceled;
	struct wait_queue_entry		wait;
};

struct io_close {
	struct file			*file;
	struct file			*put_file;
	int				fd;
};

struct io_timeout_data {
	struct io_kiocb			*req;
	struct hrtimer			timer;
	struct timespec64		ts;
	enum hrtimer_mode		mode;
};

struct io_accept {
	struct file			*file;
	struct sockaddr __user		*addr;
	int __user			*addr_len;
	int				flags;
	unsigned long			nofile;
};

struct io_sync {
	struct file			*file;
	loff_t				len;
	loff_t				off;
	int				flags;
	int				mode;
};

struct io_cancel {
	struct file			*file;
	u64				addr;
};

struct io_timeout {
	struct file			*file;
	u64				addr;
	int				flags;
	u32				off;
	u32				target_seq;
};

struct io_rw {
	/* NOTE: kiocb has the file as the first member, so don't do it here */
	struct kiocb			kiocb;
	u64				addr;
	u64				len;
};

struct io_connect {
	struct file			*file;
	struct sockaddr __user		*addr;
	int				addr_len;
};

struct io_sr_msg {
	struct file			*file;
	union {
		struct user_msghdr __user *msg;
		void __user		*buf;
	};
	int				msg_flags;
	int				bgid;
	size_t				len;
	struct io_buffer		*kbuf;
};

struct io_open {
	struct file			*file;
	int				dfd;
	struct filename			*filename;
	struct open_how			how;
	unsigned long			nofile;
};

struct io_files_update {
	struct file			*file;
	u64				arg;
	u32				nr_args;
	u32				offset;
};

struct io_fadvise {
	struct file			*file;
	u64				offset;
	u32				len;
	u32				advice;
};

struct io_madvise {
	struct file			*file;
	u64				addr;
	u32				len;
	u32				advice;
};

struct io_epoll {
	struct file			*file;
	int				epfd;
	int				op;
	int				fd;
	struct epoll_event		event;
};

struct io_splice {
	struct file			*file_out;
	struct file			*file_in;
	loff_t				off_out;
	loff_t				off_in;
	u64				len;
	unsigned int			flags;
};

struct io_provide_buf {
	struct file			*file;
	__u64				addr;
	__s32				len;
	__u32				bgid;
	__u16				nbufs;
	__u16				bid;
};

struct io_statx {
	struct file			*file;
	int				dfd;
	unsigned int			mask;
	unsigned int			flags;
	const char __user		*filename;
	struct statx __user		*buffer;
};

struct io_async_connect {
	struct sockaddr_storage		address;
};

struct io_async_msghdr {
	struct iovec			fast_iov[UIO_FASTIOV];
	struct iovec			*iov;
	struct sockaddr __user		*uaddr;
	struct msghdr			msg;
	struct sockaddr_storage		addr;
};

struct io_async_rw {
	struct iovec			fast_iov[UIO_FASTIOV];
	struct iovec			*iov;
	ssize_t				nr_segs;
	ssize_t				size;
	struct wait_page_queue		wpq;
	struct callback_head		task_work;
};

struct io_async_ctx {
	union {
		struct io_async_rw	rw;
		struct io_async_msghdr	msg;
		struct io_async_connect	connect;
		struct io_timeout_data	timeout;
	};
};

enum {
	REQ_F_FIXED_FILE_BIT	= IOSQE_FIXED_FILE_BIT,
	REQ_F_IO_DRAIN_BIT	= IOSQE_IO_DRAIN_BIT,
	REQ_F_LINK_BIT		= IOSQE_IO_LINK_BIT,
	REQ_F_HARDLINK_BIT	= IOSQE_IO_HARDLINK_BIT,
	REQ_F_FORCE_ASYNC_BIT	= IOSQE_ASYNC_BIT,
	REQ_F_BUFFER_SELECT_BIT	= IOSQE_BUFFER_SELECT_BIT,

	REQ_F_LINK_HEAD_BIT,
	REQ_F_FAIL_LINK_BIT,
	REQ_F_INFLIGHT_BIT,
	REQ_F_CUR_POS_BIT,
	REQ_F_NOWAIT_BIT,
	REQ_F_LINK_TIMEOUT_BIT,
	REQ_F_ISREG_BIT,
	REQ_F_COMP_LOCKED_BIT,
	REQ_F_NEED_CLEANUP_BIT,
	REQ_F_OVERFLOW_BIT,
	REQ_F_POLLED_BIT,
	REQ_F_BUFFER_SELECTED_BIT,
	REQ_F_NO_FILE_TABLE_BIT,
	REQ_F_WORK_INITIALIZED_BIT,
	REQ_F_TASK_PINNED_BIT,

	/* not a real bit, just to check we're not overflowing the space */
	__REQ_F_LAST_BIT,
};

enum {
	/* ctx owns file */
	REQ_F_FIXED_FILE	= BIT(REQ_F_FIXED_FILE_BIT),
	/* drain existing IO first */
	REQ_F_IO_DRAIN		= BIT(REQ_F_IO_DRAIN_BIT),
	/* linked sqes */
	REQ_F_LINK		= BIT(REQ_F_LINK_BIT),
	/* doesn't sever on completion < 0 */
	REQ_F_HARDLINK		= BIT(REQ_F_HARDLINK_BIT),
	/* IOSQE_ASYNC */
	REQ_F_FORCE_ASYNC	= BIT(REQ_F_FORCE_ASYNC_BIT),
	/* IOSQE_BUFFER_SELECT */
	REQ_F_BUFFER_SELECT	= BIT(REQ_F_BUFFER_SELECT_BIT),

	/* head of a link */
	REQ_F_LINK_HEAD		= BIT(REQ_F_LINK_HEAD_BIT),
	/* fail rest of links */
	REQ_F_FAIL_LINK		= BIT(REQ_F_FAIL_LINK_BIT),
	/* on inflight list */
	REQ_F_INFLIGHT		= BIT(REQ_F_INFLIGHT_BIT),
	/* read/write uses file position */
	REQ_F_CUR_POS		= BIT(REQ_F_CUR_POS_BIT),
	/* must not punt to workers */
	REQ_F_NOWAIT		= BIT(REQ_F_NOWAIT_BIT),
	/* has linked timeout */
	REQ_F_LINK_TIMEOUT	= BIT(REQ_F_LINK_TIMEOUT_BIT),
	/* regular file */
	REQ_F_ISREG		= BIT(REQ_F_ISREG_BIT),
	/* completion under lock */
	REQ_F_COMP_LOCKED	= BIT(REQ_F_COMP_LOCKED_BIT),
	/* needs cleanup */
	REQ_F_NEED_CLEANUP	= BIT(REQ_F_NEED_CLEANUP_BIT),
	/* in overflow list */
	REQ_F_OVERFLOW		= BIT(REQ_F_OVERFLOW_BIT),
	/* already went through poll handler */
	REQ_F_POLLED		= BIT(REQ_F_POLLED_BIT),
	/* buffer already selected */
	REQ_F_BUFFER_SELECTED	= BIT(REQ_F_BUFFER_SELECTED_BIT),
	/* doesn't need file table for this request */
	REQ_F_NO_FILE_TABLE	= BIT(REQ_F_NO_FILE_TABLE_BIT),
	/* io_wq_work is initialized */
	REQ_F_WORK_INITIALIZED	= BIT(REQ_F_WORK_INITIALIZED_BIT),
	/* req->task is refcounted */
	REQ_F_TASK_PINNED	= BIT(REQ_F_TASK_PINNED_BIT),
};

struct async_poll {
	struct io_poll_iocb	poll;
	struct io_poll_iocb	*double_poll;
	struct io_wq_work	work;
};

/*
 * NOTE! Each of the iocb union members has the file pointer
 * as the first entry in their struct definition. So you can
 * access the file pointer through any of the sub-structs,
 * or directly as just 'ki_filp' in this struct.
 */
struct io_kiocb {
	union {
		struct file		*file;
		struct io_rw		rw;
		struct io_poll_iocb	poll;
		struct io_accept	accept;
		struct io_sync		sync;
		struct io_cancel	cancel;
		struct io_timeout	timeout;
		struct io_connect	connect;
		struct io_sr_msg	sr_msg;
		struct io_open		open;
		struct io_close		close;
		struct io_files_update	files_update;
		struct io_fadvise	fadvise;
		struct io_madvise	madvise;
		struct io_epoll		epoll;
		struct io_splice	splice;
		struct io_provide_buf	pbuf;
		struct io_statx		statx;
	};

	struct io_async_ctx		*io;
	int				cflags;
	u8				opcode;
	/* polled IO has completed */
	u8				iopoll_completed;

	u16				buf_index;

	struct io_ring_ctx	*ctx;
	struct list_head	list;
	unsigned int		flags;
	refcount_t		refs;
	struct task_struct	*task;
	unsigned long		fsize;
	u64			user_data;
	u32			result;
	u32			sequence;

	struct list_head	link_list;

	struct list_head	inflight_entry;

	struct percpu_ref	*fixed_file_refs;

	union {
		/*
		 * Only commands that never go async can use the below fields,
		 * obviously. Right now only IORING_OP_POLL_ADD uses them, and
		 * async armed poll handlers for regular commands. The latter
		 * restore the work, if needed.
		 */
		struct {
			struct hlist_node	hash_node;
			struct async_poll	*apoll;
		};
		struct io_wq_work	work;
	};
	struct callback_head	task_work;
};

#define IO_IOPOLL_BATCH			8

struct io_comp_state {
	unsigned int		nr;
	struct list_head	list;
	struct io_ring_ctx	*ctx;
};

struct io_submit_state {
	struct blk_plug		plug;

	/*
	 * io_kiocb alloc cache
	 */
	void			*reqs[IO_IOPOLL_BATCH];
	unsigned int		free_reqs;

	/*
	 * Batch completion logic
	 */
	struct io_comp_state	comp;

	/*
	 * File reference cache
	 */
	struct file		*file;
	unsigned int		fd;
	unsigned int		has_refs;
	unsigned int		used_refs;
	unsigned int		ios_left;
};

struct io_op_def {
	/* needs req->io allocated for deferral/async */
	unsigned		async_ctx : 1;
	/* needs current->mm setup, does mm access */
	unsigned		needs_mm : 1;
	/* needs req->file assigned */
	unsigned		needs_file : 1;
	/* don't fail if file grab fails */
	unsigned		needs_file_no_error : 1;
	/* hash wq insertion if file is a regular file */
	unsigned		hash_reg_file : 1;
	/* unbound wq insertion if file is a non-regular file */
	unsigned		unbound_nonreg_file : 1;
	/* opcode is not supported by this kernel */
	unsigned		not_supported : 1;
	/* needs file table */
	unsigned		file_table : 1;
	/* needs ->fs */
	unsigned		needs_fs : 1;
	/* set if opcode supports polled "wait" */
	unsigned		pollin : 1;
	unsigned		pollout : 1;
	/* op supports buffer selection */
	unsigned		buffer_select : 1;
};

static const struct io_op_def io_op_defs[] = {
	[IORING_OP_NOP] = {},
	[IORING_OP_READV] = {
		.async_ctx		= 1,
		.needs_mm		= 1,
		.needs_file		= 1,
		.unbound_nonreg_file	= 1,
		.pollin			= 1,
		.buffer_select		= 1,
	},
	[IORING_OP_WRITEV] = {
		.async_ctx		= 1,
		.needs_mm		= 1,
		.needs_file		= 1,
		.hash_reg_file		= 1,
		.unbound_nonreg_file	= 1,
		.pollout		= 1,
	},
	[IORING_OP_FSYNC] = {
		.needs_file		= 1,
	},
	[IORING_OP_READ_FIXED] = {
		.needs_file		= 1,
		.unbound_nonreg_file	= 1,
		.pollin			= 1,
	},
	[IORING_OP_WRITE_FIXED] = {
		.needs_file		= 1,
		.hash_reg_file		= 1,
		.unbound_nonreg_file	= 1,
		.pollout		= 1,
	},
	[IORING_OP_POLL_ADD] = {
		.needs_file		= 1,
		.unbound_nonreg_file	= 1,
	},
	[IORING_OP_POLL_REMOVE] = {},
	[IORING_OP_SYNC_FILE_RANGE] = {
		.needs_file		= 1,
	},
	[IORING_OP_SENDMSG] = {
		.async_ctx		= 1,
		.needs_mm		= 1,
		.needs_file		= 1,
		.unbound_nonreg_file	= 1,
		.needs_fs		= 1,
		.pollout		= 1,
	},
	[IORING_OP_RECVMSG] = {
		.async_ctx		= 1,
		.needs_mm		= 1,
		.needs_file		= 1,
		.unbound_nonreg_file	= 1,
		.needs_fs		= 1,
		.pollin			= 1,
		.buffer_select		= 1,
	},
	[IORING_OP_TIMEOUT] = {
		.async_ctx		= 1,
		.needs_mm		= 1,
	},
	[IORING_OP_TIMEOUT_REMOVE] = {},
	[IORING_OP_ACCEPT] = {
		.needs_mm		= 1,
		.needs_file		= 1,
		.unbound_nonreg_file	= 1,
		.file_table		= 1,
		.pollin			= 1,
	},
	[IORING_OP_ASYNC_CANCEL] = {},
	[IORING_OP_LINK_TIMEOUT] = {
		.async_ctx		= 1,
		.needs_mm		= 1,
	},
	[IORING_OP_CONNECT] = {
		.async_ctx		= 1,
		.needs_mm		= 1,
		.needs_file		= 1,
		.unbound_nonreg_file	= 1,
		.pollout		= 1,
	},
	[IORING_OP_FALLOCATE] = {
		.needs_file		= 1,
	},
	[IORING_OP_OPENAT] = {
		.file_table		= 1,
		.needs_fs		= 1,
	},
	[IORING_OP_CLOSE] = {
		.needs_file		= 1,
		.needs_file_no_error	= 1,
		.file_table		= 1,
	},
	[IORING_OP_FILES_UPDATE] = {
		.needs_mm		= 1,
		.file_table		= 1,
	},
	[IORING_OP_STATX] = {
		.needs_mm		= 1,
		.needs_fs		= 1,
		.file_table		= 1,
	},
	[IORING_OP_READ] = {
		.needs_mm		= 1,
		.needs_file		= 1,
		.unbound_nonreg_file	= 1,
		.pollin			= 1,
		.buffer_select		= 1,
	},
	[IORING_OP_WRITE] = {
		.needs_mm		= 1,
		.needs_file		= 1,
		.unbound_nonreg_file	= 1,
		.pollout		= 1,
	},
	[IORING_OP_FADVISE] = {
		.needs_file		= 1,
	},
	[IORING_OP_MADVISE] = {
		.needs_mm		= 1,
	},
	[IORING_OP_SEND] = {
		.needs_mm		= 1,
		.needs_file		= 1,
		.unbound_nonreg_file	= 1,
		.pollout		= 1,
	},
	[IORING_OP_RECV] = {
		.needs_mm		= 1,
		.needs_file		= 1,
		.unbound_nonreg_file	= 1,
		.pollin			= 1,
		.buffer_select		= 1,
	},
	[IORING_OP_OPENAT2] = {
		.file_table		= 1,
		.needs_fs		= 1,
	},
	[IORING_OP_EPOLL_CTL] = {
		.unbound_nonreg_file	= 1,
		.file_table		= 1,
	},
	[IORING_OP_SPLICE] = {
		.needs_file		= 1,
		.hash_reg_file		= 1,
		.unbound_nonreg_file	= 1,
	},
	[IORING_OP_PROVIDE_BUFFERS] = {},
	[IORING_OP_REMOVE_BUFFERS] = {},
	[IORING_OP_TEE] = {
		.needs_file		= 1,
		.hash_reg_file		= 1,
		.unbound_nonreg_file	= 1,
	},
};

enum io_mem_account {
	ACCT_LOCKED,
	ACCT_PINNED,
};

static bool io_rw_reissue(struct io_kiocb *req, long res);
static void io_cqring_fill_event(struct io_kiocb *req, long res);
static void io_put_req(struct io_kiocb *req);
static void io_double_put_req(struct io_kiocb *req);
static void __io_double_put_req(struct io_kiocb *req);
static struct io_kiocb *io_prep_linked_timeout(struct io_kiocb *req);
static void io_queue_linked_timeout(struct io_kiocb *req);
static int __io_sqe_files_update(struct io_ring_ctx *ctx,
				 struct io_uring_files_update *ip,
				 unsigned nr_args);
static int io_grab_files(struct io_kiocb *req);
static void io_complete_rw_common(struct kiocb *kiocb, long res,
				  struct io_comp_state *cs);
static void io_cleanup_req(struct io_kiocb *req);
static int io_file_get(struct io_submit_state *state, struct io_kiocb *req,
		       int fd, struct file **out_file, bool fixed);
static void __io_queue_sqe(struct io_kiocb *req,
			   const struct io_uring_sqe *sqe,
			   struct io_comp_state *cs);
static void io_file_put_work(struct work_struct *work);

static ssize_t io_import_iovec(int rw, struct io_kiocb *req,
			       struct iovec **iovec, struct iov_iter *iter,
			       bool needs_lock);
static int io_setup_async_rw(struct io_kiocb *req, ssize_t io_size,
			     struct iovec *iovec, struct iovec *fast_iov,
			     struct iov_iter *iter);

static struct kmem_cache *req_cachep;

static const struct file_operations io_uring_fops;

struct sock *io_uring_get_socket(struct file *file)
{
#if defined(CONFIG_UNIX)
	if (file->f_op == &io_uring_fops) {
		struct io_ring_ctx *ctx = file->private_data;

		return ctx->ring_sock->sk;
	}
#endif
	return NULL;
}
EXPORT_SYMBOL(io_uring_get_socket);

static void io_get_req_task(struct io_kiocb *req)
{
	if (req->flags & REQ_F_TASK_PINNED)
		return;
	get_task_struct(req->task);
	req->flags |= REQ_F_TASK_PINNED;
}

/* not idempotent -- it doesn't clear REQ_F_TASK_PINNED */
static void __io_put_req_task(struct io_kiocb *req)
{
	if (req->flags & REQ_F_TASK_PINNED)
		put_task_struct(req->task);
}

static void io_sq_thread_drop_mm(void)
{
	struct mm_struct *mm = current->mm;

	if (mm) {
		kthread_unuse_mm(mm);
		mmput(mm);
	}
}

static int __io_sq_thread_acquire_mm(struct io_ring_ctx *ctx)
{
	if (!current->mm) {
		if (unlikely(!ctx->sqo_mm || !mmget_not_zero(ctx->sqo_mm)))
			return -EFAULT;
		kthread_use_mm(ctx->sqo_mm);
	}

	return 0;
}

static int io_sq_thread_acquire_mm(struct io_ring_ctx *ctx,
				   struct io_kiocb *req)
{
	if (!io_op_defs[req->opcode].needs_mm)
		return 0;
	return __io_sq_thread_acquire_mm(ctx);
}

static inline void req_set_fail_links(struct io_kiocb *req)
{
	if ((req->flags & (REQ_F_LINK | REQ_F_HARDLINK)) == REQ_F_LINK)
		req->flags |= REQ_F_FAIL_LINK;
}

/*
 * Note: must call io_req_init_async() for the first time you
 * touch any members of io_wq_work.
 */
static inline void io_req_init_async(struct io_kiocb *req)
{
	if (req->flags & REQ_F_WORK_INITIALIZED)
		return;

	memset(&req->work, 0, sizeof(req->work));
	req->flags |= REQ_F_WORK_INITIALIZED;
}

static inline bool io_async_submit(struct io_ring_ctx *ctx)
{
	return ctx->flags & IORING_SETUP_SQPOLL;
}

static void io_ring_ctx_ref_free(struct percpu_ref *ref)
{
	struct io_ring_ctx *ctx = container_of(ref, struct io_ring_ctx, refs);

	complete(&ctx->ref_comp);
}

static inline bool io_is_timeout_noseq(struct io_kiocb *req)
{
	return !req->timeout.off;
}

static struct io_ring_ctx *io_ring_ctx_alloc(struct io_uring_params *p)
{
	struct io_ring_ctx *ctx;
	int hash_bits;

	ctx = kzalloc(sizeof(*ctx), GFP_KERNEL);
	if (!ctx)
		return NULL;

	ctx->fallback_req = kmem_cache_alloc(req_cachep, GFP_KERNEL);
	if (!ctx->fallback_req)
		goto err;

	/*
	 * Use 5 bits less than the max cq entries, that should give us around
	 * 32 entries per hash list if totally full and uniformly spread.
	 */
	hash_bits = ilog2(p->cq_entries);
	hash_bits -= 5;
	if (hash_bits <= 0)
		hash_bits = 1;
	ctx->cancel_hash_bits = hash_bits;
	ctx->cancel_hash = kmalloc((1U << hash_bits) * sizeof(struct hlist_head),
					GFP_KERNEL);
	if (!ctx->cancel_hash)
		goto err;
	__hash_init(ctx->cancel_hash, 1U << hash_bits);

	if (percpu_ref_init(&ctx->refs, io_ring_ctx_ref_free,
			    PERCPU_REF_ALLOW_REINIT, GFP_KERNEL))
		goto err;

	ctx->flags = p->flags;
	init_waitqueue_head(&ctx->sqo_wait);
	init_waitqueue_head(&ctx->cq_wait);
	INIT_LIST_HEAD(&ctx->cq_overflow_list);
	init_completion(&ctx->ref_comp);
	init_completion(&ctx->sq_thread_comp);
	idr_init(&ctx->io_buffer_idr);
	idr_init(&ctx->personality_idr);
	mutex_init(&ctx->uring_lock);
	init_waitqueue_head(&ctx->wait);
	spin_lock_init(&ctx->completion_lock);
	INIT_LIST_HEAD(&ctx->poll_list);
	INIT_LIST_HEAD(&ctx->defer_list);
	INIT_LIST_HEAD(&ctx->timeout_list);
	init_waitqueue_head(&ctx->inflight_wait);
	spin_lock_init(&ctx->inflight_lock);
	INIT_LIST_HEAD(&ctx->inflight_list);
	INIT_DELAYED_WORK(&ctx->file_put_work, io_file_put_work);
	init_llist_head(&ctx->file_put_llist);
	return ctx;
err:
	if (ctx->fallback_req)
		kmem_cache_free(req_cachep, ctx->fallback_req);
	kfree(ctx->cancel_hash);
	kfree(ctx);
	return NULL;
}

static inline bool req_need_defer(struct io_kiocb *req)
{
	if (unlikely(req->flags & REQ_F_IO_DRAIN)) {
		struct io_ring_ctx *ctx = req->ctx;

		return req->sequence != ctx->cached_cq_tail
					+ atomic_read(&ctx->cached_cq_overflow);
	}

	return false;
}

static void __io_commit_cqring(struct io_ring_ctx *ctx)
{
	struct io_rings *rings = ctx->rings;

	/* order cqe stores with ring update */
	smp_store_release(&rings->cq.tail, ctx->cached_cq_tail);

	if (wq_has_sleeper(&ctx->cq_wait)) {
		wake_up_interruptible(&ctx->cq_wait);
		kill_fasync(&ctx->cq_fasync, SIGIO, POLL_IN);
	}
}

static void io_req_work_grab_env(struct io_kiocb *req)
{
	const struct io_op_def *def = &io_op_defs[req->opcode];

	io_req_init_async(req);

	if (!req->work.mm && def->needs_mm) {
		mmgrab(current->mm);
		req->work.mm = current->mm;
	}
	if (!req->work.creds)
		req->work.creds = get_current_cred();
	if (!req->work.fs && def->needs_fs) {
		spin_lock(&current->fs->lock);
		if (!current->fs->in_exec) {
			req->work.fs = current->fs;
			req->work.fs->users++;
		} else {
			req->work.flags |= IO_WQ_WORK_CANCEL;
		}
		spin_unlock(&current->fs->lock);
	}
}

static inline void io_req_work_drop_env(struct io_kiocb *req)
{
	if (!(req->flags & REQ_F_WORK_INITIALIZED))
		return;

	if (req->work.mm) {
		mmdrop(req->work.mm);
		req->work.mm = NULL;
	}
	if (req->work.creds) {
		put_cred(req->work.creds);
		req->work.creds = NULL;
	}
	if (req->work.fs) {
		struct fs_struct *fs = req->work.fs;

		spin_lock(&req->work.fs->lock);
		if (--fs->users)
			fs = NULL;
		spin_unlock(&req->work.fs->lock);
		if (fs)
			free_fs_struct(fs);
	}
}

static void io_prep_async_work(struct io_kiocb *req)
{
	const struct io_op_def *def = &io_op_defs[req->opcode];

	io_req_init_async(req);

	if (req->flags & REQ_F_ISREG) {
		if (def->hash_reg_file)
			io_wq_hash_work(&req->work, file_inode(req->file));
	} else {
		if (def->unbound_nonreg_file)
			req->work.flags |= IO_WQ_WORK_UNBOUND;
	}

<<<<<<< HEAD
	io_req_work_grab_env(req);
}

static void io_prep_async_link(struct io_kiocb *req)
{
	struct io_kiocb *cur;
=======
	io_req_work_grab_env(req, def);
>>>>>>> 4ae6dbd6

	io_prep_async_work(req);
	if (req->flags & REQ_F_LINK_HEAD)
		list_for_each_entry(cur, &req->link_list, link_list)
			io_prep_async_work(cur);
}

static void __io_queue_async_work(struct io_kiocb *req)
{
	struct io_ring_ctx *ctx = req->ctx;
	struct io_kiocb *link = io_prep_linked_timeout(req);

	trace_io_uring_queue_async_work(ctx, io_wq_is_hashed(&req->work), req,
					&req->work, req->flags);
	io_wq_enqueue(ctx->io_wq, &req->work);

	if (link)
		io_queue_linked_timeout(link);
}

static void io_queue_async_work(struct io_kiocb *req)
{
	/* init ->work of the whole link before punting */
	io_prep_async_link(req);
	__io_queue_async_work(req);
}

static void io_kill_timeout(struct io_kiocb *req)
{
	int ret;

	ret = hrtimer_try_to_cancel(&req->io->timeout.timer);
	if (ret != -1) {
		atomic_inc(&req->ctx->cq_timeouts);
		list_del_init(&req->list);
		req->flags |= REQ_F_COMP_LOCKED;
		io_cqring_fill_event(req, 0);
		io_put_req(req);
	}
}

static void io_kill_timeouts(struct io_ring_ctx *ctx)
{
	struct io_kiocb *req, *tmp;

	spin_lock_irq(&ctx->completion_lock);
	list_for_each_entry_safe(req, tmp, &ctx->timeout_list, list)
		io_kill_timeout(req);
	spin_unlock_irq(&ctx->completion_lock);
}

static void __io_queue_deferred(struct io_ring_ctx *ctx)
{
	do {
		struct io_kiocb *req = list_first_entry(&ctx->defer_list,
							struct io_kiocb, list);

		if (req_need_defer(req))
			break;
		list_del_init(&req->list);
		/* punt-init is done before queueing for defer */
		__io_queue_async_work(req);
	} while (!list_empty(&ctx->defer_list));
}

static void io_flush_timeouts(struct io_ring_ctx *ctx)
{
	while (!list_empty(&ctx->timeout_list)) {
		struct io_kiocb *req = list_first_entry(&ctx->timeout_list,
							struct io_kiocb, list);

		if (io_is_timeout_noseq(req))
			break;
		if (req->timeout.target_seq != ctx->cached_cq_tail
					- atomic_read(&ctx->cq_timeouts))
			break;

		list_del_init(&req->list);
		io_kill_timeout(req);
	}
}

static void io_commit_cqring(struct io_ring_ctx *ctx)
{
	io_flush_timeouts(ctx);
	__io_commit_cqring(ctx);

	if (unlikely(!list_empty(&ctx->defer_list)))
		__io_queue_deferred(ctx);
}

static struct io_uring_cqe *io_get_cqring(struct io_ring_ctx *ctx)
{
	struct io_rings *rings = ctx->rings;
	unsigned tail;

	tail = ctx->cached_cq_tail;
	/*
	 * writes to the cq entry need to come after reading head; the
	 * control dependency is enough as we're using WRITE_ONCE to
	 * fill the cq entry
	 */
	if (tail - READ_ONCE(rings->cq.head) == rings->cq_ring_entries)
		return NULL;

	ctx->cached_cq_tail++;
	return &rings->cqes[tail & ctx->cq_mask];
}

static inline bool io_should_trigger_evfd(struct io_ring_ctx *ctx)
{
	if (!ctx->cq_ev_fd)
		return false;
	if (READ_ONCE(ctx->rings->cq_flags) & IORING_CQ_EVENTFD_DISABLED)
		return false;
	if (!ctx->eventfd_async)
		return true;
	return io_wq_current_is_worker();
}

static void io_cqring_ev_posted(struct io_ring_ctx *ctx)
{
	if (waitqueue_active(&ctx->wait))
		wake_up(&ctx->wait);
	if (waitqueue_active(&ctx->sqo_wait))
		wake_up(&ctx->sqo_wait);
	if (io_should_trigger_evfd(ctx))
		eventfd_signal(ctx->cq_ev_fd, 1);
}

/* Returns true if there are no backlogged entries after the flush */
static bool io_cqring_overflow_flush(struct io_ring_ctx *ctx, bool force)
{
	struct io_rings *rings = ctx->rings;
	struct io_uring_cqe *cqe;
	struct io_kiocb *req;
	unsigned long flags;
	LIST_HEAD(list);

	if (!force) {
		if (list_empty_careful(&ctx->cq_overflow_list))
			return true;
		if ((ctx->cached_cq_tail - READ_ONCE(rings->cq.head) ==
		    rings->cq_ring_entries))
			return false;
	}

	spin_lock_irqsave(&ctx->completion_lock, flags);

	/* if force is set, the ring is going away. always drop after that */
	if (force)
		ctx->cq_overflow_flushed = 1;

	cqe = NULL;
	while (!list_empty(&ctx->cq_overflow_list)) {
		cqe = io_get_cqring(ctx);
		if (!cqe && !force)
			break;

		req = list_first_entry(&ctx->cq_overflow_list, struct io_kiocb,
						list);
		list_move(&req->list, &list);
		req->flags &= ~REQ_F_OVERFLOW;
		if (cqe) {
			WRITE_ONCE(cqe->user_data, req->user_data);
			WRITE_ONCE(cqe->res, req->result);
			WRITE_ONCE(cqe->flags, req->cflags);
		} else {
			WRITE_ONCE(ctx->rings->cq_overflow,
				atomic_inc_return(&ctx->cached_cq_overflow));
		}
	}

	io_commit_cqring(ctx);
	if (cqe) {
		clear_bit(0, &ctx->sq_check_overflow);
		clear_bit(0, &ctx->cq_check_overflow);
		ctx->rings->sq_flags &= ~IORING_SQ_CQ_OVERFLOW;
	}
	spin_unlock_irqrestore(&ctx->completion_lock, flags);
	io_cqring_ev_posted(ctx);

	while (!list_empty(&list)) {
		req = list_first_entry(&list, struct io_kiocb, list);
		list_del(&req->list);
		io_put_req(req);
	}

	return cqe != NULL;
}

static void __io_cqring_fill_event(struct io_kiocb *req, long res, long cflags)
{
	struct io_ring_ctx *ctx = req->ctx;
	struct io_uring_cqe *cqe;

	trace_io_uring_complete(ctx, req->user_data, res);

	/*
	 * If we can't get a cq entry, userspace overflowed the
	 * submission (by quite a lot). Increment the overflow count in
	 * the ring.
	 */
	cqe = io_get_cqring(ctx);
	if (likely(cqe)) {
		WRITE_ONCE(cqe->user_data, req->user_data);
		WRITE_ONCE(cqe->res, res);
		WRITE_ONCE(cqe->flags, cflags);
	} else if (ctx->cq_overflow_flushed) {
		WRITE_ONCE(ctx->rings->cq_overflow,
				atomic_inc_return(&ctx->cached_cq_overflow));
	} else {
		if (list_empty(&ctx->cq_overflow_list)) {
			set_bit(0, &ctx->sq_check_overflow);
			set_bit(0, &ctx->cq_check_overflow);
			ctx->rings->sq_flags |= IORING_SQ_CQ_OVERFLOW;
		}
		req->flags |= REQ_F_OVERFLOW;
		refcount_inc(&req->refs);
		req->result = res;
		req->cflags = cflags;
		list_add_tail(&req->list, &ctx->cq_overflow_list);
	}
}

static void io_cqring_fill_event(struct io_kiocb *req, long res)
{
	__io_cqring_fill_event(req, res, 0);
}

static void io_cqring_add_event(struct io_kiocb *req, long res, long cflags)
{
	struct io_ring_ctx *ctx = req->ctx;
	unsigned long flags;

	spin_lock_irqsave(&ctx->completion_lock, flags);
	__io_cqring_fill_event(req, res, cflags);
	io_commit_cqring(ctx);
	spin_unlock_irqrestore(&ctx->completion_lock, flags);

	io_cqring_ev_posted(ctx);
}

static void io_submit_flush_completions(struct io_comp_state *cs)
{
	struct io_ring_ctx *ctx = cs->ctx;

	spin_lock_irq(&ctx->completion_lock);
	while (!list_empty(&cs->list)) {
		struct io_kiocb *req;

		req = list_first_entry(&cs->list, struct io_kiocb, list);
		list_del(&req->list);
		__io_cqring_fill_event(req, req->result, req->cflags);
		if (!(req->flags & REQ_F_LINK_HEAD)) {
			req->flags |= REQ_F_COMP_LOCKED;
			io_put_req(req);
		} else {
			spin_unlock_irq(&ctx->completion_lock);
			io_put_req(req);
			spin_lock_irq(&ctx->completion_lock);
		}
	}
	io_commit_cqring(ctx);
	spin_unlock_irq(&ctx->completion_lock);

	io_cqring_ev_posted(ctx);
	cs->nr = 0;
}

static void __io_req_complete(struct io_kiocb *req, long res, unsigned cflags,
			      struct io_comp_state *cs)
{
	if (!cs) {
		io_cqring_add_event(req, res, cflags);
		io_put_req(req);
	} else {
		req->result = res;
		req->cflags = cflags;
		list_add_tail(&req->list, &cs->list);
		if (++cs->nr >= 32)
			io_submit_flush_completions(cs);
	}
}

static void io_req_complete(struct io_kiocb *req, long res)
{
	__io_req_complete(req, res, 0, NULL);
}

static inline bool io_is_fallback_req(struct io_kiocb *req)
{
	return req == (struct io_kiocb *)
			((unsigned long) req->ctx->fallback_req & ~1UL);
}

static struct io_kiocb *io_get_fallback_req(struct io_ring_ctx *ctx)
{
	struct io_kiocb *req;

	req = ctx->fallback_req;
	if (!test_and_set_bit_lock(0, (unsigned long *) &ctx->fallback_req))
		return req;

	return NULL;
}

static struct io_kiocb *io_alloc_req(struct io_ring_ctx *ctx,
				     struct io_submit_state *state)
{
	gfp_t gfp = GFP_KERNEL | __GFP_NOWARN;
	struct io_kiocb *req;

	if (!state->free_reqs) {
		size_t sz;
		int ret;

		sz = min_t(size_t, state->ios_left, ARRAY_SIZE(state->reqs));
		ret = kmem_cache_alloc_bulk(req_cachep, gfp, sz, state->reqs);

		/*
		 * Bulk alloc is all-or-nothing. If we fail to get a batch,
		 * retry single alloc to be on the safe side.
		 */
		if (unlikely(ret <= 0)) {
			state->reqs[0] = kmem_cache_alloc(req_cachep, gfp);
			if (!state->reqs[0])
				goto fallback;
			ret = 1;
		}
		state->free_reqs = ret - 1;
		req = state->reqs[ret - 1];
	} else {
		state->free_reqs--;
		req = state->reqs[state->free_reqs];
	}

	return req;
fallback:
	return io_get_fallback_req(ctx);
}

static inline void io_put_file(struct io_kiocb *req, struct file *file,
			  bool fixed)
{
	if (fixed)
		percpu_ref_put(req->fixed_file_refs);
	else
		fput(file);
}

static void io_dismantle_req(struct io_kiocb *req)
{
	if (req->flags & REQ_F_NEED_CLEANUP)
		io_cleanup_req(req);

	if (req->io)
		kfree(req->io);
	if (req->file)
		io_put_file(req, req->file, (req->flags & REQ_F_FIXED_FILE));
	__io_put_req_task(req);
	io_req_work_drop_env(req);

	if (req->flags & REQ_F_INFLIGHT) {
		struct io_ring_ctx *ctx = req->ctx;
		unsigned long flags;

		spin_lock_irqsave(&ctx->inflight_lock, flags);
		list_del(&req->inflight_entry);
		if (waitqueue_active(&ctx->inflight_wait))
			wake_up(&ctx->inflight_wait);
		spin_unlock_irqrestore(&ctx->inflight_lock, flags);
	}
}

static void __io_free_req(struct io_kiocb *req)
{
	struct io_ring_ctx *ctx;

	io_dismantle_req(req);
	ctx = req->ctx;
	if (likely(!io_is_fallback_req(req)))
		kmem_cache_free(req_cachep, req);
	else
		clear_bit_unlock(0, (unsigned long *) &ctx->fallback_req);
	percpu_ref_put(&ctx->refs);
}

static bool io_link_cancel_timeout(struct io_kiocb *req)
{
	struct io_ring_ctx *ctx = req->ctx;
	int ret;

	ret = hrtimer_try_to_cancel(&req->io->timeout.timer);
	if (ret != -1) {
		io_cqring_fill_event(req, -ECANCELED);
		io_commit_cqring(ctx);
		req->flags &= ~REQ_F_LINK_HEAD;
		io_put_req(req);
		return true;
	}

	return false;
}

static bool __io_kill_linked_timeout(struct io_kiocb *req)
{
	struct io_kiocb *link;
	bool wake_ev;

	if (list_empty(&req->link_list))
		return false;
	link = list_first_entry(&req->link_list, struct io_kiocb, link_list);
	if (link->opcode != IORING_OP_LINK_TIMEOUT)
		return false;

	list_del_init(&link->link_list);
	wake_ev = io_link_cancel_timeout(link);
	req->flags &= ~REQ_F_LINK_TIMEOUT;
	return wake_ev;
}

static void io_kill_linked_timeout(struct io_kiocb *req)
{
	struct io_ring_ctx *ctx = req->ctx;
	bool wake_ev;

	if (!(req->flags & REQ_F_COMP_LOCKED)) {
		unsigned long flags;

		spin_lock_irqsave(&ctx->completion_lock, flags);
		wake_ev = __io_kill_linked_timeout(req);
		spin_unlock_irqrestore(&ctx->completion_lock, flags);
	} else {
		wake_ev = __io_kill_linked_timeout(req);
	}

	if (wake_ev)
		io_cqring_ev_posted(ctx);
}

static struct io_kiocb *io_req_link_next(struct io_kiocb *req)
{
	struct io_kiocb *nxt;

	/*
	 * The list should never be empty when we are called here. But could
	 * potentially happen if the chain is messed up, check to be on the
	 * safe side.
	 */
	if (unlikely(list_empty(&req->link_list)))
		return NULL;

	nxt = list_first_entry(&req->link_list, struct io_kiocb, link_list);
	list_del_init(&req->link_list);
	if (!list_empty(&nxt->link_list))
		nxt->flags |= REQ_F_LINK_HEAD;
	return nxt;
}

/*
 * Called if REQ_F_LINK_HEAD is set, and we fail the head request
 */
static void __io_fail_links(struct io_kiocb *req)
{
	struct io_ring_ctx *ctx = req->ctx;

	while (!list_empty(&req->link_list)) {
		struct io_kiocb *link = list_first_entry(&req->link_list,
						struct io_kiocb, link_list);

		list_del_init(&link->link_list);
		trace_io_uring_fail_link(req, link);

		io_cqring_fill_event(link, -ECANCELED);
		__io_double_put_req(link);
		req->flags &= ~REQ_F_LINK_TIMEOUT;
	}

	io_commit_cqring(ctx);
	io_cqring_ev_posted(ctx);
}

static void io_fail_links(struct io_kiocb *req)
{
	struct io_ring_ctx *ctx = req->ctx;

	if (!(req->flags & REQ_F_COMP_LOCKED)) {
		unsigned long flags;

		spin_lock_irqsave(&ctx->completion_lock, flags);
		__io_fail_links(req);
		spin_unlock_irqrestore(&ctx->completion_lock, flags);
	} else {
		__io_fail_links(req);
	}

	io_cqring_ev_posted(ctx);
}

static struct io_kiocb *__io_req_find_next(struct io_kiocb *req)
{
	req->flags &= ~REQ_F_LINK_HEAD;
	if (req->flags & REQ_F_LINK_TIMEOUT)
		io_kill_linked_timeout(req);

	/*
	 * If LINK is set, we have dependent requests in this chain. If we
	 * didn't fail this request, queue the first one up, moving any other
	 * dependencies to the next request. In case of failure, fail the rest
	 * of the chain.
	 */
	if (likely(!(req->flags & REQ_F_FAIL_LINK)))
		return io_req_link_next(req);
	io_fail_links(req);
	return NULL;
}

static struct io_kiocb *io_req_find_next(struct io_kiocb *req)
{
	if (likely(!(req->flags & REQ_F_LINK_HEAD)))
		return NULL;
	return __io_req_find_next(req);
}

static int io_req_task_work_add(struct io_kiocb *req, struct callback_head *cb)
{
	struct task_struct *tsk = req->task;
	struct io_ring_ctx *ctx = req->ctx;
	int ret, notify = TWA_RESUME;

	/*
	 * SQPOLL kernel thread doesn't need notification, just a wakeup.
	 * If we're not using an eventfd, then TWA_RESUME is always fine,
	 * as we won't have dependencies between request completions for
	 * other kernel wait conditions.
	 */
	if (ctx->flags & IORING_SETUP_SQPOLL)
		notify = 0;
	else if (ctx->cq_ev_fd)
		notify = TWA_SIGNAL;

	ret = task_work_add(tsk, cb, notify);
	if (!ret)
		wake_up_process(tsk);
	return ret;
}

static void __io_req_task_cancel(struct io_kiocb *req, int error)
{
	struct io_ring_ctx *ctx = req->ctx;

	spin_lock_irq(&ctx->completion_lock);
	io_cqring_fill_event(req, error);
	io_commit_cqring(ctx);
	spin_unlock_irq(&ctx->completion_lock);

	io_cqring_ev_posted(ctx);
	req_set_fail_links(req);
	io_double_put_req(req);
}

static void io_req_task_cancel(struct callback_head *cb)
{
	struct io_kiocb *req = container_of(cb, struct io_kiocb, task_work);

	__io_req_task_cancel(req, -ECANCELED);
}

static void __io_req_task_submit(struct io_kiocb *req)
{
	struct io_ring_ctx *ctx = req->ctx;

	if (!__io_sq_thread_acquire_mm(ctx)) {
		mutex_lock(&ctx->uring_lock);
		__io_queue_sqe(req, NULL, NULL);
		mutex_unlock(&ctx->uring_lock);
	} else {
		__io_req_task_cancel(req, -EFAULT);
	}
}

static void io_req_task_submit(struct callback_head *cb)
{
	struct io_kiocb *req = container_of(cb, struct io_kiocb, task_work);

	__io_req_task_submit(req);
}

static void io_req_task_queue(struct io_kiocb *req)
{
	int ret;

	init_task_work(&req->task_work, io_req_task_submit);

	ret = io_req_task_work_add(req, &req->task_work);
	if (unlikely(ret)) {
		struct task_struct *tsk;

		init_task_work(&req->task_work, io_req_task_cancel);
		tsk = io_wq_get_task(req->ctx->io_wq);
		task_work_add(tsk, &req->task_work, 0);
		wake_up_process(tsk);
	}
}

static void io_queue_next(struct io_kiocb *req)
{
	struct io_kiocb *nxt = io_req_find_next(req);

	if (nxt)
		io_req_task_queue(nxt);
}

static void io_free_req(struct io_kiocb *req)
{
	io_queue_next(req);
	__io_free_req(req);
}

struct req_batch {
	void *reqs[IO_IOPOLL_BATCH];
	int to_free;
};

static void __io_req_free_batch_flush(struct io_ring_ctx *ctx,
				      struct req_batch *rb)
{
	kmem_cache_free_bulk(req_cachep, rb->to_free, rb->reqs);
	percpu_ref_put_many(&ctx->refs, rb->to_free);
	rb->to_free = 0;
}

static void io_req_free_batch_finish(struct io_ring_ctx *ctx,
				     struct req_batch *rb)
{
	if (rb->to_free)
		__io_req_free_batch_flush(ctx, rb);
}

static void io_req_free_batch(struct req_batch *rb, struct io_kiocb *req)
{
	if (unlikely(io_is_fallback_req(req))) {
		io_free_req(req);
		return;
	}
	if (req->flags & REQ_F_LINK_HEAD)
		io_queue_next(req);

	io_dismantle_req(req);
	rb->reqs[rb->to_free++] = req;
	if (unlikely(rb->to_free == ARRAY_SIZE(rb->reqs)))
		__io_req_free_batch_flush(req->ctx, rb);
}

/*
 * Drop reference to request, return next in chain (if there is one) if this
 * was the last reference to this request.
 */
static struct io_kiocb *io_put_req_find_next(struct io_kiocb *req)
{
	struct io_kiocb *nxt = NULL;

	if (refcount_dec_and_test(&req->refs)) {
		nxt = io_req_find_next(req);
		__io_free_req(req);
	}
	return nxt;
}

static void io_put_req(struct io_kiocb *req)
{
	if (refcount_dec_and_test(&req->refs))
		io_free_req(req);
}

static struct io_wq_work *io_steal_work(struct io_kiocb *req)
{
	struct io_kiocb *nxt;

	/*
	 * A ref is owned by io-wq in which context we're. So, if that's the
	 * last one, it's safe to steal next work. False negatives are Ok,
	 * it just will be re-punted async in io_put_work()
	 */
	if (refcount_read(&req->refs) != 1)
		return NULL;

	nxt = io_req_find_next(req);
	return nxt ? &nxt->work : NULL;
}

/*
 * Must only be used if we don't need to care about links, usually from
 * within the completion handling itself.
 */
static void __io_double_put_req(struct io_kiocb *req)
{
	/* drop both submit and complete references */
	if (refcount_sub_and_test(2, &req->refs))
		__io_free_req(req);
}

static void io_double_put_req(struct io_kiocb *req)
{
	/* drop both submit and complete references */
	if (refcount_sub_and_test(2, &req->refs))
		io_free_req(req);
}

static unsigned io_cqring_events(struct io_ring_ctx *ctx, bool noflush)
{
	struct io_rings *rings = ctx->rings;

	if (test_bit(0, &ctx->cq_check_overflow)) {
		/*
		 * noflush == true is from the waitqueue handler, just ensure
		 * we wake up the task, and the next invocation will flush the
		 * entries. We cannot safely to it from here.
		 */
		if (noflush && !list_empty(&ctx->cq_overflow_list))
			return -1U;

		io_cqring_overflow_flush(ctx, false);
	}

	/* See comment at the top of this file */
	smp_rmb();
	return ctx->cached_cq_tail - READ_ONCE(rings->cq.head);
}

static inline unsigned int io_sqring_entries(struct io_ring_ctx *ctx)
{
	struct io_rings *rings = ctx->rings;

	/* make sure SQ entry isn't read before tail */
	return smp_load_acquire(&rings->sq.tail) - ctx->cached_sq_head;
}

static int io_put_kbuf(struct io_kiocb *req)
{
	struct io_buffer *kbuf;
	int cflags;

	kbuf = (struct io_buffer *) (unsigned long) req->rw.addr;
	cflags = kbuf->bid << IORING_CQE_BUFFER_SHIFT;
	cflags |= IORING_CQE_F_BUFFER;
	req->rw.addr = 0;
	kfree(kbuf);
	return cflags;
}

static inline bool io_run_task_work(void)
{
	if (current->task_works) {
		__set_current_state(TASK_RUNNING);
		task_work_run();
		return true;
	}

	return false;
}

static void io_iopoll_queue(struct list_head *again)
{
	struct io_kiocb *req;

	do {
		req = list_first_entry(again, struct io_kiocb, list);
		list_del(&req->list);
		if (!io_rw_reissue(req, -EAGAIN))
			io_complete_rw_common(&req->rw.kiocb, -EAGAIN, NULL);
	} while (!list_empty(again));
}

/*
 * Find and free completed poll iocbs
 */
static void io_iopoll_complete(struct io_ring_ctx *ctx, unsigned int *nr_events,
			       struct list_head *done)
{
	struct req_batch rb;
	struct io_kiocb *req;
	LIST_HEAD(again);

	/* order with ->result store in io_complete_rw_iopoll() */
	smp_rmb();

	rb.to_free = 0;
	while (!list_empty(done)) {
		int cflags = 0;

		req = list_first_entry(done, struct io_kiocb, list);
		if (READ_ONCE(req->result) == -EAGAIN) {
			req->iopoll_completed = 0;
			list_move_tail(&req->list, &again);
			continue;
		}
		list_del(&req->list);

		if (req->flags & REQ_F_BUFFER_SELECTED)
			cflags = io_put_kbuf(req);

		__io_cqring_fill_event(req, req->result, cflags);
		(*nr_events)++;

		if (refcount_dec_and_test(&req->refs))
			io_req_free_batch(&rb, req);
	}

	io_commit_cqring(ctx);
	if (ctx->flags & IORING_SETUP_SQPOLL)
		io_cqring_ev_posted(ctx);
	io_req_free_batch_finish(ctx, &rb);

	if (!list_empty(&again))
		io_iopoll_queue(&again);
}

static int io_do_iopoll(struct io_ring_ctx *ctx, unsigned int *nr_events,
			long min)
{
	struct io_kiocb *req, *tmp;
	LIST_HEAD(done);
	bool spin;
	int ret;

	/*
	 * Only spin for completions if we don't have multiple devices hanging
	 * off our complete list, and we're under the requested amount.
	 */
	spin = !ctx->poll_multi_file && *nr_events < min;

	ret = 0;
	list_for_each_entry_safe(req, tmp, &ctx->poll_list, list) {
		struct kiocb *kiocb = &req->rw.kiocb;

		/*
		 * Move completed and retryable entries to our local lists.
		 * If we find a request that requires polling, break out
		 * and complete those lists first, if we have entries there.
		 */
		if (READ_ONCE(req->iopoll_completed)) {
			list_move_tail(&req->list, &done);
			continue;
		}
		if (!list_empty(&done))
			break;

		ret = kiocb->ki_filp->f_op->iopoll(kiocb, spin);
		if (ret < 0)
			break;

		/* iopoll may have completed current req */
		if (READ_ONCE(req->iopoll_completed))
			list_move_tail(&req->list, &done);

		if (ret && spin)
			spin = false;
		ret = 0;
	}

	if (!list_empty(&done))
		io_iopoll_complete(ctx, nr_events, &done);

	return ret;
}

/*
 * Poll for a minimum of 'min' events. Note that if min == 0 we consider that a
 * non-spinning poll check - we'll still enter the driver poll loop, but only
 * as a non-spinning completion check.
 */
static int io_iopoll_getevents(struct io_ring_ctx *ctx, unsigned int *nr_events,
				long min)
{
	while (!list_empty(&ctx->poll_list) && !need_resched()) {
		int ret;

		ret = io_do_iopoll(ctx, nr_events, min);
		if (ret < 0)
			return ret;
		if (*nr_events >= min)
			return 0;
	}

	return 1;
}

/*
 * We can't just wait for polled events to come to us, we have to actively
 * find and complete them.
 */
static void io_iopoll_try_reap_events(struct io_ring_ctx *ctx)
{
	if (!(ctx->flags & IORING_SETUP_IOPOLL))
		return;

	mutex_lock(&ctx->uring_lock);
	while (!list_empty(&ctx->poll_list)) {
		unsigned int nr_events = 0;

		io_do_iopoll(ctx, &nr_events, 0);

		/* let it sleep and repeat later if can't complete a request */
		if (nr_events == 0)
			break;
		/*
		 * Ensure we allow local-to-the-cpu processing to take place,
		 * in this case we need to ensure that we reap all events.
		 * Also let task_work, etc. to progress by releasing the mutex
		 */
		if (need_resched()) {
			mutex_unlock(&ctx->uring_lock);
			cond_resched();
			mutex_lock(&ctx->uring_lock);
		}
	}
	mutex_unlock(&ctx->uring_lock);
}

static int io_iopoll_check(struct io_ring_ctx *ctx, long min)
{
	unsigned int nr_events = 0;
	int iters = 0, ret = 0;

	/*
	 * We disallow the app entering submit/complete with polling, but we
	 * still need to lock the ring to prevent racing with polled issue
	 * that got punted to a workqueue.
	 */
	mutex_lock(&ctx->uring_lock);
	do {
		/*
		 * Don't enter poll loop if we already have events pending.
		 * If we do, we can potentially be spinning for commands that
		 * already triggered a CQE (eg in error).
		 */
		if (io_cqring_events(ctx, false))
			break;

		/*
		 * If a submit got punted to a workqueue, we can have the
		 * application entering polling for a command before it gets
		 * issued. That app will hold the uring_lock for the duration
		 * of the poll right here, so we need to take a breather every
		 * now and then to ensure that the issue has a chance to add
		 * the poll to the issued list. Otherwise we can spin here
		 * forever, while the workqueue is stuck trying to acquire the
		 * very same mutex.
		 */
		if (!(++iters & 7)) {
			mutex_unlock(&ctx->uring_lock);
			io_run_task_work();
			mutex_lock(&ctx->uring_lock);
		}

		ret = io_iopoll_getevents(ctx, &nr_events, min);
		if (ret <= 0)
			break;
		ret = 0;
	} while (min && !nr_events && !need_resched());

	mutex_unlock(&ctx->uring_lock);
	return ret;
}

static void kiocb_end_write(struct io_kiocb *req)
{
	/*
	 * Tell lockdep we inherited freeze protection from submission
	 * thread.
	 */
	if (req->flags & REQ_F_ISREG) {
		struct inode *inode = file_inode(req->file);

		__sb_writers_acquired(inode->i_sb, SB_FREEZE_WRITE);
	}
	file_end_write(req->file);
}

static void io_complete_rw_common(struct kiocb *kiocb, long res,
				  struct io_comp_state *cs)
{
	struct io_kiocb *req = container_of(kiocb, struct io_kiocb, rw.kiocb);
	int cflags = 0;

	if (kiocb->ki_flags & IOCB_WRITE)
		kiocb_end_write(req);

	if (res != req->result)
		req_set_fail_links(req);
	if (req->flags & REQ_F_BUFFER_SELECTED)
		cflags = io_put_kbuf(req);
	__io_req_complete(req, res, cflags, cs);
}

#ifdef CONFIG_BLOCK
static bool io_resubmit_prep(struct io_kiocb *req, int error)
{
	struct iovec inline_vecs[UIO_FASTIOV], *iovec = inline_vecs;
	ssize_t ret = -ECANCELED;
	struct iov_iter iter;
	int rw;

	if (error) {
		ret = error;
		goto end_req;
	}

	switch (req->opcode) {
	case IORING_OP_READV:
	case IORING_OP_READ_FIXED:
	case IORING_OP_READ:
		rw = READ;
		break;
	case IORING_OP_WRITEV:
	case IORING_OP_WRITE_FIXED:
	case IORING_OP_WRITE:
		rw = WRITE;
		break;
	default:
		printk_once(KERN_WARNING "io_uring: bad opcode in resubmit %d\n",
				req->opcode);
		goto end_req;
	}

	ret = io_import_iovec(rw, req, &iovec, &iter, false);
	if (ret < 0)
		goto end_req;
	ret = io_setup_async_rw(req, ret, iovec, inline_vecs, &iter);
	if (!ret)
		return true;
	kfree(iovec);
end_req:
	req_set_fail_links(req);
	io_req_complete(req, ret);
	return false;
}

static void io_rw_resubmit(struct callback_head *cb)
{
	struct io_kiocb *req = container_of(cb, struct io_kiocb, task_work);
	struct io_ring_ctx *ctx = req->ctx;
	int err;

	err = io_sq_thread_acquire_mm(ctx, req);

	if (io_resubmit_prep(req, err)) {
		refcount_inc(&req->refs);
		io_queue_async_work(req);
	}
}
#endif

static bool io_rw_reissue(struct io_kiocb *req, long res)
{
#ifdef CONFIG_BLOCK
	int ret;

	if ((res != -EAGAIN && res != -EOPNOTSUPP) || io_wq_current_is_worker())
		return false;

	init_task_work(&req->task_work, io_rw_resubmit);
	ret = io_req_task_work_add(req, &req->task_work);
	if (!ret)
		return true;
#endif
	return false;
}

static void __io_complete_rw(struct io_kiocb *req, long res, long res2,
			     struct io_comp_state *cs)
{
	if (!io_rw_reissue(req, res))
		io_complete_rw_common(&req->rw.kiocb, res, cs);
}

static void io_complete_rw(struct kiocb *kiocb, long res, long res2)
{
	struct io_kiocb *req = container_of(kiocb, struct io_kiocb, rw.kiocb);

	__io_complete_rw(req, res, res2, NULL);
}

static void io_complete_rw_iopoll(struct kiocb *kiocb, long res, long res2)
{
	struct io_kiocb *req = container_of(kiocb, struct io_kiocb, rw.kiocb);

	if (kiocb->ki_flags & IOCB_WRITE)
		kiocb_end_write(req);

	if (res != -EAGAIN && res != req->result)
		req_set_fail_links(req);

	WRITE_ONCE(req->result, res);
	/* order with io_poll_complete() checking ->result */
	smp_wmb();
	WRITE_ONCE(req->iopoll_completed, 1);
}

/*
 * After the iocb has been issued, it's safe to be found on the poll list.
 * Adding the kiocb to the list AFTER submission ensures that we don't
 * find it from a io_iopoll_getevents() thread before the issuer is done
 * accessing the kiocb cookie.
 */
static void io_iopoll_req_issued(struct io_kiocb *req)
{
	struct io_ring_ctx *ctx = req->ctx;

	/*
	 * Track whether we have multiple files in our lists. This will impact
	 * how we do polling eventually, not spinning if we're on potentially
	 * different devices.
	 */
	if (list_empty(&ctx->poll_list)) {
		ctx->poll_multi_file = false;
	} else if (!ctx->poll_multi_file) {
		struct io_kiocb *list_req;

		list_req = list_first_entry(&ctx->poll_list, struct io_kiocb,
						list);
		if (list_req->file != req->file)
			ctx->poll_multi_file = true;
	}

	/*
	 * For fast devices, IO may have already completed. If it has, add
	 * it to the front so we find it first.
	 */
	if (READ_ONCE(req->iopoll_completed))
		list_add(&req->list, &ctx->poll_list);
	else
		list_add_tail(&req->list, &ctx->poll_list);

	if ((ctx->flags & IORING_SETUP_SQPOLL) &&
	    wq_has_sleeper(&ctx->sqo_wait))
		wake_up(&ctx->sqo_wait);
}

static void __io_state_file_put(struct io_submit_state *state)
{
	int diff = state->has_refs - state->used_refs;

	if (diff)
		fput_many(state->file, diff);
	state->file = NULL;
}

static inline void io_state_file_put(struct io_submit_state *state)
{
	if (state->file)
		__io_state_file_put(state);
}

/*
 * Get as many references to a file as we have IOs left in this submission,
 * assuming most submissions are for one file, or at least that each file
 * has more than one submission.
 */
static struct file *__io_file_get(struct io_submit_state *state, int fd)
{
	if (!state)
		return fget(fd);

	if (state->file) {
		if (state->fd == fd) {
			state->used_refs++;
			state->ios_left--;
			return state->file;
		}
		__io_state_file_put(state);
	}
	state->file = fget_many(fd, state->ios_left);
	if (!state->file)
		return NULL;

	state->fd = fd;
	state->has_refs = state->ios_left;
	state->used_refs = 1;
	state->ios_left--;
	return state->file;
}

static bool io_bdev_nowait(struct block_device *bdev)
{
#ifdef CONFIG_BLOCK
	return !bdev || queue_is_mq(bdev_get_queue(bdev));
#else
	return true;
#endif
}

/*
 * If we tracked the file through the SCM inflight mechanism, we could support
 * any file. For now, just ensure that anything potentially problematic is done
 * inline.
 */
static bool io_file_supports_async(struct file *file, int rw)
{
	umode_t mode = file_inode(file)->i_mode;

	if (S_ISBLK(mode)) {
		if (io_bdev_nowait(file->f_inode->i_bdev))
			return true;
		return false;
	}
	if (S_ISCHR(mode) || S_ISSOCK(mode))
		return true;
	if (S_ISREG(mode)) {
		if (io_bdev_nowait(file->f_inode->i_sb->s_bdev) &&
		    file->f_op != &io_uring_fops)
			return true;
		return false;
	}

	/* any ->read/write should understand O_NONBLOCK */
	if (file->f_flags & O_NONBLOCK)
		return true;

	if (!(file->f_mode & FMODE_NOWAIT))
		return false;

	if (rw == READ)
		return file->f_op->read_iter != NULL;

	return file->f_op->write_iter != NULL;
}

static int io_prep_rw(struct io_kiocb *req, const struct io_uring_sqe *sqe,
		      bool force_nonblock)
{
	struct io_ring_ctx *ctx = req->ctx;
	struct kiocb *kiocb = &req->rw.kiocb;
	unsigned ioprio;
	int ret;

	if (S_ISREG(file_inode(req->file)->i_mode))
		req->flags |= REQ_F_ISREG;

	kiocb->ki_pos = READ_ONCE(sqe->off);
	if (kiocb->ki_pos == -1 && !(req->file->f_mode & FMODE_STREAM)) {
		req->flags |= REQ_F_CUR_POS;
		kiocb->ki_pos = req->file->f_pos;
	}
	kiocb->ki_hint = ki_hint_validate(file_write_hint(kiocb->ki_filp));
	kiocb->ki_flags = iocb_flags(kiocb->ki_filp);
	ret = kiocb_set_rw_flags(kiocb, READ_ONCE(sqe->rw_flags));
	if (unlikely(ret))
		return ret;

	ioprio = READ_ONCE(sqe->ioprio);
	if (ioprio) {
		ret = ioprio_check_cap(ioprio);
		if (ret)
			return ret;

		kiocb->ki_ioprio = ioprio;
	} else
		kiocb->ki_ioprio = get_current_ioprio();

	/* don't allow async punt if RWF_NOWAIT was requested */
	if (kiocb->ki_flags & IOCB_NOWAIT)
		req->flags |= REQ_F_NOWAIT;

	if (kiocb->ki_flags & IOCB_DIRECT)
		io_get_req_task(req);

	if (force_nonblock)
		kiocb->ki_flags |= IOCB_NOWAIT;

	if (ctx->flags & IORING_SETUP_IOPOLL) {
		if (!(kiocb->ki_flags & IOCB_DIRECT) ||
		    !kiocb->ki_filp->f_op->iopoll)
			return -EOPNOTSUPP;

		kiocb->ki_flags |= IOCB_HIPRI;
		kiocb->ki_complete = io_complete_rw_iopoll;
		req->iopoll_completed = 0;
		io_get_req_task(req);
	} else {
		if (kiocb->ki_flags & IOCB_HIPRI)
			return -EINVAL;
		kiocb->ki_complete = io_complete_rw;
	}

	req->rw.addr = READ_ONCE(sqe->addr);
	req->rw.len = READ_ONCE(sqe->len);
	req->buf_index = READ_ONCE(sqe->buf_index);
	return 0;
}

static inline void io_rw_done(struct kiocb *kiocb, ssize_t ret)
{
	switch (ret) {
	case -EIOCBQUEUED:
		break;
	case -ERESTARTSYS:
	case -ERESTARTNOINTR:
	case -ERESTARTNOHAND:
	case -ERESTART_RESTARTBLOCK:
		/*
		 * We can't just restart the syscall, since previously
		 * submitted sqes may already be in progress. Just fail this
		 * IO with EINTR.
		 */
		ret = -EINTR;
		/* fall through */
	default:
		kiocb->ki_complete(kiocb, ret, 0);
	}
}

static void kiocb_done(struct kiocb *kiocb, ssize_t ret,
		       struct io_comp_state *cs)
{
	struct io_kiocb *req = container_of(kiocb, struct io_kiocb, rw.kiocb);

	if (req->flags & REQ_F_CUR_POS)
		req->file->f_pos = kiocb->ki_pos;
	if (ret >= 0 && kiocb->ki_complete == io_complete_rw)
		__io_complete_rw(req, ret, 0, cs);
	else
		io_rw_done(kiocb, ret);
}

static ssize_t io_import_fixed(struct io_kiocb *req, int rw,
			       struct iov_iter *iter)
{
	struct io_ring_ctx *ctx = req->ctx;
	size_t len = req->rw.len;
	struct io_mapped_ubuf *imu;
	u16 index, buf_index;
	size_t offset;
	u64 buf_addr;

	/* attempt to use fixed buffers without having provided iovecs */
	if (unlikely(!ctx->user_bufs))
		return -EFAULT;

	buf_index = req->buf_index;
	if (unlikely(buf_index >= ctx->nr_user_bufs))
		return -EFAULT;

	index = array_index_nospec(buf_index, ctx->nr_user_bufs);
	imu = &ctx->user_bufs[index];
	buf_addr = req->rw.addr;

	/* overflow */
	if (buf_addr + len < buf_addr)
		return -EFAULT;
	/* not inside the mapped region */
	if (buf_addr < imu->ubuf || buf_addr + len > imu->ubuf + imu->len)
		return -EFAULT;

	/*
	 * May not be a start of buffer, set size appropriately
	 * and advance us to the beginning.
	 */
	offset = buf_addr - imu->ubuf;
	iov_iter_bvec(iter, rw, imu->bvec, imu->nr_bvecs, offset + len);

	if (offset) {
		/*
		 * Don't use iov_iter_advance() here, as it's really slow for
		 * using the latter parts of a big fixed buffer - it iterates
		 * over each segment manually. We can cheat a bit here, because
		 * we know that:
		 *
		 * 1) it's a BVEC iter, we set it up
		 * 2) all bvecs are PAGE_SIZE in size, except potentially the
		 *    first and last bvec
		 *
		 * So just find our index, and adjust the iterator afterwards.
		 * If the offset is within the first bvec (or the whole first
		 * bvec, just use iov_iter_advance(). This makes it easier
		 * since we can just skip the first segment, which may not
		 * be PAGE_SIZE aligned.
		 */
		const struct bio_vec *bvec = imu->bvec;

		if (offset <= bvec->bv_len) {
			iov_iter_advance(iter, offset);
		} else {
			unsigned long seg_skip;

			/* skip first vec */
			offset -= bvec->bv_len;
			seg_skip = 1 + (offset >> PAGE_SHIFT);

			iter->bvec = bvec + seg_skip;
			iter->nr_segs -= seg_skip;
			iter->count -= bvec->bv_len + offset;
			iter->iov_offset = offset & ~PAGE_MASK;
		}
	}

	return len;
}

static void io_ring_submit_unlock(struct io_ring_ctx *ctx, bool needs_lock)
{
	if (needs_lock)
		mutex_unlock(&ctx->uring_lock);
}

static void io_ring_submit_lock(struct io_ring_ctx *ctx, bool needs_lock)
{
	/*
	 * "Normal" inline submissions always hold the uring_lock, since we
	 * grab it from the system call. Same is true for the SQPOLL offload.
	 * The only exception is when we've detached the request and issue it
	 * from an async worker thread, grab the lock for that case.
	 */
	if (needs_lock)
		mutex_lock(&ctx->uring_lock);
}

static struct io_buffer *io_buffer_select(struct io_kiocb *req, size_t *len,
					  int bgid, struct io_buffer *kbuf,
					  bool needs_lock)
{
	struct io_buffer *head;

	if (req->flags & REQ_F_BUFFER_SELECTED)
		return kbuf;

	io_ring_submit_lock(req->ctx, needs_lock);

	lockdep_assert_held(&req->ctx->uring_lock);

	head = idr_find(&req->ctx->io_buffer_idr, bgid);
	if (head) {
		if (!list_empty(&head->list)) {
			kbuf = list_last_entry(&head->list, struct io_buffer,
							list);
			list_del(&kbuf->list);
		} else {
			kbuf = head;
			idr_remove(&req->ctx->io_buffer_idr, bgid);
		}
		if (*len > kbuf->len)
			*len = kbuf->len;
	} else {
		kbuf = ERR_PTR(-ENOBUFS);
	}

	io_ring_submit_unlock(req->ctx, needs_lock);

	return kbuf;
}

static void __user *io_rw_buffer_select(struct io_kiocb *req, size_t *len,
					bool needs_lock)
{
	struct io_buffer *kbuf;
	u16 bgid;

	kbuf = (struct io_buffer *) (unsigned long) req->rw.addr;
	bgid = req->buf_index;
	kbuf = io_buffer_select(req, len, bgid, kbuf, needs_lock);
	if (IS_ERR(kbuf))
		return kbuf;
	req->rw.addr = (u64) (unsigned long) kbuf;
	req->flags |= REQ_F_BUFFER_SELECTED;
	return u64_to_user_ptr(kbuf->addr);
}

#ifdef CONFIG_COMPAT
static ssize_t io_compat_import(struct io_kiocb *req, struct iovec *iov,
				bool needs_lock)
{
	struct compat_iovec __user *uiov;
	compat_ssize_t clen;
	void __user *buf;
	ssize_t len;

	uiov = u64_to_user_ptr(req->rw.addr);
	if (!access_ok(uiov, sizeof(*uiov)))
		return -EFAULT;
	if (__get_user(clen, &uiov->iov_len))
		return -EFAULT;
	if (clen < 0)
		return -EINVAL;

	len = clen;
	buf = io_rw_buffer_select(req, &len, needs_lock);
	if (IS_ERR(buf))
		return PTR_ERR(buf);
	iov[0].iov_base = buf;
	iov[0].iov_len = (compat_size_t) len;
	return 0;
}
#endif

static ssize_t __io_iov_buffer_select(struct io_kiocb *req, struct iovec *iov,
				      bool needs_lock)
{
	struct iovec __user *uiov = u64_to_user_ptr(req->rw.addr);
	void __user *buf;
	ssize_t len;

	if (copy_from_user(iov, uiov, sizeof(*uiov)))
		return -EFAULT;

	len = iov[0].iov_len;
	if (len < 0)
		return -EINVAL;
	buf = io_rw_buffer_select(req, &len, needs_lock);
	if (IS_ERR(buf))
		return PTR_ERR(buf);
	iov[0].iov_base = buf;
	iov[0].iov_len = len;
	return 0;
}

static ssize_t io_iov_buffer_select(struct io_kiocb *req, struct iovec *iov,
				    bool needs_lock)
{
	if (req->flags & REQ_F_BUFFER_SELECTED) {
		struct io_buffer *kbuf;

		kbuf = (struct io_buffer *) (unsigned long) req->rw.addr;
		iov[0].iov_base = u64_to_user_ptr(kbuf->addr);
		iov[0].iov_len = kbuf->len;
		return 0;
	}
	if (!req->rw.len)
		return 0;
	else if (req->rw.len > 1)
		return -EINVAL;

#ifdef CONFIG_COMPAT
	if (req->ctx->compat)
		return io_compat_import(req, iov, needs_lock);
#endif

	return __io_iov_buffer_select(req, iov, needs_lock);
}

static ssize_t io_import_iovec(int rw, struct io_kiocb *req,
			       struct iovec **iovec, struct iov_iter *iter,
			       bool needs_lock)
{
	void __user *buf = u64_to_user_ptr(req->rw.addr);
	size_t sqe_len = req->rw.len;
	ssize_t ret;
	u8 opcode;

	opcode = req->opcode;
	if (opcode == IORING_OP_READ_FIXED || opcode == IORING_OP_WRITE_FIXED) {
		*iovec = NULL;
		return io_import_fixed(req, rw, iter);
	}

	/* buffer index only valid with fixed read/write, or buffer select  */
	if (req->buf_index && !(req->flags & REQ_F_BUFFER_SELECT))
		return -EINVAL;

	if (opcode == IORING_OP_READ || opcode == IORING_OP_WRITE) {
		if (req->flags & REQ_F_BUFFER_SELECT) {
			buf = io_rw_buffer_select(req, &sqe_len, needs_lock);
			if (IS_ERR(buf)) {
				*iovec = NULL;
				return PTR_ERR(buf);
			}
			req->rw.len = sqe_len;
		}

		ret = import_single_range(rw, buf, sqe_len, *iovec, iter);
		*iovec = NULL;
		return ret < 0 ? ret : sqe_len;
	}

	if (req->io) {
		struct io_async_rw *iorw = &req->io->rw;

		*iovec = iorw->iov;
		iov_iter_init(iter, rw, *iovec, iorw->nr_segs, iorw->size);
		if (iorw->iov == iorw->fast_iov)
			*iovec = NULL;
		return iorw->size;
	}

	if (req->flags & REQ_F_BUFFER_SELECT) {
		ret = io_iov_buffer_select(req, *iovec, needs_lock);
		if (!ret) {
			ret = (*iovec)->iov_len;
			iov_iter_init(iter, rw, *iovec, 1, ret);
		}
		*iovec = NULL;
		return ret;
	}

#ifdef CONFIG_COMPAT
	if (req->ctx->compat)
		return compat_import_iovec(rw, buf, sqe_len, UIO_FASTIOV,
						iovec, iter);
#endif

	return import_iovec(rw, buf, sqe_len, UIO_FASTIOV, iovec, iter);
}

/*
 * For files that don't have ->read_iter() and ->write_iter(), handle them
 * by looping over ->read() or ->write() manually.
 */
static ssize_t loop_rw_iter(int rw, struct file *file, struct kiocb *kiocb,
			   struct iov_iter *iter)
{
	ssize_t ret = 0;

	/*
	 * Don't support polled IO through this interface, and we can't
	 * support non-blocking either. For the latter, this just causes
	 * the kiocb to be handled from an async context.
	 */
	if (kiocb->ki_flags & IOCB_HIPRI)
		return -EOPNOTSUPP;
	if (kiocb->ki_flags & IOCB_NOWAIT)
		return -EAGAIN;

	while (iov_iter_count(iter)) {
		struct iovec iovec;
		ssize_t nr;

		if (!iov_iter_is_bvec(iter)) {
			iovec = iov_iter_iovec(iter);
		} else {
			/* fixed buffers import bvec */
			iovec.iov_base = kmap(iter->bvec->bv_page)
						+ iter->iov_offset;
			iovec.iov_len = min(iter->count,
					iter->bvec->bv_len - iter->iov_offset);
		}

		if (rw == READ) {
			nr = file->f_op->read(file, iovec.iov_base,
					      iovec.iov_len, &kiocb->ki_pos);
		} else {
			nr = file->f_op->write(file, iovec.iov_base,
					       iovec.iov_len, &kiocb->ki_pos);
		}

		if (iov_iter_is_bvec(iter))
			kunmap(iter->bvec->bv_page);

		if (nr < 0) {
			if (!ret)
				ret = nr;
			break;
		}
		ret += nr;
		if (nr != iovec.iov_len)
			break;
		iov_iter_advance(iter, nr);
	}

	return ret;
}

static void io_req_map_rw(struct io_kiocb *req, ssize_t io_size,
			  struct iovec *iovec, struct iovec *fast_iov,
			  struct iov_iter *iter)
{
	req->io->rw.nr_segs = iter->nr_segs;
	req->io->rw.size = io_size;
	req->io->rw.iov = iovec;
	if (!req->io->rw.iov) {
		req->io->rw.iov = req->io->rw.fast_iov;
		if (req->io->rw.iov != fast_iov)
			memcpy(req->io->rw.iov, fast_iov,
			       sizeof(struct iovec) * iter->nr_segs);
	} else {
		req->flags |= REQ_F_NEED_CLEANUP;
	}
}

static inline int __io_alloc_async_ctx(struct io_kiocb *req)
{
	req->io = kmalloc(sizeof(*req->io), GFP_KERNEL);
	return req->io == NULL;
}

static int io_alloc_async_ctx(struct io_kiocb *req)
{
	if (!io_op_defs[req->opcode].async_ctx)
		return 0;

	return  __io_alloc_async_ctx(req);
}

static int io_setup_async_rw(struct io_kiocb *req, ssize_t io_size,
			     struct iovec *iovec, struct iovec *fast_iov,
			     struct iov_iter *iter)
{
	if (!io_op_defs[req->opcode].async_ctx)
		return 0;
	if (!req->io) {
		if (__io_alloc_async_ctx(req))
			return -ENOMEM;

		io_req_map_rw(req, io_size, iovec, fast_iov, iter);
	}
	return 0;
}

static int io_read_prep(struct io_kiocb *req, const struct io_uring_sqe *sqe,
			bool force_nonblock)
{
	struct io_async_ctx *io;
	struct iov_iter iter;
	ssize_t ret;

	ret = io_prep_rw(req, sqe, force_nonblock);
	if (ret)
		return ret;

	if (unlikely(!(req->file->f_mode & FMODE_READ)))
		return -EBADF;

	/* either don't need iovec imported or already have it */
	if (!req->io || req->flags & REQ_F_NEED_CLEANUP)
		return 0;

	io = req->io;
	io->rw.iov = io->rw.fast_iov;
	req->io = NULL;
	ret = io_import_iovec(READ, req, &io->rw.iov, &iter, !force_nonblock);
	req->io = io;
	if (ret < 0)
		return ret;

	io_req_map_rw(req, ret, io->rw.iov, io->rw.fast_iov, &iter);
	return 0;
}

static void io_async_buf_cancel(struct callback_head *cb)
{
	struct io_async_rw *rw;
	struct io_kiocb *req;

	rw = container_of(cb, struct io_async_rw, task_work);
	req = rw->wpq.wait.private;
	__io_req_task_cancel(req, -ECANCELED);
}

static void io_async_buf_retry(struct callback_head *cb)
{
	struct io_async_rw *rw;
	struct io_kiocb *req;

	rw = container_of(cb, struct io_async_rw, task_work);
	req = rw->wpq.wait.private;

	__io_req_task_submit(req);
}

static int io_async_buf_func(struct wait_queue_entry *wait, unsigned mode,
			     int sync, void *arg)
{
	struct wait_page_queue *wpq;
	struct io_kiocb *req = wait->private;
	struct io_async_rw *rw = &req->io->rw;
	struct wait_page_key *key = arg;
	int ret;

	wpq = container_of(wait, struct wait_page_queue, wait);

	ret = wake_page_match(wpq, key);
	if (ret != 1)
		return ret;

	list_del_init(&wait->entry);

	init_task_work(&rw->task_work, io_async_buf_retry);
	/* submit ref gets dropped, acquire a new one */
	refcount_inc(&req->refs);
	ret = io_req_task_work_add(req, &rw->task_work);
	if (unlikely(ret)) {
		struct task_struct *tsk;

		/* queue just for cancelation */
		init_task_work(&rw->task_work, io_async_buf_cancel);
		tsk = io_wq_get_task(req->ctx->io_wq);
		task_work_add(tsk, &rw->task_work, 0);
		wake_up_process(tsk);
	}
	return 1;
}

static bool io_rw_should_retry(struct io_kiocb *req)
{
	struct kiocb *kiocb = &req->rw.kiocb;
	int ret;

	/* never retry for NOWAIT, we just complete with -EAGAIN */
	if (req->flags & REQ_F_NOWAIT)
		return false;

	/* already tried, or we're doing O_DIRECT */
	if (kiocb->ki_flags & (IOCB_DIRECT | IOCB_WAITQ))
		return false;
	/*
	 * just use poll if we can, and don't attempt if the fs doesn't
	 * support callback based unlocks
	 */
	if (file_can_poll(req->file) || !(req->file->f_mode & FMODE_BUF_RASYNC))
		return false;

	/*
	 * If request type doesn't require req->io to defer in general,
	 * we need to allocate it here
	 */
	if (!req->io && __io_alloc_async_ctx(req))
		return false;

	ret = kiocb_wait_page_queue_init(kiocb, &req->io->rw.wpq,
						io_async_buf_func, req);
	if (!ret) {
		io_get_req_task(req);
		return true;
	}

	return false;
}

static int io_iter_do_read(struct io_kiocb *req, struct iov_iter *iter)
{
	if (req->file->f_op->read_iter)
		return call_read_iter(req->file, &req->rw.kiocb, iter);
	return loop_rw_iter(READ, req->file, &req->rw.kiocb, iter);
}

static int io_read(struct io_kiocb *req, bool force_nonblock,
		   struct io_comp_state *cs)
{
	struct iovec inline_vecs[UIO_FASTIOV], *iovec = inline_vecs;
	struct kiocb *kiocb = &req->rw.kiocb;
	struct iov_iter iter;
	size_t iov_count;
	ssize_t io_size, ret;

	ret = io_import_iovec(READ, req, &iovec, &iter, !force_nonblock);
	if (ret < 0)
		return ret;

	/* Ensure we clear previously set non-block flag */
	if (!force_nonblock)
		kiocb->ki_flags &= ~IOCB_NOWAIT;

	io_size = ret;
	req->result = io_size;

	/* If the file doesn't support async, just async punt */
	if (force_nonblock && !io_file_supports_async(req->file, READ))
		goto copy_iov;

	iov_count = iov_iter_count(&iter);
	ret = rw_verify_area(READ, req->file, &kiocb->ki_pos, iov_count);
	if (!ret) {
		unsigned long nr_segs = iter.nr_segs;
		ssize_t ret2 = 0;

		ret2 = io_iter_do_read(req, &iter);

		/* Catch -EAGAIN return for forced non-blocking submission */
		if (!force_nonblock || (ret2 != -EAGAIN && ret2 != -EIO)) {
			kiocb_done(kiocb, ret2, cs);
		} else {
			iter.count = iov_count;
			iter.nr_segs = nr_segs;
copy_iov:
			ret = io_setup_async_rw(req, io_size, iovec,
						inline_vecs, &iter);
			if (ret)
				goto out_free;
			/* if we can retry, do so with the callbacks armed */
			if (io_rw_should_retry(req)) {
				ret2 = io_iter_do_read(req, &iter);
				if (ret2 == -EIOCBQUEUED) {
					goto out_free;
				} else if (ret2 != -EAGAIN) {
					kiocb_done(kiocb, ret2, cs);
					goto out_free;
				}
			}
			kiocb->ki_flags &= ~IOCB_WAITQ;
			return -EAGAIN;
		}
	}
out_free:
	if (!(req->flags & REQ_F_NEED_CLEANUP))
		kfree(iovec);
	return ret;
}

static int io_write_prep(struct io_kiocb *req, const struct io_uring_sqe *sqe,
			 bool force_nonblock)
{
	struct io_async_ctx *io;
	struct iov_iter iter;
	ssize_t ret;

	ret = io_prep_rw(req, sqe, force_nonblock);
	if (ret)
		return ret;

	if (unlikely(!(req->file->f_mode & FMODE_WRITE)))
		return -EBADF;

	req->fsize = rlimit(RLIMIT_FSIZE);

	/* either don't need iovec imported or already have it */
	if (!req->io || req->flags & REQ_F_NEED_CLEANUP)
		return 0;

	io = req->io;
	io->rw.iov = io->rw.fast_iov;
	req->io = NULL;
	ret = io_import_iovec(WRITE, req, &io->rw.iov, &iter, !force_nonblock);
	req->io = io;
	if (ret < 0)
		return ret;

	io_req_map_rw(req, ret, io->rw.iov, io->rw.fast_iov, &iter);
	return 0;
}

static int io_write(struct io_kiocb *req, bool force_nonblock,
		    struct io_comp_state *cs)
{
	struct iovec inline_vecs[UIO_FASTIOV], *iovec = inline_vecs;
	struct kiocb *kiocb = &req->rw.kiocb;
	struct iov_iter iter;
	size_t iov_count;
	ssize_t ret, io_size;

	ret = io_import_iovec(WRITE, req, &iovec, &iter, !force_nonblock);
	if (ret < 0)
		return ret;

	/* Ensure we clear previously set non-block flag */
	if (!force_nonblock)
		req->rw.kiocb.ki_flags &= ~IOCB_NOWAIT;

	io_size = ret;
	req->result = io_size;

	/* If the file doesn't support async, just async punt */
	if (force_nonblock && !io_file_supports_async(req->file, WRITE))
		goto copy_iov;

	/* file path doesn't support NOWAIT for non-direct_IO */
	if (force_nonblock && !(kiocb->ki_flags & IOCB_DIRECT) &&
	    (req->flags & REQ_F_ISREG))
		goto copy_iov;

	iov_count = iov_iter_count(&iter);
	ret = rw_verify_area(WRITE, req->file, &kiocb->ki_pos, iov_count);
	if (!ret) {
		unsigned long nr_segs = iter.nr_segs;
		ssize_t ret2;

		/*
		 * Open-code file_start_write here to grab freeze protection,
		 * which will be released by another thread in
		 * io_complete_rw().  Fool lockdep by telling it the lock got
		 * released so that it doesn't complain about the held lock when
		 * we return to userspace.
		 */
		if (req->flags & REQ_F_ISREG) {
			__sb_start_write(file_inode(req->file)->i_sb,
						SB_FREEZE_WRITE, true);
			__sb_writers_release(file_inode(req->file)->i_sb,
						SB_FREEZE_WRITE);
		}
		kiocb->ki_flags |= IOCB_WRITE;

		if (!force_nonblock)
			current->signal->rlim[RLIMIT_FSIZE].rlim_cur = req->fsize;

		if (req->file->f_op->write_iter)
			ret2 = call_write_iter(req->file, kiocb, &iter);
		else
			ret2 = loop_rw_iter(WRITE, req->file, kiocb, &iter);

		if (!force_nonblock)
			current->signal->rlim[RLIMIT_FSIZE].rlim_cur = RLIM_INFINITY;

		/*
		 * Raw bdev writes will return -EOPNOTSUPP for IOCB_NOWAIT. Just
		 * retry them without IOCB_NOWAIT.
		 */
		if (ret2 == -EOPNOTSUPP && (kiocb->ki_flags & IOCB_NOWAIT))
			ret2 = -EAGAIN;
		if (!force_nonblock || ret2 != -EAGAIN) {
			kiocb_done(kiocb, ret2, cs);
		} else {
			iter.count = iov_count;
			iter.nr_segs = nr_segs;
copy_iov:
			ret = io_setup_async_rw(req, io_size, iovec,
						inline_vecs, &iter);
			if (ret)
				goto out_free;
			return -EAGAIN;
		}
	}
out_free:
	if (!(req->flags & REQ_F_NEED_CLEANUP))
		kfree(iovec);
	return ret;
}

static int __io_splice_prep(struct io_kiocb *req,
			    const struct io_uring_sqe *sqe)
{
	struct io_splice* sp = &req->splice;
	unsigned int valid_flags = SPLICE_F_FD_IN_FIXED | SPLICE_F_ALL;
	int ret;

	if (req->flags & REQ_F_NEED_CLEANUP)
		return 0;
	if (unlikely(req->ctx->flags & IORING_SETUP_IOPOLL))
		return -EINVAL;

	sp->file_in = NULL;
	sp->len = READ_ONCE(sqe->len);
	sp->flags = READ_ONCE(sqe->splice_flags);

	if (unlikely(sp->flags & ~valid_flags))
		return -EINVAL;

	ret = io_file_get(NULL, req, READ_ONCE(sqe->splice_fd_in), &sp->file_in,
			  (sp->flags & SPLICE_F_FD_IN_FIXED));
	if (ret)
		return ret;
	req->flags |= REQ_F_NEED_CLEANUP;

	if (!S_ISREG(file_inode(sp->file_in)->i_mode)) {
		/*
		 * Splice operation will be punted aync, and here need to
		 * modify io_wq_work.flags, so initialize io_wq_work firstly.
		 */
		io_req_init_async(req);
		req->work.flags |= IO_WQ_WORK_UNBOUND;
	}

	return 0;
}

static int io_tee_prep(struct io_kiocb *req,
		       const struct io_uring_sqe *sqe)
{
	if (READ_ONCE(sqe->splice_off_in) || READ_ONCE(sqe->off))
		return -EINVAL;
	return __io_splice_prep(req, sqe);
}

static int io_tee(struct io_kiocb *req, bool force_nonblock)
{
	struct io_splice *sp = &req->splice;
	struct file *in = sp->file_in;
	struct file *out = sp->file_out;
	unsigned int flags = sp->flags & ~SPLICE_F_FD_IN_FIXED;
	long ret = 0;

	if (force_nonblock)
		return -EAGAIN;
	if (sp->len)
		ret = do_tee(in, out, sp->len, flags);

	io_put_file(req, in, (sp->flags & SPLICE_F_FD_IN_FIXED));
	req->flags &= ~REQ_F_NEED_CLEANUP;

	if (ret != sp->len)
		req_set_fail_links(req);
	io_req_complete(req, ret);
	return 0;
}

static int io_splice_prep(struct io_kiocb *req, const struct io_uring_sqe *sqe)
{
	struct io_splice* sp = &req->splice;

	sp->off_in = READ_ONCE(sqe->splice_off_in);
	sp->off_out = READ_ONCE(sqe->off);
	return __io_splice_prep(req, sqe);
}

static int io_splice(struct io_kiocb *req, bool force_nonblock)
{
	struct io_splice *sp = &req->splice;
	struct file *in = sp->file_in;
	struct file *out = sp->file_out;
	unsigned int flags = sp->flags & ~SPLICE_F_FD_IN_FIXED;
	loff_t *poff_in, *poff_out;
	long ret = 0;

	if (force_nonblock)
		return -EAGAIN;

	poff_in = (sp->off_in == -1) ? NULL : &sp->off_in;
	poff_out = (sp->off_out == -1) ? NULL : &sp->off_out;

	if (sp->len)
		ret = do_splice(in, poff_in, out, poff_out, sp->len, flags);

	io_put_file(req, in, (sp->flags & SPLICE_F_FD_IN_FIXED));
	req->flags &= ~REQ_F_NEED_CLEANUP;

	if (ret != sp->len)
		req_set_fail_links(req);
	io_req_complete(req, ret);
	return 0;
}

/*
 * IORING_OP_NOP just posts a completion event, nothing else.
 */
static int io_nop(struct io_kiocb *req, struct io_comp_state *cs)
{
	struct io_ring_ctx *ctx = req->ctx;

	if (unlikely(ctx->flags & IORING_SETUP_IOPOLL))
		return -EINVAL;

	__io_req_complete(req, 0, 0, cs);
	return 0;
}

static int io_prep_fsync(struct io_kiocb *req, const struct io_uring_sqe *sqe)
{
	struct io_ring_ctx *ctx = req->ctx;

	if (!req->file)
		return -EBADF;

	if (unlikely(ctx->flags & IORING_SETUP_IOPOLL))
		return -EINVAL;
	if (unlikely(sqe->addr || sqe->ioprio || sqe->buf_index))
		return -EINVAL;

	req->sync.flags = READ_ONCE(sqe->fsync_flags);
	if (unlikely(req->sync.flags & ~IORING_FSYNC_DATASYNC))
		return -EINVAL;

	req->sync.off = READ_ONCE(sqe->off);
	req->sync.len = READ_ONCE(sqe->len);
	return 0;
}

static int io_fsync(struct io_kiocb *req, bool force_nonblock)
{
	loff_t end = req->sync.off + req->sync.len;
	int ret;

	/* fsync always requires a blocking context */
	if (force_nonblock)
		return -EAGAIN;

	ret = vfs_fsync_range(req->file, req->sync.off,
				end > 0 ? end : LLONG_MAX,
				req->sync.flags & IORING_FSYNC_DATASYNC);
	if (ret < 0)
		req_set_fail_links(req);
	io_req_complete(req, ret);
	return 0;
}

static int io_fallocate_prep(struct io_kiocb *req,
			     const struct io_uring_sqe *sqe)
{
	if (sqe->ioprio || sqe->buf_index || sqe->rw_flags)
		return -EINVAL;
	if (unlikely(req->ctx->flags & IORING_SETUP_IOPOLL))
		return -EINVAL;

	req->sync.off = READ_ONCE(sqe->off);
	req->sync.len = READ_ONCE(sqe->addr);
	req->sync.mode = READ_ONCE(sqe->len);
	req->fsize = rlimit(RLIMIT_FSIZE);
	return 0;
}

static int io_fallocate(struct io_kiocb *req, bool force_nonblock)
{
	int ret;

	/* fallocate always requiring blocking context */
	if (force_nonblock)
		return -EAGAIN;

	current->signal->rlim[RLIMIT_FSIZE].rlim_cur = req->fsize;
	ret = vfs_fallocate(req->file, req->sync.mode, req->sync.off,
				req->sync.len);
	current->signal->rlim[RLIMIT_FSIZE].rlim_cur = RLIM_INFINITY;
	if (ret < 0)
		req_set_fail_links(req);
	io_req_complete(req, ret);
	return 0;
}

static int __io_openat_prep(struct io_kiocb *req, const struct io_uring_sqe *sqe)
{
	const char __user *fname;
	int ret;

	if (unlikely(req->ctx->flags & (IORING_SETUP_IOPOLL|IORING_SETUP_SQPOLL)))
		return -EINVAL;
	if (unlikely(sqe->ioprio || sqe->buf_index))
		return -EINVAL;
	if (unlikely(req->flags & REQ_F_FIXED_FILE))
		return -EBADF;

	/* open.how should be already initialised */
	if (!(req->open.how.flags & O_PATH) && force_o_largefile())
		req->open.how.flags |= O_LARGEFILE;

	req->open.dfd = READ_ONCE(sqe->fd);
	fname = u64_to_user_ptr(READ_ONCE(sqe->addr));
	req->open.filename = getname(fname);
	if (IS_ERR(req->open.filename)) {
		ret = PTR_ERR(req->open.filename);
		req->open.filename = NULL;
		return ret;
	}
	req->open.nofile = rlimit(RLIMIT_NOFILE);
	req->flags |= REQ_F_NEED_CLEANUP;
	return 0;
}

static int io_openat_prep(struct io_kiocb *req, const struct io_uring_sqe *sqe)
{
	u64 flags, mode;

	if (req->flags & REQ_F_NEED_CLEANUP)
		return 0;
	mode = READ_ONCE(sqe->len);
	flags = READ_ONCE(sqe->open_flags);
	req->open.how = build_open_how(flags, mode);
	return __io_openat_prep(req, sqe);
}

static int io_openat2_prep(struct io_kiocb *req, const struct io_uring_sqe *sqe)
{
	struct open_how __user *how;
	size_t len;
	int ret;

	if (req->flags & REQ_F_NEED_CLEANUP)
		return 0;
	how = u64_to_user_ptr(READ_ONCE(sqe->addr2));
	len = READ_ONCE(sqe->len);
	if (len < OPEN_HOW_SIZE_VER0)
		return -EINVAL;

	ret = copy_struct_from_user(&req->open.how, sizeof(req->open.how), how,
					len);
	if (ret)
		return ret;

	return __io_openat_prep(req, sqe);
}

static int io_openat2(struct io_kiocb *req, bool force_nonblock)
{
	struct open_flags op;
	struct file *file;
	int ret;

	if (force_nonblock)
		return -EAGAIN;

	ret = build_open_flags(&req->open.how, &op);
	if (ret)
		goto err;

	ret = __get_unused_fd_flags(req->open.how.flags, req->open.nofile);
	if (ret < 0)
		goto err;

	file = do_filp_open(req->open.dfd, req->open.filename, &op);
	if (IS_ERR(file)) {
		put_unused_fd(ret);
		ret = PTR_ERR(file);
	} else {
		fsnotify_open(file);
		fd_install(ret, file);
	}
err:
	putname(req->open.filename);
	req->flags &= ~REQ_F_NEED_CLEANUP;
	if (ret < 0)
		req_set_fail_links(req);
	io_req_complete(req, ret);
	return 0;
}

static int io_openat(struct io_kiocb *req, bool force_nonblock)
{
	return io_openat2(req, force_nonblock);
}

static int io_remove_buffers_prep(struct io_kiocb *req,
				  const struct io_uring_sqe *sqe)
{
	struct io_provide_buf *p = &req->pbuf;
	u64 tmp;

	if (sqe->ioprio || sqe->rw_flags || sqe->addr || sqe->len || sqe->off)
		return -EINVAL;

	tmp = READ_ONCE(sqe->fd);
	if (!tmp || tmp > USHRT_MAX)
		return -EINVAL;

	memset(p, 0, sizeof(*p));
	p->nbufs = tmp;
	p->bgid = READ_ONCE(sqe->buf_group);
	return 0;
}

static int __io_remove_buffers(struct io_ring_ctx *ctx, struct io_buffer *buf,
			       int bgid, unsigned nbufs)
{
	unsigned i = 0;

	/* shouldn't happen */
	if (!nbufs)
		return 0;

	/* the head kbuf is the list itself */
	while (!list_empty(&buf->list)) {
		struct io_buffer *nxt;

		nxt = list_first_entry(&buf->list, struct io_buffer, list);
		list_del(&nxt->list);
		kfree(nxt);
		if (++i == nbufs)
			return i;
	}
	i++;
	kfree(buf);
	idr_remove(&ctx->io_buffer_idr, bgid);

	return i;
}

static int io_remove_buffers(struct io_kiocb *req, bool force_nonblock,
			     struct io_comp_state *cs)
{
	struct io_provide_buf *p = &req->pbuf;
	struct io_ring_ctx *ctx = req->ctx;
	struct io_buffer *head;
	int ret = 0;

	io_ring_submit_lock(ctx, !force_nonblock);

	lockdep_assert_held(&ctx->uring_lock);

	ret = -ENOENT;
	head = idr_find(&ctx->io_buffer_idr, p->bgid);
	if (head)
		ret = __io_remove_buffers(ctx, head, p->bgid, p->nbufs);

	io_ring_submit_lock(ctx, !force_nonblock);
	if (ret < 0)
		req_set_fail_links(req);
	__io_req_complete(req, ret, 0, cs);
	return 0;
}

static int io_provide_buffers_prep(struct io_kiocb *req,
				   const struct io_uring_sqe *sqe)
{
	struct io_provide_buf *p = &req->pbuf;
	u64 tmp;

	if (sqe->ioprio || sqe->rw_flags)
		return -EINVAL;

	tmp = READ_ONCE(sqe->fd);
	if (!tmp || tmp > USHRT_MAX)
		return -E2BIG;
	p->nbufs = tmp;
	p->addr = READ_ONCE(sqe->addr);
	p->len = READ_ONCE(sqe->len);

	if (!access_ok(u64_to_user_ptr(p->addr), (p->len * p->nbufs)))
		return -EFAULT;

	p->bgid = READ_ONCE(sqe->buf_group);
	tmp = READ_ONCE(sqe->off);
	if (tmp > USHRT_MAX)
		return -E2BIG;
	p->bid = tmp;
	return 0;
}

static int io_add_buffers(struct io_provide_buf *pbuf, struct io_buffer **head)
{
	struct io_buffer *buf;
	u64 addr = pbuf->addr;
	int i, bid = pbuf->bid;

	for (i = 0; i < pbuf->nbufs; i++) {
		buf = kmalloc(sizeof(*buf), GFP_KERNEL);
		if (!buf)
			break;

		buf->addr = addr;
		buf->len = pbuf->len;
		buf->bid = bid;
		addr += pbuf->len;
		bid++;
		if (!*head) {
			INIT_LIST_HEAD(&buf->list);
			*head = buf;
		} else {
			list_add_tail(&buf->list, &(*head)->list);
		}
	}

	return i ? i : -ENOMEM;
}

static int io_provide_buffers(struct io_kiocb *req, bool force_nonblock,
			      struct io_comp_state *cs)
{
	struct io_provide_buf *p = &req->pbuf;
	struct io_ring_ctx *ctx = req->ctx;
	struct io_buffer *head, *list;
	int ret = 0;

	io_ring_submit_lock(ctx, !force_nonblock);

	lockdep_assert_held(&ctx->uring_lock);

	list = head = idr_find(&ctx->io_buffer_idr, p->bgid);

	ret = io_add_buffers(p, &head);
	if (ret < 0)
		goto out;

	if (!list) {
		ret = idr_alloc(&ctx->io_buffer_idr, head, p->bgid, p->bgid + 1,
					GFP_KERNEL);
		if (ret < 0) {
			__io_remove_buffers(ctx, head, p->bgid, -1U);
			goto out;
		}
	}
out:
	io_ring_submit_unlock(ctx, !force_nonblock);
	if (ret < 0)
		req_set_fail_links(req);
	__io_req_complete(req, ret, 0, cs);
	return 0;
}

static int io_epoll_ctl_prep(struct io_kiocb *req,
			     const struct io_uring_sqe *sqe)
{
#if defined(CONFIG_EPOLL)
	if (sqe->ioprio || sqe->buf_index)
		return -EINVAL;
	if (unlikely(req->ctx->flags & IORING_SETUP_IOPOLL))
		return -EINVAL;

	req->epoll.epfd = READ_ONCE(sqe->fd);
	req->epoll.op = READ_ONCE(sqe->len);
	req->epoll.fd = READ_ONCE(sqe->off);

	if (ep_op_has_event(req->epoll.op)) {
		struct epoll_event __user *ev;

		ev = u64_to_user_ptr(READ_ONCE(sqe->addr));
		if (copy_from_user(&req->epoll.event, ev, sizeof(*ev)))
			return -EFAULT;
	}

	return 0;
#else
	return -EOPNOTSUPP;
#endif
}

static int io_epoll_ctl(struct io_kiocb *req, bool force_nonblock,
			struct io_comp_state *cs)
{
#if defined(CONFIG_EPOLL)
	struct io_epoll *ie = &req->epoll;
	int ret;

	ret = do_epoll_ctl(ie->epfd, ie->op, ie->fd, &ie->event, force_nonblock);
	if (force_nonblock && ret == -EAGAIN)
		return -EAGAIN;

	if (ret < 0)
		req_set_fail_links(req);
	__io_req_complete(req, ret, 0, cs);
	return 0;
#else
	return -EOPNOTSUPP;
#endif
}

static int io_madvise_prep(struct io_kiocb *req, const struct io_uring_sqe *sqe)
{
#if defined(CONFIG_ADVISE_SYSCALLS) && defined(CONFIG_MMU)
	if (sqe->ioprio || sqe->buf_index || sqe->off)
		return -EINVAL;
	if (unlikely(req->ctx->flags & IORING_SETUP_IOPOLL))
		return -EINVAL;

	req->madvise.addr = READ_ONCE(sqe->addr);
	req->madvise.len = READ_ONCE(sqe->len);
	req->madvise.advice = READ_ONCE(sqe->fadvise_advice);
	return 0;
#else
	return -EOPNOTSUPP;
#endif
}

static int io_madvise(struct io_kiocb *req, bool force_nonblock)
{
#if defined(CONFIG_ADVISE_SYSCALLS) && defined(CONFIG_MMU)
	struct io_madvise *ma = &req->madvise;
	int ret;

	if (force_nonblock)
		return -EAGAIN;

	ret = do_madvise(ma->addr, ma->len, ma->advice);
	if (ret < 0)
		req_set_fail_links(req);
	io_req_complete(req, ret);
	return 0;
#else
	return -EOPNOTSUPP;
#endif
}

static int io_fadvise_prep(struct io_kiocb *req, const struct io_uring_sqe *sqe)
{
	if (sqe->ioprio || sqe->buf_index || sqe->addr)
		return -EINVAL;
	if (unlikely(req->ctx->flags & IORING_SETUP_IOPOLL))
		return -EINVAL;

	req->fadvise.offset = READ_ONCE(sqe->off);
	req->fadvise.len = READ_ONCE(sqe->len);
	req->fadvise.advice = READ_ONCE(sqe->fadvise_advice);
	return 0;
}

static int io_fadvise(struct io_kiocb *req, bool force_nonblock)
{
	struct io_fadvise *fa = &req->fadvise;
	int ret;

	if (force_nonblock) {
		switch (fa->advice) {
		case POSIX_FADV_NORMAL:
		case POSIX_FADV_RANDOM:
		case POSIX_FADV_SEQUENTIAL:
			break;
		default:
			return -EAGAIN;
		}
	}

	ret = vfs_fadvise(req->file, fa->offset, fa->len, fa->advice);
	if (ret < 0)
		req_set_fail_links(req);
	io_req_complete(req, ret);
	return 0;
}

static int io_statx_prep(struct io_kiocb *req, const struct io_uring_sqe *sqe)
{
	if (unlikely(req->ctx->flags & IORING_SETUP_IOPOLL))
		return -EINVAL;
	if (sqe->ioprio || sqe->buf_index)
		return -EINVAL;
	if (req->flags & REQ_F_FIXED_FILE)
		return -EBADF;

	req->statx.dfd = READ_ONCE(sqe->fd);
	req->statx.mask = READ_ONCE(sqe->len);
	req->statx.filename = u64_to_user_ptr(READ_ONCE(sqe->addr));
	req->statx.buffer = u64_to_user_ptr(READ_ONCE(sqe->addr2));
	req->statx.flags = READ_ONCE(sqe->statx_flags);

	return 0;
}

static int io_statx(struct io_kiocb *req, bool force_nonblock)
{
	struct io_statx *ctx = &req->statx;
	int ret;

	if (force_nonblock) {
		/* only need file table for an actual valid fd */
		if (ctx->dfd == -1 || ctx->dfd == AT_FDCWD)
			req->flags |= REQ_F_NO_FILE_TABLE;
		return -EAGAIN;
	}

	ret = do_statx(ctx->dfd, ctx->filename, ctx->flags, ctx->mask,
		       ctx->buffer);

	if (ret < 0)
		req_set_fail_links(req);
	io_req_complete(req, ret);
	return 0;
}

static int io_close_prep(struct io_kiocb *req, const struct io_uring_sqe *sqe)
{
	/*
	 * If we queue this for async, it must not be cancellable. That would
	 * leave the 'file' in an undeterminate state, and here need to modify
	 * io_wq_work.flags, so initialize io_wq_work firstly.
	 */
	io_req_init_async(req);
	req->work.flags |= IO_WQ_WORK_NO_CANCEL;

	if (unlikely(req->ctx->flags & (IORING_SETUP_IOPOLL|IORING_SETUP_SQPOLL)))
		return -EINVAL;
	if (sqe->ioprio || sqe->off || sqe->addr || sqe->len ||
	    sqe->rw_flags || sqe->buf_index)
		return -EINVAL;
	if (req->flags & REQ_F_FIXED_FILE)
		return -EBADF;

	req->close.fd = READ_ONCE(sqe->fd);
	if ((req->file && req->file->f_op == &io_uring_fops) ||
	    req->close.fd == req->ctx->ring_fd)
		return -EBADF;

	req->close.put_file = NULL;
	return 0;
}

static int io_close(struct io_kiocb *req, bool force_nonblock,
		    struct io_comp_state *cs)
{
	struct io_close *close = &req->close;
	int ret;

	/* might be already done during nonblock submission */
	if (!close->put_file) {
		ret = __close_fd_get_file(close->fd, &close->put_file);
		if (ret < 0)
			return (ret == -ENOENT) ? -EBADF : ret;
	}

	/* if the file has a flush method, be safe and punt to async */
	if (close->put_file->f_op->flush && force_nonblock) {
		/* was never set, but play safe */
		req->flags &= ~REQ_F_NOWAIT;
		/* avoid grabbing files - we don't need the files */
		req->flags |= REQ_F_NO_FILE_TABLE;
		return -EAGAIN;
	}

	/* No ->flush() or already async, safely close from here */
	ret = filp_close(close->put_file, req->work.files);
	if (ret < 0)
		req_set_fail_links(req);
	fput(close->put_file);
	close->put_file = NULL;
	__io_req_complete(req, ret, 0, cs);
	return 0;
}

static int io_prep_sfr(struct io_kiocb *req, const struct io_uring_sqe *sqe)
{
	struct io_ring_ctx *ctx = req->ctx;

	if (!req->file)
		return -EBADF;

	if (unlikely(ctx->flags & IORING_SETUP_IOPOLL))
		return -EINVAL;
	if (unlikely(sqe->addr || sqe->ioprio || sqe->buf_index))
		return -EINVAL;

	req->sync.off = READ_ONCE(sqe->off);
	req->sync.len = READ_ONCE(sqe->len);
	req->sync.flags = READ_ONCE(sqe->sync_range_flags);
	return 0;
}

static int io_sync_file_range(struct io_kiocb *req, bool force_nonblock)
{
	int ret;

	/* sync_file_range always requires a blocking context */
	if (force_nonblock)
		return -EAGAIN;

	ret = sync_file_range(req->file, req->sync.off, req->sync.len,
				req->sync.flags);
	if (ret < 0)
		req_set_fail_links(req);
	io_req_complete(req, ret);
	return 0;
}

#if defined(CONFIG_NET)
static int io_setup_async_msg(struct io_kiocb *req,
			      struct io_async_msghdr *kmsg)
{
	if (req->io)
		return -EAGAIN;
	if (io_alloc_async_ctx(req)) {
		if (kmsg->iov != kmsg->fast_iov)
			kfree(kmsg->iov);
		return -ENOMEM;
	}
	req->flags |= REQ_F_NEED_CLEANUP;
	memcpy(&req->io->msg, kmsg, sizeof(*kmsg));
	return -EAGAIN;
}

static int io_sendmsg_prep(struct io_kiocb *req, const struct io_uring_sqe *sqe)
{
	struct io_sr_msg *sr = &req->sr_msg;
	struct io_async_ctx *io = req->io;
	int ret;

	if (unlikely(req->ctx->flags & IORING_SETUP_IOPOLL))
		return -EINVAL;

	sr->msg_flags = READ_ONCE(sqe->msg_flags);
	sr->msg = u64_to_user_ptr(READ_ONCE(sqe->addr));
	sr->len = READ_ONCE(sqe->len);

#ifdef CONFIG_COMPAT
	if (req->ctx->compat)
		sr->msg_flags |= MSG_CMSG_COMPAT;
#endif

	if (!io || req->opcode == IORING_OP_SEND)
		return 0;
	/* iovec is already imported */
	if (req->flags & REQ_F_NEED_CLEANUP)
		return 0;

	io->msg.msg.msg_name = &io->msg.addr;
	io->msg.iov = io->msg.fast_iov;
	ret = sendmsg_copy_msghdr(&io->msg.msg, sr->msg, sr->msg_flags,
					&io->msg.iov);
	if (!ret)
		req->flags |= REQ_F_NEED_CLEANUP;
	return ret;
}

static int io_sendmsg(struct io_kiocb *req, bool force_nonblock,
		      struct io_comp_state *cs)
{
	struct io_async_msghdr *kmsg = NULL;
	struct socket *sock;
	int ret;

	sock = sock_from_file(req->file, &ret);
	if (sock) {
		struct io_async_ctx io;
		unsigned flags;

		if (req->io) {
			kmsg = &req->io->msg;
			kmsg->msg.msg_name = &req->io->msg.addr;
			/* if iov is set, it's allocated already */
			if (!kmsg->iov)
				kmsg->iov = kmsg->fast_iov;
			kmsg->msg.msg_iter.iov = kmsg->iov;
		} else {
			struct io_sr_msg *sr = &req->sr_msg;

			kmsg = &io.msg;
			kmsg->msg.msg_name = &io.msg.addr;

			io.msg.iov = io.msg.fast_iov;
			ret = sendmsg_copy_msghdr(&io.msg.msg, sr->msg,
					sr->msg_flags, &io.msg.iov);
			if (ret)
				return ret;
		}

		flags = req->sr_msg.msg_flags;
		if (flags & MSG_DONTWAIT)
			req->flags |= REQ_F_NOWAIT;
		else if (force_nonblock)
			flags |= MSG_DONTWAIT;

		ret = __sys_sendmsg_sock(sock, &kmsg->msg, flags);
		if (force_nonblock && ret == -EAGAIN)
			return io_setup_async_msg(req, kmsg);
		if (ret == -ERESTARTSYS)
			ret = -EINTR;
	}

	if (kmsg && kmsg->iov != kmsg->fast_iov)
		kfree(kmsg->iov);
	req->flags &= ~REQ_F_NEED_CLEANUP;
	if (ret < 0)
		req_set_fail_links(req);
	__io_req_complete(req, ret, 0, cs);
	return 0;
}

static int io_send(struct io_kiocb *req, bool force_nonblock,
		   struct io_comp_state *cs)
{
	struct socket *sock;
	int ret;

	sock = sock_from_file(req->file, &ret);
	if (sock) {
		struct io_sr_msg *sr = &req->sr_msg;
		struct msghdr msg;
		struct iovec iov;
		unsigned flags;

		ret = import_single_range(WRITE, sr->buf, sr->len, &iov,
						&msg.msg_iter);
		if (ret)
			return ret;

		msg.msg_name = NULL;
		msg.msg_control = NULL;
		msg.msg_controllen = 0;
		msg.msg_namelen = 0;

		flags = req->sr_msg.msg_flags;
		if (flags & MSG_DONTWAIT)
			req->flags |= REQ_F_NOWAIT;
		else if (force_nonblock)
			flags |= MSG_DONTWAIT;

		msg.msg_flags = flags;
		ret = sock_sendmsg(sock, &msg);
		if (force_nonblock && ret == -EAGAIN)
			return -EAGAIN;
		if (ret == -ERESTARTSYS)
			ret = -EINTR;
	}

	if (ret < 0)
		req_set_fail_links(req);
	__io_req_complete(req, ret, 0, cs);
	return 0;
}

static int __io_recvmsg_copy_hdr(struct io_kiocb *req, struct io_async_ctx *io)
{
	struct io_sr_msg *sr = &req->sr_msg;
	struct iovec __user *uiov;
	size_t iov_len;
	int ret;

	ret = __copy_msghdr_from_user(&io->msg.msg, sr->msg, &io->msg.uaddr,
					&uiov, &iov_len);
	if (ret)
		return ret;

	if (req->flags & REQ_F_BUFFER_SELECT) {
		if (iov_len > 1)
			return -EINVAL;
		if (copy_from_user(io->msg.iov, uiov, sizeof(*uiov)))
			return -EFAULT;
		sr->len = io->msg.iov[0].iov_len;
		iov_iter_init(&io->msg.msg.msg_iter, READ, io->msg.iov, 1,
				sr->len);
		io->msg.iov = NULL;
	} else {
		ret = import_iovec(READ, uiov, iov_len, UIO_FASTIOV,
					&io->msg.iov, &io->msg.msg.msg_iter);
		if (ret > 0)
			ret = 0;
	}

	return ret;
}

#ifdef CONFIG_COMPAT
static int __io_compat_recvmsg_copy_hdr(struct io_kiocb *req,
					struct io_async_ctx *io)
{
	struct compat_msghdr __user *msg_compat;
	struct io_sr_msg *sr = &req->sr_msg;
	struct compat_iovec __user *uiov;
	compat_uptr_t ptr;
	compat_size_t len;
	int ret;

	msg_compat = (struct compat_msghdr __user *) sr->msg;
	ret = __get_compat_msghdr(&io->msg.msg, msg_compat, &io->msg.uaddr,
					&ptr, &len);
	if (ret)
		return ret;

	uiov = compat_ptr(ptr);
	if (req->flags & REQ_F_BUFFER_SELECT) {
		compat_ssize_t clen;

		if (len > 1)
			return -EINVAL;
		if (!access_ok(uiov, sizeof(*uiov)))
			return -EFAULT;
		if (__get_user(clen, &uiov->iov_len))
			return -EFAULT;
		if (clen < 0)
			return -EINVAL;
		sr->len = io->msg.iov[0].iov_len;
		io->msg.iov = NULL;
	} else {
		ret = compat_import_iovec(READ, uiov, len, UIO_FASTIOV,
						&io->msg.iov,
						&io->msg.msg.msg_iter);
		if (ret < 0)
			return ret;
	}

	return 0;
}
#endif

static int io_recvmsg_copy_hdr(struct io_kiocb *req, struct io_async_ctx *io)
{
	io->msg.msg.msg_name = &io->msg.addr;
	io->msg.iov = io->msg.fast_iov;

#ifdef CONFIG_COMPAT
	if (req->ctx->compat)
		return __io_compat_recvmsg_copy_hdr(req, io);
#endif

	return __io_recvmsg_copy_hdr(req, io);
}

static struct io_buffer *io_recv_buffer_select(struct io_kiocb *req,
					       int *cflags, bool needs_lock)
{
	struct io_sr_msg *sr = &req->sr_msg;
	struct io_buffer *kbuf;

	if (!(req->flags & REQ_F_BUFFER_SELECT))
		return NULL;

	kbuf = io_buffer_select(req, &sr->len, sr->bgid, sr->kbuf, needs_lock);
	if (IS_ERR(kbuf))
		return kbuf;

	sr->kbuf = kbuf;
	req->flags |= REQ_F_BUFFER_SELECTED;

	*cflags = kbuf->bid << IORING_CQE_BUFFER_SHIFT;
	*cflags |= IORING_CQE_F_BUFFER;
	return kbuf;
}

static int io_recvmsg_prep(struct io_kiocb *req,
			   const struct io_uring_sqe *sqe)
{
	struct io_sr_msg *sr = &req->sr_msg;
	struct io_async_ctx *io = req->io;
	int ret;

	if (unlikely(req->ctx->flags & IORING_SETUP_IOPOLL))
		return -EINVAL;

	sr->msg_flags = READ_ONCE(sqe->msg_flags);
	sr->msg = u64_to_user_ptr(READ_ONCE(sqe->addr));
	sr->len = READ_ONCE(sqe->len);
	sr->bgid = READ_ONCE(sqe->buf_group);

#ifdef CONFIG_COMPAT
	if (req->ctx->compat)
		sr->msg_flags |= MSG_CMSG_COMPAT;
#endif

	if (!io || req->opcode == IORING_OP_RECV)
		return 0;
	/* iovec is already imported */
	if (req->flags & REQ_F_NEED_CLEANUP)
		return 0;

	ret = io_recvmsg_copy_hdr(req, io);
	if (!ret)
		req->flags |= REQ_F_NEED_CLEANUP;
	return ret;
}

static int io_recvmsg(struct io_kiocb *req, bool force_nonblock,
		      struct io_comp_state *cs)
{
	struct io_async_msghdr *kmsg = NULL;
	struct socket *sock;
	int ret, cflags = 0;

	sock = sock_from_file(req->file, &ret);
	if (sock) {
		struct io_buffer *kbuf;
		struct io_async_ctx io;
		unsigned flags;

		if (req->io) {
			kmsg = &req->io->msg;
			kmsg->msg.msg_name = &req->io->msg.addr;
			/* if iov is set, it's allocated already */
			if (!kmsg->iov)
				kmsg->iov = kmsg->fast_iov;
			kmsg->msg.msg_iter.iov = kmsg->iov;
		} else {
			kmsg = &io.msg;
			kmsg->msg.msg_name = &io.msg.addr;

			ret = io_recvmsg_copy_hdr(req, &io);
			if (ret)
				return ret;
		}

		kbuf = io_recv_buffer_select(req, &cflags, !force_nonblock);
		if (IS_ERR(kbuf)) {
			return PTR_ERR(kbuf);
		} else if (kbuf) {
			kmsg->fast_iov[0].iov_base = u64_to_user_ptr(kbuf->addr);
			iov_iter_init(&kmsg->msg.msg_iter, READ, kmsg->iov,
					1, req->sr_msg.len);
		}

		flags = req->sr_msg.msg_flags;
		if (flags & MSG_DONTWAIT)
			req->flags |= REQ_F_NOWAIT;
		else if (force_nonblock)
			flags |= MSG_DONTWAIT;

		ret = __sys_recvmsg_sock(sock, &kmsg->msg, req->sr_msg.msg,
						kmsg->uaddr, flags);
		if (force_nonblock && ret == -EAGAIN) {
			ret = io_setup_async_msg(req, kmsg);
			if (ret != -EAGAIN)
				kfree(kbuf);
			return ret;
		}
		if (ret == -ERESTARTSYS)
			ret = -EINTR;
		if (kbuf)
			kfree(kbuf);
	}

	if (kmsg && kmsg->iov != kmsg->fast_iov)
		kfree(kmsg->iov);
	req->flags &= ~REQ_F_NEED_CLEANUP;
	if (ret < 0)
		req_set_fail_links(req);
	__io_req_complete(req, ret, cflags, cs);
	return 0;
}

static int io_recv(struct io_kiocb *req, bool force_nonblock,
		   struct io_comp_state *cs)
{
	struct io_buffer *kbuf = NULL;
	struct socket *sock;
	int ret, cflags = 0;

	sock = sock_from_file(req->file, &ret);
	if (sock) {
		struct io_sr_msg *sr = &req->sr_msg;
		void __user *buf = sr->buf;
		struct msghdr msg;
		struct iovec iov;
		unsigned flags;

		kbuf = io_recv_buffer_select(req, &cflags, !force_nonblock);
		if (IS_ERR(kbuf))
			return PTR_ERR(kbuf);
		else if (kbuf)
			buf = u64_to_user_ptr(kbuf->addr);

		ret = import_single_range(READ, buf, sr->len, &iov,
						&msg.msg_iter);
		if (ret) {
			kfree(kbuf);
			return ret;
		}

		req->flags |= REQ_F_NEED_CLEANUP;
		msg.msg_name = NULL;
		msg.msg_control = NULL;
		msg.msg_controllen = 0;
		msg.msg_namelen = 0;
		msg.msg_iocb = NULL;
		msg.msg_flags = 0;

		flags = req->sr_msg.msg_flags;
		if (flags & MSG_DONTWAIT)
			req->flags |= REQ_F_NOWAIT;
		else if (force_nonblock)
			flags |= MSG_DONTWAIT;

		ret = sock_recvmsg(sock, &msg, flags);
		if (force_nonblock && ret == -EAGAIN)
			return -EAGAIN;
		if (ret == -ERESTARTSYS)
			ret = -EINTR;
	}

	kfree(kbuf);
	req->flags &= ~REQ_F_NEED_CLEANUP;
	if (ret < 0)
		req_set_fail_links(req);
	__io_req_complete(req, ret, cflags, cs);
	return 0;
}

static int io_accept_prep(struct io_kiocb *req, const struct io_uring_sqe *sqe)
{
	struct io_accept *accept = &req->accept;

	if (unlikely(req->ctx->flags & (IORING_SETUP_IOPOLL|IORING_SETUP_SQPOLL)))
		return -EINVAL;
	if (sqe->ioprio || sqe->len || sqe->buf_index)
		return -EINVAL;

	accept->addr = u64_to_user_ptr(READ_ONCE(sqe->addr));
	accept->addr_len = u64_to_user_ptr(READ_ONCE(sqe->addr2));
	accept->flags = READ_ONCE(sqe->accept_flags);
	accept->nofile = rlimit(RLIMIT_NOFILE);
	return 0;
}

static int io_accept(struct io_kiocb *req, bool force_nonblock,
		     struct io_comp_state *cs)
{
	struct io_accept *accept = &req->accept;
	unsigned int file_flags = force_nonblock ? O_NONBLOCK : 0;
	int ret;

	if (req->file->f_flags & O_NONBLOCK)
		req->flags |= REQ_F_NOWAIT;

	ret = __sys_accept4_file(req->file, file_flags, accept->addr,
					accept->addr_len, accept->flags,
					accept->nofile);
	if (ret == -EAGAIN && force_nonblock)
		return -EAGAIN;
	if (ret < 0) {
		if (ret == -ERESTARTSYS)
			ret = -EINTR;
		req_set_fail_links(req);
	}
	__io_req_complete(req, ret, 0, cs);
	return 0;
}

static int io_connect_prep(struct io_kiocb *req, const struct io_uring_sqe *sqe)
{
	struct io_connect *conn = &req->connect;
	struct io_async_ctx *io = req->io;

	if (unlikely(req->ctx->flags & (IORING_SETUP_IOPOLL|IORING_SETUP_SQPOLL)))
		return -EINVAL;
	if (sqe->ioprio || sqe->len || sqe->buf_index || sqe->rw_flags)
		return -EINVAL;

	conn->addr = u64_to_user_ptr(READ_ONCE(sqe->addr));
	conn->addr_len =  READ_ONCE(sqe->addr2);

	if (!io)
		return 0;

	return move_addr_to_kernel(conn->addr, conn->addr_len,
					&io->connect.address);
}

static int io_connect(struct io_kiocb *req, bool force_nonblock,
		      struct io_comp_state *cs)
{
	struct io_async_ctx __io, *io;
	unsigned file_flags;
	int ret;

	if (req->io) {
		io = req->io;
	} else {
		ret = move_addr_to_kernel(req->connect.addr,
						req->connect.addr_len,
						&__io.connect.address);
		if (ret)
			goto out;
		io = &__io;
	}

	file_flags = force_nonblock ? O_NONBLOCK : 0;

	ret = __sys_connect_file(req->file, &io->connect.address,
					req->connect.addr_len, file_flags);
	if ((ret == -EAGAIN || ret == -EINPROGRESS) && force_nonblock) {
		if (req->io)
			return -EAGAIN;
		if (io_alloc_async_ctx(req)) {
			ret = -ENOMEM;
			goto out;
		}
		memcpy(&req->io->connect, &__io.connect, sizeof(__io.connect));
		return -EAGAIN;
	}
	if (ret == -ERESTARTSYS)
		ret = -EINTR;
out:
	if (ret < 0)
		req_set_fail_links(req);
	__io_req_complete(req, ret, 0, cs);
	return 0;
}
#else /* !CONFIG_NET */
static int io_sendmsg_prep(struct io_kiocb *req, const struct io_uring_sqe *sqe)
{
	return -EOPNOTSUPP;
}

static int io_sendmsg(struct io_kiocb *req, bool force_nonblock,
		      struct io_comp_state *cs)
{
	return -EOPNOTSUPP;
}

static int io_send(struct io_kiocb *req, bool force_nonblock,
		   struct io_comp_state *cs)
{
	return -EOPNOTSUPP;
}

static int io_recvmsg_prep(struct io_kiocb *req,
			   const struct io_uring_sqe *sqe)
{
	return -EOPNOTSUPP;
}

static int io_recvmsg(struct io_kiocb *req, bool force_nonblock,
		      struct io_comp_state *cs)
{
	return -EOPNOTSUPP;
}

static int io_recv(struct io_kiocb *req, bool force_nonblock,
		   struct io_comp_state *cs)
{
	return -EOPNOTSUPP;
}

static int io_accept_prep(struct io_kiocb *req, const struct io_uring_sqe *sqe)
{
	return -EOPNOTSUPP;
}

static int io_accept(struct io_kiocb *req, bool force_nonblock,
		     struct io_comp_state *cs)
{
	return -EOPNOTSUPP;
}

static int io_connect_prep(struct io_kiocb *req, const struct io_uring_sqe *sqe)
{
	return -EOPNOTSUPP;
}

static int io_connect(struct io_kiocb *req, bool force_nonblock,
		      struct io_comp_state *cs)
{
	return -EOPNOTSUPP;
}
#endif /* CONFIG_NET */

struct io_poll_table {
	struct poll_table_struct pt;
	struct io_kiocb *req;
	int error;
};

static int __io_async_wake(struct io_kiocb *req, struct io_poll_iocb *poll,
			   __poll_t mask, task_work_func_t func)
{
	int ret;

	/* for instances that support it check for an event match first: */
	if (mask && !(mask & poll->events))
		return 0;

	trace_io_uring_task_add(req->ctx, req->opcode, req->user_data, mask);

	list_del_init(&poll->wait.entry);

	req->result = mask;
	init_task_work(&req->task_work, func);
	/*
	 * If this fails, then the task is exiting. When a task exits, the
	 * work gets canceled, so just cancel this request as well instead
	 * of executing it. We can't safely execute it anyway, as we may not
	 * have the needed state needed for it anyway.
	 */
	ret = io_req_task_work_add(req, &req->task_work);
	if (unlikely(ret)) {
		struct task_struct *tsk;

		WRITE_ONCE(poll->canceled, true);
		tsk = io_wq_get_task(req->ctx->io_wq);
		task_work_add(tsk, &req->task_work, 0);
		wake_up_process(tsk);
	}
	return 1;
}

static bool io_poll_rewait(struct io_kiocb *req, struct io_poll_iocb *poll)
	__acquires(&req->ctx->completion_lock)
{
	struct io_ring_ctx *ctx = req->ctx;

	if (!req->result && !READ_ONCE(poll->canceled)) {
		struct poll_table_struct pt = { ._key = poll->events };

		req->result = vfs_poll(req->file, &pt) & poll->events;
	}

	spin_lock_irq(&ctx->completion_lock);
	if (!req->result && !READ_ONCE(poll->canceled)) {
		add_wait_queue(poll->head, &poll->wait);
		return true;
	}

	return false;
}

static void io_poll_remove_double(struct io_kiocb *req, void *data)
{
	struct io_poll_iocb *poll = data;

	lockdep_assert_held(&req->ctx->completion_lock);

	if (poll && poll->head) {
		struct wait_queue_head *head = poll->head;

		spin_lock(&head->lock);
		list_del_init(&poll->wait.entry);
		if (poll->wait.private)
			refcount_dec(&req->refs);
		poll->head = NULL;
		spin_unlock(&head->lock);
	}
}

static void io_poll_complete(struct io_kiocb *req, __poll_t mask, int error)
{
	struct io_ring_ctx *ctx = req->ctx;

	io_poll_remove_double(req, req->io);
	req->poll.done = true;
	io_cqring_fill_event(req, error ? error : mangle_poll(mask));
	io_commit_cqring(ctx);
}

static void io_poll_task_handler(struct io_kiocb *req, struct io_kiocb **nxt)
{
	struct io_ring_ctx *ctx = req->ctx;

	if (io_poll_rewait(req, &req->poll)) {
		spin_unlock_irq(&ctx->completion_lock);
		return;
	}

	hash_del(&req->hash_node);
	io_poll_complete(req, req->result, 0);
<<<<<<< HEAD
	req->flags |= REQ_F_COMP_LOCKED;
	*nxt = io_put_req_find_next(req);
=======
>>>>>>> 4ae6dbd6
	spin_unlock_irq(&ctx->completion_lock);

	io_put_req_find_next(req, nxt);
	io_cqring_ev_posted(ctx);
}

static void io_poll_task_func(struct callback_head *cb)
{
	struct io_kiocb *req = container_of(cb, struct io_kiocb, task_work);
	struct io_kiocb *nxt = NULL;

	io_poll_task_handler(req, &nxt);
	if (nxt)
		__io_req_task_submit(nxt);
}

static int io_poll_double_wake(struct wait_queue_entry *wait, unsigned mode,
			       int sync, void *key)
{
	struct io_kiocb *req = wait->private;
	struct io_poll_iocb *poll = req->apoll->double_poll;
	__poll_t mask = key_to_poll(key);

	/* for instances that support it check for an event match first: */
	if (mask && !(mask & poll->events))
		return 0;

	if (poll && poll->head) {
		bool done;

		spin_lock(&poll->head->lock);
		done = list_empty(&poll->wait.entry);
		if (!done)
			list_del_init(&poll->wait.entry);
		spin_unlock(&poll->head->lock);
		if (!done)
			__io_async_wake(req, poll, mask, io_poll_task_func);
	}
	refcount_dec(&req->refs);
	return 1;
}

static void io_init_poll_iocb(struct io_poll_iocb *poll, __poll_t events,
			      wait_queue_func_t wake_func)
{
	poll->head = NULL;
	poll->done = false;
	poll->canceled = false;
	poll->events = events;
	INIT_LIST_HEAD(&poll->wait.entry);
	init_waitqueue_func_entry(&poll->wait, wake_func);
}

static void __io_queue_proc(struct io_poll_iocb *poll, struct io_poll_table *pt,
			    struct wait_queue_head *head,
			    struct io_poll_iocb **poll_ptr)
{
	struct io_kiocb *req = pt->req;

	/*
	 * If poll->head is already set, it's because the file being polled
	 * uses multiple waitqueues for poll handling (eg one for read, one
	 * for write). Setup a separate io_poll_iocb if this happens.
	 */
	if (unlikely(poll->head)) {
		/* already have a 2nd entry, fail a third attempt */
		if (*poll_ptr) {
			pt->error = -EINVAL;
			return;
		}
		poll = kmalloc(sizeof(*poll), GFP_ATOMIC);
		if (!poll) {
			pt->error = -ENOMEM;
			return;
		}
		io_init_poll_iocb(poll, req->poll.events, io_poll_double_wake);
		refcount_inc(&req->refs);
		poll->wait.private = req;
		*poll_ptr = poll;
	}

	pt->error = 0;
	poll->head = head;

	if (poll->events & EPOLLEXCLUSIVE)
		add_wait_queue_exclusive(head, &poll->wait);
	else
		add_wait_queue(head, &poll->wait);
}

static void io_async_queue_proc(struct file *file, struct wait_queue_head *head,
			       struct poll_table_struct *p)
{
	struct io_poll_table *pt = container_of(p, struct io_poll_table, pt);
	struct async_poll *apoll = pt->req->apoll;

	__io_queue_proc(&apoll->poll, pt, head, &apoll->double_poll);
}

static void io_async_task_func(struct callback_head *cb)
{
	struct io_kiocb *req = container_of(cb, struct io_kiocb, task_work);
	struct async_poll *apoll = req->apoll;
	struct io_ring_ctx *ctx = req->ctx;

	trace_io_uring_task_run(req->ctx, req->opcode, req->user_data);

	if (io_poll_rewait(req, &apoll->poll)) {
		spin_unlock_irq(&ctx->completion_lock);
		return;
	}

	/* If req is still hashed, it cannot have been canceled. Don't check. */
	if (hash_hashed(&req->hash_node))
		hash_del(&req->hash_node);

	io_poll_remove_double(req, apoll->double_poll);
	spin_unlock_irq(&ctx->completion_lock);

	/* restore ->work in case we need to retry again */
	if (req->flags & REQ_F_WORK_INITIALIZED)
		memcpy(&req->work, &apoll->work, sizeof(req->work));
<<<<<<< HEAD
=======
	kfree(apoll->double_poll);
	kfree(apoll);
>>>>>>> 4ae6dbd6

	if (!READ_ONCE(apoll->poll.canceled))
		__io_req_task_submit(req);
	else
		__io_req_task_cancel(req, -ECANCELED);

	kfree(apoll);
}

static int io_async_wake(struct wait_queue_entry *wait, unsigned mode, int sync,
			void *key)
{
	struct io_kiocb *req = wait->private;
	struct io_poll_iocb *poll = &req->apoll->poll;

	trace_io_uring_poll_wake(req->ctx, req->opcode, req->user_data,
					key_to_poll(key));

	return __io_async_wake(req, poll, key_to_poll(key), io_async_task_func);
}

static void io_poll_req_insert(struct io_kiocb *req)
{
	struct io_ring_ctx *ctx = req->ctx;
	struct hlist_head *list;

	list = &ctx->cancel_hash[hash_long(req->user_data, ctx->cancel_hash_bits)];
	hlist_add_head(&req->hash_node, list);
}

static __poll_t __io_arm_poll_handler(struct io_kiocb *req,
				      struct io_poll_iocb *poll,
				      struct io_poll_table *ipt, __poll_t mask,
				      wait_queue_func_t wake_func)
	__acquires(&ctx->completion_lock)
{
	struct io_ring_ctx *ctx = req->ctx;
	bool cancel = false;

	io_init_poll_iocb(poll, mask, wake_func);
	poll->file = req->file;
	poll->wait.private = req;

	ipt->pt._key = mask;
	ipt->req = req;
	ipt->error = -EINVAL;

	mask = vfs_poll(req->file, &ipt->pt) & poll->events;

	spin_lock_irq(&ctx->completion_lock);
	if (likely(poll->head)) {
		spin_lock(&poll->head->lock);
		if (unlikely(list_empty(&poll->wait.entry))) {
			if (ipt->error)
				cancel = true;
			ipt->error = 0;
			mask = 0;
		}
		if (mask || ipt->error)
			list_del_init(&poll->wait.entry);
		else if (cancel)
			WRITE_ONCE(poll->canceled, true);
		else if (!poll->done) /* actually waiting for an event */
			io_poll_req_insert(req);
		spin_unlock(&poll->head->lock);
	}

	return mask;
}

static bool io_arm_poll_handler(struct io_kiocb *req)
{
	const struct io_op_def *def = &io_op_defs[req->opcode];
	struct io_ring_ctx *ctx = req->ctx;
	struct async_poll *apoll;
	struct io_poll_table ipt;
	__poll_t mask, ret;

	if (!req->file || !file_can_poll(req->file))
		return false;
	if (req->flags & REQ_F_POLLED)
		return false;
	if (!def->pollin && !def->pollout)
		return false;

	apoll = kmalloc(sizeof(*apoll), GFP_ATOMIC);
	if (unlikely(!apoll))
		return false;
	apoll->double_poll = NULL;

	req->flags |= REQ_F_POLLED;
	if (req->flags & REQ_F_WORK_INITIALIZED)
		memcpy(&apoll->work, &req->work, sizeof(req->work));

	io_get_req_task(req);
	req->apoll = apoll;
	INIT_HLIST_NODE(&req->hash_node);

	mask = 0;
	if (def->pollin)
		mask |= POLLIN | POLLRDNORM;
	if (def->pollout)
		mask |= POLLOUT | POLLWRNORM;
	mask |= POLLERR | POLLPRI;

	ipt.pt._qproc = io_async_queue_proc;

	ret = __io_arm_poll_handler(req, &apoll->poll, &ipt, mask,
					io_async_wake);
	if (ret) {
		io_poll_remove_double(req, apoll->double_poll);
		spin_unlock_irq(&ctx->completion_lock);
		if (req->flags & REQ_F_WORK_INITIALIZED)
			memcpy(&req->work, &apoll->work, sizeof(req->work));
		kfree(apoll->double_poll);
		kfree(apoll);
		return false;
	}
	spin_unlock_irq(&ctx->completion_lock);
	trace_io_uring_poll_arm(ctx, req->opcode, req->user_data, mask,
					apoll->poll.events);
	return true;
}

static bool __io_poll_remove_one(struct io_kiocb *req,
				 struct io_poll_iocb *poll)
{
	bool do_complete = false;

	spin_lock(&poll->head->lock);
	WRITE_ONCE(poll->canceled, true);
	if (!list_empty(&poll->wait.entry)) {
		list_del_init(&poll->wait.entry);
		do_complete = true;
	}
	spin_unlock(&poll->head->lock);
	hash_del(&req->hash_node);
	return do_complete;
}

static bool io_poll_remove_one(struct io_kiocb *req)
{
	bool do_complete;

	if (req->opcode == IORING_OP_POLL_ADD) {
		io_poll_remove_double(req, req->io);
		do_complete = __io_poll_remove_one(req, &req->poll);
	} else {
		struct async_poll *apoll = req->apoll;

		io_poll_remove_double(req, apoll->double_poll);

		/* non-poll requests have submit ref still */
		do_complete = __io_poll_remove_one(req, &apoll->poll);
		if (do_complete) {
			io_put_req(req);
			/*
			 * restore ->work because we will call
			 * io_req_work_drop_env below when dropping the
			 * final reference.
			 */
			if (req->flags & REQ_F_WORK_INITIALIZED)
				memcpy(&req->work, &apoll->work,
				       sizeof(req->work));
			kfree(apoll->double_poll);
			kfree(apoll);
		}
	}

	if (do_complete) {
		io_cqring_fill_event(req, -ECANCELED);
		io_commit_cqring(req->ctx);
		req->flags |= REQ_F_COMP_LOCKED;
		io_put_req(req);
	}

	return do_complete;
}

static void io_poll_remove_all(struct io_ring_ctx *ctx)
{
	struct hlist_node *tmp;
	struct io_kiocb *req;
	int posted = 0, i;

	spin_lock_irq(&ctx->completion_lock);
	for (i = 0; i < (1U << ctx->cancel_hash_bits); i++) {
		struct hlist_head *list;

		list = &ctx->cancel_hash[i];
		hlist_for_each_entry_safe(req, tmp, list, hash_node)
			posted += io_poll_remove_one(req);
	}
	spin_unlock_irq(&ctx->completion_lock);

	if (posted)
		io_cqring_ev_posted(ctx);
}

static int io_poll_cancel(struct io_ring_ctx *ctx, __u64 sqe_addr)
{
	struct hlist_head *list;
	struct io_kiocb *req;

	list = &ctx->cancel_hash[hash_long(sqe_addr, ctx->cancel_hash_bits)];
	hlist_for_each_entry(req, list, hash_node) {
		if (sqe_addr != req->user_data)
			continue;
		if (io_poll_remove_one(req))
			return 0;
		return -EALREADY;
	}

	return -ENOENT;
}

static int io_poll_remove_prep(struct io_kiocb *req,
			       const struct io_uring_sqe *sqe)
{
	if (unlikely(req->ctx->flags & IORING_SETUP_IOPOLL))
		return -EINVAL;
	if (sqe->ioprio || sqe->off || sqe->len || sqe->buf_index ||
	    sqe->poll_events)
		return -EINVAL;

	req->poll.addr = READ_ONCE(sqe->addr);
	return 0;
}

/*
 * Find a running poll command that matches one specified in sqe->addr,
 * and remove it if found.
 */
static int io_poll_remove(struct io_kiocb *req)
{
	struct io_ring_ctx *ctx = req->ctx;
	u64 addr;
	int ret;

	addr = req->poll.addr;
	spin_lock_irq(&ctx->completion_lock);
	ret = io_poll_cancel(ctx, addr);
	spin_unlock_irq(&ctx->completion_lock);

	if (ret < 0)
		req_set_fail_links(req);
	io_req_complete(req, ret);
	return 0;
}

static int io_poll_wake(struct wait_queue_entry *wait, unsigned mode, int sync,
			void *key)
{
	struct io_kiocb *req = wait->private;
	struct io_poll_iocb *poll = &req->poll;

	return __io_async_wake(req, poll, key_to_poll(key), io_poll_task_func);
}

static void io_poll_queue_proc(struct file *file, struct wait_queue_head *head,
			       struct poll_table_struct *p)
{
	struct io_poll_table *pt = container_of(p, struct io_poll_table, pt);

	__io_queue_proc(&pt->req->poll, pt, head, (struct io_poll_iocb **) &pt->req->io);
}

static int io_poll_add_prep(struct io_kiocb *req, const struct io_uring_sqe *sqe)
{
	struct io_poll_iocb *poll = &req->poll;
	u32 events;

	if (unlikely(req->ctx->flags & IORING_SETUP_IOPOLL))
		return -EINVAL;
	if (sqe->addr || sqe->ioprio || sqe->off || sqe->len || sqe->buf_index)
		return -EINVAL;
	if (!poll->file)
		return -EBADF;

	events = READ_ONCE(sqe->poll32_events);
#ifdef __BIG_ENDIAN
	events = swahw32(events);
#endif
	poll->events = demangle_poll(events) | EPOLLERR | EPOLLHUP |
		       (events & EPOLLEXCLUSIVE);

	io_get_req_task(req);
	return 0;
}

static int io_poll_add(struct io_kiocb *req)
{
	struct io_poll_iocb *poll = &req->poll;
	struct io_ring_ctx *ctx = req->ctx;
	struct io_poll_table ipt;
	__poll_t mask;

	/* ->work is in union with hash_node and others */
	io_req_work_drop_env(req);
	req->flags &= ~REQ_F_WORK_INITIALIZED;

	INIT_HLIST_NODE(&req->hash_node);
	INIT_LIST_HEAD(&req->list);
	ipt.pt._qproc = io_poll_queue_proc;

	mask = __io_arm_poll_handler(req, &req->poll, &ipt, poll->events,
					io_poll_wake);

	if (mask) { /* no async, we'd stolen it */
		ipt.error = 0;
		io_poll_complete(req, mask, 0);
	}
	spin_unlock_irq(&ctx->completion_lock);

	if (mask) {
		io_cqring_ev_posted(ctx);
		io_put_req(req);
	}
	return ipt.error;
}

static enum hrtimer_restart io_timeout_fn(struct hrtimer *timer)
{
	struct io_timeout_data *data = container_of(timer,
						struct io_timeout_data, timer);
	struct io_kiocb *req = data->req;
	struct io_ring_ctx *ctx = req->ctx;
	unsigned long flags;

	atomic_inc(&ctx->cq_timeouts);

	spin_lock_irqsave(&ctx->completion_lock, flags);
	/*
	 * We could be racing with timeout deletion. If the list is empty,
	 * then timeout lookup already found it and will be handling it.
	 */
	if (!list_empty(&req->list))
		list_del_init(&req->list);

	io_cqring_fill_event(req, -ETIME);
	io_commit_cqring(ctx);
	spin_unlock_irqrestore(&ctx->completion_lock, flags);

	io_cqring_ev_posted(ctx);
	req_set_fail_links(req);
	io_put_req(req);
	return HRTIMER_NORESTART;
}

static int io_timeout_cancel(struct io_ring_ctx *ctx, __u64 user_data)
{
	struct io_kiocb *req;
	int ret = -ENOENT;

	list_for_each_entry(req, &ctx->timeout_list, list) {
		if (user_data == req->user_data) {
			list_del_init(&req->list);
			ret = 0;
			break;
		}
	}

	if (ret == -ENOENT)
		return ret;

	ret = hrtimer_try_to_cancel(&req->io->timeout.timer);
	if (ret == -1)
		return -EALREADY;

	req_set_fail_links(req);
	io_cqring_fill_event(req, -ECANCELED);
	io_put_req(req);
	return 0;
}

static int io_timeout_remove_prep(struct io_kiocb *req,
				  const struct io_uring_sqe *sqe)
{
	if (unlikely(req->ctx->flags & IORING_SETUP_IOPOLL))
		return -EINVAL;
	if (unlikely(req->flags & (REQ_F_FIXED_FILE | REQ_F_BUFFER_SELECT)))
		return -EINVAL;
	if (sqe->ioprio || sqe->buf_index || sqe->len)
		return -EINVAL;

	req->timeout.addr = READ_ONCE(sqe->addr);
	req->timeout.flags = READ_ONCE(sqe->timeout_flags);
	if (req->timeout.flags)
		return -EINVAL;

	return 0;
}

/*
 * Remove or update an existing timeout command
 */
static int io_timeout_remove(struct io_kiocb *req)
{
	struct io_ring_ctx *ctx = req->ctx;
	int ret;

	spin_lock_irq(&ctx->completion_lock);
	ret = io_timeout_cancel(ctx, req->timeout.addr);

	io_cqring_fill_event(req, ret);
	io_commit_cqring(ctx);
	spin_unlock_irq(&ctx->completion_lock);
	io_cqring_ev_posted(ctx);
	if (ret < 0)
		req_set_fail_links(req);
	io_put_req(req);
	return 0;
}

static int io_timeout_prep(struct io_kiocb *req, const struct io_uring_sqe *sqe,
			   bool is_timeout_link)
{
	struct io_timeout_data *data;
	unsigned flags;
	u32 off = READ_ONCE(sqe->off);

	if (unlikely(req->ctx->flags & IORING_SETUP_IOPOLL))
		return -EINVAL;
	if (sqe->ioprio || sqe->buf_index || sqe->len != 1)
		return -EINVAL;
	if (off && is_timeout_link)
		return -EINVAL;
	flags = READ_ONCE(sqe->timeout_flags);
	if (flags & ~IORING_TIMEOUT_ABS)
		return -EINVAL;

	req->timeout.off = off;

	if (!req->io && io_alloc_async_ctx(req))
		return -ENOMEM;

	data = &req->io->timeout;
	data->req = req;

	if (get_timespec64(&data->ts, u64_to_user_ptr(sqe->addr)))
		return -EFAULT;

	if (flags & IORING_TIMEOUT_ABS)
		data->mode = HRTIMER_MODE_ABS;
	else
		data->mode = HRTIMER_MODE_REL;

	hrtimer_init(&data->timer, CLOCK_MONOTONIC, data->mode);
	return 0;
}

static int io_timeout(struct io_kiocb *req)
{
	struct io_ring_ctx *ctx = req->ctx;
	struct io_timeout_data *data = &req->io->timeout;
	struct list_head *entry;
	u32 tail, off = req->timeout.off;

	spin_lock_irq(&ctx->completion_lock);

	/*
	 * sqe->off holds how many events that need to occur for this
	 * timeout event to be satisfied. If it isn't set, then this is
	 * a pure timeout request, sequence isn't used.
	 */
	if (io_is_timeout_noseq(req)) {
		entry = ctx->timeout_list.prev;
		goto add;
	}

	tail = ctx->cached_cq_tail - atomic_read(&ctx->cq_timeouts);
	req->timeout.target_seq = tail + off;

	/*
	 * Insertion sort, ensuring the first entry in the list is always
	 * the one we need first.
	 */
	list_for_each_prev(entry, &ctx->timeout_list) {
		struct io_kiocb *nxt = list_entry(entry, struct io_kiocb, list);

		if (io_is_timeout_noseq(nxt))
			continue;
		/* nxt.seq is behind @tail, otherwise would've been completed */
		if (off >= nxt->timeout.target_seq - tail)
			break;
	}
add:
	list_add(&req->list, entry);
	data->timer.function = io_timeout_fn;
	hrtimer_start(&data->timer, timespec64_to_ktime(data->ts), data->mode);
	spin_unlock_irq(&ctx->completion_lock);
	return 0;
}

static bool io_cancel_cb(struct io_wq_work *work, void *data)
{
	struct io_kiocb *req = container_of(work, struct io_kiocb, work);

	return req->user_data == (unsigned long) data;
}

static int io_async_cancel_one(struct io_ring_ctx *ctx, void *sqe_addr)
{
	enum io_wq_cancel cancel_ret;
	int ret = 0;

	cancel_ret = io_wq_cancel_cb(ctx->io_wq, io_cancel_cb, sqe_addr, false);
	switch (cancel_ret) {
	case IO_WQ_CANCEL_OK:
		ret = 0;
		break;
	case IO_WQ_CANCEL_RUNNING:
		ret = -EALREADY;
		break;
	case IO_WQ_CANCEL_NOTFOUND:
		ret = -ENOENT;
		break;
	}

	return ret;
}

static void io_async_find_and_cancel(struct io_ring_ctx *ctx,
				     struct io_kiocb *req, __u64 sqe_addr,
				     int success_ret)
{
	unsigned long flags;
	int ret;

	ret = io_async_cancel_one(ctx, (void *) (unsigned long) sqe_addr);
	if (ret != -ENOENT) {
		spin_lock_irqsave(&ctx->completion_lock, flags);
		goto done;
	}

	spin_lock_irqsave(&ctx->completion_lock, flags);
	ret = io_timeout_cancel(ctx, sqe_addr);
	if (ret != -ENOENT)
		goto done;
	ret = io_poll_cancel(ctx, sqe_addr);
done:
	if (!ret)
		ret = success_ret;
	io_cqring_fill_event(req, ret);
	io_commit_cqring(ctx);
	spin_unlock_irqrestore(&ctx->completion_lock, flags);
	io_cqring_ev_posted(ctx);

	if (ret < 0)
		req_set_fail_links(req);
	io_put_req(req);
}

static int io_async_cancel_prep(struct io_kiocb *req,
				const struct io_uring_sqe *sqe)
{
	if (unlikely(req->ctx->flags & IORING_SETUP_IOPOLL))
		return -EINVAL;
	if (unlikely(req->flags & (REQ_F_FIXED_FILE | REQ_F_BUFFER_SELECT)))
		return -EINVAL;
	if (sqe->ioprio || sqe->off || sqe->len || sqe->cancel_flags)
		return -EINVAL;

	req->cancel.addr = READ_ONCE(sqe->addr);
	return 0;
}

static int io_async_cancel(struct io_kiocb *req)
{
	struct io_ring_ctx *ctx = req->ctx;

	io_async_find_and_cancel(ctx, req, req->cancel.addr, 0);
	return 0;
}

static int io_files_update_prep(struct io_kiocb *req,
				const struct io_uring_sqe *sqe)
{
	if (unlikely(req->flags & (REQ_F_FIXED_FILE | REQ_F_BUFFER_SELECT)))
		return -EINVAL;
	if (sqe->ioprio || sqe->rw_flags)
		return -EINVAL;

	req->files_update.offset = READ_ONCE(sqe->off);
	req->files_update.nr_args = READ_ONCE(sqe->len);
	if (!req->files_update.nr_args)
		return -EINVAL;
	req->files_update.arg = READ_ONCE(sqe->addr);
	return 0;
}

static int io_files_update(struct io_kiocb *req, bool force_nonblock,
			   struct io_comp_state *cs)
{
	struct io_ring_ctx *ctx = req->ctx;
	struct io_uring_files_update up;
	int ret;

	if (force_nonblock)
		return -EAGAIN;

	up.offset = req->files_update.offset;
	up.fds = req->files_update.arg;

	mutex_lock(&ctx->uring_lock);
	ret = __io_sqe_files_update(ctx, &up, req->files_update.nr_args);
	mutex_unlock(&ctx->uring_lock);

	if (ret < 0)
		req_set_fail_links(req);
	__io_req_complete(req, ret, 0, cs);
	return 0;
}

static int io_req_defer_prep(struct io_kiocb *req,
			     const struct io_uring_sqe *sqe)
{
	ssize_t ret = 0;

	if (!sqe)
		return 0;

	if (io_op_defs[req->opcode].file_table) {
		io_req_init_async(req);
		ret = io_grab_files(req);
		if (unlikely(ret))
			return ret;
	}

	switch (req->opcode) {
	case IORING_OP_NOP:
		break;
	case IORING_OP_READV:
	case IORING_OP_READ_FIXED:
	case IORING_OP_READ:
		ret = io_read_prep(req, sqe, true);
		break;
	case IORING_OP_WRITEV:
	case IORING_OP_WRITE_FIXED:
	case IORING_OP_WRITE:
		ret = io_write_prep(req, sqe, true);
		break;
	case IORING_OP_POLL_ADD:
		ret = io_poll_add_prep(req, sqe);
		break;
	case IORING_OP_POLL_REMOVE:
		ret = io_poll_remove_prep(req, sqe);
		break;
	case IORING_OP_FSYNC:
		ret = io_prep_fsync(req, sqe);
		break;
	case IORING_OP_SYNC_FILE_RANGE:
		ret = io_prep_sfr(req, sqe);
		break;
	case IORING_OP_SENDMSG:
	case IORING_OP_SEND:
		ret = io_sendmsg_prep(req, sqe);
		break;
	case IORING_OP_RECVMSG:
	case IORING_OP_RECV:
		ret = io_recvmsg_prep(req, sqe);
		break;
	case IORING_OP_CONNECT:
		ret = io_connect_prep(req, sqe);
		break;
	case IORING_OP_TIMEOUT:
		ret = io_timeout_prep(req, sqe, false);
		break;
	case IORING_OP_TIMEOUT_REMOVE:
		ret = io_timeout_remove_prep(req, sqe);
		break;
	case IORING_OP_ASYNC_CANCEL:
		ret = io_async_cancel_prep(req, sqe);
		break;
	case IORING_OP_LINK_TIMEOUT:
		ret = io_timeout_prep(req, sqe, true);
		break;
	case IORING_OP_ACCEPT:
		ret = io_accept_prep(req, sqe);
		break;
	case IORING_OP_FALLOCATE:
		ret = io_fallocate_prep(req, sqe);
		break;
	case IORING_OP_OPENAT:
		ret = io_openat_prep(req, sqe);
		break;
	case IORING_OP_CLOSE:
		ret = io_close_prep(req, sqe);
		break;
	case IORING_OP_FILES_UPDATE:
		ret = io_files_update_prep(req, sqe);
		break;
	case IORING_OP_STATX:
		ret = io_statx_prep(req, sqe);
		break;
	case IORING_OP_FADVISE:
		ret = io_fadvise_prep(req, sqe);
		break;
	case IORING_OP_MADVISE:
		ret = io_madvise_prep(req, sqe);
		break;
	case IORING_OP_OPENAT2:
		ret = io_openat2_prep(req, sqe);
		break;
	case IORING_OP_EPOLL_CTL:
		ret = io_epoll_ctl_prep(req, sqe);
		break;
	case IORING_OP_SPLICE:
		ret = io_splice_prep(req, sqe);
		break;
	case IORING_OP_PROVIDE_BUFFERS:
		ret = io_provide_buffers_prep(req, sqe);
		break;
	case IORING_OP_REMOVE_BUFFERS:
		ret = io_remove_buffers_prep(req, sqe);
		break;
	case IORING_OP_TEE:
		ret = io_tee_prep(req, sqe);
		break;
	default:
		printk_once(KERN_WARNING "io_uring: unhandled opcode %d\n",
				req->opcode);
		ret = -EINVAL;
		break;
	}

	return ret;
}

static int io_req_defer(struct io_kiocb *req, const struct io_uring_sqe *sqe)
{
	struct io_ring_ctx *ctx = req->ctx;
	int ret;

	/* Still need defer if there is pending req in defer list. */
	if (!req_need_defer(req) && list_empty_careful(&ctx->defer_list))
		return 0;

	if (!req->io) {
		if (io_alloc_async_ctx(req))
			return -EAGAIN;
		ret = io_req_defer_prep(req, sqe);
		if (ret < 0)
			return ret;
	}
	io_prep_async_link(req);

	spin_lock_irq(&ctx->completion_lock);
	if (!req_need_defer(req) && list_empty(&ctx->defer_list)) {
		spin_unlock_irq(&ctx->completion_lock);
		return 0;
	}

	trace_io_uring_defer(ctx, req, req->user_data);
	list_add_tail(&req->list, &ctx->defer_list);
	spin_unlock_irq(&ctx->completion_lock);
	return -EIOCBQUEUED;
}

static void io_cleanup_req(struct io_kiocb *req)
{
	struct io_async_ctx *io = req->io;

	switch (req->opcode) {
	case IORING_OP_READV:
	case IORING_OP_READ_FIXED:
	case IORING_OP_READ:
		if (req->flags & REQ_F_BUFFER_SELECTED)
			kfree((void *)(unsigned long)req->rw.addr);
		/* fallthrough */
	case IORING_OP_WRITEV:
	case IORING_OP_WRITE_FIXED:
	case IORING_OP_WRITE:
		if (io->rw.iov != io->rw.fast_iov)
			kfree(io->rw.iov);
		break;
	case IORING_OP_RECVMSG:
		if (req->flags & REQ_F_BUFFER_SELECTED)
			kfree(req->sr_msg.kbuf);
		/* fallthrough */
	case IORING_OP_SENDMSG:
		if (io->msg.iov != io->msg.fast_iov)
			kfree(io->msg.iov);
		break;
	case IORING_OP_RECV:
		if (req->flags & REQ_F_BUFFER_SELECTED)
			kfree(req->sr_msg.kbuf);
		break;
	case IORING_OP_OPENAT:
	case IORING_OP_OPENAT2:
		break;
	case IORING_OP_SPLICE:
	case IORING_OP_TEE:
		io_put_file(req, req->splice.file_in,
			    (req->splice.flags & SPLICE_F_FD_IN_FIXED));
		break;
	}

	req->flags &= ~REQ_F_NEED_CLEANUP;
}

static int io_issue_sqe(struct io_kiocb *req, const struct io_uring_sqe *sqe,
			bool force_nonblock, struct io_comp_state *cs)
{
	struct io_ring_ctx *ctx = req->ctx;
	int ret;

	switch (req->opcode) {
	case IORING_OP_NOP:
		ret = io_nop(req, cs);
		break;
	case IORING_OP_READV:
	case IORING_OP_READ_FIXED:
	case IORING_OP_READ:
		if (sqe) {
			ret = io_read_prep(req, sqe, force_nonblock);
			if (ret < 0)
				break;
		}
		ret = io_read(req, force_nonblock, cs);
		break;
	case IORING_OP_WRITEV:
	case IORING_OP_WRITE_FIXED:
	case IORING_OP_WRITE:
		if (sqe) {
			ret = io_write_prep(req, sqe, force_nonblock);
			if (ret < 0)
				break;
		}
		ret = io_write(req, force_nonblock, cs);
		break;
	case IORING_OP_FSYNC:
		if (sqe) {
			ret = io_prep_fsync(req, sqe);
			if (ret < 0)
				break;
		}
		ret = io_fsync(req, force_nonblock);
		break;
	case IORING_OP_POLL_ADD:
		if (sqe) {
			ret = io_poll_add_prep(req, sqe);
			if (ret)
				break;
		}
		ret = io_poll_add(req);
		break;
	case IORING_OP_POLL_REMOVE:
		if (sqe) {
			ret = io_poll_remove_prep(req, sqe);
			if (ret < 0)
				break;
		}
		ret = io_poll_remove(req);
		break;
	case IORING_OP_SYNC_FILE_RANGE:
		if (sqe) {
			ret = io_prep_sfr(req, sqe);
			if (ret < 0)
				break;
		}
		ret = io_sync_file_range(req, force_nonblock);
		break;
	case IORING_OP_SENDMSG:
	case IORING_OP_SEND:
		if (sqe) {
			ret = io_sendmsg_prep(req, sqe);
			if (ret < 0)
				break;
		}
		if (req->opcode == IORING_OP_SENDMSG)
			ret = io_sendmsg(req, force_nonblock, cs);
		else
			ret = io_send(req, force_nonblock, cs);
		break;
	case IORING_OP_RECVMSG:
	case IORING_OP_RECV:
		if (sqe) {
			ret = io_recvmsg_prep(req, sqe);
			if (ret)
				break;
		}
		if (req->opcode == IORING_OP_RECVMSG)
			ret = io_recvmsg(req, force_nonblock, cs);
		else
			ret = io_recv(req, force_nonblock, cs);
		break;
	case IORING_OP_TIMEOUT:
		if (sqe) {
			ret = io_timeout_prep(req, sqe, false);
			if (ret)
				break;
		}
		ret = io_timeout(req);
		break;
	case IORING_OP_TIMEOUT_REMOVE:
		if (sqe) {
			ret = io_timeout_remove_prep(req, sqe);
			if (ret)
				break;
		}
		ret = io_timeout_remove(req);
		break;
	case IORING_OP_ACCEPT:
		if (sqe) {
			ret = io_accept_prep(req, sqe);
			if (ret)
				break;
		}
		ret = io_accept(req, force_nonblock, cs);
		break;
	case IORING_OP_CONNECT:
		if (sqe) {
			ret = io_connect_prep(req, sqe);
			if (ret)
				break;
		}
		ret = io_connect(req, force_nonblock, cs);
		break;
	case IORING_OP_ASYNC_CANCEL:
		if (sqe) {
			ret = io_async_cancel_prep(req, sqe);
			if (ret)
				break;
		}
		ret = io_async_cancel(req);
		break;
	case IORING_OP_FALLOCATE:
		if (sqe) {
			ret = io_fallocate_prep(req, sqe);
			if (ret)
				break;
		}
		ret = io_fallocate(req, force_nonblock);
		break;
	case IORING_OP_OPENAT:
		if (sqe) {
			ret = io_openat_prep(req, sqe);
			if (ret)
				break;
		}
		ret = io_openat(req, force_nonblock);
		break;
	case IORING_OP_CLOSE:
		if (sqe) {
			ret = io_close_prep(req, sqe);
			if (ret)
				break;
		}
		ret = io_close(req, force_nonblock, cs);
		break;
	case IORING_OP_FILES_UPDATE:
		if (sqe) {
			ret = io_files_update_prep(req, sqe);
			if (ret)
				break;
		}
		ret = io_files_update(req, force_nonblock, cs);
		break;
	case IORING_OP_STATX:
		if (sqe) {
			ret = io_statx_prep(req, sqe);
			if (ret)
				break;
		}
		ret = io_statx(req, force_nonblock);
		break;
	case IORING_OP_FADVISE:
		if (sqe) {
			ret = io_fadvise_prep(req, sqe);
			if (ret)
				break;
		}
		ret = io_fadvise(req, force_nonblock);
		break;
	case IORING_OP_MADVISE:
		if (sqe) {
			ret = io_madvise_prep(req, sqe);
			if (ret)
				break;
		}
		ret = io_madvise(req, force_nonblock);
		break;
	case IORING_OP_OPENAT2:
		if (sqe) {
			ret = io_openat2_prep(req, sqe);
			if (ret)
				break;
		}
		ret = io_openat2(req, force_nonblock);
		break;
	case IORING_OP_EPOLL_CTL:
		if (sqe) {
			ret = io_epoll_ctl_prep(req, sqe);
			if (ret)
				break;
		}
		ret = io_epoll_ctl(req, force_nonblock, cs);
		break;
	case IORING_OP_SPLICE:
		if (sqe) {
			ret = io_splice_prep(req, sqe);
			if (ret < 0)
				break;
		}
		ret = io_splice(req, force_nonblock);
		break;
	case IORING_OP_PROVIDE_BUFFERS:
		if (sqe) {
			ret = io_provide_buffers_prep(req, sqe);
			if (ret)
				break;
		}
		ret = io_provide_buffers(req, force_nonblock, cs);
		break;
	case IORING_OP_REMOVE_BUFFERS:
		if (sqe) {
			ret = io_remove_buffers_prep(req, sqe);
			if (ret)
				break;
		}
		ret = io_remove_buffers(req, force_nonblock, cs);
		break;
	case IORING_OP_TEE:
		if (sqe) {
			ret = io_tee_prep(req, sqe);
			if (ret < 0)
				break;
		}
		ret = io_tee(req, force_nonblock);
		break;
	default:
		ret = -EINVAL;
		break;
	}

	if (ret)
		return ret;

	/* If the op doesn't have a file, we're not polling for it */
	if ((ctx->flags & IORING_SETUP_IOPOLL) && req->file) {
		const bool in_async = io_wq_current_is_worker();

		/* workqueue context doesn't hold uring_lock, grab it now */
		if (in_async)
			mutex_lock(&ctx->uring_lock);

		io_iopoll_req_issued(req);

		if (in_async)
			mutex_unlock(&ctx->uring_lock);
	}

	return 0;
}

static struct io_wq_work *io_wq_submit_work(struct io_wq_work *work)
{
	struct io_kiocb *req = container_of(work, struct io_kiocb, work);
	struct io_kiocb *timeout;
	int ret = 0;

	timeout = io_prep_linked_timeout(req);
	if (timeout)
		io_queue_linked_timeout(timeout);

	/* if NO_CANCEL is set, we must still run the work */
	if ((work->flags & (IO_WQ_WORK_CANCEL|IO_WQ_WORK_NO_CANCEL)) ==
				IO_WQ_WORK_CANCEL) {
		ret = -ECANCELED;
	}

	if (!ret) {
		do {
			ret = io_issue_sqe(req, NULL, false, NULL);
			/*
			 * We can get EAGAIN for polled IO even though we're
			 * forcing a sync submission from here, since we can't
			 * wait for request slots on the block side.
			 */
			if (ret != -EAGAIN)
				break;
			cond_resched();
		} while (1);
	}

	if (ret) {
		req_set_fail_links(req);
		io_req_complete(req, ret);
	}

	return io_steal_work(req);
}

static inline struct file *io_file_from_index(struct io_ring_ctx *ctx,
					      int index)
{
	struct fixed_file_table *table;

	table = &ctx->file_data->table[index >> IORING_FILE_TABLE_SHIFT];
	return table->files[index & IORING_FILE_TABLE_MASK];
}

static int io_file_get(struct io_submit_state *state, struct io_kiocb *req,
			int fd, struct file **out_file, bool fixed)
{
	struct io_ring_ctx *ctx = req->ctx;
	struct file *file;

	if (fixed) {
		if (unlikely(!ctx->file_data ||
		    (unsigned) fd >= ctx->nr_user_files))
			return -EBADF;
		fd = array_index_nospec(fd, ctx->nr_user_files);
		file = io_file_from_index(ctx, fd);
		if (file) {
			req->fixed_file_refs = ctx->file_data->cur_refs;
			percpu_ref_get(req->fixed_file_refs);
		}
	} else {
		trace_io_uring_file_get(ctx, fd);
		file = __io_file_get(state, fd);
	}

	if (file || io_op_defs[req->opcode].needs_file_no_error) {
		*out_file = file;
		return 0;
	}
	return -EBADF;
}

static int io_req_set_file(struct io_submit_state *state, struct io_kiocb *req,
			   int fd)
{
	bool fixed;

	fixed = (req->flags & REQ_F_FIXED_FILE) != 0;
	if (unlikely(!fixed && io_async_submit(req->ctx)))
		return -EBADF;

	return io_file_get(state, req, fd, &req->file, fixed);
}

static int io_grab_files(struct io_kiocb *req)
{
	int ret = -EBADF;
	struct io_ring_ctx *ctx = req->ctx;

	if (req->work.files || (req->flags & REQ_F_NO_FILE_TABLE))
		return 0;
	if (!ctx->ring_file)
		return -EBADF;

	rcu_read_lock();
	spin_lock_irq(&ctx->inflight_lock);
	/*
	 * We use the f_ops->flush() handler to ensure that we can flush
	 * out work accessing these files if the fd is closed. Check if
	 * the fd has changed since we started down this path, and disallow
	 * this operation if it has.
	 */
	if (fcheck(ctx->ring_fd) == ctx->ring_file) {
		list_add(&req->inflight_entry, &ctx->inflight_list);
		req->flags |= REQ_F_INFLIGHT;
		req->work.files = current->files;
		ret = 0;
	}
	spin_unlock_irq(&ctx->inflight_lock);
	rcu_read_unlock();

	return ret;
}

static enum hrtimer_restart io_link_timeout_fn(struct hrtimer *timer)
{
	struct io_timeout_data *data = container_of(timer,
						struct io_timeout_data, timer);
	struct io_kiocb *req = data->req;
	struct io_ring_ctx *ctx = req->ctx;
	struct io_kiocb *prev = NULL;
	unsigned long flags;

	spin_lock_irqsave(&ctx->completion_lock, flags);

	/*
	 * We don't expect the list to be empty, that will only happen if we
	 * race with the completion of the linked work.
	 */
	if (!list_empty(&req->link_list)) {
		prev = list_entry(req->link_list.prev, struct io_kiocb,
				  link_list);
		if (refcount_inc_not_zero(&prev->refs)) {
			list_del_init(&req->link_list);
			prev->flags &= ~REQ_F_LINK_TIMEOUT;
		} else
			prev = NULL;
	}

	spin_unlock_irqrestore(&ctx->completion_lock, flags);

	if (prev) {
		req_set_fail_links(prev);
		io_async_find_and_cancel(ctx, req, prev->user_data, -ETIME);
		io_put_req(prev);
	} else {
		io_req_complete(req, -ETIME);
	}
	return HRTIMER_NORESTART;
}

static void io_queue_linked_timeout(struct io_kiocb *req)
{
	struct io_ring_ctx *ctx = req->ctx;

	/*
	 * If the list is now empty, then our linked request finished before
	 * we got a chance to setup the timer
	 */
	spin_lock_irq(&ctx->completion_lock);
	if (!list_empty(&req->link_list)) {
		struct io_timeout_data *data = &req->io->timeout;

		data->timer.function = io_link_timeout_fn;
		hrtimer_start(&data->timer, timespec64_to_ktime(data->ts),
				data->mode);
	}
	spin_unlock_irq(&ctx->completion_lock);

	/* drop submission reference */
	io_put_req(req);
}

static struct io_kiocb *io_prep_linked_timeout(struct io_kiocb *req)
{
	struct io_kiocb *nxt;

	if (!(req->flags & REQ_F_LINK_HEAD))
		return NULL;
	if (req->flags & REQ_F_LINK_TIMEOUT)
		return NULL;

	nxt = list_first_entry_or_null(&req->link_list, struct io_kiocb,
					link_list);
	if (!nxt || nxt->opcode != IORING_OP_LINK_TIMEOUT)
		return NULL;

	req->flags |= REQ_F_LINK_TIMEOUT;
	return nxt;
}

static void __io_queue_sqe(struct io_kiocb *req, const struct io_uring_sqe *sqe,
			   struct io_comp_state *cs)
{
	struct io_kiocb *linked_timeout;
	struct io_kiocb *nxt;
	const struct cred *old_creds = NULL;
	int ret;

again:
	linked_timeout = io_prep_linked_timeout(req);

	if ((req->flags & REQ_F_WORK_INITIALIZED) && req->work.creds &&
	    req->work.creds != current_cred()) {
		if (old_creds)
			revert_creds(old_creds);
		if (old_creds == req->work.creds)
			old_creds = NULL; /* restored original creds */
		else
			old_creds = override_creds(req->work.creds);
	}

	ret = io_issue_sqe(req, sqe, true, cs);

	/*
	 * We async punt it if the file wasn't marked NOWAIT, or if the file
	 * doesn't support non-blocking read/write attempts
	 */
	if (ret == -EAGAIN && !(req->flags & REQ_F_NOWAIT)) {
		if (io_arm_poll_handler(req)) {
			if (linked_timeout)
				io_queue_linked_timeout(linked_timeout);
			goto exit;
		}
punt:
		io_req_init_async(req);

		if (io_op_defs[req->opcode].file_table) {
			ret = io_grab_files(req);
			if (ret)
				goto err;
		}

		/*
		 * Queued up for async execution, worker will release
		 * submit reference when the iocb is actually submitted.
		 */
		io_queue_async_work(req);
		goto exit;
	}

	if (unlikely(ret)) {
err:
		/* un-prep timeout, so it'll be killed as any other linked */
		req->flags &= ~REQ_F_LINK_TIMEOUT;
		req_set_fail_links(req);
		io_put_req(req);
		io_req_complete(req, ret);
		goto exit;
	}

	/* drop submission reference */
	nxt = io_put_req_find_next(req);
	if (linked_timeout)
		io_queue_linked_timeout(linked_timeout);

	if (nxt) {
		req = nxt;

		if (req->flags & REQ_F_FORCE_ASYNC)
			goto punt;
		goto again;
	}
exit:
	if (old_creds)
		revert_creds(old_creds);
}

static void io_queue_sqe(struct io_kiocb *req, const struct io_uring_sqe *sqe,
			 struct io_comp_state *cs)
{
	int ret;

	ret = io_req_defer(req, sqe);
	if (ret) {
		if (ret != -EIOCBQUEUED) {
fail_req:
			req_set_fail_links(req);
			io_put_req(req);
			io_req_complete(req, ret);
		}
	} else if (req->flags & REQ_F_FORCE_ASYNC) {
		if (!req->io) {
			ret = -EAGAIN;
			if (io_alloc_async_ctx(req))
				goto fail_req;
			ret = io_req_defer_prep(req, sqe);
			if (unlikely(ret < 0))
				goto fail_req;
		}

		/*
		 * Never try inline submit of IOSQE_ASYNC is set, go straight
		 * to async execution.
		 */
		io_req_init_async(req);
		req->work.flags |= IO_WQ_WORK_CONCURRENT;
		io_queue_async_work(req);
	} else {
		__io_queue_sqe(req, sqe, cs);
	}
}

static inline void io_queue_link_head(struct io_kiocb *req,
				      struct io_comp_state *cs)
{
	if (unlikely(req->flags & REQ_F_FAIL_LINK)) {
		io_put_req(req);
		io_req_complete(req, -ECANCELED);
	} else
		io_queue_sqe(req, NULL, cs);
}

static int io_submit_sqe(struct io_kiocb *req, const struct io_uring_sqe *sqe,
			 struct io_kiocb **link, struct io_comp_state *cs)
{
	struct io_ring_ctx *ctx = req->ctx;
	int ret;

	/*
	 * If we already have a head request, queue this one for async
	 * submittal once the head completes. If we don't have a head but
	 * IOSQE_IO_LINK is set in the sqe, start a new head. This one will be
	 * submitted sync once the chain is complete. If none of those
	 * conditions are true (normal request), then just queue it.
	 */
	if (*link) {
		struct io_kiocb *head = *link;

		/*
		 * Taking sequential execution of a link, draining both sides
		 * of the link also fullfils IOSQE_IO_DRAIN semantics for all
		 * requests in the link. So, it drains the head and the
		 * next after the link request. The last one is done via
		 * drain_next flag to persist the effect across calls.
		 */
		if (req->flags & REQ_F_IO_DRAIN) {
			head->flags |= REQ_F_IO_DRAIN;
			ctx->drain_next = 1;
		}
		if (io_alloc_async_ctx(req))
			return -EAGAIN;

		ret = io_req_defer_prep(req, sqe);
		if (ret) {
			/* fail even hard links since we don't submit */
			head->flags |= REQ_F_FAIL_LINK;
			return ret;
		}
		trace_io_uring_link(ctx, req, head);
		io_get_req_task(req);
		list_add_tail(&req->link_list, &head->link_list);

		/* last request of a link, enqueue the link */
		if (!(req->flags & (REQ_F_LINK | REQ_F_HARDLINK))) {
			io_queue_link_head(head, cs);
			*link = NULL;
		}
	} else {
		if (unlikely(ctx->drain_next)) {
			req->flags |= REQ_F_IO_DRAIN;
			ctx->drain_next = 0;
		}
		if (req->flags & (REQ_F_LINK | REQ_F_HARDLINK)) {
			req->flags |= REQ_F_LINK_HEAD;
			INIT_LIST_HEAD(&req->link_list);

			if (io_alloc_async_ctx(req))
				return -EAGAIN;

			ret = io_req_defer_prep(req, sqe);
			if (ret)
				req->flags |= REQ_F_FAIL_LINK;
			*link = req;
		} else {
			io_queue_sqe(req, sqe, cs);
		}
	}

	return 0;
}

/*
 * Batched submission is done, ensure local IO is flushed out.
 */
static void io_submit_state_end(struct io_submit_state *state)
{
	if (!list_empty(&state->comp.list))
		io_submit_flush_completions(&state->comp);
	blk_finish_plug(&state->plug);
	io_state_file_put(state);
	if (state->free_reqs)
		kmem_cache_free_bulk(req_cachep, state->free_reqs, state->reqs);
}

/*
 * Start submission side cache.
 */
static void io_submit_state_start(struct io_submit_state *state,
				  struct io_ring_ctx *ctx, unsigned int max_ios)
{
	blk_start_plug(&state->plug);
#ifdef CONFIG_BLOCK
	state->plug.nowait = true;
#endif
	state->comp.nr = 0;
	INIT_LIST_HEAD(&state->comp.list);
	state->comp.ctx = ctx;
	state->free_reqs = 0;
	state->file = NULL;
	state->ios_left = max_ios;
}

static void io_commit_sqring(struct io_ring_ctx *ctx)
{
	struct io_rings *rings = ctx->rings;

	/*
	 * Ensure any loads from the SQEs are done at this point,
	 * since once we write the new head, the application could
	 * write new data to them.
	 */
	smp_store_release(&rings->sq.head, ctx->cached_sq_head);
}

/*
 * Fetch an sqe, if one is available. Note that sqe_ptr will point to memory
 * that is mapped by userspace. This means that care needs to be taken to
 * ensure that reads are stable, as we cannot rely on userspace always
 * being a good citizen. If members of the sqe are validated and then later
 * used, it's important that those reads are done through READ_ONCE() to
 * prevent a re-load down the line.
 */
static const struct io_uring_sqe *io_get_sqe(struct io_ring_ctx *ctx)
{
	u32 *sq_array = ctx->sq_array;
	unsigned head;

	/*
	 * The cached sq head (or cq tail) serves two purposes:
	 *
	 * 1) allows us to batch the cost of updating the user visible
	 *    head updates.
	 * 2) allows the kernel side to track the head on its own, even
	 *    though the application is the one updating it.
	 */
	head = READ_ONCE(sq_array[ctx->cached_sq_head & ctx->sq_mask]);
	if (likely(head < ctx->sq_entries))
		return &ctx->sq_sqes[head];

	/* drop invalid entries */
	ctx->cached_sq_dropped++;
	WRITE_ONCE(ctx->rings->sq_dropped, ctx->cached_sq_dropped);
	return NULL;
}

static inline void io_consume_sqe(struct io_ring_ctx *ctx)
{
	ctx->cached_sq_head++;
}

#define SQE_VALID_FLAGS	(IOSQE_FIXED_FILE|IOSQE_IO_DRAIN|IOSQE_IO_LINK|	\
				IOSQE_IO_HARDLINK | IOSQE_ASYNC | \
				IOSQE_BUFFER_SELECT)

static int io_init_req(struct io_ring_ctx *ctx, struct io_kiocb *req,
		       const struct io_uring_sqe *sqe,
		       struct io_submit_state *state)
{
	unsigned int sqe_flags;
	int id;

	/*
	 * All io need record the previous position, if LINK vs DARIN,
	 * it can be used to mark the position of the first IO in the
	 * link list.
	 */
	req->sequence = ctx->cached_sq_head - ctx->cached_sq_dropped;
	req->opcode = READ_ONCE(sqe->opcode);
	req->user_data = READ_ONCE(sqe->user_data);
	req->io = NULL;
	req->file = NULL;
	req->ctx = ctx;
	req->flags = 0;
	/* one is dropped after submission, the other at completion */
	refcount_set(&req->refs, 2);
	req->task = current;
	req->result = 0;

	if (unlikely(req->opcode >= IORING_OP_LAST))
		return -EINVAL;

	if (unlikely(io_sq_thread_acquire_mm(ctx, req)))
		return -EFAULT;

	sqe_flags = READ_ONCE(sqe->flags);
	/* enforce forwards compatibility on users */
	if (unlikely(sqe_flags & ~SQE_VALID_FLAGS))
		return -EINVAL;

	if ((sqe_flags & IOSQE_BUFFER_SELECT) &&
	    !io_op_defs[req->opcode].buffer_select)
		return -EOPNOTSUPP;

	id = READ_ONCE(sqe->personality);
	if (id) {
		io_req_init_async(req);
		req->work.creds = idr_find(&ctx->personality_idr, id);
		if (unlikely(!req->work.creds))
			return -EINVAL;
		get_cred(req->work.creds);
	}

	/* same numerical values with corresponding REQ_F_*, safe to copy */
	req->flags |= sqe_flags;

	if (!io_op_defs[req->opcode].needs_file)
		return 0;

	return io_req_set_file(state, req, READ_ONCE(sqe->fd));
}

static int io_submit_sqes(struct io_ring_ctx *ctx, unsigned int nr,
			  struct file *ring_file, int ring_fd)
{
	struct io_submit_state state;
	struct io_kiocb *link = NULL;
	int i, submitted = 0;

	/* if we have a backlog and couldn't flush it all, return BUSY */
	if (test_bit(0, &ctx->sq_check_overflow)) {
		if (!list_empty(&ctx->cq_overflow_list) &&
		    !io_cqring_overflow_flush(ctx, false))
			return -EBUSY;
	}

	/* make sure SQ entry isn't read before tail */
	nr = min3(nr, ctx->sq_entries, io_sqring_entries(ctx));

	if (!percpu_ref_tryget_many(&ctx->refs, nr))
		return -EAGAIN;

	io_submit_state_start(&state, ctx, nr);

	ctx->ring_fd = ring_fd;
	ctx->ring_file = ring_file;

	for (i = 0; i < nr; i++) {
		const struct io_uring_sqe *sqe;
		struct io_kiocb *req;
		int err;

		sqe = io_get_sqe(ctx);
		if (unlikely(!sqe)) {
			io_consume_sqe(ctx);
			break;
		}
		req = io_alloc_req(ctx, &state);
		if (unlikely(!req)) {
			if (!submitted)
				submitted = -EAGAIN;
			break;
		}

		err = io_init_req(ctx, req, sqe, &state);
		io_consume_sqe(ctx);
		/* will complete beyond this point, count as submitted */
		submitted++;

		if (unlikely(err)) {
fail_req:
			io_put_req(req);
			io_req_complete(req, err);
			break;
		}

		trace_io_uring_submit_sqe(ctx, req->opcode, req->user_data,
						true, io_async_submit(ctx));
		err = io_submit_sqe(req, sqe, &link, &state.comp);
		if (err)
			goto fail_req;
	}

	if (unlikely(submitted != nr)) {
		int ref_used = (submitted == -EAGAIN) ? 0 : submitted;

		percpu_ref_put_many(&ctx->refs, nr - ref_used);
	}
	if (link)
		io_queue_link_head(link, &state.comp);
	io_submit_state_end(&state);

	 /* Commit SQ ring head once we've consumed and submitted all SQEs */
	io_commit_sqring(ctx);

	return submitted;
}

static int io_sq_thread(void *data)
{
	struct io_ring_ctx *ctx = data;
	const struct cred *old_cred;
	DEFINE_WAIT(wait);
	unsigned long timeout;
	int ret = 0;

	complete(&ctx->sq_thread_comp);

	old_cred = override_creds(ctx->creds);

	timeout = jiffies + ctx->sq_thread_idle;
	while (!kthread_should_park()) {
		unsigned int to_submit;

		if (!list_empty(&ctx->poll_list)) {
			unsigned nr_events = 0;

			mutex_lock(&ctx->uring_lock);
			if (!list_empty(&ctx->poll_list) && !need_resched())
				io_do_iopoll(ctx, &nr_events, 0);
			else
				timeout = jiffies + ctx->sq_thread_idle;
			mutex_unlock(&ctx->uring_lock);
		}

		to_submit = io_sqring_entries(ctx);

		/*
		 * If submit got -EBUSY, flag us as needing the application
		 * to enter the kernel to reap and flush events.
		 */
		if (!to_submit || ret == -EBUSY || need_resched()) {
			/*
			 * Drop cur_mm before scheduling, we can't hold it for
			 * long periods (or over schedule()). Do this before
			 * adding ourselves to the waitqueue, as the unuse/drop
			 * may sleep.
			 */
			io_sq_thread_drop_mm();

			/*
			 * We're polling. If we're within the defined idle
			 * period, then let us spin without work before going
			 * to sleep. The exception is if we got EBUSY doing
			 * more IO, we should wait for the application to
			 * reap events and wake us up.
			 */
			if (!list_empty(&ctx->poll_list) || need_resched() ||
			    (!time_after(jiffies, timeout) && ret != -EBUSY &&
			    !percpu_ref_is_dying(&ctx->refs))) {
				io_run_task_work();
				cond_resched();
				continue;
			}

			prepare_to_wait(&ctx->sqo_wait, &wait,
						TASK_INTERRUPTIBLE);

			/*
			 * While doing polled IO, before going to sleep, we need
			 * to check if there are new reqs added to poll_list, it
			 * is because reqs may have been punted to io worker and
			 * will be added to poll_list later, hence check the
			 * poll_list again.
			 */
			if ((ctx->flags & IORING_SETUP_IOPOLL) &&
			    !list_empty_careful(&ctx->poll_list)) {
				finish_wait(&ctx->sqo_wait, &wait);
				continue;
			}

			/* Tell userspace we may need a wakeup call */
			spin_lock_irq(&ctx->completion_lock);
			ctx->rings->sq_flags |= IORING_SQ_NEED_WAKEUP;
			spin_unlock_irq(&ctx->completion_lock);

			to_submit = io_sqring_entries(ctx);
			if (!to_submit || ret == -EBUSY) {
				if (kthread_should_park()) {
					finish_wait(&ctx->sqo_wait, &wait);
					break;
				}
				if (io_run_task_work()) {
					finish_wait(&ctx->sqo_wait, &wait);
					continue;
				}
				if (signal_pending(current))
					flush_signals(current);
				schedule();
				finish_wait(&ctx->sqo_wait, &wait);

				spin_lock_irq(&ctx->completion_lock);
				ctx->rings->sq_flags &= ~IORING_SQ_NEED_WAKEUP;
				spin_unlock_irq(&ctx->completion_lock);
				ret = 0;
				continue;
			}
			finish_wait(&ctx->sqo_wait, &wait);

			spin_lock_irq(&ctx->completion_lock);
			ctx->rings->sq_flags &= ~IORING_SQ_NEED_WAKEUP;
			spin_unlock_irq(&ctx->completion_lock);
		}

		mutex_lock(&ctx->uring_lock);
		if (likely(!percpu_ref_is_dying(&ctx->refs)))
			ret = io_submit_sqes(ctx, to_submit, NULL, -1);
		mutex_unlock(&ctx->uring_lock);
		timeout = jiffies + ctx->sq_thread_idle;
	}

	io_run_task_work();

	io_sq_thread_drop_mm();
	revert_creds(old_cred);

	kthread_parkme();

	return 0;
}

struct io_wait_queue {
	struct wait_queue_entry wq;
	struct io_ring_ctx *ctx;
	unsigned to_wait;
	unsigned nr_timeouts;
};

static inline bool io_should_wake(struct io_wait_queue *iowq, bool noflush)
{
	struct io_ring_ctx *ctx = iowq->ctx;

	/*
	 * Wake up if we have enough events, or if a timeout occurred since we
	 * started waiting. For timeouts, we always want to return to userspace,
	 * regardless of event count.
	 */
	return io_cqring_events(ctx, noflush) >= iowq->to_wait ||
			atomic_read(&ctx->cq_timeouts) != iowq->nr_timeouts;
}

static int io_wake_function(struct wait_queue_entry *curr, unsigned int mode,
			    int wake_flags, void *key)
{
	struct io_wait_queue *iowq = container_of(curr, struct io_wait_queue,
							wq);

	/* use noflush == true, as we can't safely rely on locking context */
	if (!io_should_wake(iowq, true))
		return -1;

	return autoremove_wake_function(curr, mode, wake_flags, key);
}

/*
 * Wait until events become available, if we don't already have some. The
 * application must reap them itself, as they reside on the shared cq ring.
 */
static int io_cqring_wait(struct io_ring_ctx *ctx, int min_events,
			  const sigset_t __user *sig, size_t sigsz)
{
	struct io_wait_queue iowq = {
		.wq = {
			.private	= current,
			.func		= io_wake_function,
			.entry		= LIST_HEAD_INIT(iowq.wq.entry),
		},
		.ctx		= ctx,
		.to_wait	= min_events,
	};
	struct io_rings *rings = ctx->rings;
	int ret = 0;

	do {
		if (io_cqring_events(ctx, false) >= min_events)
			return 0;
		if (!io_run_task_work())
			break;
	} while (1);

	if (sig) {
#ifdef CONFIG_COMPAT
		if (in_compat_syscall())
			ret = set_compat_user_sigmask((const compat_sigset_t __user *)sig,
						      sigsz);
		else
#endif
			ret = set_user_sigmask(sig, sigsz);

		if (ret)
			return ret;
	}

	iowq.nr_timeouts = atomic_read(&ctx->cq_timeouts);
	trace_io_uring_cqring_wait(ctx, min_events);
	do {
		prepare_to_wait_exclusive(&ctx->wait, &iowq.wq,
						TASK_INTERRUPTIBLE);
		/* make sure we run task_work before checking for signals */
		if (io_run_task_work())
			continue;
		if (signal_pending(current)) {
			if (current->jobctl & JOBCTL_TASK_WORK) {
				spin_lock_irq(&current->sighand->siglock);
				current->jobctl &= ~JOBCTL_TASK_WORK;
				recalc_sigpending();
				spin_unlock_irq(&current->sighand->siglock);
				continue;
			}
			ret = -EINTR;
			break;
		}
		if (io_should_wake(&iowq, false))
			break;
		schedule();
	} while (1);
	finish_wait(&ctx->wait, &iowq.wq);

	restore_saved_sigmask_unless(ret == -EINTR);

	return READ_ONCE(rings->cq.head) == READ_ONCE(rings->cq.tail) ? ret : 0;
}

static void __io_sqe_files_unregister(struct io_ring_ctx *ctx)
{
#if defined(CONFIG_UNIX)
	if (ctx->ring_sock) {
		struct sock *sock = ctx->ring_sock->sk;
		struct sk_buff *skb;

		while ((skb = skb_dequeue(&sock->sk_receive_queue)) != NULL)
			kfree_skb(skb);
	}
#else
	int i;

	for (i = 0; i < ctx->nr_user_files; i++) {
		struct file *file;

		file = io_file_from_index(ctx, i);
		if (file)
			fput(file);
	}
#endif
}

static void io_file_ref_kill(struct percpu_ref *ref)
{
	struct fixed_file_data *data;

	data = container_of(ref, struct fixed_file_data, refs);
	complete(&data->done);
}

static int io_sqe_files_unregister(struct io_ring_ctx *ctx)
{
	struct fixed_file_data *data = ctx->file_data;
	struct fixed_file_ref_node *ref_node = NULL;
	unsigned nr_tables, i;

	if (!data)
		return -ENXIO;

	spin_lock(&data->lock);
	if (!list_empty(&data->ref_list))
		ref_node = list_first_entry(&data->ref_list,
				struct fixed_file_ref_node, node);
	spin_unlock(&data->lock);
	if (ref_node)
		percpu_ref_kill(&ref_node->refs);

	percpu_ref_kill(&data->refs);

	/* wait for all refs nodes to complete */
	flush_delayed_work(&ctx->file_put_work);
	wait_for_completion(&data->done);

	__io_sqe_files_unregister(ctx);
	nr_tables = DIV_ROUND_UP(ctx->nr_user_files, IORING_MAX_FILES_TABLE);
	for (i = 0; i < nr_tables; i++)
		kfree(data->table[i].files);
	kfree(data->table);
	percpu_ref_exit(&data->refs);
	kfree(data);
	ctx->file_data = NULL;
	ctx->nr_user_files = 0;
	return 0;
}

static void io_sq_thread_stop(struct io_ring_ctx *ctx)
{
	if (ctx->sqo_thread) {
		wait_for_completion(&ctx->sq_thread_comp);
		/*
		 * The park is a bit of a work-around, without it we get
		 * warning spews on shutdown with SQPOLL set and affinity
		 * set to a single CPU.
		 */
		kthread_park(ctx->sqo_thread);
		kthread_stop(ctx->sqo_thread);
		ctx->sqo_thread = NULL;
	}
}

static void io_finish_async(struct io_ring_ctx *ctx)
{
	io_sq_thread_stop(ctx);

	if (ctx->io_wq) {
		io_wq_destroy(ctx->io_wq);
		ctx->io_wq = NULL;
	}
}

#if defined(CONFIG_UNIX)
/*
 * Ensure the UNIX gc is aware of our file set, so we are certain that
 * the io_uring can be safely unregistered on process exit, even if we have
 * loops in the file referencing.
 */
static int __io_sqe_files_scm(struct io_ring_ctx *ctx, int nr, int offset)
{
	struct sock *sk = ctx->ring_sock->sk;
	struct scm_fp_list *fpl;
	struct sk_buff *skb;
	int i, nr_files;

	fpl = kzalloc(sizeof(*fpl), GFP_KERNEL);
	if (!fpl)
		return -ENOMEM;

	skb = alloc_skb(0, GFP_KERNEL);
	if (!skb) {
		kfree(fpl);
		return -ENOMEM;
	}

	skb->sk = sk;

	nr_files = 0;
	fpl->user = get_uid(ctx->user);
	for (i = 0; i < nr; i++) {
		struct file *file = io_file_from_index(ctx, i + offset);

		if (!file)
			continue;
		fpl->fp[nr_files] = get_file(file);
		unix_inflight(fpl->user, fpl->fp[nr_files]);
		nr_files++;
	}

	if (nr_files) {
		fpl->max = SCM_MAX_FD;
		fpl->count = nr_files;
		UNIXCB(skb).fp = fpl;
		skb->destructor = unix_destruct_scm;
		refcount_add(skb->truesize, &sk->sk_wmem_alloc);
		skb_queue_head(&sk->sk_receive_queue, skb);

		for (i = 0; i < nr_files; i++)
			fput(fpl->fp[i]);
	} else {
		kfree_skb(skb);
		kfree(fpl);
	}

	return 0;
}

/*
 * If UNIX sockets are enabled, fd passing can cause a reference cycle which
 * causes regular reference counting to break down. We rely on the UNIX
 * garbage collection to take care of this problem for us.
 */
static int io_sqe_files_scm(struct io_ring_ctx *ctx)
{
	unsigned left, total;
	int ret = 0;

	total = 0;
	left = ctx->nr_user_files;
	while (left) {
		unsigned this_files = min_t(unsigned, left, SCM_MAX_FD);

		ret = __io_sqe_files_scm(ctx, this_files, total);
		if (ret)
			break;
		left -= this_files;
		total += this_files;
	}

	if (!ret)
		return 0;

	while (total < ctx->nr_user_files) {
		struct file *file = io_file_from_index(ctx, total);

		if (file)
			fput(file);
		total++;
	}

	return ret;
}
#else
static int io_sqe_files_scm(struct io_ring_ctx *ctx)
{
	return 0;
}
#endif

static int io_sqe_alloc_file_tables(struct io_ring_ctx *ctx, unsigned nr_tables,
				    unsigned nr_files)
{
	int i;

	for (i = 0; i < nr_tables; i++) {
		struct fixed_file_table *table = &ctx->file_data->table[i];
		unsigned this_files;

		this_files = min(nr_files, IORING_MAX_FILES_TABLE);
		table->files = kcalloc(this_files, sizeof(struct file *),
					GFP_KERNEL);
		if (!table->files)
			break;
		nr_files -= this_files;
	}

	if (i == nr_tables)
		return 0;

	for (i = 0; i < nr_tables; i++) {
		struct fixed_file_table *table = &ctx->file_data->table[i];
		kfree(table->files);
	}
	return 1;
}

static void io_ring_file_put(struct io_ring_ctx *ctx, struct file *file)
{
#if defined(CONFIG_UNIX)
	struct sock *sock = ctx->ring_sock->sk;
	struct sk_buff_head list, *head = &sock->sk_receive_queue;
	struct sk_buff *skb;
	int i;

	__skb_queue_head_init(&list);

	/*
	 * Find the skb that holds this file in its SCM_RIGHTS. When found,
	 * remove this entry and rearrange the file array.
	 */
	skb = skb_dequeue(head);
	while (skb) {
		struct scm_fp_list *fp;

		fp = UNIXCB(skb).fp;
		for (i = 0; i < fp->count; i++) {
			int left;

			if (fp->fp[i] != file)
				continue;

			unix_notinflight(fp->user, fp->fp[i]);
			left = fp->count - 1 - i;
			if (left) {
				memmove(&fp->fp[i], &fp->fp[i + 1],
						left * sizeof(struct file *));
			}
			fp->count--;
			if (!fp->count) {
				kfree_skb(skb);
				skb = NULL;
			} else {
				__skb_queue_tail(&list, skb);
			}
			fput(file);
			file = NULL;
			break;
		}

		if (!file)
			break;

		__skb_queue_tail(&list, skb);

		skb = skb_dequeue(head);
	}

	if (skb_peek(&list)) {
		spin_lock_irq(&head->lock);
		while ((skb = __skb_dequeue(&list)) != NULL)
			__skb_queue_tail(head, skb);
		spin_unlock_irq(&head->lock);
	}
#else
	fput(file);
#endif
}

struct io_file_put {
	struct list_head list;
	struct file *file;
};

static void __io_file_put_work(struct fixed_file_ref_node *ref_node)
{
	struct fixed_file_data *file_data = ref_node->file_data;
	struct io_ring_ctx *ctx = file_data->ctx;
	struct io_file_put *pfile, *tmp;

	list_for_each_entry_safe(pfile, tmp, &ref_node->file_list, list) {
		list_del(&pfile->list);
		io_ring_file_put(ctx, pfile->file);
		kfree(pfile);
	}

	spin_lock(&file_data->lock);
	list_del(&ref_node->node);
	spin_unlock(&file_data->lock);

	percpu_ref_exit(&ref_node->refs);
	kfree(ref_node);
	percpu_ref_put(&file_data->refs);
}

static void io_file_put_work(struct work_struct *work)
{
	struct io_ring_ctx *ctx;
	struct llist_node *node;

	ctx = container_of(work, struct io_ring_ctx, file_put_work.work);
	node = llist_del_all(&ctx->file_put_llist);

	while (node) {
		struct fixed_file_ref_node *ref_node;
		struct llist_node *next = node->next;

		ref_node = llist_entry(node, struct fixed_file_ref_node, llist);
		__io_file_put_work(ref_node);
		node = next;
	}
}

static void io_file_data_ref_zero(struct percpu_ref *ref)
{
	struct fixed_file_ref_node *ref_node;
	struct io_ring_ctx *ctx;
	bool first_add;
	int delay = HZ;

	ref_node = container_of(ref, struct fixed_file_ref_node, refs);
	ctx = ref_node->file_data->ctx;

	if (percpu_ref_is_dying(&ctx->file_data->refs))
		delay = 0;

	first_add = llist_add(&ref_node->llist, &ctx->file_put_llist);
	if (!delay)
		mod_delayed_work(system_wq, &ctx->file_put_work, 0);
	else if (first_add)
		queue_delayed_work(system_wq, &ctx->file_put_work, delay);
}

static struct fixed_file_ref_node *alloc_fixed_file_ref_node(
			struct io_ring_ctx *ctx)
{
	struct fixed_file_ref_node *ref_node;

	ref_node = kzalloc(sizeof(*ref_node), GFP_KERNEL);
	if (!ref_node)
		return ERR_PTR(-ENOMEM);

	if (percpu_ref_init(&ref_node->refs, io_file_data_ref_zero,
			    0, GFP_KERNEL)) {
		kfree(ref_node);
		return ERR_PTR(-ENOMEM);
	}
	INIT_LIST_HEAD(&ref_node->node);
	INIT_LIST_HEAD(&ref_node->file_list);
	ref_node->file_data = ctx->file_data;
	return ref_node;
}

static void destroy_fixed_file_ref_node(struct fixed_file_ref_node *ref_node)
{
	percpu_ref_exit(&ref_node->refs);
	kfree(ref_node);
}

static int io_sqe_files_register(struct io_ring_ctx *ctx, void __user *arg,
				 unsigned nr_args)
{
	__s32 __user *fds = (__s32 __user *) arg;
	unsigned nr_tables;
	struct file *file;
	int fd, ret = 0;
	unsigned i;
	struct fixed_file_ref_node *ref_node;

	if (ctx->file_data)
		return -EBUSY;
	if (!nr_args)
		return -EINVAL;
	if (nr_args > IORING_MAX_FIXED_FILES)
		return -EMFILE;

	ctx->file_data = kzalloc(sizeof(*ctx->file_data), GFP_KERNEL);
	if (!ctx->file_data)
		return -ENOMEM;
	ctx->file_data->ctx = ctx;
	init_completion(&ctx->file_data->done);
	INIT_LIST_HEAD(&ctx->file_data->ref_list);
	spin_lock_init(&ctx->file_data->lock);

	nr_tables = DIV_ROUND_UP(nr_args, IORING_MAX_FILES_TABLE);
	ctx->file_data->table = kcalloc(nr_tables,
					sizeof(struct fixed_file_table),
					GFP_KERNEL);
	if (!ctx->file_data->table) {
		kfree(ctx->file_data);
		ctx->file_data = NULL;
		return -ENOMEM;
	}

	if (percpu_ref_init(&ctx->file_data->refs, io_file_ref_kill,
				PERCPU_REF_ALLOW_REINIT, GFP_KERNEL)) {
		kfree(ctx->file_data->table);
		kfree(ctx->file_data);
		ctx->file_data = NULL;
		return -ENOMEM;
	}

	if (io_sqe_alloc_file_tables(ctx, nr_tables, nr_args)) {
		percpu_ref_exit(&ctx->file_data->refs);
		kfree(ctx->file_data->table);
		kfree(ctx->file_data);
		ctx->file_data = NULL;
		return -ENOMEM;
	}

	for (i = 0; i < nr_args; i++, ctx->nr_user_files++) {
		struct fixed_file_table *table;
		unsigned index;

		ret = -EFAULT;
		if (copy_from_user(&fd, &fds[i], sizeof(fd)))
			break;
		/* allow sparse sets */
		if (fd == -1) {
			ret = 0;
			continue;
		}

		table = &ctx->file_data->table[i >> IORING_FILE_TABLE_SHIFT];
		index = i & IORING_FILE_TABLE_MASK;
		file = fget(fd);

		ret = -EBADF;
		if (!file)
			break;

		/*
		 * Don't allow io_uring instances to be registered. If UNIX
		 * isn't enabled, then this causes a reference cycle and this
		 * instance can never get freed. If UNIX is enabled we'll
		 * handle it just fine, but there's still no point in allowing
		 * a ring fd as it doesn't support regular read/write anyway.
		 */
		if (file->f_op == &io_uring_fops) {
			fput(file);
			break;
		}
		ret = 0;
		table->files[index] = file;
	}

	if (ret) {
		for (i = 0; i < ctx->nr_user_files; i++) {
			file = io_file_from_index(ctx, i);
			if (file)
				fput(file);
		}
		for (i = 0; i < nr_tables; i++)
			kfree(ctx->file_data->table[i].files);

		percpu_ref_exit(&ctx->file_data->refs);
		kfree(ctx->file_data->table);
		kfree(ctx->file_data);
		ctx->file_data = NULL;
		ctx->nr_user_files = 0;
		return ret;
	}

	ret = io_sqe_files_scm(ctx);
	if (ret) {
		io_sqe_files_unregister(ctx);
		return ret;
	}

	ref_node = alloc_fixed_file_ref_node(ctx);
	if (IS_ERR(ref_node)) {
		io_sqe_files_unregister(ctx);
		return PTR_ERR(ref_node);
	}

	ctx->file_data->cur_refs = &ref_node->refs;
	spin_lock(&ctx->file_data->lock);
	list_add(&ref_node->node, &ctx->file_data->ref_list);
	spin_unlock(&ctx->file_data->lock);
	percpu_ref_get(&ctx->file_data->refs);
	return ret;
}

static int io_sqe_file_register(struct io_ring_ctx *ctx, struct file *file,
				int index)
{
#if defined(CONFIG_UNIX)
	struct sock *sock = ctx->ring_sock->sk;
	struct sk_buff_head *head = &sock->sk_receive_queue;
	struct sk_buff *skb;

	/*
	 * See if we can merge this file into an existing skb SCM_RIGHTS
	 * file set. If there's no room, fall back to allocating a new skb
	 * and filling it in.
	 */
	spin_lock_irq(&head->lock);
	skb = skb_peek(head);
	if (skb) {
		struct scm_fp_list *fpl = UNIXCB(skb).fp;

		if (fpl->count < SCM_MAX_FD) {
			__skb_unlink(skb, head);
			spin_unlock_irq(&head->lock);
			fpl->fp[fpl->count] = get_file(file);
			unix_inflight(fpl->user, fpl->fp[fpl->count]);
			fpl->count++;
			spin_lock_irq(&head->lock);
			__skb_queue_head(head, skb);
		} else {
			skb = NULL;
		}
	}
	spin_unlock_irq(&head->lock);

	if (skb) {
		fput(file);
		return 0;
	}

	return __io_sqe_files_scm(ctx, 1, index);
#else
	return 0;
#endif
}

static int io_queue_file_removal(struct fixed_file_data *data,
				 struct file *file)
{
	struct io_file_put *pfile;
	struct percpu_ref *refs = data->cur_refs;
	struct fixed_file_ref_node *ref_node;

	pfile = kzalloc(sizeof(*pfile), GFP_KERNEL);
	if (!pfile)
		return -ENOMEM;

	ref_node = container_of(refs, struct fixed_file_ref_node, refs);
	pfile->file = file;
	list_add(&pfile->list, &ref_node->file_list);

	return 0;
}

static int __io_sqe_files_update(struct io_ring_ctx *ctx,
				 struct io_uring_files_update *up,
				 unsigned nr_args)
{
	struct fixed_file_data *data = ctx->file_data;
	struct fixed_file_ref_node *ref_node;
	struct file *file;
	__s32 __user *fds;
	int fd, i, err;
	__u32 done;
	bool needs_switch = false;

	if (check_add_overflow(up->offset, nr_args, &done))
		return -EOVERFLOW;
	if (done > ctx->nr_user_files)
		return -EINVAL;

	ref_node = alloc_fixed_file_ref_node(ctx);
	if (IS_ERR(ref_node))
		return PTR_ERR(ref_node);

	done = 0;
	fds = u64_to_user_ptr(up->fds);
	while (nr_args) {
		struct fixed_file_table *table;
		unsigned index;

		err = 0;
		if (copy_from_user(&fd, &fds[done], sizeof(fd))) {
			err = -EFAULT;
			break;
		}
		i = array_index_nospec(up->offset, ctx->nr_user_files);
		table = &ctx->file_data->table[i >> IORING_FILE_TABLE_SHIFT];
		index = i & IORING_FILE_TABLE_MASK;
		if (table->files[index]) {
			file = io_file_from_index(ctx, index);
			err = io_queue_file_removal(data, file);
			if (err)
				break;
			table->files[index] = NULL;
			needs_switch = true;
		}
		if (fd != -1) {
			file = fget(fd);
			if (!file) {
				err = -EBADF;
				break;
			}
			/*
			 * Don't allow io_uring instances to be registered. If
			 * UNIX isn't enabled, then this causes a reference
			 * cycle and this instance can never get freed. If UNIX
			 * is enabled we'll handle it just fine, but there's
			 * still no point in allowing a ring fd as it doesn't
			 * support regular read/write anyway.
			 */
			if (file->f_op == &io_uring_fops) {
				fput(file);
				err = -EBADF;
				break;
			}
			table->files[index] = file;
			err = io_sqe_file_register(ctx, file, i);
			if (err) {
				fput(file);
				break;
			}
		}
		nr_args--;
		done++;
		up->offset++;
	}

	if (needs_switch) {
		percpu_ref_kill(data->cur_refs);
		spin_lock(&data->lock);
		list_add(&ref_node->node, &data->ref_list);
		data->cur_refs = &ref_node->refs;
		spin_unlock(&data->lock);
		percpu_ref_get(&ctx->file_data->refs);
	} else
		destroy_fixed_file_ref_node(ref_node);

	return done ? done : err;
}

static int io_sqe_files_update(struct io_ring_ctx *ctx, void __user *arg,
			       unsigned nr_args)
{
	struct io_uring_files_update up;

	if (!ctx->file_data)
		return -ENXIO;
	if (!nr_args)
		return -EINVAL;
	if (copy_from_user(&up, arg, sizeof(up)))
		return -EFAULT;
	if (up.resv)
		return -EINVAL;

	return __io_sqe_files_update(ctx, &up, nr_args);
}

static void io_free_work(struct io_wq_work *work)
{
	struct io_kiocb *req = container_of(work, struct io_kiocb, work);

	/* Consider that io_steal_work() relies on this ref */
	io_put_req(req);
}

static int io_init_wq_offload(struct io_ring_ctx *ctx,
			      struct io_uring_params *p)
{
	struct io_wq_data data;
	struct fd f;
	struct io_ring_ctx *ctx_attach;
	unsigned int concurrency;
	int ret = 0;

	data.user = ctx->user;
	data.free_work = io_free_work;
	data.do_work = io_wq_submit_work;

	if (!(p->flags & IORING_SETUP_ATTACH_WQ)) {
		/* Do QD, or 4 * CPUS, whatever is smallest */
		concurrency = min(ctx->sq_entries, 4 * num_online_cpus());

		ctx->io_wq = io_wq_create(concurrency, &data);
		if (IS_ERR(ctx->io_wq)) {
			ret = PTR_ERR(ctx->io_wq);
			ctx->io_wq = NULL;
		}
		return ret;
	}

	f = fdget(p->wq_fd);
	if (!f.file)
		return -EBADF;

	if (f.file->f_op != &io_uring_fops) {
		ret = -EINVAL;
		goto out_fput;
	}

	ctx_attach = f.file->private_data;
	/* @io_wq is protected by holding the fd */
	if (!io_wq_get(ctx_attach->io_wq, &data)) {
		ret = -EINVAL;
		goto out_fput;
	}

	ctx->io_wq = ctx_attach->io_wq;
out_fput:
	fdput(f);
	return ret;
}

static int io_sq_offload_start(struct io_ring_ctx *ctx,
			       struct io_uring_params *p)
{
	int ret;

	if (ctx->flags & IORING_SETUP_SQPOLL) {
		mmgrab(current->mm);
		ctx->sqo_mm = current->mm;

		ret = -EPERM;
		if (!capable(CAP_SYS_ADMIN))
			goto err;

		ctx->sq_thread_idle = msecs_to_jiffies(p->sq_thread_idle);
		if (!ctx->sq_thread_idle)
			ctx->sq_thread_idle = HZ;

		if (p->flags & IORING_SETUP_SQ_AFF) {
			int cpu = p->sq_thread_cpu;

			ret = -EINVAL;
			if (cpu >= nr_cpu_ids)
				goto err;
			if (!cpu_online(cpu))
				goto err;

			ctx->sqo_thread = kthread_create_on_cpu(io_sq_thread,
							ctx, cpu,
							"io_uring-sq");
		} else {
			ctx->sqo_thread = kthread_create(io_sq_thread, ctx,
							"io_uring-sq");
		}
		if (IS_ERR(ctx->sqo_thread)) {
			ret = PTR_ERR(ctx->sqo_thread);
			ctx->sqo_thread = NULL;
			goto err;
		}
		wake_up_process(ctx->sqo_thread);
	} else if (p->flags & IORING_SETUP_SQ_AFF) {
		/* Can't have SQ_AFF without SQPOLL */
		ret = -EINVAL;
		goto err;
	}

	ret = io_init_wq_offload(ctx, p);
	if (ret)
		goto err;

	return 0;
err:
	io_finish_async(ctx);
	if (ctx->sqo_mm) {
		mmdrop(ctx->sqo_mm);
		ctx->sqo_mm = NULL;
	}
	return ret;
}

static inline void __io_unaccount_mem(struct user_struct *user,
				      unsigned long nr_pages)
{
	atomic_long_sub(nr_pages, &user->locked_vm);
}

static inline int __io_account_mem(struct user_struct *user,
				   unsigned long nr_pages)
{
	unsigned long page_limit, cur_pages, new_pages;

	/* Don't allow more pages than we can safely lock */
	page_limit = rlimit(RLIMIT_MEMLOCK) >> PAGE_SHIFT;

	do {
		cur_pages = atomic_long_read(&user->locked_vm);
		new_pages = cur_pages + nr_pages;
		if (new_pages > page_limit)
			return -ENOMEM;
	} while (atomic_long_cmpxchg(&user->locked_vm, cur_pages,
					new_pages) != cur_pages);

	return 0;
}

static void io_unaccount_mem(struct io_ring_ctx *ctx, unsigned long nr_pages,
			     enum io_mem_account acct)
{
	if (ctx->limit_mem)
		__io_unaccount_mem(ctx->user, nr_pages);

	if (ctx->sqo_mm) {
		if (acct == ACCT_LOCKED)
			ctx->sqo_mm->locked_vm -= nr_pages;
		else if (acct == ACCT_PINNED)
			atomic64_sub(nr_pages, &ctx->sqo_mm->pinned_vm);
	}
}

static int io_account_mem(struct io_ring_ctx *ctx, unsigned long nr_pages,
			  enum io_mem_account acct)
{
	int ret;

	if (ctx->limit_mem) {
		ret = __io_account_mem(ctx->user, nr_pages);
		if (ret)
			return ret;
	}

	if (ctx->sqo_mm) {
		if (acct == ACCT_LOCKED)
			ctx->sqo_mm->locked_vm += nr_pages;
		else if (acct == ACCT_PINNED)
			atomic64_add(nr_pages, &ctx->sqo_mm->pinned_vm);
	}

	return 0;
}

static void io_mem_free(void *ptr)
{
	struct page *page;

	if (!ptr)
		return;

	page = virt_to_head_page(ptr);
	if (put_page_testzero(page))
		free_compound_page(page);
}

static void *io_mem_alloc(size_t size)
{
	gfp_t gfp_flags = GFP_KERNEL | __GFP_ZERO | __GFP_NOWARN | __GFP_COMP |
				__GFP_NORETRY;

	return (void *) __get_free_pages(gfp_flags, get_order(size));
}

static unsigned long rings_size(unsigned sq_entries, unsigned cq_entries,
				size_t *sq_offset)
{
	struct io_rings *rings;
	size_t off, sq_array_size;

	off = struct_size(rings, cqes, cq_entries);
	if (off == SIZE_MAX)
		return SIZE_MAX;

#ifdef CONFIG_SMP
	off = ALIGN(off, SMP_CACHE_BYTES);
	if (off == 0)
		return SIZE_MAX;
#endif

	sq_array_size = array_size(sizeof(u32), sq_entries);
	if (sq_array_size == SIZE_MAX)
		return SIZE_MAX;

	if (check_add_overflow(off, sq_array_size, &off))
		return SIZE_MAX;

	if (sq_offset)
		*sq_offset = off;

	return off;
}

static unsigned long ring_pages(unsigned sq_entries, unsigned cq_entries)
{
	size_t pages;

	pages = (size_t)1 << get_order(
		rings_size(sq_entries, cq_entries, NULL));
	pages += (size_t)1 << get_order(
		array_size(sizeof(struct io_uring_sqe), sq_entries));

	return pages;
}

static int io_sqe_buffer_unregister(struct io_ring_ctx *ctx)
{
	int i, j;

	if (!ctx->user_bufs)
		return -ENXIO;

	for (i = 0; i < ctx->nr_user_bufs; i++) {
		struct io_mapped_ubuf *imu = &ctx->user_bufs[i];

		for (j = 0; j < imu->nr_bvecs; j++)
			unpin_user_page(imu->bvec[j].bv_page);

		io_unaccount_mem(ctx, imu->nr_bvecs, ACCT_PINNED);
		kvfree(imu->bvec);
		imu->nr_bvecs = 0;
	}

	kfree(ctx->user_bufs);
	ctx->user_bufs = NULL;
	ctx->nr_user_bufs = 0;
	return 0;
}

static int io_copy_iov(struct io_ring_ctx *ctx, struct iovec *dst,
		       void __user *arg, unsigned index)
{
	struct iovec __user *src;

#ifdef CONFIG_COMPAT
	if (ctx->compat) {
		struct compat_iovec __user *ciovs;
		struct compat_iovec ciov;

		ciovs = (struct compat_iovec __user *) arg;
		if (copy_from_user(&ciov, &ciovs[index], sizeof(ciov)))
			return -EFAULT;

		dst->iov_base = u64_to_user_ptr((u64)ciov.iov_base);
		dst->iov_len = ciov.iov_len;
		return 0;
	}
#endif
	src = (struct iovec __user *) arg;
	if (copy_from_user(dst, &src[index], sizeof(*dst)))
		return -EFAULT;
	return 0;
}

static int io_sqe_buffer_register(struct io_ring_ctx *ctx, void __user *arg,
				  unsigned nr_args)
{
	struct vm_area_struct **vmas = NULL;
	struct page **pages = NULL;
	int i, j, got_pages = 0;
	int ret = -EINVAL;

	if (ctx->user_bufs)
		return -EBUSY;
	if (!nr_args || nr_args > UIO_MAXIOV)
		return -EINVAL;

	ctx->user_bufs = kcalloc(nr_args, sizeof(struct io_mapped_ubuf),
					GFP_KERNEL);
	if (!ctx->user_bufs)
		return -ENOMEM;

	for (i = 0; i < nr_args; i++) {
		struct io_mapped_ubuf *imu = &ctx->user_bufs[i];
		unsigned long off, start, end, ubuf;
		int pret, nr_pages;
		struct iovec iov;
		size_t size;

		ret = io_copy_iov(ctx, &iov, arg, i);
		if (ret)
			goto err;

		/*
		 * Don't impose further limits on the size and buffer
		 * constraints here, we'll -EINVAL later when IO is
		 * submitted if they are wrong.
		 */
		ret = -EFAULT;
		if (!iov.iov_base || !iov.iov_len)
			goto err;

		/* arbitrary limit, but we need something */
		if (iov.iov_len > SZ_1G)
			goto err;

		ubuf = (unsigned long) iov.iov_base;
		end = (ubuf + iov.iov_len + PAGE_SIZE - 1) >> PAGE_SHIFT;
		start = ubuf >> PAGE_SHIFT;
		nr_pages = end - start;

		ret = io_account_mem(ctx, nr_pages, ACCT_PINNED);
		if (ret)
			goto err;

		ret = 0;
		if (!pages || nr_pages > got_pages) {
			kvfree(vmas);
			kvfree(pages);
			pages = kvmalloc_array(nr_pages, sizeof(struct page *),
						GFP_KERNEL);
			vmas = kvmalloc_array(nr_pages,
					sizeof(struct vm_area_struct *),
					GFP_KERNEL);
			if (!pages || !vmas) {
				ret = -ENOMEM;
				io_unaccount_mem(ctx, nr_pages, ACCT_PINNED);
				goto err;
			}
			got_pages = nr_pages;
		}

		imu->bvec = kvmalloc_array(nr_pages, sizeof(struct bio_vec),
						GFP_KERNEL);
		ret = -ENOMEM;
		if (!imu->bvec) {
			io_unaccount_mem(ctx, nr_pages, ACCT_PINNED);
			goto err;
		}

		ret = 0;
		mmap_read_lock(current->mm);
		pret = pin_user_pages(ubuf, nr_pages,
				      FOLL_WRITE | FOLL_LONGTERM,
				      pages, vmas);
		if (pret == nr_pages) {
			/* don't support file backed memory */
			for (j = 0; j < nr_pages; j++) {
				struct vm_area_struct *vma = vmas[j];

				if (vma->vm_file &&
				    !is_file_hugepages(vma->vm_file)) {
					ret = -EOPNOTSUPP;
					break;
				}
			}
		} else {
			ret = pret < 0 ? pret : -EFAULT;
		}
		mmap_read_unlock(current->mm);
		if (ret) {
			/*
			 * if we did partial map, or found file backed vmas,
			 * release any pages we did get
			 */
			if (pret > 0)
				unpin_user_pages(pages, pret);
			io_unaccount_mem(ctx, nr_pages, ACCT_PINNED);
			kvfree(imu->bvec);
			goto err;
		}

		off = ubuf & ~PAGE_MASK;
		size = iov.iov_len;
		for (j = 0; j < nr_pages; j++) {
			size_t vec_len;

			vec_len = min_t(size_t, size, PAGE_SIZE - off);
			imu->bvec[j].bv_page = pages[j];
			imu->bvec[j].bv_len = vec_len;
			imu->bvec[j].bv_offset = off;
			off = 0;
			size -= vec_len;
		}
		/* store original address for later verification */
		imu->ubuf = ubuf;
		imu->len = iov.iov_len;
		imu->nr_bvecs = nr_pages;

		ctx->nr_user_bufs++;
	}
	kvfree(pages);
	kvfree(vmas);
	return 0;
err:
	kvfree(pages);
	kvfree(vmas);
	io_sqe_buffer_unregister(ctx);
	return ret;
}

static int io_eventfd_register(struct io_ring_ctx *ctx, void __user *arg)
{
	__s32 __user *fds = arg;
	int fd;

	if (ctx->cq_ev_fd)
		return -EBUSY;

	if (copy_from_user(&fd, fds, sizeof(*fds)))
		return -EFAULT;

	ctx->cq_ev_fd = eventfd_ctx_fdget(fd);
	if (IS_ERR(ctx->cq_ev_fd)) {
		int ret = PTR_ERR(ctx->cq_ev_fd);
		ctx->cq_ev_fd = NULL;
		return ret;
	}

	return 0;
}

static int io_eventfd_unregister(struct io_ring_ctx *ctx)
{
	if (ctx->cq_ev_fd) {
		eventfd_ctx_put(ctx->cq_ev_fd);
		ctx->cq_ev_fd = NULL;
		return 0;
	}

	return -ENXIO;
}

static int __io_destroy_buffers(int id, void *p, void *data)
{
	struct io_ring_ctx *ctx = data;
	struct io_buffer *buf = p;

	__io_remove_buffers(ctx, buf, id, -1U);
	return 0;
}

static void io_destroy_buffers(struct io_ring_ctx *ctx)
{
	idr_for_each(&ctx->io_buffer_idr, __io_destroy_buffers, ctx);
	idr_destroy(&ctx->io_buffer_idr);
}

static void io_ring_ctx_free(struct io_ring_ctx *ctx)
{
	io_finish_async(ctx);
	if (ctx->sqo_mm) {
		mmdrop(ctx->sqo_mm);
		ctx->sqo_mm = NULL;
	}

	io_sqe_buffer_unregister(ctx);
	io_sqe_files_unregister(ctx);
	io_eventfd_unregister(ctx);
	io_destroy_buffers(ctx);
	idr_destroy(&ctx->personality_idr);

#if defined(CONFIG_UNIX)
	if (ctx->ring_sock) {
		ctx->ring_sock->file = NULL; /* so that iput() is called */
		sock_release(ctx->ring_sock);
	}
#endif

	io_mem_free(ctx->rings);
	io_mem_free(ctx->sq_sqes);

	percpu_ref_exit(&ctx->refs);
<<<<<<< HEAD
	io_unaccount_mem(ctx, ring_pages(ctx->sq_entries, ctx->cq_entries),
			 ACCT_LOCKED);
=======
>>>>>>> 4ae6dbd6
	free_uid(ctx->user);
	put_cred(ctx->creds);
	kfree(ctx->cancel_hash);
	kmem_cache_free(req_cachep, ctx->fallback_req);
	kfree(ctx);
}

static __poll_t io_uring_poll(struct file *file, poll_table *wait)
{
	struct io_ring_ctx *ctx = file->private_data;
	__poll_t mask = 0;

	poll_wait(file, &ctx->cq_wait, wait);
	/*
	 * synchronizes with barrier from wq_has_sleeper call in
	 * io_commit_cqring
	 */
	smp_rmb();
	if (READ_ONCE(ctx->rings->sq.tail) - ctx->cached_sq_head !=
	    ctx->rings->sq_ring_entries)
		mask |= EPOLLOUT | EPOLLWRNORM;
	if (io_cqring_events(ctx, false))
		mask |= EPOLLIN | EPOLLRDNORM;

	return mask;
}

static int io_uring_fasync(int fd, struct file *file, int on)
{
	struct io_ring_ctx *ctx = file->private_data;

	return fasync_helper(fd, file, on, &ctx->cq_fasync);
}

static int io_remove_personalities(int id, void *p, void *data)
{
	struct io_ring_ctx *ctx = data;
	const struct cred *cred;

	cred = idr_remove(&ctx->personality_idr, id);
	if (cred)
		put_cred(cred);
	return 0;
}

static void io_ring_exit_work(struct work_struct *work)
{
	struct io_ring_ctx *ctx = container_of(work, struct io_ring_ctx,
					       exit_work);

	/*
	 * If we're doing polled IO and end up having requests being
	 * submitted async (out-of-line), then completions can come in while
	 * we're waiting for refs to drop. We need to reap these manually,
	 * as nobody else will be looking for them.
	 */
	do {
		if (ctx->rings)
			io_cqring_overflow_flush(ctx, true);
		io_iopoll_try_reap_events(ctx);
	} while (!wait_for_completion_timeout(&ctx->ref_comp, HZ/20));
	io_ring_ctx_free(ctx);
}

static void io_ring_ctx_wait_and_kill(struct io_ring_ctx *ctx)
{
	mutex_lock(&ctx->uring_lock);
	percpu_ref_kill(&ctx->refs);
	mutex_unlock(&ctx->uring_lock);

	io_kill_timeouts(ctx);
	io_poll_remove_all(ctx);

	if (ctx->io_wq)
		io_wq_cancel_all(ctx->io_wq);

	/* if we failed setting up the ctx, we might not have any rings */
	if (ctx->rings)
		io_cqring_overflow_flush(ctx, true);
	io_iopoll_try_reap_events(ctx);
	idr_for_each(&ctx->personality_idr, io_remove_personalities, ctx);

	/*
	 * Do this upfront, so we won't have a grace period where the ring
	 * is closed but resources aren't reaped yet. This can cause
	 * spurious failure in setting up a new ring.
	 */
	if (ctx->account_mem)
		io_unaccount_mem(ctx->user,
				ring_pages(ctx->sq_entries, ctx->cq_entries));

	INIT_WORK(&ctx->exit_work, io_ring_exit_work);
	queue_work(system_wq, &ctx->exit_work);
}

static int io_uring_release(struct inode *inode, struct file *file)
{
	struct io_ring_ctx *ctx = file->private_data;

	file->private_data = NULL;
	io_ring_ctx_wait_and_kill(ctx);
	return 0;
}

static bool io_wq_files_match(struct io_wq_work *work, void *data)
{
	struct files_struct *files = data;

	return work->files == files;
}

static void io_uring_cancel_files(struct io_ring_ctx *ctx,
				  struct files_struct *files)
{
	if (list_empty_careful(&ctx->inflight_list))
		return;

	/* cancel all at once, should be faster than doing it one by one*/
	io_wq_cancel_cb(ctx->io_wq, io_wq_files_match, files, true);

	while (!list_empty_careful(&ctx->inflight_list)) {
		struct io_kiocb *cancel_req = NULL, *req;
		DEFINE_WAIT(wait);

		spin_lock_irq(&ctx->inflight_lock);
		list_for_each_entry(req, &ctx->inflight_list, inflight_entry) {
			if (req->work.files != files)
				continue;
			/* req is being completed, ignore */
			if (!refcount_inc_not_zero(&req->refs))
				continue;
			cancel_req = req;
			break;
		}
		if (cancel_req)
			prepare_to_wait(&ctx->inflight_wait, &wait,
						TASK_UNINTERRUPTIBLE);
		spin_unlock_irq(&ctx->inflight_lock);

		/* We need to keep going until we don't find a matching req */
		if (!cancel_req)
			break;

		if (cancel_req->flags & REQ_F_OVERFLOW) {
			spin_lock_irq(&ctx->completion_lock);
			list_del(&cancel_req->list);
			cancel_req->flags &= ~REQ_F_OVERFLOW;
			if (list_empty(&ctx->cq_overflow_list)) {
				clear_bit(0, &ctx->sq_check_overflow);
				clear_bit(0, &ctx->cq_check_overflow);
				ctx->rings->sq_flags &= ~IORING_SQ_CQ_OVERFLOW;
			}
			spin_unlock_irq(&ctx->completion_lock);

			WRITE_ONCE(ctx->rings->cq_overflow,
				atomic_inc_return(&ctx->cached_cq_overflow));

			/*
			 * Put inflight ref and overflow ref. If that's
			 * all we had, then we're done with this request.
			 */
			if (refcount_sub_and_test(2, &cancel_req->refs)) {
				io_free_req(cancel_req);
				finish_wait(&ctx->inflight_wait, &wait);
				continue;
			}
		} else {
			io_wq_cancel_work(ctx->io_wq, &cancel_req->work);
			io_put_req(cancel_req);
		}

		schedule();
		finish_wait(&ctx->inflight_wait, &wait);
	}
}

static bool io_cancel_task_cb(struct io_wq_work *work, void *data)
{
	struct io_kiocb *req = container_of(work, struct io_kiocb, work);
	struct task_struct *task = data;

	return req->task == task;
}

static int io_uring_flush(struct file *file, void *data)
{
	struct io_ring_ctx *ctx = file->private_data;

	io_uring_cancel_files(ctx, data);

	/*
	 * If the task is going away, cancel work it may have pending
	 */
	if (fatal_signal_pending(current) || (current->flags & PF_EXITING))
		io_wq_cancel_cb(ctx->io_wq, io_cancel_task_cb, current, true);

	return 0;
}

static void *io_uring_validate_mmap_request(struct file *file,
					    loff_t pgoff, size_t sz)
{
	struct io_ring_ctx *ctx = file->private_data;
	loff_t offset = pgoff << PAGE_SHIFT;
	struct page *page;
	void *ptr;

	switch (offset) {
	case IORING_OFF_SQ_RING:
	case IORING_OFF_CQ_RING:
		ptr = ctx->rings;
		break;
	case IORING_OFF_SQES:
		ptr = ctx->sq_sqes;
		break;
	default:
		return ERR_PTR(-EINVAL);
	}

	page = virt_to_head_page(ptr);
	if (sz > page_size(page))
		return ERR_PTR(-EINVAL);

	return ptr;
}

#ifdef CONFIG_MMU

static int io_uring_mmap(struct file *file, struct vm_area_struct *vma)
{
	size_t sz = vma->vm_end - vma->vm_start;
	unsigned long pfn;
	void *ptr;

	ptr = io_uring_validate_mmap_request(file, vma->vm_pgoff, sz);
	if (IS_ERR(ptr))
		return PTR_ERR(ptr);

	pfn = virt_to_phys(ptr) >> PAGE_SHIFT;
	return remap_pfn_range(vma, vma->vm_start, pfn, sz, vma->vm_page_prot);
}

#else /* !CONFIG_MMU */

static int io_uring_mmap(struct file *file, struct vm_area_struct *vma)
{
	return vma->vm_flags & (VM_SHARED | VM_MAYSHARE) ? 0 : -EINVAL;
}

static unsigned int io_uring_nommu_mmap_capabilities(struct file *file)
{
	return NOMMU_MAP_DIRECT | NOMMU_MAP_READ | NOMMU_MAP_WRITE;
}

static unsigned long io_uring_nommu_get_unmapped_area(struct file *file,
	unsigned long addr, unsigned long len,
	unsigned long pgoff, unsigned long flags)
{
	void *ptr;

	ptr = io_uring_validate_mmap_request(file, pgoff, len);
	if (IS_ERR(ptr))
		return PTR_ERR(ptr);

	return (unsigned long) ptr;
}

#endif /* !CONFIG_MMU */

SYSCALL_DEFINE6(io_uring_enter, unsigned int, fd, u32, to_submit,
		u32, min_complete, u32, flags, const sigset_t __user *, sig,
		size_t, sigsz)
{
	struct io_ring_ctx *ctx;
	long ret = -EBADF;
	int submitted = 0;
	struct fd f;

	io_run_task_work();

	if (flags & ~(IORING_ENTER_GETEVENTS | IORING_ENTER_SQ_WAKEUP))
		return -EINVAL;

	f = fdget(fd);
	if (!f.file)
		return -EBADF;

	ret = -EOPNOTSUPP;
	if (f.file->f_op != &io_uring_fops)
		goto out_fput;

	ret = -ENXIO;
	ctx = f.file->private_data;
	if (!percpu_ref_tryget(&ctx->refs))
		goto out_fput;

	/*
	 * For SQ polling, the thread will do all submissions and completions.
	 * Just return the requested submit count, and wake the thread if
	 * we were asked to.
	 */
	ret = 0;
	if (ctx->flags & IORING_SETUP_SQPOLL) {
		if (!list_empty_careful(&ctx->cq_overflow_list))
			io_cqring_overflow_flush(ctx, false);
		if (flags & IORING_ENTER_SQ_WAKEUP)
			wake_up(&ctx->sqo_wait);
		submitted = to_submit;
	} else if (to_submit) {
		mutex_lock(&ctx->uring_lock);
		submitted = io_submit_sqes(ctx, to_submit, f.file, fd);
		mutex_unlock(&ctx->uring_lock);

		if (submitted != to_submit)
			goto out;
	}
	if (flags & IORING_ENTER_GETEVENTS) {
		min_complete = min(min_complete, ctx->cq_entries);

		/*
		 * When SETUP_IOPOLL and SETUP_SQPOLL are both enabled, user
		 * space applications don't need to do io completion events
		 * polling again, they can rely on io_sq_thread to do polling
		 * work, which can reduce cpu usage and uring_lock contention.
		 */
		if (ctx->flags & IORING_SETUP_IOPOLL &&
		    !(ctx->flags & IORING_SETUP_SQPOLL)) {
			ret = io_iopoll_check(ctx, min_complete);
		} else {
			ret = io_cqring_wait(ctx, min_complete, sig, sigsz);
		}
	}

out:
	percpu_ref_put(&ctx->refs);
out_fput:
	fdput(f);
	return submitted ? submitted : ret;
}

#ifdef CONFIG_PROC_FS
static int io_uring_show_cred(int id, void *p, void *data)
{
	const struct cred *cred = p;
	struct seq_file *m = data;
	struct user_namespace *uns = seq_user_ns(m);
	struct group_info *gi;
	kernel_cap_t cap;
	unsigned __capi;
	int g;

	seq_printf(m, "%5d\n", id);
	seq_put_decimal_ull(m, "\tUid:\t", from_kuid_munged(uns, cred->uid));
	seq_put_decimal_ull(m, "\t\t", from_kuid_munged(uns, cred->euid));
	seq_put_decimal_ull(m, "\t\t", from_kuid_munged(uns, cred->suid));
	seq_put_decimal_ull(m, "\t\t", from_kuid_munged(uns, cred->fsuid));
	seq_put_decimal_ull(m, "\n\tGid:\t", from_kgid_munged(uns, cred->gid));
	seq_put_decimal_ull(m, "\t\t", from_kgid_munged(uns, cred->egid));
	seq_put_decimal_ull(m, "\t\t", from_kgid_munged(uns, cred->sgid));
	seq_put_decimal_ull(m, "\t\t", from_kgid_munged(uns, cred->fsgid));
	seq_puts(m, "\n\tGroups:\t");
	gi = cred->group_info;
	for (g = 0; g < gi->ngroups; g++) {
		seq_put_decimal_ull(m, g ? " " : "",
					from_kgid_munged(uns, gi->gid[g]));
	}
	seq_puts(m, "\n\tCapEff:\t");
	cap = cred->cap_effective;
	CAP_FOR_EACH_U32(__capi)
		seq_put_hex_ll(m, NULL, cap.cap[CAP_LAST_U32 - __capi], 8);
	seq_putc(m, '\n');
	return 0;
}

static void __io_uring_show_fdinfo(struct io_ring_ctx *ctx, struct seq_file *m)
{
	int i;

	mutex_lock(&ctx->uring_lock);
	seq_printf(m, "UserFiles:\t%u\n", ctx->nr_user_files);
	for (i = 0; i < ctx->nr_user_files; i++) {
		struct fixed_file_table *table;
		struct file *f;

		table = &ctx->file_data->table[i >> IORING_FILE_TABLE_SHIFT];
		f = table->files[i & IORING_FILE_TABLE_MASK];
		if (f)
			seq_printf(m, "%5u: %s\n", i, file_dentry(f)->d_iname);
		else
			seq_printf(m, "%5u: <none>\n", i);
	}
	seq_printf(m, "UserBufs:\t%u\n", ctx->nr_user_bufs);
	for (i = 0; i < ctx->nr_user_bufs; i++) {
		struct io_mapped_ubuf *buf = &ctx->user_bufs[i];

		seq_printf(m, "%5u: 0x%llx/%u\n", i, buf->ubuf,
						(unsigned int) buf->len);
	}
	if (!idr_is_empty(&ctx->personality_idr)) {
		seq_printf(m, "Personalities:\n");
		idr_for_each(&ctx->personality_idr, io_uring_show_cred, m);
	}
	seq_printf(m, "PollList:\n");
	spin_lock_irq(&ctx->completion_lock);
	for (i = 0; i < (1U << ctx->cancel_hash_bits); i++) {
		struct hlist_head *list = &ctx->cancel_hash[i];
		struct io_kiocb *req;

		hlist_for_each_entry(req, list, hash_node)
			seq_printf(m, "  op=%d, task_works=%d\n", req->opcode,
					req->task->task_works != NULL);
	}
	spin_unlock_irq(&ctx->completion_lock);
	mutex_unlock(&ctx->uring_lock);
}

static void io_uring_show_fdinfo(struct seq_file *m, struct file *f)
{
	struct io_ring_ctx *ctx = f->private_data;

	if (percpu_ref_tryget(&ctx->refs)) {
		__io_uring_show_fdinfo(ctx, m);
		percpu_ref_put(&ctx->refs);
	}
}
#endif

static const struct file_operations io_uring_fops = {
	.release	= io_uring_release,
	.flush		= io_uring_flush,
	.mmap		= io_uring_mmap,
#ifndef CONFIG_MMU
	.get_unmapped_area = io_uring_nommu_get_unmapped_area,
	.mmap_capabilities = io_uring_nommu_mmap_capabilities,
#endif
	.poll		= io_uring_poll,
	.fasync		= io_uring_fasync,
#ifdef CONFIG_PROC_FS
	.show_fdinfo	= io_uring_show_fdinfo,
#endif
};

static int io_allocate_scq_urings(struct io_ring_ctx *ctx,
				  struct io_uring_params *p)
{
	struct io_rings *rings;
	size_t size, sq_array_offset;

	size = rings_size(p->sq_entries, p->cq_entries, &sq_array_offset);
	if (size == SIZE_MAX)
		return -EOVERFLOW;

	rings = io_mem_alloc(size);
	if (!rings)
		return -ENOMEM;

	ctx->rings = rings;
	ctx->sq_array = (u32 *)((char *)rings + sq_array_offset);
	rings->sq_ring_mask = p->sq_entries - 1;
	rings->cq_ring_mask = p->cq_entries - 1;
	rings->sq_ring_entries = p->sq_entries;
	rings->cq_ring_entries = p->cq_entries;
	ctx->sq_mask = rings->sq_ring_mask;
	ctx->cq_mask = rings->cq_ring_mask;
	ctx->sq_entries = rings->sq_ring_entries;
	ctx->cq_entries = rings->cq_ring_entries;

	size = array_size(sizeof(struct io_uring_sqe), p->sq_entries);
	if (size == SIZE_MAX) {
		io_mem_free(ctx->rings);
		ctx->rings = NULL;
		return -EOVERFLOW;
	}

	ctx->sq_sqes = io_mem_alloc(size);
	if (!ctx->sq_sqes) {
		io_mem_free(ctx->rings);
		ctx->rings = NULL;
		return -ENOMEM;
	}

	return 0;
}

/*
 * Allocate an anonymous fd, this is what constitutes the application
 * visible backing of an io_uring instance. The application mmaps this
 * fd to gain access to the SQ/CQ ring details. If UNIX sockets are enabled,
 * we have to tie this fd to a socket for file garbage collection purposes.
 */
static int io_uring_get_fd(struct io_ring_ctx *ctx)
{
	struct file *file;
	int ret;

#if defined(CONFIG_UNIX)
	ret = sock_create_kern(&init_net, PF_UNIX, SOCK_RAW, IPPROTO_IP,
				&ctx->ring_sock);
	if (ret)
		return ret;
#endif

	ret = get_unused_fd_flags(O_RDWR | O_CLOEXEC);
	if (ret < 0)
		goto err;

	file = anon_inode_getfile("[io_uring]", &io_uring_fops, ctx,
					O_RDWR | O_CLOEXEC);
	if (IS_ERR(file)) {
		put_unused_fd(ret);
		ret = PTR_ERR(file);
		goto err;
	}

#if defined(CONFIG_UNIX)
	ctx->ring_sock->file = file;
#endif
	fd_install(ret, file);
	return ret;
err:
#if defined(CONFIG_UNIX)
	sock_release(ctx->ring_sock);
	ctx->ring_sock = NULL;
#endif
	return ret;
}

static int io_uring_create(unsigned entries, struct io_uring_params *p,
			   struct io_uring_params __user *params)
{
	struct user_struct *user = NULL;
	struct io_ring_ctx *ctx;
	bool limit_mem;
	int ret;

	if (!entries)
		return -EINVAL;
	if (entries > IORING_MAX_ENTRIES) {
		if (!(p->flags & IORING_SETUP_CLAMP))
			return -EINVAL;
		entries = IORING_MAX_ENTRIES;
	}

	/*
	 * Use twice as many entries for the CQ ring. It's possible for the
	 * application to drive a higher depth than the size of the SQ ring,
	 * since the sqes are only used at submission time. This allows for
	 * some flexibility in overcommitting a bit. If the application has
	 * set IORING_SETUP_CQSIZE, it will have passed in the desired number
	 * of CQ ring entries manually.
	 */
	p->sq_entries = roundup_pow_of_two(entries);
	if (p->flags & IORING_SETUP_CQSIZE) {
		/*
		 * If IORING_SETUP_CQSIZE is set, we do the same roundup
		 * to a power-of-two, if it isn't already. We do NOT impose
		 * any cq vs sq ring sizing.
		 */
		if (p->cq_entries < p->sq_entries)
			return -EINVAL;
		if (p->cq_entries > IORING_MAX_CQ_ENTRIES) {
			if (!(p->flags & IORING_SETUP_CLAMP))
				return -EINVAL;
			p->cq_entries = IORING_MAX_CQ_ENTRIES;
		}
		p->cq_entries = roundup_pow_of_two(p->cq_entries);
	} else {
		p->cq_entries = 2 * p->sq_entries;
	}

	user = get_uid(current_user());
	limit_mem = !capable(CAP_IPC_LOCK);

	if (limit_mem) {
		ret = __io_account_mem(user,
				ring_pages(p->sq_entries, p->cq_entries));
		if (ret) {
			free_uid(user);
			return ret;
		}
	}

	ctx = io_ring_ctx_alloc(p);
	if (!ctx) {
		if (limit_mem)
			__io_unaccount_mem(user, ring_pages(p->sq_entries,
								p->cq_entries));
		free_uid(user);
		return -ENOMEM;
	}
	ctx->compat = in_compat_syscall();
	ctx->user = user;
	ctx->creds = get_current_cred();

	ret = io_allocate_scq_urings(ctx, p);
	if (ret)
		goto err;

	ret = io_sq_offload_start(ctx, p);
	if (ret)
		goto err;

	memset(&p->sq_off, 0, sizeof(p->sq_off));
	p->sq_off.head = offsetof(struct io_rings, sq.head);
	p->sq_off.tail = offsetof(struct io_rings, sq.tail);
	p->sq_off.ring_mask = offsetof(struct io_rings, sq_ring_mask);
	p->sq_off.ring_entries = offsetof(struct io_rings, sq_ring_entries);
	p->sq_off.flags = offsetof(struct io_rings, sq_flags);
	p->sq_off.dropped = offsetof(struct io_rings, sq_dropped);
	p->sq_off.array = (char *)ctx->sq_array - (char *)ctx->rings;

	memset(&p->cq_off, 0, sizeof(p->cq_off));
	p->cq_off.head = offsetof(struct io_rings, cq.head);
	p->cq_off.tail = offsetof(struct io_rings, cq.tail);
	p->cq_off.ring_mask = offsetof(struct io_rings, cq_ring_mask);
	p->cq_off.ring_entries = offsetof(struct io_rings, cq_ring_entries);
	p->cq_off.overflow = offsetof(struct io_rings, cq_overflow);
	p->cq_off.cqes = offsetof(struct io_rings, cqes);
	p->cq_off.flags = offsetof(struct io_rings, cq_flags);

	p->features = IORING_FEAT_SINGLE_MMAP | IORING_FEAT_NODROP |
			IORING_FEAT_SUBMIT_STABLE | IORING_FEAT_RW_CUR_POS |
			IORING_FEAT_CUR_PERSONALITY | IORING_FEAT_FAST_POLL |
			IORING_FEAT_POLL_32BITS;

	if (copy_to_user(params, p, sizeof(*p))) {
		ret = -EFAULT;
		goto err;
	}
	/*
	 * Install ring fd as the very last thing, so we don't risk someone
	 * having closed it before we finish setup
	 */
	ret = io_uring_get_fd(ctx);
	if (ret < 0)
		goto err;

	trace_io_uring_create(ret, ctx, p->sq_entries, p->cq_entries, p->flags);
	io_account_mem(ctx, ring_pages(p->sq_entries, p->cq_entries),
		       ACCT_LOCKED);
	ctx->limit_mem = limit_mem;
	return ret;
err:
	io_ring_ctx_wait_and_kill(ctx);
	return ret;
}

/*
 * Sets up an aio uring context, and returns the fd. Applications asks for a
 * ring size, we return the actual sq/cq ring sizes (among other things) in the
 * params structure passed in.
 */
static long io_uring_setup(u32 entries, struct io_uring_params __user *params)
{
	struct io_uring_params p;
	int i;

	if (copy_from_user(&p, params, sizeof(p)))
		return -EFAULT;
	for (i = 0; i < ARRAY_SIZE(p.resv); i++) {
		if (p.resv[i])
			return -EINVAL;
	}

	if (p.flags & ~(IORING_SETUP_IOPOLL | IORING_SETUP_SQPOLL |
			IORING_SETUP_SQ_AFF | IORING_SETUP_CQSIZE |
			IORING_SETUP_CLAMP | IORING_SETUP_ATTACH_WQ))
		return -EINVAL;

	return  io_uring_create(entries, &p, params);
}

SYSCALL_DEFINE2(io_uring_setup, u32, entries,
		struct io_uring_params __user *, params)
{
	return io_uring_setup(entries, params);
}

static int io_probe(struct io_ring_ctx *ctx, void __user *arg, unsigned nr_args)
{
	struct io_uring_probe *p;
	size_t size;
	int i, ret;

	size = struct_size(p, ops, nr_args);
	if (size == SIZE_MAX)
		return -EOVERFLOW;
	p = kzalloc(size, GFP_KERNEL);
	if (!p)
		return -ENOMEM;

	ret = -EFAULT;
	if (copy_from_user(p, arg, size))
		goto out;
	ret = -EINVAL;
	if (memchr_inv(p, 0, size))
		goto out;

	p->last_op = IORING_OP_LAST - 1;
	if (nr_args > IORING_OP_LAST)
		nr_args = IORING_OP_LAST;

	for (i = 0; i < nr_args; i++) {
		p->ops[i].op = i;
		if (!io_op_defs[i].not_supported)
			p->ops[i].flags = IO_URING_OP_SUPPORTED;
	}
	p->ops_len = i;

	ret = 0;
	if (copy_to_user(arg, p, size))
		ret = -EFAULT;
out:
	kfree(p);
	return ret;
}

static int io_register_personality(struct io_ring_ctx *ctx)
{
	const struct cred *creds = get_current_cred();
	int id;

	id = idr_alloc_cyclic(&ctx->personality_idr, (void *) creds, 1,
				USHRT_MAX, GFP_KERNEL);
	if (id < 0)
		put_cred(creds);
	return id;
}

static int io_unregister_personality(struct io_ring_ctx *ctx, unsigned id)
{
	const struct cred *old_creds;

	old_creds = idr_remove(&ctx->personality_idr, id);
	if (old_creds) {
		put_cred(old_creds);
		return 0;
	}

	return -EINVAL;
}

static bool io_register_op_must_quiesce(int op)
{
	switch (op) {
	case IORING_UNREGISTER_FILES:
	case IORING_REGISTER_FILES_UPDATE:
	case IORING_REGISTER_PROBE:
	case IORING_REGISTER_PERSONALITY:
	case IORING_UNREGISTER_PERSONALITY:
		return false;
	default:
		return true;
	}
}

static int __io_uring_register(struct io_ring_ctx *ctx, unsigned opcode,
			       void __user *arg, unsigned nr_args)
	__releases(ctx->uring_lock)
	__acquires(ctx->uring_lock)
{
	int ret;

	/*
	 * We're inside the ring mutex, if the ref is already dying, then
	 * someone else killed the ctx or is already going through
	 * io_uring_register().
	 */
	if (percpu_ref_is_dying(&ctx->refs))
		return -ENXIO;

	if (io_register_op_must_quiesce(opcode)) {
		percpu_ref_kill(&ctx->refs);

		/*
		 * Drop uring mutex before waiting for references to exit. If
		 * another thread is currently inside io_uring_enter() it might
		 * need to grab the uring_lock to make progress. If we hold it
		 * here across the drain wait, then we can deadlock. It's safe
		 * to drop the mutex here, since no new references will come in
		 * after we've killed the percpu ref.
		 */
		mutex_unlock(&ctx->uring_lock);
		ret = wait_for_completion_interruptible(&ctx->ref_comp);
		mutex_lock(&ctx->uring_lock);
		if (ret) {
			percpu_ref_resurrect(&ctx->refs);
			ret = -EINTR;
			goto out;
		}
	}

	switch (opcode) {
	case IORING_REGISTER_BUFFERS:
		ret = io_sqe_buffer_register(ctx, arg, nr_args);
		break;
	case IORING_UNREGISTER_BUFFERS:
		ret = -EINVAL;
		if (arg || nr_args)
			break;
		ret = io_sqe_buffer_unregister(ctx);
		break;
	case IORING_REGISTER_FILES:
		ret = io_sqe_files_register(ctx, arg, nr_args);
		break;
	case IORING_UNREGISTER_FILES:
		ret = -EINVAL;
		if (arg || nr_args)
			break;
		ret = io_sqe_files_unregister(ctx);
		break;
	case IORING_REGISTER_FILES_UPDATE:
		ret = io_sqe_files_update(ctx, arg, nr_args);
		break;
	case IORING_REGISTER_EVENTFD:
	case IORING_REGISTER_EVENTFD_ASYNC:
		ret = -EINVAL;
		if (nr_args != 1)
			break;
		ret = io_eventfd_register(ctx, arg);
		if (ret)
			break;
		if (opcode == IORING_REGISTER_EVENTFD_ASYNC)
			ctx->eventfd_async = 1;
		else
			ctx->eventfd_async = 0;
		break;
	case IORING_UNREGISTER_EVENTFD:
		ret = -EINVAL;
		if (arg || nr_args)
			break;
		ret = io_eventfd_unregister(ctx);
		break;
	case IORING_REGISTER_PROBE:
		ret = -EINVAL;
		if (!arg || nr_args > 256)
			break;
		ret = io_probe(ctx, arg, nr_args);
		break;
	case IORING_REGISTER_PERSONALITY:
		ret = -EINVAL;
		if (arg || nr_args)
			break;
		ret = io_register_personality(ctx);
		break;
	case IORING_UNREGISTER_PERSONALITY:
		ret = -EINVAL;
		if (arg)
			break;
		ret = io_unregister_personality(ctx, nr_args);
		break;
	default:
		ret = -EINVAL;
		break;
	}

	if (io_register_op_must_quiesce(opcode)) {
		/* bring the ctx back to life */
		percpu_ref_reinit(&ctx->refs);
out:
		reinit_completion(&ctx->ref_comp);
	}
	return ret;
}

SYSCALL_DEFINE4(io_uring_register, unsigned int, fd, unsigned int, opcode,
		void __user *, arg, unsigned int, nr_args)
{
	struct io_ring_ctx *ctx;
	long ret = -EBADF;
	struct fd f;

	f = fdget(fd);
	if (!f.file)
		return -EBADF;

	ret = -EOPNOTSUPP;
	if (f.file->f_op != &io_uring_fops)
		goto out_fput;

	ctx = f.file->private_data;

	mutex_lock(&ctx->uring_lock);
	ret = __io_uring_register(ctx, opcode, arg, nr_args);
	mutex_unlock(&ctx->uring_lock);
	trace_io_uring_register(ctx, opcode, ctx->nr_user_files, ctx->nr_user_bufs,
							ctx->cq_ev_fd != NULL, ret);
out_fput:
	fdput(f);
	return ret;
}

static int __init io_uring_init(void)
{
#define __BUILD_BUG_VERIFY_ELEMENT(stype, eoffset, etype, ename) do { \
	BUILD_BUG_ON(offsetof(stype, ename) != eoffset); \
	BUILD_BUG_ON(sizeof(etype) != sizeof_field(stype, ename)); \
} while (0)

#define BUILD_BUG_SQE_ELEM(eoffset, etype, ename) \
	__BUILD_BUG_VERIFY_ELEMENT(struct io_uring_sqe, eoffset, etype, ename)
	BUILD_BUG_ON(sizeof(struct io_uring_sqe) != 64);
	BUILD_BUG_SQE_ELEM(0,  __u8,   opcode);
	BUILD_BUG_SQE_ELEM(1,  __u8,   flags);
	BUILD_BUG_SQE_ELEM(2,  __u16,  ioprio);
	BUILD_BUG_SQE_ELEM(4,  __s32,  fd);
	BUILD_BUG_SQE_ELEM(8,  __u64,  off);
	BUILD_BUG_SQE_ELEM(8,  __u64,  addr2);
	BUILD_BUG_SQE_ELEM(16, __u64,  addr);
	BUILD_BUG_SQE_ELEM(16, __u64,  splice_off_in);
	BUILD_BUG_SQE_ELEM(24, __u32,  len);
	BUILD_BUG_SQE_ELEM(28,     __kernel_rwf_t, rw_flags);
	BUILD_BUG_SQE_ELEM(28, /* compat */   int, rw_flags);
	BUILD_BUG_SQE_ELEM(28, /* compat */ __u32, rw_flags);
	BUILD_BUG_SQE_ELEM(28, __u32,  fsync_flags);
	BUILD_BUG_SQE_ELEM(28, /* compat */ __u16,  poll_events);
	BUILD_BUG_SQE_ELEM(28, __u32,  poll32_events);
	BUILD_BUG_SQE_ELEM(28, __u32,  sync_range_flags);
	BUILD_BUG_SQE_ELEM(28, __u32,  msg_flags);
	BUILD_BUG_SQE_ELEM(28, __u32,  timeout_flags);
	BUILD_BUG_SQE_ELEM(28, __u32,  accept_flags);
	BUILD_BUG_SQE_ELEM(28, __u32,  cancel_flags);
	BUILD_BUG_SQE_ELEM(28, __u32,  open_flags);
	BUILD_BUG_SQE_ELEM(28, __u32,  statx_flags);
	BUILD_BUG_SQE_ELEM(28, __u32,  fadvise_advice);
	BUILD_BUG_SQE_ELEM(28, __u32,  splice_flags);
	BUILD_BUG_SQE_ELEM(32, __u64,  user_data);
	BUILD_BUG_SQE_ELEM(40, __u16,  buf_index);
	BUILD_BUG_SQE_ELEM(42, __u16,  personality);
	BUILD_BUG_SQE_ELEM(44, __s32,  splice_fd_in);

	BUILD_BUG_ON(ARRAY_SIZE(io_op_defs) != IORING_OP_LAST);
	BUILD_BUG_ON(__REQ_F_LAST_BIT >= 8 * sizeof(int));
	req_cachep = KMEM_CACHE(io_kiocb, SLAB_HWCACHE_ALIGN | SLAB_PANIC);
	return 0;
};
__initcall(io_uring_init);<|MERGE_RESOLUTION|>--- conflicted
+++ resolved
@@ -1157,16 +1157,12 @@
 			req->work.flags |= IO_WQ_WORK_UNBOUND;
 	}
 
-<<<<<<< HEAD
 	io_req_work_grab_env(req);
 }
 
 static void io_prep_async_link(struct io_kiocb *req)
 {
 	struct io_kiocb *cur;
-=======
-	io_req_work_grab_env(req, def);
->>>>>>> 4ae6dbd6
 
 	io_prep_async_work(req);
 	if (req->flags & REQ_F_LINK_HEAD)
@@ -4548,14 +4544,10 @@
 
 	hash_del(&req->hash_node);
 	io_poll_complete(req, req->result, 0);
-<<<<<<< HEAD
 	req->flags |= REQ_F_COMP_LOCKED;
 	*nxt = io_put_req_find_next(req);
-=======
->>>>>>> 4ae6dbd6
 	spin_unlock_irq(&ctx->completion_lock);
 
-	io_put_req_find_next(req, nxt);
 	io_cqring_ev_posted(ctx);
 }
 
@@ -4675,17 +4667,13 @@
 	/* restore ->work in case we need to retry again */
 	if (req->flags & REQ_F_WORK_INITIALIZED)
 		memcpy(&req->work, &apoll->work, sizeof(req->work));
-<<<<<<< HEAD
-=======
-	kfree(apoll->double_poll);
-	kfree(apoll);
->>>>>>> 4ae6dbd6
 
 	if (!READ_ONCE(apoll->poll.canceled))
 		__io_req_task_submit(req);
 	else
 		__io_req_task_cancel(req, -ECANCELED);
 
+	kfree(apoll->double_poll);
 	kfree(apoll);
 }
 
@@ -7711,11 +7699,6 @@
 	io_mem_free(ctx->sq_sqes);
 
 	percpu_ref_exit(&ctx->refs);
-<<<<<<< HEAD
-	io_unaccount_mem(ctx, ring_pages(ctx->sq_entries, ctx->cq_entries),
-			 ACCT_LOCKED);
-=======
->>>>>>> 4ae6dbd6
 	free_uid(ctx->user);
 	put_cred(ctx->creds);
 	kfree(ctx->cancel_hash);
@@ -7803,9 +7786,8 @@
 	 * is closed but resources aren't reaped yet. This can cause
 	 * spurious failure in setting up a new ring.
 	 */
-	if (ctx->account_mem)
-		io_unaccount_mem(ctx->user,
-				ring_pages(ctx->sq_entries, ctx->cq_entries));
+	io_unaccount_mem(ctx, ring_pages(ctx->sq_entries, ctx->cq_entries),
+			 ACCT_LOCKED);
 
 	INIT_WORK(&ctx->exit_work, io_ring_exit_work);
 	queue_work(system_wq, &ctx->exit_work);
