// SPDX-License-Identifier: GPL-2.0
/*
 * Copyright (C) 2007 Oracle.  All rights reserved.
 */

#include <linux/sched.h>
#include <linux/sched/signal.h>
#include <linux/pagemap.h>
#include <linux/writeback.h>
#include <linux/blkdev.h>
#include <linux/sort.h>
#include <linux/rcupdate.h>
#include <linux/kthread.h>
#include <linux/slab.h>
#include <linux/ratelimit.h>
#include <linux/percpu_counter.h>
#include <linux/lockdep.h>
#include <linux/crc32c.h>
#include "ctree.h"
#include "extent-tree.h"
#include "transaction.h"
#include "disk-io.h"
#include "print-tree.h"
#include "volumes.h"
#include "raid56.h"
#include "locking.h"
#include "free-space-cache.h"
#include "free-space-tree.h"
#include "qgroup.h"
#include "ref-verify.h"
#include "space-info.h"
#include "block-rsv.h"
#include "discard.h"
#include "zoned.h"
#include "dev-replace.h"
#include "fs.h"
#include "accessors.h"
#include "root-tree.h"
#include "file-item.h"
#include "orphan.h"
#include "tree-checker.h"
#include "raid-stripe-tree.h"

#undef SCRAMBLE_DELAYED_REFS


static int __btrfs_free_extent(struct btrfs_trans_handle *trans,
			       struct btrfs_delayed_ref_head *href,
			       struct btrfs_delayed_ref_node *node,
			       struct btrfs_delayed_extent_op *extra_op);
static void __run_delayed_extent_op(struct btrfs_delayed_extent_op *extent_op,
				    struct extent_buffer *leaf,
				    struct btrfs_extent_item *ei);
static int alloc_reserved_file_extent(struct btrfs_trans_handle *trans,
				      u64 parent, u64 root_objectid,
				      u64 flags, u64 owner, u64 offset,
				      struct btrfs_key *ins, int ref_mod, u64 oref_root);
static int alloc_reserved_tree_block(struct btrfs_trans_handle *trans,
				     struct btrfs_delayed_ref_node *node,
				     struct btrfs_delayed_extent_op *extent_op);
static int find_next_key(struct btrfs_path *path, int level,
			 struct btrfs_key *key);

static int block_group_bits(struct btrfs_block_group *cache, u64 bits)
{
	return (cache->flags & bits) == bits;
}

/* simple helper to search for an existing data extent at a given offset */
int btrfs_lookup_data_extent(struct btrfs_fs_info *fs_info, u64 start, u64 len)
{
	struct btrfs_root *root = btrfs_extent_root(fs_info, start);
	int ret;
	struct btrfs_key key;
	struct btrfs_path *path;

	path = btrfs_alloc_path();
	if (!path)
		return -ENOMEM;

	key.objectid = start;
	key.offset = len;
	key.type = BTRFS_EXTENT_ITEM_KEY;
	ret = btrfs_search_slot(NULL, root, &key, path, 0, 0);
	btrfs_free_path(path);
	return ret;
}

/*
 * helper function to lookup reference count and flags of a tree block.
 *
 * the head node for delayed ref is used to store the sum of all the
 * reference count modifications queued up in the rbtree. the head
 * node may also store the extent flags to set. This way you can check
 * to see what the reference count and extent flags would be if all of
 * the delayed refs are not processed.
 */
int btrfs_lookup_extent_info(struct btrfs_trans_handle *trans,
			     struct btrfs_fs_info *fs_info, u64 bytenr,
			     u64 offset, int metadata, u64 *refs, u64 *flags,
			     u64 *owning_root)
{
	struct btrfs_root *extent_root;
	struct btrfs_delayed_ref_head *head;
	struct btrfs_delayed_ref_root *delayed_refs;
	struct btrfs_path *path;
	struct btrfs_key key;
	u64 num_refs;
	u64 extent_flags;
	u64 owner = 0;
	int ret;

	/*
	 * If we don't have skinny metadata, don't bother doing anything
	 * different
	 */
	if (metadata && !btrfs_fs_incompat(fs_info, SKINNY_METADATA)) {
		offset = fs_info->nodesize;
		metadata = 0;
	}

	path = btrfs_alloc_path();
	if (!path)
		return -ENOMEM;

search_again:
	key.objectid = bytenr;
	key.offset = offset;
	if (metadata)
		key.type = BTRFS_METADATA_ITEM_KEY;
	else
		key.type = BTRFS_EXTENT_ITEM_KEY;

	extent_root = btrfs_extent_root(fs_info, bytenr);
	ret = btrfs_search_slot(NULL, extent_root, &key, path, 0, 0);
	if (ret < 0)
		goto out_free;

	if (ret > 0 && key.type == BTRFS_METADATA_ITEM_KEY) {
		if (path->slots[0]) {
			path->slots[0]--;
			btrfs_item_key_to_cpu(path->nodes[0], &key,
					      path->slots[0]);
			if (key.objectid == bytenr &&
			    key.type == BTRFS_EXTENT_ITEM_KEY &&
			    key.offset == fs_info->nodesize)
				ret = 0;
		}
	}

	if (ret == 0) {
		struct extent_buffer *leaf = path->nodes[0];
		struct btrfs_extent_item *ei;
		const u32 item_size = btrfs_item_size(leaf, path->slots[0]);

		if (unlikely(item_size < sizeof(*ei))) {
			ret = -EUCLEAN;
			btrfs_err(fs_info,
			"unexpected extent item size, has %u expect >= %zu",
				  item_size, sizeof(*ei));
			btrfs_abort_transaction(trans, ret);
			goto out_free;
		}

		ei = btrfs_item_ptr(leaf, path->slots[0], struct btrfs_extent_item);
		num_refs = btrfs_extent_refs(leaf, ei);
		if (unlikely(num_refs == 0)) {
			ret = -EUCLEAN;
			btrfs_err(fs_info,
		"unexpected zero reference count for extent item (%llu %u %llu)",
				  key.objectid, key.type, key.offset);
			btrfs_abort_transaction(trans, ret);
			goto out_free;
		}
		extent_flags = btrfs_extent_flags(leaf, ei);
		owner = btrfs_get_extent_owner_root(fs_info, leaf, path->slots[0]);
	} else {
		num_refs = 0;
		extent_flags = 0;
		ret = 0;
	}

	delayed_refs = &trans->transaction->delayed_refs;
	spin_lock(&delayed_refs->lock);
	head = btrfs_find_delayed_ref_head(fs_info, delayed_refs, bytenr);
	if (head) {
		if (!mutex_trylock(&head->mutex)) {
			refcount_inc(&head->refs);
			spin_unlock(&delayed_refs->lock);

			btrfs_release_path(path);

			/*
			 * Mutex was contended, block until it's released and try
			 * again
			 */
			mutex_lock(&head->mutex);
			mutex_unlock(&head->mutex);
			btrfs_put_delayed_ref_head(head);
			goto search_again;
		}
		spin_lock(&head->lock);
		if (head->extent_op && head->extent_op->update_flags)
			extent_flags |= head->extent_op->flags_to_set;

		num_refs += head->ref_mod;
		spin_unlock(&head->lock);
		mutex_unlock(&head->mutex);
	}
	spin_unlock(&delayed_refs->lock);

	WARN_ON(num_refs == 0);
	if (refs)
		*refs = num_refs;
	if (flags)
		*flags = extent_flags;
	if (owning_root)
		*owning_root = owner;
out_free:
	btrfs_free_path(path);
	return ret;
}

/*
 * Back reference rules.  Back refs have three main goals:
 *
 * 1) differentiate between all holders of references to an extent so that
 *    when a reference is dropped we can make sure it was a valid reference
 *    before freeing the extent.
 *
 * 2) Provide enough information to quickly find the holders of an extent
 *    if we notice a given block is corrupted or bad.
 *
 * 3) Make it easy to migrate blocks for FS shrinking or storage pool
 *    maintenance.  This is actually the same as #2, but with a slightly
 *    different use case.
 *
 * There are two kinds of back refs. The implicit back refs is optimized
 * for pointers in non-shared tree blocks. For a given pointer in a block,
 * back refs of this kind provide information about the block's owner tree
 * and the pointer's key. These information allow us to find the block by
 * b-tree searching. The full back refs is for pointers in tree blocks not
 * referenced by their owner trees. The location of tree block is recorded
 * in the back refs. Actually the full back refs is generic, and can be
 * used in all cases the implicit back refs is used. The major shortcoming
 * of the full back refs is its overhead. Every time a tree block gets
 * COWed, we have to update back refs entry for all pointers in it.
 *
 * For a newly allocated tree block, we use implicit back refs for
 * pointers in it. This means most tree related operations only involve
 * implicit back refs. For a tree block created in old transaction, the
 * only way to drop a reference to it is COW it. So we can detect the
 * event that tree block loses its owner tree's reference and do the
 * back refs conversion.
 *
 * When a tree block is COWed through a tree, there are four cases:
 *
 * The reference count of the block is one and the tree is the block's
 * owner tree. Nothing to do in this case.
 *
 * The reference count of the block is one and the tree is not the
 * block's owner tree. In this case, full back refs is used for pointers
 * in the block. Remove these full back refs, add implicit back refs for
 * every pointers in the new block.
 *
 * The reference count of the block is greater than one and the tree is
 * the block's owner tree. In this case, implicit back refs is used for
 * pointers in the block. Add full back refs for every pointers in the
 * block, increase lower level extents' reference counts. The original
 * implicit back refs are entailed to the new block.
 *
 * The reference count of the block is greater than one and the tree is
 * not the block's owner tree. Add implicit back refs for every pointer in
 * the new block, increase lower level extents' reference count.
 *
 * Back Reference Key composing:
 *
 * The key objectid corresponds to the first byte in the extent,
 * The key type is used to differentiate between types of back refs.
 * There are different meanings of the key offset for different types
 * of back refs.
 *
 * File extents can be referenced by:
 *
 * - multiple snapshots, subvolumes, or different generations in one subvol
 * - different files inside a single subvolume
 * - different offsets inside a file (bookend extents in file.c)
 *
 * The extent ref structure for the implicit back refs has fields for:
 *
 * - Objectid of the subvolume root
 * - objectid of the file holding the reference
 * - original offset in the file
 * - how many bookend extents
 *
 * The key offset for the implicit back refs is hash of the first
 * three fields.
 *
 * The extent ref structure for the full back refs has field for:
 *
 * - number of pointers in the tree leaf
 *
 * The key offset for the implicit back refs is the first byte of
 * the tree leaf
 *
 * When a file extent is allocated, The implicit back refs is used.
 * the fields are filled in:
 *
 *     (root_key.objectid, inode objectid, offset in file, 1)
 *
 * When a file extent is removed file truncation, we find the
 * corresponding implicit back refs and check the following fields:
 *
 *     (btrfs_header_owner(leaf), inode objectid, offset in file)
 *
 * Btree extents can be referenced by:
 *
 * - Different subvolumes
 *
 * Both the implicit back refs and the full back refs for tree blocks
 * only consist of key. The key offset for the implicit back refs is
 * objectid of block's owner tree. The key offset for the full back refs
 * is the first byte of parent block.
 *
 * When implicit back refs is used, information about the lowest key and
 * level of the tree block are required. These information are stored in
 * tree block info structure.
 */

/*
 * is_data == BTRFS_REF_TYPE_BLOCK, tree block type is required,
 * is_data == BTRFS_REF_TYPE_DATA, data type is requiried,
 * is_data == BTRFS_REF_TYPE_ANY, either type is OK.
 */
int btrfs_get_extent_inline_ref_type(const struct extent_buffer *eb,
				     struct btrfs_extent_inline_ref *iref,
				     enum btrfs_inline_ref_type is_data)
{
	struct btrfs_fs_info *fs_info = eb->fs_info;
	int type = btrfs_extent_inline_ref_type(eb, iref);
	u64 offset = btrfs_extent_inline_ref_offset(eb, iref);

	if (type == BTRFS_EXTENT_OWNER_REF_KEY) {
		ASSERT(btrfs_fs_incompat(fs_info, SIMPLE_QUOTA));
		return type;
	}

	if (type == BTRFS_TREE_BLOCK_REF_KEY ||
	    type == BTRFS_SHARED_BLOCK_REF_KEY ||
	    type == BTRFS_SHARED_DATA_REF_KEY ||
	    type == BTRFS_EXTENT_DATA_REF_KEY) {
		if (is_data == BTRFS_REF_TYPE_BLOCK) {
			if (type == BTRFS_TREE_BLOCK_REF_KEY)
				return type;
			if (type == BTRFS_SHARED_BLOCK_REF_KEY) {
				ASSERT(fs_info);
				/*
				 * Every shared one has parent tree block,
				 * which must be aligned to sector size.
				 */
				if (offset && IS_ALIGNED(offset, fs_info->sectorsize))
					return type;
			}
		} else if (is_data == BTRFS_REF_TYPE_DATA) {
			if (type == BTRFS_EXTENT_DATA_REF_KEY)
				return type;
			if (type == BTRFS_SHARED_DATA_REF_KEY) {
				ASSERT(fs_info);
				/*
				 * Every shared one has parent tree block,
				 * which must be aligned to sector size.
				 */
				if (offset &&
				    IS_ALIGNED(offset, fs_info->sectorsize))
					return type;
			}
		} else {
			ASSERT(is_data == BTRFS_REF_TYPE_ANY);
			return type;
		}
	}

	WARN_ON(1);
	btrfs_print_leaf(eb);
	btrfs_err(fs_info,
		  "eb %llu iref 0x%lx invalid extent inline ref type %d",
		  eb->start, (unsigned long)iref, type);

	return BTRFS_REF_TYPE_INVALID;
}

u64 hash_extent_data_ref(u64 root_objectid, u64 owner, u64 offset)
{
	u32 high_crc = ~(u32)0;
	u32 low_crc = ~(u32)0;
	__le64 lenum;

	lenum = cpu_to_le64(root_objectid);
	high_crc = crc32c(high_crc, &lenum, sizeof(lenum));
	lenum = cpu_to_le64(owner);
	low_crc = crc32c(low_crc, &lenum, sizeof(lenum));
	lenum = cpu_to_le64(offset);
	low_crc = crc32c(low_crc, &lenum, sizeof(lenum));

	return ((u64)high_crc << 31) ^ (u64)low_crc;
}

static u64 hash_extent_data_ref_item(struct extent_buffer *leaf,
				     struct btrfs_extent_data_ref *ref)
{
	return hash_extent_data_ref(btrfs_extent_data_ref_root(leaf, ref),
				    btrfs_extent_data_ref_objectid(leaf, ref),
				    btrfs_extent_data_ref_offset(leaf, ref));
}

static int match_extent_data_ref(struct extent_buffer *leaf,
				 struct btrfs_extent_data_ref *ref,
				 u64 root_objectid, u64 owner, u64 offset)
{
	if (btrfs_extent_data_ref_root(leaf, ref) != root_objectid ||
	    btrfs_extent_data_ref_objectid(leaf, ref) != owner ||
	    btrfs_extent_data_ref_offset(leaf, ref) != offset)
		return 0;
	return 1;
}

static noinline int lookup_extent_data_ref(struct btrfs_trans_handle *trans,
					   struct btrfs_path *path,
					   u64 bytenr, u64 parent,
					   u64 root_objectid,
					   u64 owner, u64 offset)
{
	struct btrfs_root *root = btrfs_extent_root(trans->fs_info, bytenr);
	struct btrfs_key key;
	struct btrfs_extent_data_ref *ref;
	struct extent_buffer *leaf;
	u32 nritems;
	int recow;
	int ret;

	key.objectid = bytenr;
	if (parent) {
		key.type = BTRFS_SHARED_DATA_REF_KEY;
		key.offset = parent;
	} else {
		key.type = BTRFS_EXTENT_DATA_REF_KEY;
		key.offset = hash_extent_data_ref(root_objectid,
						  owner, offset);
	}
again:
	recow = 0;
	ret = btrfs_search_slot(trans, root, &key, path, -1, 1);
	if (ret < 0)
		return ret;

	if (parent) {
		if (ret)
			return -ENOENT;
		return 0;
	}

	ret = -ENOENT;
	leaf = path->nodes[0];
	nritems = btrfs_header_nritems(leaf);
	while (1) {
		if (path->slots[0] >= nritems) {
			ret = btrfs_next_leaf(root, path);
			if (ret) {
				if (ret > 0)
					return -ENOENT;
				return ret;
			}

			leaf = path->nodes[0];
			nritems = btrfs_header_nritems(leaf);
			recow = 1;
		}

		btrfs_item_key_to_cpu(leaf, &key, path->slots[0]);
		if (key.objectid != bytenr ||
		    key.type != BTRFS_EXTENT_DATA_REF_KEY)
			goto fail;

		ref = btrfs_item_ptr(leaf, path->slots[0],
				     struct btrfs_extent_data_ref);

		if (match_extent_data_ref(leaf, ref, root_objectid,
					  owner, offset)) {
			if (recow) {
				btrfs_release_path(path);
				goto again;
			}
			ret = 0;
			break;
		}
		path->slots[0]++;
	}
fail:
	return ret;
}

static noinline int insert_extent_data_ref(struct btrfs_trans_handle *trans,
					   struct btrfs_path *path,
					   struct btrfs_delayed_ref_node *node,
					   u64 bytenr)
{
	struct btrfs_root *root = btrfs_extent_root(trans->fs_info, bytenr);
	struct btrfs_key key;
	struct extent_buffer *leaf;
	u64 owner = btrfs_delayed_ref_owner(node);
	u64 offset = btrfs_delayed_ref_offset(node);
	u32 size;
	u32 num_refs;
	int ret;

	key.objectid = bytenr;
	if (node->parent) {
		key.type = BTRFS_SHARED_DATA_REF_KEY;
		key.offset = node->parent;
		size = sizeof(struct btrfs_shared_data_ref);
	} else {
		key.type = BTRFS_EXTENT_DATA_REF_KEY;
		key.offset = hash_extent_data_ref(node->ref_root, owner, offset);
		size = sizeof(struct btrfs_extent_data_ref);
	}

	ret = btrfs_insert_empty_item(trans, root, path, &key, size);
	if (ret && ret != -EEXIST)
		goto fail;

	leaf = path->nodes[0];
	if (node->parent) {
		struct btrfs_shared_data_ref *ref;
		ref = btrfs_item_ptr(leaf, path->slots[0],
				     struct btrfs_shared_data_ref);
		if (ret == 0) {
			btrfs_set_shared_data_ref_count(leaf, ref, node->ref_mod);
		} else {
			num_refs = btrfs_shared_data_ref_count(leaf, ref);
			num_refs += node->ref_mod;
			btrfs_set_shared_data_ref_count(leaf, ref, num_refs);
		}
	} else {
		struct btrfs_extent_data_ref *ref;
		while (ret == -EEXIST) {
			ref = btrfs_item_ptr(leaf, path->slots[0],
					     struct btrfs_extent_data_ref);
			if (match_extent_data_ref(leaf, ref, node->ref_root,
						  owner, offset))
				break;
			btrfs_release_path(path);
			key.offset++;
			ret = btrfs_insert_empty_item(trans, root, path, &key,
						      size);
			if (ret && ret != -EEXIST)
				goto fail;

			leaf = path->nodes[0];
		}
		ref = btrfs_item_ptr(leaf, path->slots[0],
				     struct btrfs_extent_data_ref);
		if (ret == 0) {
			btrfs_set_extent_data_ref_root(leaf, ref, node->ref_root);
			btrfs_set_extent_data_ref_objectid(leaf, ref, owner);
			btrfs_set_extent_data_ref_offset(leaf, ref, offset);
			btrfs_set_extent_data_ref_count(leaf, ref, node->ref_mod);
		} else {
			num_refs = btrfs_extent_data_ref_count(leaf, ref);
			num_refs += node->ref_mod;
			btrfs_set_extent_data_ref_count(leaf, ref, num_refs);
		}
	}
	ret = 0;
fail:
	btrfs_release_path(path);
	return ret;
}

static noinline int remove_extent_data_ref(struct btrfs_trans_handle *trans,
					   struct btrfs_root *root,
					   struct btrfs_path *path,
					   int refs_to_drop)
{
	struct btrfs_key key;
	struct btrfs_extent_data_ref *ref1 = NULL;
	struct btrfs_shared_data_ref *ref2 = NULL;
	struct extent_buffer *leaf;
	u32 num_refs = 0;
	int ret = 0;

	leaf = path->nodes[0];
	btrfs_item_key_to_cpu(leaf, &key, path->slots[0]);

	if (key.type == BTRFS_EXTENT_DATA_REF_KEY) {
		ref1 = btrfs_item_ptr(leaf, path->slots[0],
				      struct btrfs_extent_data_ref);
		num_refs = btrfs_extent_data_ref_count(leaf, ref1);
	} else if (key.type == BTRFS_SHARED_DATA_REF_KEY) {
		ref2 = btrfs_item_ptr(leaf, path->slots[0],
				      struct btrfs_shared_data_ref);
		num_refs = btrfs_shared_data_ref_count(leaf, ref2);
	} else {
		btrfs_err(trans->fs_info,
			  "unrecognized backref key (%llu %u %llu)",
			  key.objectid, key.type, key.offset);
		btrfs_abort_transaction(trans, -EUCLEAN);
		return -EUCLEAN;
	}

	BUG_ON(num_refs < refs_to_drop);
	num_refs -= refs_to_drop;

	if (num_refs == 0) {
		ret = btrfs_del_item(trans, root, path);
	} else {
		if (key.type == BTRFS_EXTENT_DATA_REF_KEY)
			btrfs_set_extent_data_ref_count(leaf, ref1, num_refs);
		else if (key.type == BTRFS_SHARED_DATA_REF_KEY)
			btrfs_set_shared_data_ref_count(leaf, ref2, num_refs);
	}
	return ret;
}

static noinline u32 extent_data_ref_count(struct btrfs_path *path,
					  struct btrfs_extent_inline_ref *iref)
{
	struct btrfs_key key;
	struct extent_buffer *leaf;
	struct btrfs_extent_data_ref *ref1;
	struct btrfs_shared_data_ref *ref2;
	u32 num_refs = 0;
	int type;

	leaf = path->nodes[0];
	btrfs_item_key_to_cpu(leaf, &key, path->slots[0]);

	if (iref) {
		/*
		 * If type is invalid, we should have bailed out earlier than
		 * this call.
		 */
		type = btrfs_get_extent_inline_ref_type(leaf, iref, BTRFS_REF_TYPE_DATA);
		ASSERT(type != BTRFS_REF_TYPE_INVALID);
		if (type == BTRFS_EXTENT_DATA_REF_KEY) {
			ref1 = (struct btrfs_extent_data_ref *)(&iref->offset);
			num_refs = btrfs_extent_data_ref_count(leaf, ref1);
		} else {
			ref2 = (struct btrfs_shared_data_ref *)(iref + 1);
			num_refs = btrfs_shared_data_ref_count(leaf, ref2);
		}
	} else if (key.type == BTRFS_EXTENT_DATA_REF_KEY) {
		ref1 = btrfs_item_ptr(leaf, path->slots[0],
				      struct btrfs_extent_data_ref);
		num_refs = btrfs_extent_data_ref_count(leaf, ref1);
	} else if (key.type == BTRFS_SHARED_DATA_REF_KEY) {
		ref2 = btrfs_item_ptr(leaf, path->slots[0],
				      struct btrfs_shared_data_ref);
		num_refs = btrfs_shared_data_ref_count(leaf, ref2);
	} else {
		WARN_ON(1);
	}
	return num_refs;
}

static noinline int lookup_tree_block_ref(struct btrfs_trans_handle *trans,
					  struct btrfs_path *path,
					  u64 bytenr, u64 parent,
					  u64 root_objectid)
{
	struct btrfs_root *root = btrfs_extent_root(trans->fs_info, bytenr);
	struct btrfs_key key;
	int ret;

	key.objectid = bytenr;
	if (parent) {
		key.type = BTRFS_SHARED_BLOCK_REF_KEY;
		key.offset = parent;
	} else {
		key.type = BTRFS_TREE_BLOCK_REF_KEY;
		key.offset = root_objectid;
	}

	ret = btrfs_search_slot(trans, root, &key, path, -1, 1);
	if (ret > 0)
		ret = -ENOENT;
	return ret;
}

static noinline int insert_tree_block_ref(struct btrfs_trans_handle *trans,
					  struct btrfs_path *path,
					  struct btrfs_delayed_ref_node *node,
					  u64 bytenr)
{
	struct btrfs_root *root = btrfs_extent_root(trans->fs_info, bytenr);
	struct btrfs_key key;
	int ret;

	key.objectid = bytenr;
	if (node->parent) {
		key.type = BTRFS_SHARED_BLOCK_REF_KEY;
		key.offset = node->parent;
	} else {
		key.type = BTRFS_TREE_BLOCK_REF_KEY;
		key.offset = node->ref_root;
	}

	ret = btrfs_insert_empty_item(trans, root, path, &key, 0);
	btrfs_release_path(path);
	return ret;
}

static inline int extent_ref_type(u64 parent, u64 owner)
{
	int type;
	if (owner < BTRFS_FIRST_FREE_OBJECTID) {
		if (parent > 0)
			type = BTRFS_SHARED_BLOCK_REF_KEY;
		else
			type = BTRFS_TREE_BLOCK_REF_KEY;
	} else {
		if (parent > 0)
			type = BTRFS_SHARED_DATA_REF_KEY;
		else
			type = BTRFS_EXTENT_DATA_REF_KEY;
	}
	return type;
}

static int find_next_key(struct btrfs_path *path, int level,
			 struct btrfs_key *key)

{
	for (; level < BTRFS_MAX_LEVEL; level++) {
		if (!path->nodes[level])
			break;
		if (path->slots[level] + 1 >=
		    btrfs_header_nritems(path->nodes[level]))
			continue;
		if (level == 0)
			btrfs_item_key_to_cpu(path->nodes[level], key,
					      path->slots[level] + 1);
		else
			btrfs_node_key_to_cpu(path->nodes[level], key,
					      path->slots[level] + 1);
		return 0;
	}
	return 1;
}

/*
 * look for inline back ref. if back ref is found, *ref_ret is set
 * to the address of inline back ref, and 0 is returned.
 *
 * if back ref isn't found, *ref_ret is set to the address where it
 * should be inserted, and -ENOENT is returned.
 *
 * if insert is true and there are too many inline back refs, the path
 * points to the extent item, and -EAGAIN is returned.
 *
 * NOTE: inline back refs are ordered in the same way that back ref
 *	 items in the tree are ordered.
 */
static noinline_for_stack
int lookup_inline_extent_backref(struct btrfs_trans_handle *trans,
				 struct btrfs_path *path,
				 struct btrfs_extent_inline_ref **ref_ret,
				 u64 bytenr, u64 num_bytes,
				 u64 parent, u64 root_objectid,
				 u64 owner, u64 offset, int insert)
{
	struct btrfs_fs_info *fs_info = trans->fs_info;
	struct btrfs_root *root = btrfs_extent_root(fs_info, bytenr);
	struct btrfs_key key;
	struct extent_buffer *leaf;
	struct btrfs_extent_item *ei;
	struct btrfs_extent_inline_ref *iref;
	u64 flags;
	u64 item_size;
	unsigned long ptr;
	unsigned long end;
	int extra_size;
	int type;
	int want;
	int ret;
	bool skinny_metadata = btrfs_fs_incompat(fs_info, SKINNY_METADATA);
	int needed;

	key.objectid = bytenr;
	key.type = BTRFS_EXTENT_ITEM_KEY;
	key.offset = num_bytes;

	want = extent_ref_type(parent, owner);
	if (insert) {
		extra_size = btrfs_extent_inline_ref_size(want);
		path->search_for_extension = 1;
	} else
		extra_size = -1;

	/*
	 * Owner is our level, so we can just add one to get the level for the
	 * block we are interested in.
	 */
	if (skinny_metadata && owner < BTRFS_FIRST_FREE_OBJECTID) {
		key.type = BTRFS_METADATA_ITEM_KEY;
		key.offset = owner;
	}

again:
	ret = btrfs_search_slot(trans, root, &key, path, extra_size, 1);
	if (ret < 0)
		goto out;

	/*
	 * We may be a newly converted file system which still has the old fat
	 * extent entries for metadata, so try and see if we have one of those.
	 */
	if (ret > 0 && skinny_metadata) {
		skinny_metadata = false;
		if (path->slots[0]) {
			path->slots[0]--;
			btrfs_item_key_to_cpu(path->nodes[0], &key,
					      path->slots[0]);
			if (key.objectid == bytenr &&
			    key.type == BTRFS_EXTENT_ITEM_KEY &&
			    key.offset == num_bytes)
				ret = 0;
		}
		if (ret) {
			key.objectid = bytenr;
			key.type = BTRFS_EXTENT_ITEM_KEY;
			key.offset = num_bytes;
			btrfs_release_path(path);
			goto again;
		}
	}

	if (ret && !insert) {
		ret = -ENOENT;
		goto out;
	} else if (WARN_ON(ret)) {
		btrfs_print_leaf(path->nodes[0]);
		btrfs_err(fs_info,
"extent item not found for insert, bytenr %llu num_bytes %llu parent %llu root_objectid %llu owner %llu offset %llu",
			  bytenr, num_bytes, parent, root_objectid, owner,
			  offset);
		ret = -EUCLEAN;
		goto out;
	}

	leaf = path->nodes[0];
	item_size = btrfs_item_size(leaf, path->slots[0]);
	if (unlikely(item_size < sizeof(*ei))) {
		ret = -EUCLEAN;
		btrfs_err(fs_info,
			  "unexpected extent item size, has %llu expect >= %zu",
			  item_size, sizeof(*ei));
		btrfs_abort_transaction(trans, ret);
		goto out;
	}

	ei = btrfs_item_ptr(leaf, path->slots[0], struct btrfs_extent_item);
	flags = btrfs_extent_flags(leaf, ei);

	ptr = (unsigned long)(ei + 1);
	end = (unsigned long)ei + item_size;

	if (flags & BTRFS_EXTENT_FLAG_TREE_BLOCK && !skinny_metadata) {
		ptr += sizeof(struct btrfs_tree_block_info);
		BUG_ON(ptr > end);
	}

	if (owner >= BTRFS_FIRST_FREE_OBJECTID)
		needed = BTRFS_REF_TYPE_DATA;
	else
		needed = BTRFS_REF_TYPE_BLOCK;

	ret = -ENOENT;
	while (ptr < end) {
		iref = (struct btrfs_extent_inline_ref *)ptr;
		type = btrfs_get_extent_inline_ref_type(leaf, iref, needed);
		if (type == BTRFS_EXTENT_OWNER_REF_KEY) {
			ASSERT(btrfs_fs_incompat(fs_info, SIMPLE_QUOTA));
			ptr += btrfs_extent_inline_ref_size(type);
			continue;
		}
		if (type == BTRFS_REF_TYPE_INVALID) {
			ret = -EUCLEAN;
			goto out;
		}

		if (want < type)
			break;
		if (want > type) {
			ptr += btrfs_extent_inline_ref_size(type);
			continue;
		}

		if (type == BTRFS_EXTENT_DATA_REF_KEY) {
			struct btrfs_extent_data_ref *dref;
			dref = (struct btrfs_extent_data_ref *)(&iref->offset);
			if (match_extent_data_ref(leaf, dref, root_objectid,
						  owner, offset)) {
				ret = 0;
				break;
			}
			if (hash_extent_data_ref_item(leaf, dref) <
			    hash_extent_data_ref(root_objectid, owner, offset))
				break;
		} else {
			u64 ref_offset;
			ref_offset = btrfs_extent_inline_ref_offset(leaf, iref);
			if (parent > 0) {
				if (parent == ref_offset) {
					ret = 0;
					break;
				}
				if (ref_offset < parent)
					break;
			} else {
				if (root_objectid == ref_offset) {
					ret = 0;
					break;
				}
				if (ref_offset < root_objectid)
					break;
			}
		}
		ptr += btrfs_extent_inline_ref_size(type);
	}

	if (unlikely(ptr > end)) {
		ret = -EUCLEAN;
		btrfs_print_leaf(path->nodes[0]);
		btrfs_crit(fs_info,
"overrun extent record at slot %d while looking for inline extent for root %llu owner %llu offset %llu parent %llu",
			   path->slots[0], root_objectid, owner, offset, parent);
		goto out;
	}

	if (ret == -ENOENT && insert) {
		if (item_size + extra_size >=
		    BTRFS_MAX_EXTENT_ITEM_SIZE(root)) {
			ret = -EAGAIN;
			goto out;
		}

		if (path->slots[0] + 1 < btrfs_header_nritems(path->nodes[0])) {
			struct btrfs_key tmp_key;

			btrfs_item_key_to_cpu(path->nodes[0], &tmp_key, path->slots[0] + 1);
			if (tmp_key.objectid == bytenr &&
			    tmp_key.type < BTRFS_BLOCK_GROUP_ITEM_KEY) {
				ret = -EAGAIN;
				goto out;
			}
			goto out_no_entry;
		}

		if (!path->keep_locks) {
			btrfs_release_path(path);
			path->keep_locks = 1;
			goto again;
		}

		/*
		 * To add new inline back ref, we have to make sure
		 * there is no corresponding back ref item.
		 * For simplicity, we just do not add new inline back
		 * ref if there is any kind of item for this block
		 */
		if (find_next_key(path, 0, &key) == 0 &&
		    key.objectid == bytenr &&
		    key.type < BTRFS_BLOCK_GROUP_ITEM_KEY) {
			ret = -EAGAIN;
			goto out;
		}
	}
out_no_entry:
	*ref_ret = (struct btrfs_extent_inline_ref *)ptr;
out:
	if (path->keep_locks) {
		path->keep_locks = 0;
		btrfs_unlock_up_safe(path, 1);
	}
	if (insert)
		path->search_for_extension = 0;
	return ret;
}

/*
 * helper to add new inline back ref
 */
static noinline_for_stack
void setup_inline_extent_backref(struct btrfs_trans_handle *trans,
				 struct btrfs_path *path,
				 struct btrfs_extent_inline_ref *iref,
				 u64 parent, u64 root_objectid,
				 u64 owner, u64 offset, int refs_to_add,
				 struct btrfs_delayed_extent_op *extent_op)
{
	struct extent_buffer *leaf;
	struct btrfs_extent_item *ei;
	unsigned long ptr;
	unsigned long end;
	unsigned long item_offset;
	u64 refs;
	int size;
	int type;

	leaf = path->nodes[0];
	ei = btrfs_item_ptr(leaf, path->slots[0], struct btrfs_extent_item);
	item_offset = (unsigned long)iref - (unsigned long)ei;

	type = extent_ref_type(parent, owner);
	size = btrfs_extent_inline_ref_size(type);

	btrfs_extend_item(trans, path, size);

	ei = btrfs_item_ptr(leaf, path->slots[0], struct btrfs_extent_item);
	refs = btrfs_extent_refs(leaf, ei);
	refs += refs_to_add;
	btrfs_set_extent_refs(leaf, ei, refs);
	if (extent_op)
		__run_delayed_extent_op(extent_op, leaf, ei);

	ptr = (unsigned long)ei + item_offset;
	end = (unsigned long)ei + btrfs_item_size(leaf, path->slots[0]);
	if (ptr < end - size)
		memmove_extent_buffer(leaf, ptr + size, ptr,
				      end - size - ptr);

	iref = (struct btrfs_extent_inline_ref *)ptr;
	btrfs_set_extent_inline_ref_type(leaf, iref, type);
	if (type == BTRFS_EXTENT_DATA_REF_KEY) {
		struct btrfs_extent_data_ref *dref;
		dref = (struct btrfs_extent_data_ref *)(&iref->offset);
		btrfs_set_extent_data_ref_root(leaf, dref, root_objectid);
		btrfs_set_extent_data_ref_objectid(leaf, dref, owner);
		btrfs_set_extent_data_ref_offset(leaf, dref, offset);
		btrfs_set_extent_data_ref_count(leaf, dref, refs_to_add);
	} else if (type == BTRFS_SHARED_DATA_REF_KEY) {
		struct btrfs_shared_data_ref *sref;
		sref = (struct btrfs_shared_data_ref *)(iref + 1);
		btrfs_set_shared_data_ref_count(leaf, sref, refs_to_add);
		btrfs_set_extent_inline_ref_offset(leaf, iref, parent);
	} else if (type == BTRFS_SHARED_BLOCK_REF_KEY) {
		btrfs_set_extent_inline_ref_offset(leaf, iref, parent);
	} else {
		btrfs_set_extent_inline_ref_offset(leaf, iref, root_objectid);
	}
}

static int lookup_extent_backref(struct btrfs_trans_handle *trans,
				 struct btrfs_path *path,
				 struct btrfs_extent_inline_ref **ref_ret,
				 u64 bytenr, u64 num_bytes, u64 parent,
				 u64 root_objectid, u64 owner, u64 offset)
{
	int ret;

	ret = lookup_inline_extent_backref(trans, path, ref_ret, bytenr,
					   num_bytes, parent, root_objectid,
					   owner, offset, 0);
	if (ret != -ENOENT)
		return ret;

	btrfs_release_path(path);
	*ref_ret = NULL;

	if (owner < BTRFS_FIRST_FREE_OBJECTID) {
		ret = lookup_tree_block_ref(trans, path, bytenr, parent,
					    root_objectid);
	} else {
		ret = lookup_extent_data_ref(trans, path, bytenr, parent,
					     root_objectid, owner, offset);
	}
	return ret;
}

/*
 * helper to update/remove inline back ref
 */
static noinline_for_stack int update_inline_extent_backref(
				  struct btrfs_trans_handle *trans,
				  struct btrfs_path *path,
				  struct btrfs_extent_inline_ref *iref,
				  int refs_to_mod,
				  struct btrfs_delayed_extent_op *extent_op)
{
	struct extent_buffer *leaf = path->nodes[0];
	struct btrfs_fs_info *fs_info = leaf->fs_info;
	struct btrfs_extent_item *ei;
	struct btrfs_extent_data_ref *dref = NULL;
	struct btrfs_shared_data_ref *sref = NULL;
	unsigned long ptr;
	unsigned long end;
	u32 item_size;
	int size;
	int type;
	u64 refs;

	ei = btrfs_item_ptr(leaf, path->slots[0], struct btrfs_extent_item);
	refs = btrfs_extent_refs(leaf, ei);
	if (unlikely(refs_to_mod < 0 && refs + refs_to_mod <= 0)) {
		struct btrfs_key key;
		u32 extent_size;

		btrfs_item_key_to_cpu(leaf, &key, path->slots[0]);
		if (key.type == BTRFS_METADATA_ITEM_KEY)
			extent_size = fs_info->nodesize;
		else
			extent_size = key.offset;
		btrfs_print_leaf(leaf);
		btrfs_err(fs_info,
	"invalid refs_to_mod for extent %llu num_bytes %u, has %d expect >= -%llu",
			  key.objectid, extent_size, refs_to_mod, refs);
		return -EUCLEAN;
	}
	refs += refs_to_mod;
	btrfs_set_extent_refs(leaf, ei, refs);
	if (extent_op)
		__run_delayed_extent_op(extent_op, leaf, ei);

	type = btrfs_get_extent_inline_ref_type(leaf, iref, BTRFS_REF_TYPE_ANY);
	/*
	 * Function btrfs_get_extent_inline_ref_type() has already printed
	 * error messages.
	 */
	if (unlikely(type == BTRFS_REF_TYPE_INVALID))
		return -EUCLEAN;

	if (type == BTRFS_EXTENT_DATA_REF_KEY) {
		dref = (struct btrfs_extent_data_ref *)(&iref->offset);
		refs = btrfs_extent_data_ref_count(leaf, dref);
	} else if (type == BTRFS_SHARED_DATA_REF_KEY) {
		sref = (struct btrfs_shared_data_ref *)(iref + 1);
		refs = btrfs_shared_data_ref_count(leaf, sref);
	} else {
		refs = 1;
		/*
		 * For tree blocks we can only drop one ref for it, and tree
		 * blocks should not have refs > 1.
		 *
		 * Furthermore if we're inserting a new inline backref, we
		 * won't reach this path either. That would be
		 * setup_inline_extent_backref().
		 */
		if (unlikely(refs_to_mod != -1)) {
			struct btrfs_key key;

			btrfs_item_key_to_cpu(leaf, &key, path->slots[0]);

			btrfs_print_leaf(leaf);
			btrfs_err(fs_info,
			"invalid refs_to_mod for tree block %llu, has %d expect -1",
				  key.objectid, refs_to_mod);
			return -EUCLEAN;
		}
	}

	if (unlikely(refs_to_mod < 0 && refs < -refs_to_mod)) {
		struct btrfs_key key;
		u32 extent_size;

		btrfs_item_key_to_cpu(leaf, &key, path->slots[0]);
		if (key.type == BTRFS_METADATA_ITEM_KEY)
			extent_size = fs_info->nodesize;
		else
			extent_size = key.offset;
		btrfs_print_leaf(leaf);
		btrfs_err(fs_info,
"invalid refs_to_mod for backref entry, iref %lu extent %llu num_bytes %u, has %d expect >= -%llu",
			  (unsigned long)iref, key.objectid, extent_size,
			  refs_to_mod, refs);
		return -EUCLEAN;
	}
	refs += refs_to_mod;

	if (refs > 0) {
		if (type == BTRFS_EXTENT_DATA_REF_KEY)
			btrfs_set_extent_data_ref_count(leaf, dref, refs);
		else
			btrfs_set_shared_data_ref_count(leaf, sref, refs);
	} else {
		size =  btrfs_extent_inline_ref_size(type);
		item_size = btrfs_item_size(leaf, path->slots[0]);
		ptr = (unsigned long)iref;
		end = (unsigned long)ei + item_size;
		if (ptr + size < end)
			memmove_extent_buffer(leaf, ptr, ptr + size,
					      end - ptr - size);
		item_size -= size;
		btrfs_truncate_item(trans, path, item_size, 1);
	}
	return 0;
}

static noinline_for_stack
int insert_inline_extent_backref(struct btrfs_trans_handle *trans,
				 struct btrfs_path *path,
				 u64 bytenr, u64 num_bytes, u64 parent,
				 u64 root_objectid, u64 owner,
				 u64 offset, int refs_to_add,
				 struct btrfs_delayed_extent_op *extent_op)
{
	struct btrfs_extent_inline_ref *iref;
	int ret;

	ret = lookup_inline_extent_backref(trans, path, &iref, bytenr,
					   num_bytes, parent, root_objectid,
					   owner, offset, 1);
	if (ret == 0) {
		/*
		 * We're adding refs to a tree block we already own, this
		 * should not happen at all.
		 */
		if (owner < BTRFS_FIRST_FREE_OBJECTID) {
			btrfs_print_leaf(path->nodes[0]);
			btrfs_crit(trans->fs_info,
"adding refs to an existing tree ref, bytenr %llu num_bytes %llu root_objectid %llu slot %u",
				   bytenr, num_bytes, root_objectid, path->slots[0]);
			return -EUCLEAN;
		}
		ret = update_inline_extent_backref(trans, path, iref,
						   refs_to_add, extent_op);
	} else if (ret == -ENOENT) {
		setup_inline_extent_backref(trans, path, iref, parent,
					    root_objectid, owner, offset,
					    refs_to_add, extent_op);
		ret = 0;
	}
	return ret;
}

static int remove_extent_backref(struct btrfs_trans_handle *trans,
				 struct btrfs_root *root,
				 struct btrfs_path *path,
				 struct btrfs_extent_inline_ref *iref,
				 int refs_to_drop, int is_data)
{
	int ret = 0;

	BUG_ON(!is_data && refs_to_drop != 1);
	if (iref)
		ret = update_inline_extent_backref(trans, path, iref,
						   -refs_to_drop, NULL);
	else if (is_data)
		ret = remove_extent_data_ref(trans, root, path, refs_to_drop);
	else
		ret = btrfs_del_item(trans, root, path);
	return ret;
}

static int btrfs_issue_discard(struct block_device *bdev, u64 start, u64 len,
			       u64 *discarded_bytes)
{
	int j, ret = 0;
	u64 bytes_left, end;
	u64 aligned_start = ALIGN(start, SECTOR_SIZE);

	/* Adjust the range to be aligned to 512B sectors if necessary. */
	if (start != aligned_start) {
		len -= aligned_start - start;
		len = round_down(len, SECTOR_SIZE);
		start = aligned_start;
	}

	*discarded_bytes = 0;

	if (!len)
		return 0;

	end = start + len;
	bytes_left = len;

	/* Skip any superblocks on this device. */
	for (j = 0; j < BTRFS_SUPER_MIRROR_MAX; j++) {
		u64 sb_start = btrfs_sb_offset(j);
		u64 sb_end = sb_start + BTRFS_SUPER_INFO_SIZE;
		u64 size = sb_start - start;

		if (!in_range(sb_start, start, bytes_left) &&
		    !in_range(sb_end, start, bytes_left) &&
		    !in_range(start, sb_start, BTRFS_SUPER_INFO_SIZE))
			continue;

		/*
		 * Superblock spans beginning of range.  Adjust start and
		 * try again.
		 */
		if (sb_start <= start) {
			start += sb_end - start;
			if (start > end) {
				bytes_left = 0;
				break;
			}
			bytes_left = end - start;
			continue;
		}

		if (size) {
			ret = blkdev_issue_discard(bdev, start >> SECTOR_SHIFT,
						   size >> SECTOR_SHIFT,
						   GFP_NOFS);
			if (!ret)
				*discarded_bytes += size;
			else if (ret != -EOPNOTSUPP)
				return ret;
		}

		start = sb_end;
		if (start > end) {
			bytes_left = 0;
			break;
		}
		bytes_left = end - start;
	}

	while (bytes_left) {
		u64 bytes_to_discard = min(BTRFS_MAX_DISCARD_CHUNK_SIZE, bytes_left);

		ret = blkdev_issue_discard(bdev, start >> SECTOR_SHIFT,
					   bytes_to_discard >> SECTOR_SHIFT,
					   GFP_NOFS);

		if (ret) {
			if (ret != -EOPNOTSUPP)
				break;
			continue;
		}

		start += bytes_to_discard;
		bytes_left -= bytes_to_discard;
		*discarded_bytes += bytes_to_discard;

		if (btrfs_trim_interrupted()) {
			ret = -ERESTARTSYS;
			break;
		}
	}

	return ret;
}

static int do_discard_extent(struct btrfs_discard_stripe *stripe, u64 *bytes)
{
	struct btrfs_device *dev = stripe->dev;
	struct btrfs_fs_info *fs_info = dev->fs_info;
	struct btrfs_dev_replace *dev_replace = &fs_info->dev_replace;
	u64 phys = stripe->physical;
	u64 len = stripe->length;
	u64 discarded = 0;
	int ret = 0;

	/* Zone reset on a zoned filesystem */
	if (btrfs_can_zone_reset(dev, phys, len)) {
		u64 src_disc;

		ret = btrfs_reset_device_zone(dev, phys, len, &discarded);
		if (ret)
			goto out;

		if (!btrfs_dev_replace_is_ongoing(dev_replace) ||
		    dev != dev_replace->srcdev)
			goto out;

		src_disc = discarded;

		/* Send to replace target as well */
		ret = btrfs_reset_device_zone(dev_replace->tgtdev, phys, len,
					      &discarded);
		discarded += src_disc;
	} else if (bdev_max_discard_sectors(stripe->dev->bdev)) {
		ret = btrfs_issue_discard(dev->bdev, phys, len, &discarded);
	} else {
		ret = 0;
		*bytes = 0;
	}

out:
	*bytes = discarded;
	return ret;
}

int btrfs_discard_extent(struct btrfs_fs_info *fs_info, u64 bytenr,
			 u64 num_bytes, u64 *actual_bytes)
{
	int ret = 0;
	u64 discarded_bytes = 0;
	u64 end = bytenr + num_bytes;
	u64 cur = bytenr;

	/*
	 * Avoid races with device replace and make sure the devices in the
	 * stripes don't go away while we are discarding.
	 */
	btrfs_bio_counter_inc_blocked(fs_info);
	while (cur < end) {
		struct btrfs_discard_stripe *stripes;
		unsigned int num_stripes;
		int i;

		num_bytes = end - cur;
		stripes = btrfs_map_discard(fs_info, cur, &num_bytes, &num_stripes);
		if (IS_ERR(stripes)) {
			ret = PTR_ERR(stripes);
			if (ret == -EOPNOTSUPP)
				ret = 0;
			break;
		}

		for (i = 0; i < num_stripes; i++) {
			struct btrfs_discard_stripe *stripe = stripes + i;
			u64 bytes;

			if (!stripe->dev->bdev) {
				ASSERT(btrfs_test_opt(fs_info, DEGRADED));
				continue;
			}

			if (!test_bit(BTRFS_DEV_STATE_WRITEABLE,
					&stripe->dev->dev_state))
				continue;

			ret = do_discard_extent(stripe, &bytes);
			if (ret) {
				/*
				 * Keep going if discard is not supported by the
				 * device.
				 */
				if (ret != -EOPNOTSUPP)
					break;
				ret = 0;
			} else {
				discarded_bytes += bytes;
			}
		}
		kfree(stripes);
		if (ret)
			break;
		cur += num_bytes;
	}
	btrfs_bio_counter_dec(fs_info);
	if (actual_bytes)
		*actual_bytes = discarded_bytes;
	return ret;
}

/* Can return -ENOMEM */
int btrfs_inc_extent_ref(struct btrfs_trans_handle *trans,
			 struct btrfs_ref *generic_ref)
{
	struct btrfs_fs_info *fs_info = trans->fs_info;
	int ret;

	ASSERT(generic_ref->type != BTRFS_REF_NOT_SET &&
	       generic_ref->action);
	BUG_ON(generic_ref->type == BTRFS_REF_METADATA &&
	       generic_ref->ref_root == BTRFS_TREE_LOG_OBJECTID);

	if (generic_ref->type == BTRFS_REF_METADATA)
		ret = btrfs_add_delayed_tree_ref(trans, generic_ref, NULL);
	else
		ret = btrfs_add_delayed_data_ref(trans, generic_ref, 0);

	btrfs_ref_tree_mod(fs_info, generic_ref);

	return ret;
}

/*
 * Insert backreference for a given extent.
 *
 * The counterpart is in __btrfs_free_extent(), with examples and more details
 * how it works.
 *
 * @trans:	    Handle of transaction
 *
 * @node:	    The delayed ref node used to get the bytenr/length for
 *		    extent whose references are incremented.
 *
 * @extent_op       Pointer to a structure, holding information necessary when
 *                  updating a tree block's flags
 *
 */
static int __btrfs_inc_extent_ref(struct btrfs_trans_handle *trans,
				  struct btrfs_delayed_ref_node *node,
				  struct btrfs_delayed_extent_op *extent_op)
{
	struct btrfs_path *path;
	struct extent_buffer *leaf;
	struct btrfs_extent_item *item;
	struct btrfs_key key;
	u64 bytenr = node->bytenr;
	u64 num_bytes = node->num_bytes;
	u64 owner = btrfs_delayed_ref_owner(node);
	u64 offset = btrfs_delayed_ref_offset(node);
	u64 refs;
	int refs_to_add = node->ref_mod;
	int ret;

	path = btrfs_alloc_path();
	if (!path)
		return -ENOMEM;

	/* this will setup the path even if it fails to insert the back ref */
	ret = insert_inline_extent_backref(trans, path, bytenr, num_bytes,
					   node->parent, node->ref_root, owner,
					   offset, refs_to_add, extent_op);
	if ((ret < 0 && ret != -EAGAIN) || !ret)
		goto out;

	/*
	 * Ok we had -EAGAIN which means we didn't have space to insert and
	 * inline extent ref, so just update the reference count and add a
	 * normal backref.
	 */
	leaf = path->nodes[0];
	btrfs_item_key_to_cpu(leaf, &key, path->slots[0]);
	item = btrfs_item_ptr(leaf, path->slots[0], struct btrfs_extent_item);
	refs = btrfs_extent_refs(leaf, item);
	btrfs_set_extent_refs(leaf, item, refs + refs_to_add);
	if (extent_op)
		__run_delayed_extent_op(extent_op, leaf, item);

	btrfs_release_path(path);

	/* now insert the actual backref */
	if (owner < BTRFS_FIRST_FREE_OBJECTID)
		ret = insert_tree_block_ref(trans, path, node, bytenr);
	else
		ret = insert_extent_data_ref(trans, path, node, bytenr);

	if (ret)
		btrfs_abort_transaction(trans, ret);
out:
	btrfs_free_path(path);
	return ret;
}

static void free_head_ref_squota_rsv(struct btrfs_fs_info *fs_info,
				     struct btrfs_delayed_ref_head *href)
{
	u64 root = href->owning_root;

	/*
	 * Don't check must_insert_reserved, as this is called from contexts
	 * where it has already been unset.
	 */
	if (btrfs_qgroup_mode(fs_info) != BTRFS_QGROUP_MODE_SIMPLE ||
	    !href->is_data || !is_fstree(root))
		return;

	btrfs_qgroup_free_refroot(fs_info, root, href->reserved_bytes,
				  BTRFS_QGROUP_RSV_DATA);
}

static int run_delayed_data_ref(struct btrfs_trans_handle *trans,
				struct btrfs_delayed_ref_head *href,
				struct btrfs_delayed_ref_node *node,
				struct btrfs_delayed_extent_op *extent_op,
				bool insert_reserved)
{
	int ret = 0;
	u64 parent = 0;
	u64 flags = 0;

	trace_run_delayed_data_ref(trans->fs_info, node);

	if (node->type == BTRFS_SHARED_DATA_REF_KEY)
		parent = node->parent;

	if (node->action == BTRFS_ADD_DELAYED_REF && insert_reserved) {
		struct btrfs_key key;
		struct btrfs_squota_delta delta = {
			.root = href->owning_root,
			.num_bytes = node->num_bytes,
			.is_data = true,
			.is_inc	= true,
			.generation = trans->transid,
		};
		u64 owner = btrfs_delayed_ref_owner(node);
		u64 offset = btrfs_delayed_ref_offset(node);

		if (extent_op)
			flags |= extent_op->flags_to_set;

		key.objectid = node->bytenr;
		key.type = BTRFS_EXTENT_ITEM_KEY;
		key.offset = node->num_bytes;

		ret = alloc_reserved_file_extent(trans, parent, node->ref_root,
						 flags, owner, offset, &key,
						 node->ref_mod,
						 href->owning_root);
		free_head_ref_squota_rsv(trans->fs_info, href);
		if (!ret)
			ret = btrfs_record_squota_delta(trans->fs_info, &delta);
	} else if (node->action == BTRFS_ADD_DELAYED_REF) {
		ret = __btrfs_inc_extent_ref(trans, node, extent_op);
	} else if (node->action == BTRFS_DROP_DELAYED_REF) {
		ret = __btrfs_free_extent(trans, href, node, extent_op);
	} else {
		BUG();
	}
	return ret;
}

static void __run_delayed_extent_op(struct btrfs_delayed_extent_op *extent_op,
				    struct extent_buffer *leaf,
				    struct btrfs_extent_item *ei)
{
	u64 flags = btrfs_extent_flags(leaf, ei);
	if (extent_op->update_flags) {
		flags |= extent_op->flags_to_set;
		btrfs_set_extent_flags(leaf, ei, flags);
	}

	if (extent_op->update_key) {
		struct btrfs_tree_block_info *bi;
		BUG_ON(!(flags & BTRFS_EXTENT_FLAG_TREE_BLOCK));
		bi = (struct btrfs_tree_block_info *)(ei + 1);
		btrfs_set_tree_block_key(leaf, bi, &extent_op->key);
	}
}

static int run_delayed_extent_op(struct btrfs_trans_handle *trans,
				 struct btrfs_delayed_ref_head *head,
				 struct btrfs_delayed_extent_op *extent_op)
{
	struct btrfs_fs_info *fs_info = trans->fs_info;
	struct btrfs_root *root;
	struct btrfs_key key;
	struct btrfs_path *path;
	struct btrfs_extent_item *ei;
	struct extent_buffer *leaf;
	u32 item_size;
	int ret;
	int metadata = 1;

	if (TRANS_ABORTED(trans))
		return 0;

	if (!btrfs_fs_incompat(fs_info, SKINNY_METADATA))
		metadata = 0;

	path = btrfs_alloc_path();
	if (!path)
		return -ENOMEM;

	key.objectid = head->bytenr;

	if (metadata) {
		key.type = BTRFS_METADATA_ITEM_KEY;
		key.offset = head->level;
	} else {
		key.type = BTRFS_EXTENT_ITEM_KEY;
		key.offset = head->num_bytes;
	}

	root = btrfs_extent_root(fs_info, key.objectid);
again:
	ret = btrfs_search_slot(trans, root, &key, path, 0, 1);
	if (ret < 0) {
		goto out;
	} else if (ret > 0) {
		if (metadata) {
			if (path->slots[0] > 0) {
				path->slots[0]--;
				btrfs_item_key_to_cpu(path->nodes[0], &key,
						      path->slots[0]);
				if (key.objectid == head->bytenr &&
				    key.type == BTRFS_EXTENT_ITEM_KEY &&
				    key.offset == head->num_bytes)
					ret = 0;
			}
			if (ret > 0) {
				btrfs_release_path(path);
				metadata = 0;

				key.objectid = head->bytenr;
				key.offset = head->num_bytes;
				key.type = BTRFS_EXTENT_ITEM_KEY;
				goto again;
			}
		} else {
			ret = -EUCLEAN;
			btrfs_err(fs_info,
		  "missing extent item for extent %llu num_bytes %llu level %d",
				  head->bytenr, head->num_bytes, head->level);
			goto out;
		}
	}

	leaf = path->nodes[0];
	item_size = btrfs_item_size(leaf, path->slots[0]);

	if (unlikely(item_size < sizeof(*ei))) {
		ret = -EUCLEAN;
		btrfs_err(fs_info,
			  "unexpected extent item size, has %u expect >= %zu",
			  item_size, sizeof(*ei));
		btrfs_abort_transaction(trans, ret);
		goto out;
	}

	ei = btrfs_item_ptr(leaf, path->slots[0], struct btrfs_extent_item);
	__run_delayed_extent_op(extent_op, leaf, ei);
out:
	btrfs_free_path(path);
	return ret;
}

static int run_delayed_tree_ref(struct btrfs_trans_handle *trans,
				struct btrfs_delayed_ref_head *href,
				struct btrfs_delayed_ref_node *node,
				struct btrfs_delayed_extent_op *extent_op,
				bool insert_reserved)
{
	int ret = 0;
	struct btrfs_fs_info *fs_info = trans->fs_info;
	u64 parent = 0;
	u64 ref_root = 0;

	trace_run_delayed_tree_ref(trans->fs_info, node);

	if (node->type == BTRFS_SHARED_BLOCK_REF_KEY)
		parent = node->parent;
	ref_root = node->ref_root;

	if (unlikely(node->ref_mod != 1)) {
		btrfs_err(trans->fs_info,
	"btree block %llu has %d references rather than 1: action %d ref_root %llu parent %llu",
			  node->bytenr, node->ref_mod, node->action, ref_root,
			  parent);
		return -EUCLEAN;
	}
	if (node->action == BTRFS_ADD_DELAYED_REF && insert_reserved) {
		struct btrfs_squota_delta delta = {
			.root = href->owning_root,
			.num_bytes = fs_info->nodesize,
			.is_data = false,
			.is_inc = true,
			.generation = trans->transid,
		};

		ret = alloc_reserved_tree_block(trans, node, extent_op);
		if (!ret)
			btrfs_record_squota_delta(fs_info, &delta);
	} else if (node->action == BTRFS_ADD_DELAYED_REF) {
		ret = __btrfs_inc_extent_ref(trans, node, extent_op);
	} else if (node->action == BTRFS_DROP_DELAYED_REF) {
		ret = __btrfs_free_extent(trans, href, node, extent_op);
	} else {
		BUG();
	}
	return ret;
}

/* helper function to actually process a single delayed ref entry */
static int run_one_delayed_ref(struct btrfs_trans_handle *trans,
			       struct btrfs_delayed_ref_head *href,
			       struct btrfs_delayed_ref_node *node,
			       struct btrfs_delayed_extent_op *extent_op,
			       bool insert_reserved)
{
	int ret = 0;

	if (TRANS_ABORTED(trans)) {
		if (insert_reserved) {
			btrfs_pin_extent(trans, node->bytenr, node->num_bytes, 1);
			free_head_ref_squota_rsv(trans->fs_info, href);
		}
		return 0;
	}

	if (node->type == BTRFS_TREE_BLOCK_REF_KEY ||
	    node->type == BTRFS_SHARED_BLOCK_REF_KEY)
		ret = run_delayed_tree_ref(trans, href, node, extent_op,
					   insert_reserved);
	else if (node->type == BTRFS_EXTENT_DATA_REF_KEY ||
		 node->type == BTRFS_SHARED_DATA_REF_KEY)
		ret = run_delayed_data_ref(trans, href, node, extent_op,
					   insert_reserved);
	else if (node->type == BTRFS_EXTENT_OWNER_REF_KEY)
		ret = 0;
	else
		BUG();
	if (ret && insert_reserved)
		btrfs_pin_extent(trans, node->bytenr, node->num_bytes, 1);
	if (ret < 0)
		btrfs_err(trans->fs_info,
"failed to run delayed ref for logical %llu num_bytes %llu type %u action %u ref_mod %d: %d",
			  node->bytenr, node->num_bytes, node->type,
			  node->action, node->ref_mod, ret);
	return ret;
}

static struct btrfs_delayed_extent_op *cleanup_extent_op(
				struct btrfs_delayed_ref_head *head)
{
	struct btrfs_delayed_extent_op *extent_op = head->extent_op;

	if (!extent_op)
		return NULL;

	if (head->must_insert_reserved) {
		head->extent_op = NULL;
		btrfs_free_delayed_extent_op(extent_op);
		return NULL;
	}
	return extent_op;
}

static int run_and_cleanup_extent_op(struct btrfs_trans_handle *trans,
				     struct btrfs_delayed_ref_head *head)
{
	struct btrfs_delayed_extent_op *extent_op;
	int ret;

	extent_op = cleanup_extent_op(head);
	if (!extent_op)
		return 0;
	head->extent_op = NULL;
	spin_unlock(&head->lock);
	ret = run_delayed_extent_op(trans, head, extent_op);
	btrfs_free_delayed_extent_op(extent_op);
	return ret ? ret : 1;
}

u64 btrfs_cleanup_ref_head_accounting(struct btrfs_fs_info *fs_info,
				  struct btrfs_delayed_ref_root *delayed_refs,
				  struct btrfs_delayed_ref_head *head)
{
	u64 ret = 0;

	/*
	 * We had csum deletions accounted for in our delayed refs rsv, we need
	 * to drop the csum leaves for this update from our delayed_refs_rsv.
	 */
	if (head->total_ref_mod < 0 && head->is_data) {
		int nr_csums;

		spin_lock(&delayed_refs->lock);
		delayed_refs->pending_csums -= head->num_bytes;
		spin_unlock(&delayed_refs->lock);
		nr_csums = btrfs_csum_bytes_to_leaves(fs_info, head->num_bytes);

		btrfs_delayed_refs_rsv_release(fs_info, 0, nr_csums);

		ret = btrfs_calc_delayed_ref_csum_bytes(fs_info, nr_csums);
	}
	/* must_insert_reserved can be set only if we didn't run the head ref. */
	if (head->must_insert_reserved)
		free_head_ref_squota_rsv(fs_info, head);

	return ret;
}

static int cleanup_ref_head(struct btrfs_trans_handle *trans,
			    struct btrfs_delayed_ref_head *head,
			    u64 *bytes_released)
{

	struct btrfs_fs_info *fs_info = trans->fs_info;
	struct btrfs_delayed_ref_root *delayed_refs;
	int ret;

	delayed_refs = &trans->transaction->delayed_refs;

	ret = run_and_cleanup_extent_op(trans, head);
	if (ret < 0) {
		btrfs_unselect_ref_head(delayed_refs, head);
		btrfs_debug(fs_info, "run_delayed_extent_op returned %d", ret);
		return ret;
	} else if (ret) {
		return ret;
	}

	/*
	 * Need to drop our head ref lock and re-acquire the delayed ref lock
	 * and then re-check to make sure nobody got added.
	 */
	spin_unlock(&head->lock);
	spin_lock(&delayed_refs->lock);
	spin_lock(&head->lock);
	if (!RB_EMPTY_ROOT(&head->ref_tree.rb_root) || head->extent_op) {
		spin_unlock(&head->lock);
		spin_unlock(&delayed_refs->lock);
		return 1;
	}
	btrfs_delete_ref_head(fs_info, delayed_refs, head);
	spin_unlock(&head->lock);
	spin_unlock(&delayed_refs->lock);

	if (head->must_insert_reserved) {
		btrfs_pin_extent(trans, head->bytenr, head->num_bytes, 1);
		if (head->is_data) {
			struct btrfs_root *csum_root;

			csum_root = btrfs_csum_root(fs_info, head->bytenr);
			ret = btrfs_del_csums(trans, csum_root, head->bytenr,
					      head->num_bytes);
		}
	}

	*bytes_released += btrfs_cleanup_ref_head_accounting(fs_info, delayed_refs, head);

	trace_run_delayed_ref_head(fs_info, head, 0);
	btrfs_delayed_ref_unlock(head);
	btrfs_put_delayed_ref_head(head);
	return ret;
}

static int btrfs_run_delayed_refs_for_head(struct btrfs_trans_handle *trans,
					   struct btrfs_delayed_ref_head *locked_ref,
					   u64 *bytes_released)
{
	struct btrfs_fs_info *fs_info = trans->fs_info;
	struct btrfs_delayed_ref_root *delayed_refs;
	struct btrfs_delayed_extent_op *extent_op;
	struct btrfs_delayed_ref_node *ref;
	bool must_insert_reserved;
	int ret;

	delayed_refs = &trans->transaction->delayed_refs;

	lockdep_assert_held(&locked_ref->mutex);
	lockdep_assert_held(&locked_ref->lock);

	while ((ref = btrfs_select_delayed_ref(locked_ref))) {
		if (ref->seq &&
		    btrfs_check_delayed_seq(fs_info, ref->seq)) {
			spin_unlock(&locked_ref->lock);
			btrfs_unselect_ref_head(delayed_refs, locked_ref);
			return -EAGAIN;
		}

		rb_erase_cached(&ref->ref_node, &locked_ref->ref_tree);
		RB_CLEAR_NODE(&ref->ref_node);
		if (!list_empty(&ref->add_list))
			list_del(&ref->add_list);
		/*
		 * When we play the delayed ref, also correct the ref_mod on
		 * head
		 */
		switch (ref->action) {
		case BTRFS_ADD_DELAYED_REF:
		case BTRFS_ADD_DELAYED_EXTENT:
			locked_ref->ref_mod -= ref->ref_mod;
			break;
		case BTRFS_DROP_DELAYED_REF:
			locked_ref->ref_mod += ref->ref_mod;
			break;
		default:
			WARN_ON(1);
		}

		/*
		 * Record the must_insert_reserved flag before we drop the
		 * spin lock.
		 */
		must_insert_reserved = locked_ref->must_insert_reserved;
		/*
		 * Unsetting this on the head ref relinquishes ownership of
		 * the rsv_bytes, so it is critical that every possible code
		 * path from here forward frees all reserves including qgroup
		 * reserve.
		 */
		locked_ref->must_insert_reserved = false;

		extent_op = locked_ref->extent_op;
		locked_ref->extent_op = NULL;
		spin_unlock(&locked_ref->lock);

		ret = run_one_delayed_ref(trans, locked_ref, ref, extent_op,
					  must_insert_reserved);
		btrfs_delayed_refs_rsv_release(fs_info, 1, 0);
		*bytes_released += btrfs_calc_delayed_ref_bytes(fs_info, 1);

		btrfs_free_delayed_extent_op(extent_op);
		if (ret) {
			btrfs_unselect_ref_head(delayed_refs, locked_ref);
			btrfs_put_delayed_ref(ref);
			return ret;
		}

		btrfs_put_delayed_ref(ref);
		cond_resched();

		spin_lock(&locked_ref->lock);
		btrfs_merge_delayed_refs(fs_info, delayed_refs, locked_ref);
	}

	return 0;
}

/*
 * Returns 0 on success or if called with an already aborted transaction.
 * Returns -ENOMEM or -EIO on failure and will abort the transaction.
 */
static noinline int __btrfs_run_delayed_refs(struct btrfs_trans_handle *trans,
					     u64 min_bytes)
{
	struct btrfs_fs_info *fs_info = trans->fs_info;
	struct btrfs_delayed_ref_root *delayed_refs;
	struct btrfs_delayed_ref_head *locked_ref = NULL;
	int ret;
	unsigned long count = 0;
	unsigned long max_count = 0;
	u64 bytes_processed = 0;

	delayed_refs = &trans->transaction->delayed_refs;
	if (min_bytes == 0) {
		max_count = delayed_refs->num_heads_ready;
		min_bytes = U64_MAX;
	}

	do {
		if (!locked_ref) {
			locked_ref = btrfs_select_ref_head(fs_info, delayed_refs);
			if (IS_ERR_OR_NULL(locked_ref)) {
				if (PTR_ERR(locked_ref) == -EAGAIN) {
					continue;
				} else {
					break;
				}
			}
			count++;
		}
		/*
		 * We need to try and merge add/drops of the same ref since we
		 * can run into issues with relocate dropping the implicit ref
		 * and then it being added back again before the drop can
		 * finish.  If we merged anything we need to re-loop so we can
		 * get a good ref.
		 * Or we can get node references of the same type that weren't
		 * merged when created due to bumps in the tree mod seq, and
		 * we need to merge them to prevent adding an inline extent
		 * backref before dropping it (triggering a BUG_ON at
		 * insert_inline_extent_backref()).
		 */
		spin_lock(&locked_ref->lock);
		btrfs_merge_delayed_refs(fs_info, delayed_refs, locked_ref);

		ret = btrfs_run_delayed_refs_for_head(trans, locked_ref, &bytes_processed);
		if (ret < 0 && ret != -EAGAIN) {
			/*
			 * Error, btrfs_run_delayed_refs_for_head already
			 * unlocked everything so just bail out
			 */
			return ret;
		} else if (!ret) {
			/*
			 * Success, perform the usual cleanup of a processed
			 * head
			 */
			ret = cleanup_ref_head(trans, locked_ref, &bytes_processed);
			if (ret > 0 ) {
				/* We dropped our lock, we need to loop. */
				ret = 0;
				continue;
			} else if (ret) {
				return ret;
			}
		}

		/*
		 * Either success case or btrfs_run_delayed_refs_for_head
		 * returned -EAGAIN, meaning we need to select another head
		 */

		locked_ref = NULL;
		cond_resched();
	} while ((min_bytes != U64_MAX && bytes_processed < min_bytes) ||
		 (max_count > 0 && count < max_count) ||
		 locked_ref);

	return 0;
}

#ifdef SCRAMBLE_DELAYED_REFS
/*
 * Normally delayed refs get processed in ascending bytenr order. This
 * correlates in most cases to the order added. To expose dependencies on this
 * order, we start to process the tree in the middle instead of the beginning
 */
static u64 find_middle(struct rb_root *root)
{
	struct rb_node *n = root->rb_node;
	struct btrfs_delayed_ref_node *entry;
	int alt = 1;
	u64 middle;
	u64 first = 0, last = 0;

	n = rb_first(root);
	if (n) {
		entry = rb_entry(n, struct btrfs_delayed_ref_node, rb_node);
		first = entry->bytenr;
	}
	n = rb_last(root);
	if (n) {
		entry = rb_entry(n, struct btrfs_delayed_ref_node, rb_node);
		last = entry->bytenr;
	}
	n = root->rb_node;

	while (n) {
		entry = rb_entry(n, struct btrfs_delayed_ref_node, rb_node);
		WARN_ON(!entry->in_tree);

		middle = entry->bytenr;

		if (alt)
			n = n->rb_left;
		else
			n = n->rb_right;

		alt = 1 - alt;
	}
	return middle;
}
#endif

/*
 * Start processing the delayed reference count updates and extent insertions
 * we have queued up so far.
 *
 * @trans:	Transaction handle.
 * @min_bytes:	How many bytes of delayed references to process. After this
 *		many bytes we stop processing delayed references if there are
 *		any more. If 0 it means to run all existing delayed references,
 *		but not new ones added after running all existing ones.
 *		Use (u64)-1 (U64_MAX) to run all existing delayed references
 *		plus any new ones that are added.
 *
 * Returns 0 on success or if called with an aborted transaction
 * Returns <0 on error and aborts the transaction
 */
int btrfs_run_delayed_refs(struct btrfs_trans_handle *trans, u64 min_bytes)
{
	struct btrfs_fs_info *fs_info = trans->fs_info;
	struct btrfs_delayed_ref_root *delayed_refs;
	int ret;

	/* We'll clean this up in btrfs_cleanup_transaction */
	if (TRANS_ABORTED(trans))
		return 0;

	if (test_bit(BTRFS_FS_CREATING_FREE_SPACE_TREE, &fs_info->flags))
		return 0;

	delayed_refs = &trans->transaction->delayed_refs;
again:
#ifdef SCRAMBLE_DELAYED_REFS
	delayed_refs->run_delayed_start = find_middle(&delayed_refs->root);
#endif
	ret = __btrfs_run_delayed_refs(trans, min_bytes);
	if (ret < 0) {
		btrfs_abort_transaction(trans, ret);
		return ret;
	}

	if (min_bytes == U64_MAX) {
		btrfs_create_pending_block_groups(trans);

		spin_lock(&delayed_refs->lock);
		if (xa_empty(&delayed_refs->head_refs)) {
			spin_unlock(&delayed_refs->lock);
			return 0;
		}
		spin_unlock(&delayed_refs->lock);

		cond_resched();
		goto again;
	}

	return 0;
}

int btrfs_set_disk_extent_flags(struct btrfs_trans_handle *trans,
				struct extent_buffer *eb, u64 flags)
{
	struct btrfs_delayed_extent_op *extent_op;
	int ret;

	extent_op = btrfs_alloc_delayed_extent_op();
	if (!extent_op)
		return -ENOMEM;

	extent_op->flags_to_set = flags;
	extent_op->update_flags = true;
	extent_op->update_key = false;

	ret = btrfs_add_delayed_extent_op(trans, eb->start, eb->len,
					  btrfs_header_level(eb), extent_op);
	if (ret)
		btrfs_free_delayed_extent_op(extent_op);
	return ret;
}

static noinline int check_delayed_ref(struct btrfs_inode *inode,
				      struct btrfs_path *path,
				      u64 offset, u64 bytenr)
{
	struct btrfs_root *root = inode->root;
	struct btrfs_delayed_ref_head *head;
	struct btrfs_delayed_ref_node *ref;
	struct btrfs_delayed_ref_root *delayed_refs;
	struct btrfs_transaction *cur_trans;
	struct rb_node *node;
	int ret = 0;

	spin_lock(&root->fs_info->trans_lock);
	cur_trans = root->fs_info->running_transaction;
	if (cur_trans)
		refcount_inc(&cur_trans->use_count);
	spin_unlock(&root->fs_info->trans_lock);
	if (!cur_trans)
		return 0;

	delayed_refs = &cur_trans->delayed_refs;
	spin_lock(&delayed_refs->lock);
	head = btrfs_find_delayed_ref_head(root->fs_info, delayed_refs, bytenr);
	if (!head) {
		spin_unlock(&delayed_refs->lock);
		btrfs_put_transaction(cur_trans);
		return 0;
	}

	if (!mutex_trylock(&head->mutex)) {
		if (path->nowait) {
			spin_unlock(&delayed_refs->lock);
			btrfs_put_transaction(cur_trans);
			return -EAGAIN;
		}

		refcount_inc(&head->refs);
		spin_unlock(&delayed_refs->lock);

		btrfs_release_path(path);

		/*
		 * Mutex was contended, block until it's released and let
		 * caller try again
		 */
		mutex_lock(&head->mutex);
		mutex_unlock(&head->mutex);
		btrfs_put_delayed_ref_head(head);
		btrfs_put_transaction(cur_trans);
		return -EAGAIN;
	}
	spin_unlock(&delayed_refs->lock);

	spin_lock(&head->lock);
	/*
	 * XXX: We should replace this with a proper search function in the
	 * future.
	 */
	for (node = rb_first_cached(&head->ref_tree); node;
	     node = rb_next(node)) {
		u64 ref_owner;
		u64 ref_offset;

		ref = rb_entry(node, struct btrfs_delayed_ref_node, ref_node);
		/* If it's a shared ref we know a cross reference exists */
		if (ref->type != BTRFS_EXTENT_DATA_REF_KEY) {
			ret = 1;
			break;
		}

		ref_owner = btrfs_delayed_ref_owner(ref);
		ref_offset = btrfs_delayed_ref_offset(ref);

		/*
		 * If our ref doesn't match the one we're currently looking at
		 * then we have a cross reference.
		 */
		if (ref->ref_root != btrfs_root_id(root) ||
		    ref_owner != btrfs_ino(inode) || ref_offset != offset) {
			ret = 1;
			break;
		}
	}
	spin_unlock(&head->lock);
	mutex_unlock(&head->mutex);
	btrfs_put_transaction(cur_trans);
	return ret;
}

/*
 * Check if there are references for a data extent other than the one belonging
 * to the given inode and offset.
 *
 * @inode:     The only inode we expect to find associated with the data extent.
 * @path:      A path to use for searching the extent tree.
 * @offset:    The only offset we expect to find associated with the data extent.
 * @bytenr:    The logical address of the data extent.
 *
 * When the extent does not have any other references other than the one we
 * expect to find, we always return a value of 0 with the path having a locked
 * leaf that contains the extent's extent item - this is necessary to ensure
 * we don't race with a task running delayed references, and our caller must
 * have such a path when calling check_delayed_ref() - it must lock a delayed
 * ref head while holding the leaf locked. In case the extent item is not found
 * in the extent tree, we return -ENOENT with the path having the leaf (locked)
 * where the extent item should be, in order to prevent races with another task
 * running delayed references, so that we don't miss any reference when calling
 * check_delayed_ref().
 *
 * Note: this may return false positives, and this is because we want to be
 *       quick here as we're called in write paths (when flushing delalloc and
 *       in the direct IO write path). For example we can have an extent with
 *       a single reference but that reference is not inlined, or we may have
 *       many references in the extent tree but we also have delayed references
 *       that cancel all the reference except the one for our inode and offset,
 *       but it would be expensive to do such checks and complex due to all
 *       locking to avoid races between the checks and flushing delayed refs,
 *       plus non-inline references may be located on leaves other than the one
 *       that contains the extent item in the extent tree. The important thing
 *       here is to not return false negatives and that the false positives are
 *       not very common.
 *
 * Returns: 0 if there are no cross references and with the path having a locked
 *          leaf from the extent tree that contains the extent's extent item.
 *
 *          1 if there are cross references (false positives can happen).
 *
 *          < 0 in case of an error. In case of -ENOENT the leaf in the extent
 *          tree where the extent item should be located at is read locked and
 *          accessible in the given path.
 */
static noinline int check_committed_ref(struct btrfs_inode *inode,
					struct btrfs_path *path,
					u64 offset, u64 bytenr)
{
	struct btrfs_root *root = inode->root;
	struct btrfs_fs_info *fs_info = root->fs_info;
	struct btrfs_root *extent_root = btrfs_extent_root(fs_info, bytenr);
	struct extent_buffer *leaf;
	struct btrfs_extent_data_ref *ref;
	struct btrfs_extent_inline_ref *iref;
	struct btrfs_extent_item *ei;
	struct btrfs_key key;
	u32 item_size;
	u32 expected_size;
	int type;
	int ret;

	key.objectid = bytenr;
	key.offset = (u64)-1;
	key.type = BTRFS_EXTENT_ITEM_KEY;

	ret = btrfs_search_slot(NULL, extent_root, &key, path, 0, 0);
	if (ret < 0)
		return ret;
	if (ret == 0) {
		/*
		 * Key with offset -1 found, there would have to exist an extent
		 * item with such offset, but this is out of the valid range.
		 */
		return -EUCLEAN;
	}

	if (path->slots[0] == 0)
		return -ENOENT;

	path->slots[0]--;
	leaf = path->nodes[0];
	btrfs_item_key_to_cpu(leaf, &key, path->slots[0]);

	if (key.objectid != bytenr || key.type != BTRFS_EXTENT_ITEM_KEY)
		return -ENOENT;

	item_size = btrfs_item_size(leaf, path->slots[0]);
	ei = btrfs_item_ptr(leaf, path->slots[0], struct btrfs_extent_item);
	expected_size = sizeof(*ei) + btrfs_extent_inline_ref_size(BTRFS_EXTENT_DATA_REF_KEY);

	/* No inline refs; we need to bail before checking for owner ref. */
	if (item_size == sizeof(*ei))
		return 1;

	/* Check for an owner ref; skip over it to the real inline refs. */
	iref = (struct btrfs_extent_inline_ref *)(ei + 1);
	type = btrfs_get_extent_inline_ref_type(leaf, iref, BTRFS_REF_TYPE_DATA);
	if (btrfs_fs_incompat(fs_info, SIMPLE_QUOTA) && type == BTRFS_EXTENT_OWNER_REF_KEY) {
		expected_size += btrfs_extent_inline_ref_size(BTRFS_EXTENT_OWNER_REF_KEY);
		iref = (struct btrfs_extent_inline_ref *)(iref + 1);
		type = btrfs_get_extent_inline_ref_type(leaf, iref, BTRFS_REF_TYPE_DATA);
	}

	/* If extent item has more than 1 inline ref then it's shared */
	if (item_size != expected_size)
		return 1;

	/* If this extent has SHARED_DATA_REF then it's shared */
	if (type != BTRFS_EXTENT_DATA_REF_KEY)
		return 1;

	ref = (struct btrfs_extent_data_ref *)(&iref->offset);
	if (btrfs_extent_refs(leaf, ei) !=
	    btrfs_extent_data_ref_count(leaf, ref) ||
	    btrfs_extent_data_ref_root(leaf, ref) != btrfs_root_id(root) ||
	    btrfs_extent_data_ref_objectid(leaf, ref) != btrfs_ino(inode) ||
	    btrfs_extent_data_ref_offset(leaf, ref) != offset)
		return 1;

	return 0;
}

int btrfs_cross_ref_exist(struct btrfs_inode *inode, u64 offset,
			  u64 bytenr, struct btrfs_path *path)
{
	int ret;

	do {
		ret = check_committed_ref(inode, path, offset, bytenr);
		if (ret && ret != -ENOENT)
			goto out;

<<<<<<< HEAD
		ret = check_delayed_ref(root, path, objectid, offset, bytenr);
=======
		/*
		 * The path must have a locked leaf from the extent tree where
		 * the extent item for our extent is located, in case it exists,
		 * or where it should be located in case it doesn't exist yet
		 * because it's new and its delayed ref was not yet flushed.
		 * We need to lock the delayed ref head at check_delayed_ref(),
		 * if one exists, while holding the leaf locked in order to not
		 * race with delayed ref flushing, missing references and
		 * incorrectly reporting that the extent is not shared.
		 */
		if (IS_ENABLED(CONFIG_BTRFS_ASSERT)) {
			struct extent_buffer *leaf = path->nodes[0];

			ASSERT(leaf != NULL);
			btrfs_assert_tree_read_locked(leaf);

			if (ret != -ENOENT) {
				struct btrfs_key key;

				btrfs_item_key_to_cpu(leaf, &key, path->slots[0]);
				ASSERT(key.objectid == bytenr);
				ASSERT(key.type == BTRFS_EXTENT_ITEM_KEY);
			}
		}

		ret = check_delayed_ref(inode, path, offset, bytenr);
>>>>>>> a5a056c8
	} while (ret == -EAGAIN && !path->nowait);

out:
	btrfs_release_path(path);
	if (btrfs_is_data_reloc_root(inode->root))
		WARN_ON(ret > 0);
	return ret;
}

static int __btrfs_mod_ref(struct btrfs_trans_handle *trans,
			   struct btrfs_root *root,
			   struct extent_buffer *buf,
			   int full_backref, int inc)
{
	struct btrfs_fs_info *fs_info = root->fs_info;
	u64 parent;
	u64 ref_root;
	u32 nritems;
	struct btrfs_key key;
	struct btrfs_file_extent_item *fi;
	bool for_reloc = btrfs_header_flag(buf, BTRFS_HEADER_FLAG_RELOC);
	int i;
	int action;
	int level;
	int ret = 0;

	if (btrfs_is_testing(fs_info))
		return 0;

	ref_root = btrfs_header_owner(buf);
	nritems = btrfs_header_nritems(buf);
	level = btrfs_header_level(buf);

	if (!test_bit(BTRFS_ROOT_SHAREABLE, &root->state) && level == 0)
		return 0;

	if (full_backref)
		parent = buf->start;
	else
		parent = 0;
	if (inc)
		action = BTRFS_ADD_DELAYED_REF;
	else
		action = BTRFS_DROP_DELAYED_REF;

	for (i = 0; i < nritems; i++) {
		struct btrfs_ref ref = {
			.action = action,
			.parent = parent,
			.ref_root = ref_root,
		};

		if (level == 0) {
			btrfs_item_key_to_cpu(buf, &key, i);
			if (key.type != BTRFS_EXTENT_DATA_KEY)
				continue;
			fi = btrfs_item_ptr(buf, i,
					    struct btrfs_file_extent_item);
			if (btrfs_file_extent_type(buf, fi) ==
			    BTRFS_FILE_EXTENT_INLINE)
				continue;
			ref.bytenr = btrfs_file_extent_disk_bytenr(buf, fi);
			if (ref.bytenr == 0)
				continue;

			ref.num_bytes = btrfs_file_extent_disk_num_bytes(buf, fi);
			ref.owning_root = ref_root;

			key.offset -= btrfs_file_extent_offset(buf, fi);
			btrfs_init_data_ref(&ref, key.objectid, key.offset,
					    btrfs_root_id(root), for_reloc);
			if (inc)
				ret = btrfs_inc_extent_ref(trans, &ref);
			else
				ret = btrfs_free_extent(trans, &ref);
			if (ret)
				goto fail;
		} else {
			/* We don't know the owning_root, leave as 0. */
			ref.bytenr = btrfs_node_blockptr(buf, i);
			ref.num_bytes = fs_info->nodesize;

			btrfs_init_tree_ref(&ref, level - 1,
					    btrfs_root_id(root), for_reloc);
			if (inc)
				ret = btrfs_inc_extent_ref(trans, &ref);
			else
				ret = btrfs_free_extent(trans, &ref);
			if (ret)
				goto fail;
		}
	}
	return 0;
fail:
	return ret;
}

int btrfs_inc_ref(struct btrfs_trans_handle *trans, struct btrfs_root *root,
		  struct extent_buffer *buf, int full_backref)
{
	return __btrfs_mod_ref(trans, root, buf, full_backref, 1);
}

int btrfs_dec_ref(struct btrfs_trans_handle *trans, struct btrfs_root *root,
		  struct extent_buffer *buf, int full_backref)
{
	return __btrfs_mod_ref(trans, root, buf, full_backref, 0);
}

static u64 get_alloc_profile_by_root(struct btrfs_root *root, int data)
{
	struct btrfs_fs_info *fs_info = root->fs_info;
	u64 flags;
	u64 ret;

	if (data)
		flags = BTRFS_BLOCK_GROUP_DATA;
	else if (root == fs_info->chunk_root)
		flags = BTRFS_BLOCK_GROUP_SYSTEM;
	else
		flags = BTRFS_BLOCK_GROUP_METADATA;

	ret = btrfs_get_alloc_profile(fs_info, flags);
	return ret;
}

static u64 first_logical_byte(struct btrfs_fs_info *fs_info)
{
	struct rb_node *leftmost;
	u64 bytenr = 0;

	read_lock(&fs_info->block_group_cache_lock);
	/* Get the block group with the lowest logical start address. */
	leftmost = rb_first_cached(&fs_info->block_group_cache_tree);
	if (leftmost) {
		struct btrfs_block_group *bg;

		bg = rb_entry(leftmost, struct btrfs_block_group, cache_node);
		bytenr = bg->start;
	}
	read_unlock(&fs_info->block_group_cache_lock);

	return bytenr;
}

static int pin_down_extent(struct btrfs_trans_handle *trans,
			   struct btrfs_block_group *cache,
			   u64 bytenr, u64 num_bytes, int reserved)
{
	spin_lock(&cache->space_info->lock);
	spin_lock(&cache->lock);
	cache->pinned += num_bytes;
	btrfs_space_info_update_bytes_pinned(cache->space_info, num_bytes);
	if (reserved) {
		cache->reserved -= num_bytes;
		cache->space_info->bytes_reserved -= num_bytes;
	}
	spin_unlock(&cache->lock);
	spin_unlock(&cache->space_info->lock);

	set_extent_bit(&trans->transaction->pinned_extents, bytenr,
		       bytenr + num_bytes - 1, EXTENT_DIRTY, NULL);
	return 0;
}

int btrfs_pin_extent(struct btrfs_trans_handle *trans,
		     u64 bytenr, u64 num_bytes, int reserved)
{
	struct btrfs_block_group *cache;

	cache = btrfs_lookup_block_group(trans->fs_info, bytenr);
	BUG_ON(!cache); /* Logic error */

	pin_down_extent(trans, cache, bytenr, num_bytes, reserved);

	btrfs_put_block_group(cache);
	return 0;
}

int btrfs_pin_extent_for_log_replay(struct btrfs_trans_handle *trans,
				    const struct extent_buffer *eb)
{
	struct btrfs_block_group *cache;
	int ret;

	cache = btrfs_lookup_block_group(trans->fs_info, eb->start);
	if (!cache)
		return -EINVAL;

	/*
	 * Fully cache the free space first so that our pin removes the free space
	 * from the cache.
	 */
	ret = btrfs_cache_block_group(cache, true);
	if (ret)
		goto out;

	pin_down_extent(trans, cache, eb->start, eb->len, 0);

	/* remove us from the free space cache (if we're there at all) */
	ret = btrfs_remove_free_space(cache, eb->start, eb->len);
out:
	btrfs_put_block_group(cache);
	return ret;
}

static int __exclude_logged_extent(struct btrfs_fs_info *fs_info,
				   u64 start, u64 num_bytes)
{
	int ret;
	struct btrfs_block_group *block_group;

	block_group = btrfs_lookup_block_group(fs_info, start);
	if (!block_group)
		return -EINVAL;

	ret = btrfs_cache_block_group(block_group, true);
	if (ret)
		goto out;

	ret = btrfs_remove_free_space(block_group, start, num_bytes);
out:
	btrfs_put_block_group(block_group);
	return ret;
}

int btrfs_exclude_logged_extents(struct extent_buffer *eb)
{
	struct btrfs_fs_info *fs_info = eb->fs_info;
	struct btrfs_file_extent_item *item;
	struct btrfs_key key;
	int found_type;
	int i;
	int ret = 0;

	if (!btrfs_fs_incompat(fs_info, MIXED_GROUPS))
		return 0;

	for (i = 0; i < btrfs_header_nritems(eb); i++) {
		btrfs_item_key_to_cpu(eb, &key, i);
		if (key.type != BTRFS_EXTENT_DATA_KEY)
			continue;
		item = btrfs_item_ptr(eb, i, struct btrfs_file_extent_item);
		found_type = btrfs_file_extent_type(eb, item);
		if (found_type == BTRFS_FILE_EXTENT_INLINE)
			continue;
		if (btrfs_file_extent_disk_bytenr(eb, item) == 0)
			continue;
		key.objectid = btrfs_file_extent_disk_bytenr(eb, item);
		key.offset = btrfs_file_extent_disk_num_bytes(eb, item);
		ret = __exclude_logged_extent(fs_info, key.objectid, key.offset);
		if (ret)
			break;
	}

	return ret;
}

static void
btrfs_inc_block_group_reservations(struct btrfs_block_group *bg)
{
	atomic_inc(&bg->reservations);
}

/*
 * Returns the free cluster for the given space info and sets empty_cluster to
 * what it should be based on the mount options.
 */
static struct btrfs_free_cluster *
fetch_cluster_info(struct btrfs_fs_info *fs_info,
		   struct btrfs_space_info *space_info, u64 *empty_cluster)
{
	struct btrfs_free_cluster *ret = NULL;

	*empty_cluster = 0;
	if (btrfs_mixed_space_info(space_info))
		return ret;

	if (space_info->flags & BTRFS_BLOCK_GROUP_METADATA) {
		ret = &fs_info->meta_alloc_cluster;
		if (btrfs_test_opt(fs_info, SSD))
			*empty_cluster = SZ_2M;
		else
			*empty_cluster = SZ_64K;
	} else if ((space_info->flags & BTRFS_BLOCK_GROUP_DATA) &&
		   btrfs_test_opt(fs_info, SSD_SPREAD)) {
		*empty_cluster = SZ_2M;
		ret = &fs_info->data_alloc_cluster;
	}

	return ret;
}

static int unpin_extent_range(struct btrfs_fs_info *fs_info,
			      u64 start, u64 end,
			      const bool return_free_space)
{
	struct btrfs_block_group *cache = NULL;
	struct btrfs_space_info *space_info;
	struct btrfs_free_cluster *cluster = NULL;
	u64 total_unpinned = 0;
	u64 empty_cluster = 0;
	bool readonly;
	int ret = 0;

	while (start <= end) {
		u64 len;

		readonly = false;
		if (!cache ||
		    start >= cache->start + cache->length) {
			if (cache)
				btrfs_put_block_group(cache);
			total_unpinned = 0;
			cache = btrfs_lookup_block_group(fs_info, start);
			if (cache == NULL) {
				/* Logic error, something removed the block group. */
				ret = -EUCLEAN;
				goto out;
			}

			cluster = fetch_cluster_info(fs_info,
						     cache->space_info,
						     &empty_cluster);
			empty_cluster <<= 1;
		}

		len = cache->start + cache->length - start;
		len = min(len, end + 1 - start);

		if (return_free_space)
			btrfs_add_free_space(cache, start, len);

		start += len;
		total_unpinned += len;
		space_info = cache->space_info;

		/*
		 * If this space cluster has been marked as fragmented and we've
		 * unpinned enough in this block group to potentially allow a
		 * cluster to be created inside of it go ahead and clear the
		 * fragmented check.
		 */
		if (cluster && cluster->fragmented &&
		    total_unpinned > empty_cluster) {
			spin_lock(&cluster->lock);
			cluster->fragmented = 0;
			spin_unlock(&cluster->lock);
		}

		spin_lock(&space_info->lock);
		spin_lock(&cache->lock);
		cache->pinned -= len;
		btrfs_space_info_update_bytes_pinned(space_info, -len);
		space_info->max_extent_size = 0;
		if (cache->ro) {
			space_info->bytes_readonly += len;
			readonly = true;
		} else if (btrfs_is_zoned(fs_info)) {
			/* Need reset before reusing in a zoned block group */
			btrfs_space_info_update_bytes_zone_unusable(space_info, len);
			readonly = true;
		}
		spin_unlock(&cache->lock);
		if (!readonly && return_free_space)
			btrfs_return_free_space(space_info, len);
		spin_unlock(&space_info->lock);
	}

	if (cache)
		btrfs_put_block_group(cache);
out:
	return ret;
}

int btrfs_finish_extent_commit(struct btrfs_trans_handle *trans)
{
	struct btrfs_fs_info *fs_info = trans->fs_info;
	struct btrfs_block_group *block_group, *tmp;
	struct list_head *deleted_bgs;
	struct extent_io_tree *unpin;
	u64 start;
	u64 end;
	int ret;

	unpin = &trans->transaction->pinned_extents;

	while (!TRANS_ABORTED(trans)) {
		struct extent_state *cached_state = NULL;

		mutex_lock(&fs_info->unused_bg_unpin_mutex);
		if (!find_first_extent_bit(unpin, 0, &start, &end,
					   EXTENT_DIRTY, &cached_state)) {
			mutex_unlock(&fs_info->unused_bg_unpin_mutex);
			break;
		}

		if (btrfs_test_opt(fs_info, DISCARD_SYNC))
			ret = btrfs_discard_extent(fs_info, start,
						   end + 1 - start, NULL);

		clear_extent_dirty(unpin, start, end, &cached_state);
		ret = unpin_extent_range(fs_info, start, end, true);
		BUG_ON(ret);
		mutex_unlock(&fs_info->unused_bg_unpin_mutex);
		free_extent_state(cached_state);
		cond_resched();
	}

	if (btrfs_test_opt(fs_info, DISCARD_ASYNC)) {
		btrfs_discard_calc_delay(&fs_info->discard_ctl);
		btrfs_discard_schedule_work(&fs_info->discard_ctl, true);
	}

	/*
	 * Transaction is finished.  We don't need the lock anymore.  We
	 * do need to clean up the block groups in case of a transaction
	 * abort.
	 */
	deleted_bgs = &trans->transaction->deleted_bgs;
	list_for_each_entry_safe(block_group, tmp, deleted_bgs, bg_list) {
		u64 trimmed = 0;

		ret = -EROFS;
		if (!TRANS_ABORTED(trans))
			ret = btrfs_discard_extent(fs_info,
						   block_group->start,
						   block_group->length,
						   &trimmed);

		list_del_init(&block_group->bg_list);
		btrfs_unfreeze_block_group(block_group);
		btrfs_put_block_group(block_group);

		if (ret) {
			const char *errstr = btrfs_decode_error(ret);
			btrfs_warn(fs_info,
			   "discard failed while removing blockgroup: errno=%d %s",
				   ret, errstr);
		}
	}

	return 0;
}

/*
 * Parse an extent item's inline extents looking for a simple quotas owner ref.
 *
 * @fs_info:	the btrfs_fs_info for this mount
 * @leaf:	a leaf in the extent tree containing the extent item
 * @slot:	the slot in the leaf where the extent item is found
 *
 * Returns the objectid of the root that originally allocated the extent item
 * if the inline owner ref is expected and present, otherwise 0.
 *
 * If an extent item has an owner ref item, it will be the first inline ref
 * item. Therefore the logic is to check whether there are any inline ref
 * items, then check the type of the first one.
 */
u64 btrfs_get_extent_owner_root(struct btrfs_fs_info *fs_info,
				struct extent_buffer *leaf, int slot)
{
	struct btrfs_extent_item *ei;
	struct btrfs_extent_inline_ref *iref;
	struct btrfs_extent_owner_ref *oref;
	unsigned long ptr;
	unsigned long end;
	int type;

	if (!btrfs_fs_incompat(fs_info, SIMPLE_QUOTA))
		return 0;

	ei = btrfs_item_ptr(leaf, slot, struct btrfs_extent_item);
	ptr = (unsigned long)(ei + 1);
	end = (unsigned long)ei + btrfs_item_size(leaf, slot);

	/* No inline ref items of any kind, can't check type. */
	if (ptr == end)
		return 0;

	iref = (struct btrfs_extent_inline_ref *)ptr;
	type = btrfs_get_extent_inline_ref_type(leaf, iref, BTRFS_REF_TYPE_ANY);

	/* We found an owner ref, get the root out of it. */
	if (type == BTRFS_EXTENT_OWNER_REF_KEY) {
		oref = (struct btrfs_extent_owner_ref *)(&iref->offset);
		return btrfs_extent_owner_ref_root_id(leaf, oref);
	}

	/* We have inline refs, but not an owner ref. */
	return 0;
}

static int do_free_extent_accounting(struct btrfs_trans_handle *trans,
				     u64 bytenr, struct btrfs_squota_delta *delta)
{
	int ret;
	u64 num_bytes = delta->num_bytes;

	if (delta->is_data) {
		struct btrfs_root *csum_root;

		csum_root = btrfs_csum_root(trans->fs_info, bytenr);
		ret = btrfs_del_csums(trans, csum_root, bytenr, num_bytes);
		if (ret) {
			btrfs_abort_transaction(trans, ret);
			return ret;
		}

		ret = btrfs_delete_raid_extent(trans, bytenr, num_bytes);
		if (ret) {
			btrfs_abort_transaction(trans, ret);
			return ret;
		}
	}

	ret = btrfs_record_squota_delta(trans->fs_info, delta);
	if (ret) {
		btrfs_abort_transaction(trans, ret);
		return ret;
	}

	ret = add_to_free_space_tree(trans, bytenr, num_bytes);
	if (ret) {
		btrfs_abort_transaction(trans, ret);
		return ret;
	}

	ret = btrfs_update_block_group(trans, bytenr, num_bytes, false);
	if (ret)
		btrfs_abort_transaction(trans, ret);

	return ret;
}

#define abort_and_dump(trans, path, fmt, args...)	\
({							\
	btrfs_abort_transaction(trans, -EUCLEAN);	\
	btrfs_print_leaf(path->nodes[0]);		\
	btrfs_crit(trans->fs_info, fmt, ##args);	\
})

/*
 * Drop one or more refs of @node.
 *
 * 1. Locate the extent refs.
 *    It's either inline in EXTENT/METADATA_ITEM or in keyed SHARED_* item.
 *    Locate it, then reduce the refs number or remove the ref line completely.
 *
 * 2. Update the refs count in EXTENT/METADATA_ITEM
 *
 * Inline backref case:
 *
 * in extent tree we have:
 *
 * 	item 0 key (13631488 EXTENT_ITEM 1048576) itemoff 16201 itemsize 82
 *		refs 2 gen 6 flags DATA
 *		extent data backref root FS_TREE objectid 258 offset 0 count 1
 *		extent data backref root FS_TREE objectid 257 offset 0 count 1
 *
 * This function gets called with:
 *
 *    node->bytenr = 13631488
 *    node->num_bytes = 1048576
 *    root_objectid = FS_TREE
 *    owner_objectid = 257
 *    owner_offset = 0
 *    refs_to_drop = 1
 *
 * Then we should get some like:
 *
 * 	item 0 key (13631488 EXTENT_ITEM 1048576) itemoff 16201 itemsize 82
 *		refs 1 gen 6 flags DATA
 *		extent data backref root FS_TREE objectid 258 offset 0 count 1
 *
 * Keyed backref case:
 *
 * in extent tree we have:
 *
 *	item 0 key (13631488 EXTENT_ITEM 1048576) itemoff 3971 itemsize 24
 *		refs 754 gen 6 flags DATA
 *	[...]
 *	item 2 key (13631488 EXTENT_DATA_REF <HASH>) itemoff 3915 itemsize 28
 *		extent data backref root FS_TREE objectid 866 offset 0 count 1
 *
 * This function get called with:
 *
 *    node->bytenr = 13631488
 *    node->num_bytes = 1048576
 *    root_objectid = FS_TREE
 *    owner_objectid = 866
 *    owner_offset = 0
 *    refs_to_drop = 1
 *
 * Then we should get some like:
 *
 *	item 0 key (13631488 EXTENT_ITEM 1048576) itemoff 3971 itemsize 24
 *		refs 753 gen 6 flags DATA
 *
 * And that (13631488 EXTENT_DATA_REF <HASH>) gets removed.
 */
static int __btrfs_free_extent(struct btrfs_trans_handle *trans,
			       struct btrfs_delayed_ref_head *href,
			       struct btrfs_delayed_ref_node *node,
			       struct btrfs_delayed_extent_op *extent_op)
{
	struct btrfs_fs_info *info = trans->fs_info;
	struct btrfs_key key;
	struct btrfs_path *path;
	struct btrfs_root *extent_root;
	struct extent_buffer *leaf;
	struct btrfs_extent_item *ei;
	struct btrfs_extent_inline_ref *iref;
	int ret;
	int is_data;
	int extent_slot = 0;
	int found_extent = 0;
	int num_to_del = 1;
	int refs_to_drop = node->ref_mod;
	u32 item_size;
	u64 refs;
	u64 bytenr = node->bytenr;
	u64 num_bytes = node->num_bytes;
	u64 owner_objectid = btrfs_delayed_ref_owner(node);
	u64 owner_offset = btrfs_delayed_ref_offset(node);
	bool skinny_metadata = btrfs_fs_incompat(info, SKINNY_METADATA);
	u64 delayed_ref_root = href->owning_root;

	extent_root = btrfs_extent_root(info, bytenr);
	ASSERT(extent_root);

	path = btrfs_alloc_path();
	if (!path)
		return -ENOMEM;

	is_data = owner_objectid >= BTRFS_FIRST_FREE_OBJECTID;

	if (!is_data && refs_to_drop != 1) {
		btrfs_crit(info,
"invalid refs_to_drop, dropping more than 1 refs for tree block %llu refs_to_drop %u",
			   node->bytenr, refs_to_drop);
		ret = -EINVAL;
		btrfs_abort_transaction(trans, ret);
		goto out;
	}

	if (is_data)
		skinny_metadata = false;

	ret = lookup_extent_backref(trans, path, &iref, bytenr, num_bytes,
				    node->parent, node->ref_root, owner_objectid,
				    owner_offset);
	if (ret == 0) {
		/*
		 * Either the inline backref or the SHARED_DATA_REF/
		 * SHARED_BLOCK_REF is found
		 *
		 * Here is a quick path to locate EXTENT/METADATA_ITEM.
		 * It's possible the EXTENT/METADATA_ITEM is near current slot.
		 */
		extent_slot = path->slots[0];
		while (extent_slot >= 0) {
			btrfs_item_key_to_cpu(path->nodes[0], &key,
					      extent_slot);
			if (key.objectid != bytenr)
				break;
			if (key.type == BTRFS_EXTENT_ITEM_KEY &&
			    key.offset == num_bytes) {
				found_extent = 1;
				break;
			}
			if (key.type == BTRFS_METADATA_ITEM_KEY &&
			    key.offset == owner_objectid) {
				found_extent = 1;
				break;
			}

			/* Quick path didn't find the EXTENT/METADATA_ITEM */
			if (path->slots[0] - extent_slot > 5)
				break;
			extent_slot--;
		}

		if (!found_extent) {
			if (iref) {
				abort_and_dump(trans, path,
"invalid iref slot %u, no EXTENT/METADATA_ITEM found but has inline extent ref",
					   path->slots[0]);
				ret = -EUCLEAN;
				goto out;
			}
			/* Must be SHARED_* item, remove the backref first */
			ret = remove_extent_backref(trans, extent_root, path,
						    NULL, refs_to_drop, is_data);
			if (ret) {
				btrfs_abort_transaction(trans, ret);
				goto out;
			}
			btrfs_release_path(path);

			/* Slow path to locate EXTENT/METADATA_ITEM */
			key.objectid = bytenr;
			key.type = BTRFS_EXTENT_ITEM_KEY;
			key.offset = num_bytes;

			if (!is_data && skinny_metadata) {
				key.type = BTRFS_METADATA_ITEM_KEY;
				key.offset = owner_objectid;
			}

			ret = btrfs_search_slot(trans, extent_root,
						&key, path, -1, 1);
			if (ret > 0 && skinny_metadata && path->slots[0]) {
				/*
				 * Couldn't find our skinny metadata item,
				 * see if we have ye olde extent item.
				 */
				path->slots[0]--;
				btrfs_item_key_to_cpu(path->nodes[0], &key,
						      path->slots[0]);
				if (key.objectid == bytenr &&
				    key.type == BTRFS_EXTENT_ITEM_KEY &&
				    key.offset == num_bytes)
					ret = 0;
			}

			if (ret > 0 && skinny_metadata) {
				skinny_metadata = false;
				key.objectid = bytenr;
				key.type = BTRFS_EXTENT_ITEM_KEY;
				key.offset = num_bytes;
				btrfs_release_path(path);
				ret = btrfs_search_slot(trans, extent_root,
							&key, path, -1, 1);
			}

			if (ret) {
				if (ret > 0)
					btrfs_print_leaf(path->nodes[0]);
				btrfs_err(info,
			"umm, got %d back from search, was looking for %llu, slot %d",
					  ret, bytenr, path->slots[0]);
			}
			if (ret < 0) {
				btrfs_abort_transaction(trans, ret);
				goto out;
			}
			extent_slot = path->slots[0];
		}
	} else if (WARN_ON(ret == -ENOENT)) {
		abort_and_dump(trans, path,
"unable to find ref byte nr %llu parent %llu root %llu owner %llu offset %llu slot %d",
			       bytenr, node->parent, node->ref_root, owner_objectid,
			       owner_offset, path->slots[0]);
		goto out;
	} else {
		btrfs_abort_transaction(trans, ret);
		goto out;
	}

	leaf = path->nodes[0];
	item_size = btrfs_item_size(leaf, extent_slot);
	if (unlikely(item_size < sizeof(*ei))) {
		ret = -EUCLEAN;
		btrfs_err(trans->fs_info,
			  "unexpected extent item size, has %u expect >= %zu",
			  item_size, sizeof(*ei));
		btrfs_abort_transaction(trans, ret);
		goto out;
	}
	ei = btrfs_item_ptr(leaf, extent_slot,
			    struct btrfs_extent_item);
	if (owner_objectid < BTRFS_FIRST_FREE_OBJECTID &&
	    key.type == BTRFS_EXTENT_ITEM_KEY) {
		struct btrfs_tree_block_info *bi;

		if (item_size < sizeof(*ei) + sizeof(*bi)) {
			abort_and_dump(trans, path,
"invalid extent item size for key (%llu, %u, %llu) slot %u owner %llu, has %u expect >= %zu",
				       key.objectid, key.type, key.offset,
				       path->slots[0], owner_objectid, item_size,
				       sizeof(*ei) + sizeof(*bi));
			ret = -EUCLEAN;
			goto out;
		}
		bi = (struct btrfs_tree_block_info *)(ei + 1);
		WARN_ON(owner_objectid != btrfs_tree_block_level(leaf, bi));
	}

	refs = btrfs_extent_refs(leaf, ei);
	if (refs < refs_to_drop) {
		abort_and_dump(trans, path,
		"trying to drop %d refs but we only have %llu for bytenr %llu slot %u",
			       refs_to_drop, refs, bytenr, path->slots[0]);
		ret = -EUCLEAN;
		goto out;
	}
	refs -= refs_to_drop;

	if (refs > 0) {
		if (extent_op)
			__run_delayed_extent_op(extent_op, leaf, ei);
		/*
		 * In the case of inline back ref, reference count will
		 * be updated by remove_extent_backref
		 */
		if (iref) {
			if (!found_extent) {
				abort_and_dump(trans, path,
"invalid iref, got inlined extent ref but no EXTENT/METADATA_ITEM found, slot %u",
					       path->slots[0]);
				ret = -EUCLEAN;
				goto out;
			}
		} else {
			btrfs_set_extent_refs(leaf, ei, refs);
		}
		if (found_extent) {
			ret = remove_extent_backref(trans, extent_root, path,
						    iref, refs_to_drop, is_data);
			if (ret) {
				btrfs_abort_transaction(trans, ret);
				goto out;
			}
		}
	} else {
		struct btrfs_squota_delta delta = {
			.root = delayed_ref_root,
			.num_bytes = num_bytes,
			.is_data = is_data,
			.is_inc = false,
			.generation = btrfs_extent_generation(leaf, ei),
		};

		/* In this branch refs == 1 */
		if (found_extent) {
			if (is_data && refs_to_drop !=
			    extent_data_ref_count(path, iref)) {
				abort_and_dump(trans, path,
		"invalid refs_to_drop, current refs %u refs_to_drop %u slot %u",
					       extent_data_ref_count(path, iref),
					       refs_to_drop, path->slots[0]);
				ret = -EUCLEAN;
				goto out;
			}
			if (iref) {
				if (path->slots[0] != extent_slot) {
					abort_and_dump(trans, path,
"invalid iref, extent item key (%llu %u %llu) slot %u doesn't have wanted iref",
						       key.objectid, key.type,
						       key.offset, path->slots[0]);
					ret = -EUCLEAN;
					goto out;
				}
			} else {
				/*
				 * No inline ref, we must be at SHARED_* item,
				 * And it's single ref, it must be:
				 * |	extent_slot	  ||extent_slot + 1|
				 * [ EXTENT/METADATA_ITEM ][ SHARED_* ITEM ]
				 */
				if (path->slots[0] != extent_slot + 1) {
					abort_and_dump(trans, path,
	"invalid SHARED_* item slot %u, previous item is not EXTENT/METADATA_ITEM",
						       path->slots[0]);
					ret = -EUCLEAN;
					goto out;
				}
				path->slots[0] = extent_slot;
				num_to_del = 2;
			}
		}
		/*
		 * We can't infer the data owner from the delayed ref, so we need
		 * to try to get it from the owning ref item.
		 *
		 * If it is not present, then that extent was not written under
		 * simple quotas mode, so we don't need to account for its deletion.
		 */
		if (is_data)
			delta.root = btrfs_get_extent_owner_root(trans->fs_info,
								 leaf, extent_slot);

		ret = btrfs_del_items(trans, extent_root, path, path->slots[0],
				      num_to_del);
		if (ret) {
			btrfs_abort_transaction(trans, ret);
			goto out;
		}
		btrfs_release_path(path);

		ret = do_free_extent_accounting(trans, bytenr, &delta);
	}
	btrfs_release_path(path);

out:
	btrfs_free_path(path);
	return ret;
}

/*
 * when we free an block, it is possible (and likely) that we free the last
 * delayed ref for that extent as well.  This searches the delayed ref tree for
 * a given extent, and if there are no other delayed refs to be processed, it
 * removes it from the tree.
 */
static noinline int check_ref_cleanup(struct btrfs_trans_handle *trans,
				      u64 bytenr)
{
	struct btrfs_fs_info *fs_info = trans->fs_info;
	struct btrfs_delayed_ref_head *head;
	struct btrfs_delayed_ref_root *delayed_refs;
	int ret = 0;

	delayed_refs = &trans->transaction->delayed_refs;
	spin_lock(&delayed_refs->lock);
	head = btrfs_find_delayed_ref_head(fs_info, delayed_refs, bytenr);
	if (!head)
		goto out_delayed_unlock;

	spin_lock(&head->lock);
	if (!RB_EMPTY_ROOT(&head->ref_tree.rb_root))
		goto out;

	if (cleanup_extent_op(head) != NULL)
		goto out;

	/*
	 * waiting for the lock here would deadlock.  If someone else has it
	 * locked they are already in the process of dropping it anyway
	 */
	if (!mutex_trylock(&head->mutex))
		goto out;

	btrfs_delete_ref_head(fs_info, delayed_refs, head);
	head->processing = false;

	spin_unlock(&head->lock);
	spin_unlock(&delayed_refs->lock);

	BUG_ON(head->extent_op);
	if (head->must_insert_reserved)
		ret = 1;

	btrfs_cleanup_ref_head_accounting(fs_info, delayed_refs, head);
	mutex_unlock(&head->mutex);
	btrfs_put_delayed_ref_head(head);
	return ret;
out:
	spin_unlock(&head->lock);

out_delayed_unlock:
	spin_unlock(&delayed_refs->lock);
	return 0;
}

int btrfs_free_tree_block(struct btrfs_trans_handle *trans,
			  u64 root_id,
			  struct extent_buffer *buf,
			  u64 parent, int last_ref)
{
	struct btrfs_fs_info *fs_info = trans->fs_info;
	struct btrfs_block_group *bg;
	int ret;

	if (root_id != BTRFS_TREE_LOG_OBJECTID) {
		struct btrfs_ref generic_ref = {
			.action = BTRFS_DROP_DELAYED_REF,
			.bytenr = buf->start,
			.num_bytes = buf->len,
			.parent = parent,
			.owning_root = btrfs_header_owner(buf),
			.ref_root = root_id,
		};

		/*
		 * Assert that the extent buffer is not cleared due to
		 * EXTENT_BUFFER_ZONED_ZEROOUT. Please refer
		 * btrfs_clear_buffer_dirty() and btree_csum_one_bio() for
		 * detail.
		 */
		ASSERT(btrfs_header_bytenr(buf) != 0);

		btrfs_init_tree_ref(&generic_ref, btrfs_header_level(buf), 0, false);
		btrfs_ref_tree_mod(fs_info, &generic_ref);
		ret = btrfs_add_delayed_tree_ref(trans, &generic_ref, NULL);
		if (ret < 0)
			return ret;
	}

	if (!last_ref)
		return 0;

	if (btrfs_header_generation(buf) != trans->transid)
		goto out;

	if (root_id != BTRFS_TREE_LOG_OBJECTID) {
		ret = check_ref_cleanup(trans, buf->start);
		if (!ret)
			goto out;
	}

	bg = btrfs_lookup_block_group(fs_info, buf->start);

	if (btrfs_header_flag(buf, BTRFS_HEADER_FLAG_WRITTEN)) {
		pin_down_extent(trans, bg, buf->start, buf->len, 1);
		btrfs_put_block_group(bg);
		goto out;
	}

	/*
	 * If there are tree mod log users we may have recorded mod log
	 * operations for this node.  If we re-allocate this node we
	 * could replay operations on this node that happened when it
	 * existed in a completely different root.  For example if it
	 * was part of root A, then was reallocated to root B, and we
	 * are doing a btrfs_old_search_slot(root b), we could replay
	 * operations that happened when the block was part of root A,
	 * giving us an inconsistent view of the btree.
	 *
	 * We are safe from races here because at this point no other
	 * node or root points to this extent buffer, so if after this
	 * check a new tree mod log user joins we will not have an
	 * existing log of operations on this node that we have to
	 * contend with.
	 */

	if (test_bit(BTRFS_FS_TREE_MOD_LOG_USERS, &fs_info->flags)
		     || btrfs_is_zoned(fs_info)) {
		pin_down_extent(trans, bg, buf->start, buf->len, 1);
		btrfs_put_block_group(bg);
		goto out;
	}

	WARN_ON(test_bit(EXTENT_BUFFER_DIRTY, &buf->bflags));

	btrfs_add_free_space(bg, buf->start, buf->len);
	btrfs_free_reserved_bytes(bg, buf->len, 0);
	btrfs_put_block_group(bg);
	trace_btrfs_reserved_extent_free(fs_info, buf->start, buf->len);

out:

	/*
	 * Deleting the buffer, clear the corrupt flag since it doesn't
	 * matter anymore.
	 */
	clear_bit(EXTENT_BUFFER_CORRUPT, &buf->bflags);
	return 0;
}

/* Can return -ENOMEM */
int btrfs_free_extent(struct btrfs_trans_handle *trans, struct btrfs_ref *ref)
{
	struct btrfs_fs_info *fs_info = trans->fs_info;
	int ret;

	if (btrfs_is_testing(fs_info))
		return 0;

	/*
	 * tree log blocks never actually go into the extent allocation
	 * tree, just update pinning info and exit early.
	 */
	if (ref->ref_root == BTRFS_TREE_LOG_OBJECTID) {
		btrfs_pin_extent(trans, ref->bytenr, ref->num_bytes, 1);
		ret = 0;
	} else if (ref->type == BTRFS_REF_METADATA) {
		ret = btrfs_add_delayed_tree_ref(trans, ref, NULL);
	} else {
		ret = btrfs_add_delayed_data_ref(trans, ref, 0);
	}

	if (ref->ref_root != BTRFS_TREE_LOG_OBJECTID)
		btrfs_ref_tree_mod(fs_info, ref);

	return ret;
}

enum btrfs_loop_type {
	/*
	 * Start caching block groups but do not wait for progress or for them
	 * to be done.
	 */
	LOOP_CACHING_NOWAIT,

	/*
	 * Wait for the block group free_space >= the space we're waiting for if
	 * the block group isn't cached.
	 */
	LOOP_CACHING_WAIT,

	/*
	 * Allow allocations to happen from block groups that do not yet have a
	 * size classification.
	 */
	LOOP_UNSET_SIZE_CLASS,

	/*
	 * Allocate a chunk and then retry the allocation.
	 */
	LOOP_ALLOC_CHUNK,

	/*
	 * Ignore the size class restrictions for this allocation.
	 */
	LOOP_WRONG_SIZE_CLASS,

	/*
	 * Ignore the empty size, only try to allocate the number of bytes
	 * needed for this allocation.
	 */
	LOOP_NO_EMPTY_SIZE,
};

static inline void
btrfs_lock_block_group(struct btrfs_block_group *cache,
		       int delalloc)
{
	if (delalloc)
		down_read(&cache->data_rwsem);
}

static inline void btrfs_grab_block_group(struct btrfs_block_group *cache,
		       int delalloc)
{
	btrfs_get_block_group(cache);
	if (delalloc)
		down_read(&cache->data_rwsem);
}

static struct btrfs_block_group *btrfs_lock_cluster(
		   struct btrfs_block_group *block_group,
		   struct btrfs_free_cluster *cluster,
		   int delalloc)
	__acquires(&cluster->refill_lock)
{
	struct btrfs_block_group *used_bg = NULL;

	spin_lock(&cluster->refill_lock);
	while (1) {
		used_bg = cluster->block_group;
		if (!used_bg)
			return NULL;

		if (used_bg == block_group)
			return used_bg;

		btrfs_get_block_group(used_bg);

		if (!delalloc)
			return used_bg;

		if (down_read_trylock(&used_bg->data_rwsem))
			return used_bg;

		spin_unlock(&cluster->refill_lock);

		/* We should only have one-level nested. */
		down_read_nested(&used_bg->data_rwsem, SINGLE_DEPTH_NESTING);

		spin_lock(&cluster->refill_lock);
		if (used_bg == cluster->block_group)
			return used_bg;

		up_read(&used_bg->data_rwsem);
		btrfs_put_block_group(used_bg);
	}
}

static inline void
btrfs_release_block_group(struct btrfs_block_group *cache,
			 int delalloc)
{
	if (delalloc)
		up_read(&cache->data_rwsem);
	btrfs_put_block_group(cache);
}

/*
 * Helper function for find_free_extent().
 *
 * Return -ENOENT to inform caller that we need fallback to unclustered mode.
 * Return >0 to inform caller that we find nothing
 * Return 0 means we have found a location and set ffe_ctl->found_offset.
 */
static int find_free_extent_clustered(struct btrfs_block_group *bg,
				      struct find_free_extent_ctl *ffe_ctl,
				      struct btrfs_block_group **cluster_bg_ret)
{
	struct btrfs_block_group *cluster_bg;
	struct btrfs_free_cluster *last_ptr = ffe_ctl->last_ptr;
	u64 aligned_cluster;
	u64 offset;
	int ret;

	cluster_bg = btrfs_lock_cluster(bg, last_ptr, ffe_ctl->delalloc);
	if (!cluster_bg)
		goto refill_cluster;
	if (cluster_bg != bg && (cluster_bg->ro ||
	    !block_group_bits(cluster_bg, ffe_ctl->flags)))
		goto release_cluster;

	offset = btrfs_alloc_from_cluster(cluster_bg, last_ptr,
			ffe_ctl->num_bytes, cluster_bg->start,
			&ffe_ctl->max_extent_size);
	if (offset) {
		/* We have a block, we're done */
		spin_unlock(&last_ptr->refill_lock);
		trace_btrfs_reserve_extent_cluster(cluster_bg, ffe_ctl);
		*cluster_bg_ret = cluster_bg;
		ffe_ctl->found_offset = offset;
		return 0;
	}
	WARN_ON(last_ptr->block_group != cluster_bg);

release_cluster:
	/*
	 * If we are on LOOP_NO_EMPTY_SIZE, we can't set up a new clusters, so
	 * lets just skip it and let the allocator find whatever block it can
	 * find. If we reach this point, we will have tried the cluster
	 * allocator plenty of times and not have found anything, so we are
	 * likely way too fragmented for the clustering stuff to find anything.
	 *
	 * However, if the cluster is taken from the current block group,
	 * release the cluster first, so that we stand a better chance of
	 * succeeding in the unclustered allocation.
	 */
	if (ffe_ctl->loop >= LOOP_NO_EMPTY_SIZE && cluster_bg != bg) {
		spin_unlock(&last_ptr->refill_lock);
		btrfs_release_block_group(cluster_bg, ffe_ctl->delalloc);
		return -ENOENT;
	}

	/* This cluster didn't work out, free it and start over */
	btrfs_return_cluster_to_free_space(NULL, last_ptr);

	if (cluster_bg != bg)
		btrfs_release_block_group(cluster_bg, ffe_ctl->delalloc);

refill_cluster:
	if (ffe_ctl->loop >= LOOP_NO_EMPTY_SIZE) {
		spin_unlock(&last_ptr->refill_lock);
		return -ENOENT;
	}

	aligned_cluster = max_t(u64,
			ffe_ctl->empty_cluster + ffe_ctl->empty_size,
			bg->full_stripe_len);
	ret = btrfs_find_space_cluster(bg, last_ptr, ffe_ctl->search_start,
			ffe_ctl->num_bytes, aligned_cluster);
	if (ret == 0) {
		/* Now pull our allocation out of this cluster */
		offset = btrfs_alloc_from_cluster(bg, last_ptr,
				ffe_ctl->num_bytes, ffe_ctl->search_start,
				&ffe_ctl->max_extent_size);
		if (offset) {
			/* We found one, proceed */
			spin_unlock(&last_ptr->refill_lock);
			ffe_ctl->found_offset = offset;
			trace_btrfs_reserve_extent_cluster(bg, ffe_ctl);
			return 0;
		}
	}
	/*
	 * At this point we either didn't find a cluster or we weren't able to
	 * allocate a block from our cluster.  Free the cluster we've been
	 * trying to use, and go to the next block group.
	 */
	btrfs_return_cluster_to_free_space(NULL, last_ptr);
	spin_unlock(&last_ptr->refill_lock);
	return 1;
}

/*
 * Return >0 to inform caller that we find nothing
 * Return 0 when we found an free extent and set ffe_ctrl->found_offset
 */
static int find_free_extent_unclustered(struct btrfs_block_group *bg,
					struct find_free_extent_ctl *ffe_ctl)
{
	struct btrfs_free_cluster *last_ptr = ffe_ctl->last_ptr;
	u64 offset;

	/*
	 * We are doing an unclustered allocation, set the fragmented flag so
	 * we don't bother trying to setup a cluster again until we get more
	 * space.
	 */
	if (unlikely(last_ptr)) {
		spin_lock(&last_ptr->lock);
		last_ptr->fragmented = 1;
		spin_unlock(&last_ptr->lock);
	}
	if (ffe_ctl->cached) {
		struct btrfs_free_space_ctl *free_space_ctl;

		free_space_ctl = bg->free_space_ctl;
		spin_lock(&free_space_ctl->tree_lock);
		if (free_space_ctl->free_space <
		    ffe_ctl->num_bytes + ffe_ctl->empty_cluster +
		    ffe_ctl->empty_size) {
			ffe_ctl->total_free_space = max_t(u64,
					ffe_ctl->total_free_space,
					free_space_ctl->free_space);
			spin_unlock(&free_space_ctl->tree_lock);
			return 1;
		}
		spin_unlock(&free_space_ctl->tree_lock);
	}

	offset = btrfs_find_space_for_alloc(bg, ffe_ctl->search_start,
			ffe_ctl->num_bytes, ffe_ctl->empty_size,
			&ffe_ctl->max_extent_size);
	if (!offset)
		return 1;
	ffe_ctl->found_offset = offset;
	return 0;
}

static int do_allocation_clustered(struct btrfs_block_group *block_group,
				   struct find_free_extent_ctl *ffe_ctl,
				   struct btrfs_block_group **bg_ret)
{
	int ret;

	/* We want to try and use the cluster allocator, so lets look there */
	if (ffe_ctl->last_ptr && ffe_ctl->use_cluster) {
		ret = find_free_extent_clustered(block_group, ffe_ctl, bg_ret);
		if (ret >= 0)
			return ret;
		/* ret == -ENOENT case falls through */
	}

	return find_free_extent_unclustered(block_group, ffe_ctl);
}

/*
 * Tree-log block group locking
 * ============================
 *
 * fs_info::treelog_bg_lock protects the fs_info::treelog_bg which
 * indicates the starting address of a block group, which is reserved only
 * for tree-log metadata.
 *
 * Lock nesting
 * ============
 *
 * space_info::lock
 *   block_group::lock
 *     fs_info::treelog_bg_lock
 */

/*
 * Simple allocator for sequential-only block group. It only allows sequential
 * allocation. No need to play with trees. This function also reserves the
 * bytes as in btrfs_add_reserved_bytes.
 */
static int do_allocation_zoned(struct btrfs_block_group *block_group,
			       struct find_free_extent_ctl *ffe_ctl,
			       struct btrfs_block_group **bg_ret)
{
	struct btrfs_fs_info *fs_info = block_group->fs_info;
	struct btrfs_space_info *space_info = block_group->space_info;
	struct btrfs_free_space_ctl *ctl = block_group->free_space_ctl;
	u64 start = block_group->start;
	u64 num_bytes = ffe_ctl->num_bytes;
	u64 avail;
	u64 bytenr = block_group->start;
	u64 log_bytenr;
	u64 data_reloc_bytenr;
	int ret = 0;
	bool skip = false;

	ASSERT(btrfs_is_zoned(block_group->fs_info));

	/*
	 * Do not allow non-tree-log blocks in the dedicated tree-log block
	 * group, and vice versa.
	 */
	spin_lock(&fs_info->treelog_bg_lock);
	log_bytenr = fs_info->treelog_bg;
	if (log_bytenr && ((ffe_ctl->for_treelog && bytenr != log_bytenr) ||
			   (!ffe_ctl->for_treelog && bytenr == log_bytenr)))
		skip = true;
	spin_unlock(&fs_info->treelog_bg_lock);
	if (skip)
		return 1;

	/*
	 * Do not allow non-relocation blocks in the dedicated relocation block
	 * group, and vice versa.
	 */
	spin_lock(&fs_info->relocation_bg_lock);
	data_reloc_bytenr = fs_info->data_reloc_bg;
	if (data_reloc_bytenr &&
	    ((ffe_ctl->for_data_reloc && bytenr != data_reloc_bytenr) ||
	     (!ffe_ctl->for_data_reloc && bytenr == data_reloc_bytenr)))
		skip = true;
	spin_unlock(&fs_info->relocation_bg_lock);
	if (skip)
		return 1;

	/* Check RO and no space case before trying to activate it */
	spin_lock(&block_group->lock);
	if (block_group->ro || btrfs_zoned_bg_is_full(block_group)) {
		ret = 1;
		/*
		 * May need to clear fs_info->{treelog,data_reloc}_bg.
		 * Return the error after taking the locks.
		 */
	}
	spin_unlock(&block_group->lock);

	/* Metadata block group is activated at write time. */
	if (!ret && (block_group->flags & BTRFS_BLOCK_GROUP_DATA) &&
	    !btrfs_zone_activate(block_group)) {
		ret = 1;
		/*
		 * May need to clear fs_info->{treelog,data_reloc}_bg.
		 * Return the error after taking the locks.
		 */
	}

	spin_lock(&space_info->lock);
	spin_lock(&block_group->lock);
	spin_lock(&fs_info->treelog_bg_lock);
	spin_lock(&fs_info->relocation_bg_lock);

	if (ret)
		goto out;

	ASSERT(!ffe_ctl->for_treelog ||
	       block_group->start == fs_info->treelog_bg ||
	       fs_info->treelog_bg == 0);
	ASSERT(!ffe_ctl->for_data_reloc ||
	       block_group->start == fs_info->data_reloc_bg ||
	       fs_info->data_reloc_bg == 0);

	if (block_group->ro ||
	    (!ffe_ctl->for_data_reloc &&
	     test_bit(BLOCK_GROUP_FLAG_ZONED_DATA_RELOC, &block_group->runtime_flags))) {
		ret = 1;
		goto out;
	}

	/*
	 * Do not allow currently using block group to be tree-log dedicated
	 * block group.
	 */
	if (ffe_ctl->for_treelog && !fs_info->treelog_bg &&
	    (block_group->used || block_group->reserved)) {
		ret = 1;
		goto out;
	}

	/*
	 * Do not allow currently used block group to be the data relocation
	 * dedicated block group.
	 */
	if (ffe_ctl->for_data_reloc && !fs_info->data_reloc_bg &&
	    (block_group->used || block_group->reserved)) {
		ret = 1;
		goto out;
	}

	WARN_ON_ONCE(block_group->alloc_offset > block_group->zone_capacity);
	avail = block_group->zone_capacity - block_group->alloc_offset;
	if (avail < num_bytes) {
		if (ffe_ctl->max_extent_size < avail) {
			/*
			 * With sequential allocator, free space is always
			 * contiguous
			 */
			ffe_ctl->max_extent_size = avail;
			ffe_ctl->total_free_space = avail;
		}
		ret = 1;
		goto out;
	}

	if (ffe_ctl->for_treelog && !fs_info->treelog_bg)
		fs_info->treelog_bg = block_group->start;

	if (ffe_ctl->for_data_reloc) {
		if (!fs_info->data_reloc_bg)
			fs_info->data_reloc_bg = block_group->start;
		/*
		 * Do not allow allocations from this block group, unless it is
		 * for data relocation. Compared to increasing the ->ro, setting
		 * the ->zoned_data_reloc_ongoing flag still allows nocow
		 * writers to come in. See btrfs_inc_nocow_writers().
		 *
		 * We need to disable an allocation to avoid an allocation of
		 * regular (non-relocation data) extent. With mix of relocation
		 * extents and regular extents, we can dispatch WRITE commands
		 * (for relocation extents) and ZONE APPEND commands (for
		 * regular extents) at the same time to the same zone, which
		 * easily break the write pointer.
		 *
		 * Also, this flag avoids this block group to be zone finished.
		 */
		set_bit(BLOCK_GROUP_FLAG_ZONED_DATA_RELOC, &block_group->runtime_flags);
	}

	ffe_ctl->found_offset = start + block_group->alloc_offset;
	block_group->alloc_offset += num_bytes;
	spin_lock(&ctl->tree_lock);
	ctl->free_space -= num_bytes;
	spin_unlock(&ctl->tree_lock);

	/*
	 * We do not check if found_offset is aligned to stripesize. The
	 * address is anyway rewritten when using zone append writing.
	 */

	ffe_ctl->search_start = ffe_ctl->found_offset;

out:
	if (ret && ffe_ctl->for_treelog)
		fs_info->treelog_bg = 0;
	if (ret && ffe_ctl->for_data_reloc)
		fs_info->data_reloc_bg = 0;
	spin_unlock(&fs_info->relocation_bg_lock);
	spin_unlock(&fs_info->treelog_bg_lock);
	spin_unlock(&block_group->lock);
	spin_unlock(&space_info->lock);
	return ret;
}

static int do_allocation(struct btrfs_block_group *block_group,
			 struct find_free_extent_ctl *ffe_ctl,
			 struct btrfs_block_group **bg_ret)
{
	switch (ffe_ctl->policy) {
	case BTRFS_EXTENT_ALLOC_CLUSTERED:
		return do_allocation_clustered(block_group, ffe_ctl, bg_ret);
	case BTRFS_EXTENT_ALLOC_ZONED:
		return do_allocation_zoned(block_group, ffe_ctl, bg_ret);
	default:
		BUG();
	}
}

static void release_block_group(struct btrfs_block_group *block_group,
				struct find_free_extent_ctl *ffe_ctl,
				int delalloc)
{
	switch (ffe_ctl->policy) {
	case BTRFS_EXTENT_ALLOC_CLUSTERED:
		ffe_ctl->retry_uncached = false;
		break;
	case BTRFS_EXTENT_ALLOC_ZONED:
		/* Nothing to do */
		break;
	default:
		BUG();
	}

	BUG_ON(btrfs_bg_flags_to_raid_index(block_group->flags) !=
	       ffe_ctl->index);
	btrfs_release_block_group(block_group, delalloc);
}

static void found_extent_clustered(struct find_free_extent_ctl *ffe_ctl,
				   struct btrfs_key *ins)
{
	struct btrfs_free_cluster *last_ptr = ffe_ctl->last_ptr;

	if (!ffe_ctl->use_cluster && last_ptr) {
		spin_lock(&last_ptr->lock);
		last_ptr->window_start = ins->objectid;
		spin_unlock(&last_ptr->lock);
	}
}

static void found_extent(struct find_free_extent_ctl *ffe_ctl,
			 struct btrfs_key *ins)
{
	switch (ffe_ctl->policy) {
	case BTRFS_EXTENT_ALLOC_CLUSTERED:
		found_extent_clustered(ffe_ctl, ins);
		break;
	case BTRFS_EXTENT_ALLOC_ZONED:
		/* Nothing to do */
		break;
	default:
		BUG();
	}
}

static int can_allocate_chunk_zoned(struct btrfs_fs_info *fs_info,
				    struct find_free_extent_ctl *ffe_ctl)
{
	/* Block group's activeness is not a requirement for METADATA block groups. */
	if (!(ffe_ctl->flags & BTRFS_BLOCK_GROUP_DATA))
		return 0;

	/* If we can activate new zone, just allocate a chunk and use it */
	if (btrfs_can_activate_zone(fs_info->fs_devices, ffe_ctl->flags))
		return 0;

	/*
	 * We already reached the max active zones. Try to finish one block
	 * group to make a room for a new block group. This is only possible
	 * for a data block group because btrfs_zone_finish() may need to wait
	 * for a running transaction which can cause a deadlock for metadata
	 * allocation.
	 */
	if (ffe_ctl->flags & BTRFS_BLOCK_GROUP_DATA) {
		int ret = btrfs_zone_finish_one_bg(fs_info);

		if (ret == 1)
			return 0;
		else if (ret < 0)
			return ret;
	}

	/*
	 * If we have enough free space left in an already active block group
	 * and we can't activate any other zone now, do not allow allocating a
	 * new chunk and let find_free_extent() retry with a smaller size.
	 */
	if (ffe_ctl->max_extent_size >= ffe_ctl->min_alloc_size)
		return -ENOSPC;

	/*
	 * Even min_alloc_size is not left in any block groups. Since we cannot
	 * activate a new block group, allocating it may not help. Let's tell a
	 * caller to try again and hope it progress something by writing some
	 * parts of the region. That is only possible for data block groups,
	 * where a part of the region can be written.
	 */
	if (ffe_ctl->flags & BTRFS_BLOCK_GROUP_DATA)
		return -EAGAIN;

	/*
	 * We cannot activate a new block group and no enough space left in any
	 * block groups. So, allocating a new block group may not help. But,
	 * there is nothing to do anyway, so let's go with it.
	 */
	return 0;
}

static int can_allocate_chunk(struct btrfs_fs_info *fs_info,
			      struct find_free_extent_ctl *ffe_ctl)
{
	switch (ffe_ctl->policy) {
	case BTRFS_EXTENT_ALLOC_CLUSTERED:
		return 0;
	case BTRFS_EXTENT_ALLOC_ZONED:
		return can_allocate_chunk_zoned(fs_info, ffe_ctl);
	default:
		BUG();
	}
}

/*
 * Return >0 means caller needs to re-search for free extent
 * Return 0 means we have the needed free extent.
 * Return <0 means we failed to locate any free extent.
 */
static int find_free_extent_update_loop(struct btrfs_fs_info *fs_info,
					struct btrfs_key *ins,
					struct find_free_extent_ctl *ffe_ctl,
					bool full_search)
{
	struct btrfs_root *root = fs_info->chunk_root;
	int ret;

	if ((ffe_ctl->loop == LOOP_CACHING_NOWAIT) &&
	    ffe_ctl->have_caching_bg && !ffe_ctl->orig_have_caching_bg)
		ffe_ctl->orig_have_caching_bg = true;

	if (ins->objectid) {
		found_extent(ffe_ctl, ins);
		return 0;
	}

	if (ffe_ctl->loop >= LOOP_CACHING_WAIT && ffe_ctl->have_caching_bg)
		return 1;

	ffe_ctl->index++;
	if (ffe_ctl->index < BTRFS_NR_RAID_TYPES)
		return 1;

	/* See the comments for btrfs_loop_type for an explanation of the phases. */
	if (ffe_ctl->loop < LOOP_NO_EMPTY_SIZE) {
		ffe_ctl->index = 0;
		/*
		 * We want to skip the LOOP_CACHING_WAIT step if we don't have
		 * any uncached bgs and we've already done a full search
		 * through.
		 */
		if (ffe_ctl->loop == LOOP_CACHING_NOWAIT &&
		    (!ffe_ctl->orig_have_caching_bg && full_search))
			ffe_ctl->loop++;
		ffe_ctl->loop++;

		if (ffe_ctl->loop == LOOP_ALLOC_CHUNK) {
			struct btrfs_trans_handle *trans;
			int exist = 0;

			/* Check if allocation policy allows to create a new chunk */
			ret = can_allocate_chunk(fs_info, ffe_ctl);
			if (ret)
				return ret;

			trans = current->journal_info;
			if (trans)
				exist = 1;
			else
				trans = btrfs_join_transaction(root);

			if (IS_ERR(trans)) {
				ret = PTR_ERR(trans);
				return ret;
			}

			ret = btrfs_chunk_alloc(trans, ffe_ctl->flags,
						CHUNK_ALLOC_FORCE_FOR_EXTENT);

			/* Do not bail out on ENOSPC since we can do more. */
			if (ret == -ENOSPC) {
				ret = 0;
				ffe_ctl->loop++;
			}
			else if (ret < 0)
				btrfs_abort_transaction(trans, ret);
			else
				ret = 0;
			if (!exist)
				btrfs_end_transaction(trans);
			if (ret)
				return ret;
		}

		if (ffe_ctl->loop == LOOP_NO_EMPTY_SIZE) {
			if (ffe_ctl->policy != BTRFS_EXTENT_ALLOC_CLUSTERED)
				return -ENOSPC;

			/*
			 * Don't loop again if we already have no empty_size and
			 * no empty_cluster.
			 */
			if (ffe_ctl->empty_size == 0 &&
			    ffe_ctl->empty_cluster == 0)
				return -ENOSPC;
			ffe_ctl->empty_size = 0;
			ffe_ctl->empty_cluster = 0;
		}
		return 1;
	}
	return -ENOSPC;
}

static bool find_free_extent_check_size_class(struct find_free_extent_ctl *ffe_ctl,
					      struct btrfs_block_group *bg)
{
	if (ffe_ctl->policy == BTRFS_EXTENT_ALLOC_ZONED)
		return true;
	if (!btrfs_block_group_should_use_size_class(bg))
		return true;
	if (ffe_ctl->loop >= LOOP_WRONG_SIZE_CLASS)
		return true;
	if (ffe_ctl->loop >= LOOP_UNSET_SIZE_CLASS &&
	    bg->size_class == BTRFS_BG_SZ_NONE)
		return true;
	return ffe_ctl->size_class == bg->size_class;
}

static int prepare_allocation_clustered(struct btrfs_fs_info *fs_info,
					struct find_free_extent_ctl *ffe_ctl,
					struct btrfs_space_info *space_info,
					struct btrfs_key *ins)
{
	/*
	 * If our free space is heavily fragmented we may not be able to make
	 * big contiguous allocations, so instead of doing the expensive search
	 * for free space, simply return ENOSPC with our max_extent_size so we
	 * can go ahead and search for a more manageable chunk.
	 *
	 * If our max_extent_size is large enough for our allocation simply
	 * disable clustering since we will likely not be able to find enough
	 * space to create a cluster and induce latency trying.
	 */
	if (space_info->max_extent_size) {
		spin_lock(&space_info->lock);
		if (space_info->max_extent_size &&
		    ffe_ctl->num_bytes > space_info->max_extent_size) {
			ins->offset = space_info->max_extent_size;
			spin_unlock(&space_info->lock);
			return -ENOSPC;
		} else if (space_info->max_extent_size) {
			ffe_ctl->use_cluster = false;
		}
		spin_unlock(&space_info->lock);
	}

	ffe_ctl->last_ptr = fetch_cluster_info(fs_info, space_info,
					       &ffe_ctl->empty_cluster);
	if (ffe_ctl->last_ptr) {
		struct btrfs_free_cluster *last_ptr = ffe_ctl->last_ptr;

		spin_lock(&last_ptr->lock);
		if (last_ptr->block_group)
			ffe_ctl->hint_byte = last_ptr->window_start;
		if (last_ptr->fragmented) {
			/*
			 * We still set window_start so we can keep track of the
			 * last place we found an allocation to try and save
			 * some time.
			 */
			ffe_ctl->hint_byte = last_ptr->window_start;
			ffe_ctl->use_cluster = false;
		}
		spin_unlock(&last_ptr->lock);
	}

	return 0;
}

static int prepare_allocation_zoned(struct btrfs_fs_info *fs_info,
				    struct find_free_extent_ctl *ffe_ctl)
{
	if (ffe_ctl->for_treelog) {
		spin_lock(&fs_info->treelog_bg_lock);
		if (fs_info->treelog_bg)
			ffe_ctl->hint_byte = fs_info->treelog_bg;
		spin_unlock(&fs_info->treelog_bg_lock);
	} else if (ffe_ctl->for_data_reloc) {
		spin_lock(&fs_info->relocation_bg_lock);
		if (fs_info->data_reloc_bg)
			ffe_ctl->hint_byte = fs_info->data_reloc_bg;
		spin_unlock(&fs_info->relocation_bg_lock);
	} else if (ffe_ctl->flags & BTRFS_BLOCK_GROUP_DATA) {
		struct btrfs_block_group *block_group;

		spin_lock(&fs_info->zone_active_bgs_lock);
		list_for_each_entry(block_group, &fs_info->zone_active_bgs, active_bg_list) {
			/*
			 * No lock is OK here because avail is monotinically
			 * decreasing, and this is just a hint.
			 */
			u64 avail = block_group->zone_capacity - block_group->alloc_offset;

			if (block_group_bits(block_group, ffe_ctl->flags) &&
			    avail >= ffe_ctl->num_bytes) {
				ffe_ctl->hint_byte = block_group->start;
				break;
			}
		}
		spin_unlock(&fs_info->zone_active_bgs_lock);
	}

	return 0;
}

static int prepare_allocation(struct btrfs_fs_info *fs_info,
			      struct find_free_extent_ctl *ffe_ctl,
			      struct btrfs_space_info *space_info,
			      struct btrfs_key *ins)
{
	switch (ffe_ctl->policy) {
	case BTRFS_EXTENT_ALLOC_CLUSTERED:
		return prepare_allocation_clustered(fs_info, ffe_ctl,
						    space_info, ins);
	case BTRFS_EXTENT_ALLOC_ZONED:
		return prepare_allocation_zoned(fs_info, ffe_ctl);
	default:
		BUG();
	}
}

/*
 * walks the btree of allocated extents and find a hole of a given size.
 * The key ins is changed to record the hole:
 * ins->objectid == start position
 * ins->flags = BTRFS_EXTENT_ITEM_KEY
 * ins->offset == the size of the hole.
 * Any available blocks before search_start are skipped.
 *
 * If there is no suitable free space, we will record the max size of
 * the free space extent currently.
 *
 * The overall logic and call chain:
 *
 * find_free_extent()
 * |- Iterate through all block groups
 * |  |- Get a valid block group
 * |  |- Try to do clustered allocation in that block group
 * |  |- Try to do unclustered allocation in that block group
 * |  |- Check if the result is valid
 * |  |  |- If valid, then exit
 * |  |- Jump to next block group
 * |
 * |- Push harder to find free extents
 *    |- If not found, re-iterate all block groups
 */
static noinline int find_free_extent(struct btrfs_root *root,
				     struct btrfs_key *ins,
				     struct find_free_extent_ctl *ffe_ctl)
{
	struct btrfs_fs_info *fs_info = root->fs_info;
	int ret = 0;
	int cache_block_group_error = 0;
	struct btrfs_block_group *block_group = NULL;
	struct btrfs_space_info *space_info;
	bool full_search = false;

	WARN_ON(ffe_ctl->num_bytes < fs_info->sectorsize);

	ffe_ctl->search_start = 0;
	/* For clustered allocation */
	ffe_ctl->empty_cluster = 0;
	ffe_ctl->last_ptr = NULL;
	ffe_ctl->use_cluster = true;
	ffe_ctl->have_caching_bg = false;
	ffe_ctl->orig_have_caching_bg = false;
	ffe_ctl->index = btrfs_bg_flags_to_raid_index(ffe_ctl->flags);
	ffe_ctl->loop = 0;
	ffe_ctl->retry_uncached = false;
	ffe_ctl->cached = 0;
	ffe_ctl->max_extent_size = 0;
	ffe_ctl->total_free_space = 0;
	ffe_ctl->found_offset = 0;
	ffe_ctl->policy = BTRFS_EXTENT_ALLOC_CLUSTERED;
	ffe_ctl->size_class = btrfs_calc_block_group_size_class(ffe_ctl->num_bytes);

	if (btrfs_is_zoned(fs_info))
		ffe_ctl->policy = BTRFS_EXTENT_ALLOC_ZONED;

	ins->type = BTRFS_EXTENT_ITEM_KEY;
	ins->objectid = 0;
	ins->offset = 0;

	trace_find_free_extent(root, ffe_ctl);

	space_info = btrfs_find_space_info(fs_info, ffe_ctl->flags);
	if (!space_info) {
		btrfs_err(fs_info, "No space info for %llu", ffe_ctl->flags);
		return -ENOSPC;
	}

	ret = prepare_allocation(fs_info, ffe_ctl, space_info, ins);
	if (ret < 0)
		return ret;

	ffe_ctl->search_start = max(ffe_ctl->search_start,
				    first_logical_byte(fs_info));
	ffe_ctl->search_start = max(ffe_ctl->search_start, ffe_ctl->hint_byte);
	if (ffe_ctl->search_start == ffe_ctl->hint_byte) {
		block_group = btrfs_lookup_block_group(fs_info,
						       ffe_ctl->search_start);
		/*
		 * we don't want to use the block group if it doesn't match our
		 * allocation bits, or if its not cached.
		 *
		 * However if we are re-searching with an ideal block group
		 * picked out then we don't care that the block group is cached.
		 */
		if (block_group && block_group_bits(block_group, ffe_ctl->flags) &&
		    block_group->cached != BTRFS_CACHE_NO) {
			down_read(&space_info->groups_sem);
			if (list_empty(&block_group->list) ||
			    block_group->ro) {
				/*
				 * someone is removing this block group,
				 * we can't jump into the have_block_group
				 * target because our list pointers are not
				 * valid
				 */
				btrfs_put_block_group(block_group);
				up_read(&space_info->groups_sem);
			} else {
				ffe_ctl->index = btrfs_bg_flags_to_raid_index(
							block_group->flags);
				btrfs_lock_block_group(block_group,
						       ffe_ctl->delalloc);
				ffe_ctl->hinted = true;
				goto have_block_group;
			}
		} else if (block_group) {
			btrfs_put_block_group(block_group);
		}
	}
search:
	trace_find_free_extent_search_loop(root, ffe_ctl);
	ffe_ctl->have_caching_bg = false;
	if (ffe_ctl->index == btrfs_bg_flags_to_raid_index(ffe_ctl->flags) ||
	    ffe_ctl->index == 0)
		full_search = true;
	down_read(&space_info->groups_sem);
	list_for_each_entry(block_group,
			    &space_info->block_groups[ffe_ctl->index], list) {
		struct btrfs_block_group *bg_ret;

		ffe_ctl->hinted = false;
		/* If the block group is read-only, we can skip it entirely. */
		if (unlikely(block_group->ro)) {
			if (ffe_ctl->for_treelog)
				btrfs_clear_treelog_bg(block_group);
			if (ffe_ctl->for_data_reloc)
				btrfs_clear_data_reloc_bg(block_group);
			continue;
		}

		btrfs_grab_block_group(block_group, ffe_ctl->delalloc);
		ffe_ctl->search_start = block_group->start;

		/*
		 * this can happen if we end up cycling through all the
		 * raid types, but we want to make sure we only allocate
		 * for the proper type.
		 */
		if (!block_group_bits(block_group, ffe_ctl->flags)) {
			u64 extra = BTRFS_BLOCK_GROUP_DUP |
				BTRFS_BLOCK_GROUP_RAID1_MASK |
				BTRFS_BLOCK_GROUP_RAID56_MASK |
				BTRFS_BLOCK_GROUP_RAID10;

			/*
			 * if they asked for extra copies and this block group
			 * doesn't provide them, bail.  This does allow us to
			 * fill raid0 from raid1.
			 */
			if ((ffe_ctl->flags & extra) && !(block_group->flags & extra))
				goto loop;

			/*
			 * This block group has different flags than we want.
			 * It's possible that we have MIXED_GROUP flag but no
			 * block group is mixed.  Just skip such block group.
			 */
			btrfs_release_block_group(block_group, ffe_ctl->delalloc);
			continue;
		}

have_block_group:
		trace_find_free_extent_have_block_group(root, ffe_ctl, block_group);
		ffe_ctl->cached = btrfs_block_group_done(block_group);
		if (unlikely(!ffe_ctl->cached)) {
			ffe_ctl->have_caching_bg = true;
			ret = btrfs_cache_block_group(block_group, false);

			/*
			 * If we get ENOMEM here or something else we want to
			 * try other block groups, because it may not be fatal.
			 * However if we can't find anything else we need to
			 * save our return here so that we return the actual
			 * error that caused problems, not ENOSPC.
			 */
			if (ret < 0) {
				if (!cache_block_group_error)
					cache_block_group_error = ret;
				ret = 0;
				goto loop;
			}
			ret = 0;
		}

		if (unlikely(block_group->cached == BTRFS_CACHE_ERROR)) {
			if (!cache_block_group_error)
				cache_block_group_error = -EIO;
			goto loop;
		}

		if (!find_free_extent_check_size_class(ffe_ctl, block_group))
			goto loop;

		bg_ret = NULL;
		ret = do_allocation(block_group, ffe_ctl, &bg_ret);
		if (ret > 0)
			goto loop;

		if (bg_ret && bg_ret != block_group) {
			btrfs_release_block_group(block_group, ffe_ctl->delalloc);
			block_group = bg_ret;
		}

		/* Checks */
		ffe_ctl->search_start = round_up(ffe_ctl->found_offset,
						 fs_info->stripesize);

		/* move on to the next group */
		if (ffe_ctl->search_start + ffe_ctl->num_bytes >
		    block_group->start + block_group->length) {
			btrfs_add_free_space_unused(block_group,
					    ffe_ctl->found_offset,
					    ffe_ctl->num_bytes);
			goto loop;
		}

		if (ffe_ctl->found_offset < ffe_ctl->search_start)
			btrfs_add_free_space_unused(block_group,
					ffe_ctl->found_offset,
					ffe_ctl->search_start - ffe_ctl->found_offset);

		ret = btrfs_add_reserved_bytes(block_group, ffe_ctl->ram_bytes,
					       ffe_ctl->num_bytes,
					       ffe_ctl->delalloc,
					       ffe_ctl->loop >= LOOP_WRONG_SIZE_CLASS);
		if (ret == -EAGAIN) {
			btrfs_add_free_space_unused(block_group,
					ffe_ctl->found_offset,
					ffe_ctl->num_bytes);
			goto loop;
		}
		btrfs_inc_block_group_reservations(block_group);

		/* we are all good, lets return */
		ins->objectid = ffe_ctl->search_start;
		ins->offset = ffe_ctl->num_bytes;

		trace_btrfs_reserve_extent(block_group, ffe_ctl);
		btrfs_release_block_group(block_group, ffe_ctl->delalloc);
		break;
loop:
		if (!ffe_ctl->cached && ffe_ctl->loop > LOOP_CACHING_NOWAIT &&
		    !ffe_ctl->retry_uncached) {
			ffe_ctl->retry_uncached = true;
			btrfs_wait_block_group_cache_progress(block_group,
						ffe_ctl->num_bytes +
						ffe_ctl->empty_cluster +
						ffe_ctl->empty_size);
			goto have_block_group;
		}
		release_block_group(block_group, ffe_ctl, ffe_ctl->delalloc);
		cond_resched();
	}
	up_read(&space_info->groups_sem);

	ret = find_free_extent_update_loop(fs_info, ins, ffe_ctl, full_search);
	if (ret > 0)
		goto search;

	if (ret == -ENOSPC && !cache_block_group_error) {
		/*
		 * Use ffe_ctl->total_free_space as fallback if we can't find
		 * any contiguous hole.
		 */
		if (!ffe_ctl->max_extent_size)
			ffe_ctl->max_extent_size = ffe_ctl->total_free_space;
		spin_lock(&space_info->lock);
		space_info->max_extent_size = ffe_ctl->max_extent_size;
		spin_unlock(&space_info->lock);
		ins->offset = ffe_ctl->max_extent_size;
	} else if (ret == -ENOSPC) {
		ret = cache_block_group_error;
	}
	return ret;
}

/*
 * Entry point to the extent allocator. Tries to find a hole that is at least
 * as big as @num_bytes.
 *
 * @root           -	The root that will contain this extent
 *
 * @ram_bytes      -	The amount of space in ram that @num_bytes take. This
 *			is used for accounting purposes. This value differs
 *			from @num_bytes only in the case of compressed extents.
 *
 * @num_bytes      -	Number of bytes to allocate on-disk.
 *
 * @min_alloc_size -	Indicates the minimum amount of space that the
 *			allocator should try to satisfy. In some cases
 *			@num_bytes may be larger than what is required and if
 *			the filesystem is fragmented then allocation fails.
 *			However, the presence of @min_alloc_size gives a
 *			chance to try and satisfy the smaller allocation.
 *
 * @empty_size     -	A hint that you plan on doing more COW. This is the
 *			size in bytes the allocator should try to find free
 *			next to the block it returns.  This is just a hint and
 *			may be ignored by the allocator.
 *
 * @hint_byte      -	Hint to the allocator to start searching above the byte
 *			address passed. It might be ignored.
 *
 * @ins            -	This key is modified to record the found hole. It will
 *			have the following values:
 *			ins->objectid == start position
 *			ins->flags = BTRFS_EXTENT_ITEM_KEY
 *			ins->offset == the size of the hole.
 *
 * @is_data        -	Boolean flag indicating whether an extent is
 *			allocated for data (true) or metadata (false)
 *
 * @delalloc       -	Boolean flag indicating whether this allocation is for
 *			delalloc or not. If 'true' data_rwsem of block groups
 *			is going to be acquired.
 *
 *
 * Returns 0 when an allocation succeeded or < 0 when an error occurred. In
 * case -ENOSPC is returned then @ins->offset will contain the size of the
 * largest available hole the allocator managed to find.
 */
int btrfs_reserve_extent(struct btrfs_root *root, u64 ram_bytes,
			 u64 num_bytes, u64 min_alloc_size,
			 u64 empty_size, u64 hint_byte,
			 struct btrfs_key *ins, int is_data, int delalloc)
{
	struct btrfs_fs_info *fs_info = root->fs_info;
	struct find_free_extent_ctl ffe_ctl = {};
	bool final_tried = num_bytes == min_alloc_size;
	u64 flags;
	int ret;
	bool for_treelog = (btrfs_root_id(root) == BTRFS_TREE_LOG_OBJECTID);
	bool for_data_reloc = (btrfs_is_data_reloc_root(root) && is_data);

	flags = get_alloc_profile_by_root(root, is_data);
again:
	WARN_ON(num_bytes < fs_info->sectorsize);

	ffe_ctl.ram_bytes = ram_bytes;
	ffe_ctl.num_bytes = num_bytes;
	ffe_ctl.min_alloc_size = min_alloc_size;
	ffe_ctl.empty_size = empty_size;
	ffe_ctl.flags = flags;
	ffe_ctl.delalloc = delalloc;
	ffe_ctl.hint_byte = hint_byte;
	ffe_ctl.for_treelog = for_treelog;
	ffe_ctl.for_data_reloc = for_data_reloc;

	ret = find_free_extent(root, ins, &ffe_ctl);
	if (!ret && !is_data) {
		btrfs_dec_block_group_reservations(fs_info, ins->objectid);
	} else if (ret == -ENOSPC) {
		if (!final_tried && ins->offset) {
			num_bytes = min(num_bytes >> 1, ins->offset);
			num_bytes = round_down(num_bytes,
					       fs_info->sectorsize);
			num_bytes = max(num_bytes, min_alloc_size);
			ram_bytes = num_bytes;
			if (num_bytes == min_alloc_size)
				final_tried = true;
			goto again;
		} else if (btrfs_test_opt(fs_info, ENOSPC_DEBUG)) {
			struct btrfs_space_info *sinfo;

			sinfo = btrfs_find_space_info(fs_info, flags);
			btrfs_err(fs_info,
	"allocation failed flags %llu, wanted %llu tree-log %d, relocation: %d",
				  flags, num_bytes, for_treelog, for_data_reloc);
			if (sinfo)
				btrfs_dump_space_info(fs_info, sinfo,
						      num_bytes, 1);
		}
	}

	return ret;
}

int btrfs_free_reserved_extent(struct btrfs_fs_info *fs_info,
			       u64 start, u64 len, int delalloc)
{
	struct btrfs_block_group *cache;

	cache = btrfs_lookup_block_group(fs_info, start);
	if (!cache) {
		btrfs_err(fs_info, "Unable to find block group for %llu",
			  start);
		return -ENOSPC;
	}

	btrfs_add_free_space(cache, start, len);
	btrfs_free_reserved_bytes(cache, len, delalloc);
	trace_btrfs_reserved_extent_free(fs_info, start, len);

	btrfs_put_block_group(cache);
	return 0;
}

int btrfs_pin_reserved_extent(struct btrfs_trans_handle *trans,
			      const struct extent_buffer *eb)
{
	struct btrfs_block_group *cache;
	int ret = 0;

	cache = btrfs_lookup_block_group(trans->fs_info, eb->start);
	if (!cache) {
		btrfs_err(trans->fs_info, "unable to find block group for %llu",
			  eb->start);
		return -ENOSPC;
	}

	ret = pin_down_extent(trans, cache, eb->start, eb->len, 1);
	btrfs_put_block_group(cache);
	return ret;
}

static int alloc_reserved_extent(struct btrfs_trans_handle *trans, u64 bytenr,
				 u64 num_bytes)
{
	struct btrfs_fs_info *fs_info = trans->fs_info;
	int ret;

	ret = remove_from_free_space_tree(trans, bytenr, num_bytes);
	if (ret)
		return ret;

	ret = btrfs_update_block_group(trans, bytenr, num_bytes, true);
	if (ret) {
		ASSERT(!ret);
		btrfs_err(fs_info, "update block group failed for %llu %llu",
			  bytenr, num_bytes);
		return ret;
	}

	trace_btrfs_reserved_extent_alloc(fs_info, bytenr, num_bytes);
	return 0;
}

static int alloc_reserved_file_extent(struct btrfs_trans_handle *trans,
				      u64 parent, u64 root_objectid,
				      u64 flags, u64 owner, u64 offset,
				      struct btrfs_key *ins, int ref_mod, u64 oref_root)
{
	struct btrfs_fs_info *fs_info = trans->fs_info;
	struct btrfs_root *extent_root;
	int ret;
	struct btrfs_extent_item *extent_item;
	struct btrfs_extent_owner_ref *oref;
	struct btrfs_extent_inline_ref *iref;
	struct btrfs_path *path;
	struct extent_buffer *leaf;
	int type;
	u32 size;
	const bool simple_quota = (btrfs_qgroup_mode(fs_info) == BTRFS_QGROUP_MODE_SIMPLE);

	if (parent > 0)
		type = BTRFS_SHARED_DATA_REF_KEY;
	else
		type = BTRFS_EXTENT_DATA_REF_KEY;

	size = sizeof(*extent_item);
	if (simple_quota)
		size += btrfs_extent_inline_ref_size(BTRFS_EXTENT_OWNER_REF_KEY);
	size += btrfs_extent_inline_ref_size(type);

	path = btrfs_alloc_path();
	if (!path)
		return -ENOMEM;

	extent_root = btrfs_extent_root(fs_info, ins->objectid);
	ret = btrfs_insert_empty_item(trans, extent_root, path, ins, size);
	if (ret) {
		btrfs_free_path(path);
		return ret;
	}

	leaf = path->nodes[0];
	extent_item = btrfs_item_ptr(leaf, path->slots[0],
				     struct btrfs_extent_item);
	btrfs_set_extent_refs(leaf, extent_item, ref_mod);
	btrfs_set_extent_generation(leaf, extent_item, trans->transid);
	btrfs_set_extent_flags(leaf, extent_item,
			       flags | BTRFS_EXTENT_FLAG_DATA);

	iref = (struct btrfs_extent_inline_ref *)(extent_item + 1);
	if (simple_quota) {
		btrfs_set_extent_inline_ref_type(leaf, iref, BTRFS_EXTENT_OWNER_REF_KEY);
		oref = (struct btrfs_extent_owner_ref *)(&iref->offset);
		btrfs_set_extent_owner_ref_root_id(leaf, oref, oref_root);
		iref = (struct btrfs_extent_inline_ref *)(oref + 1);
	}
	btrfs_set_extent_inline_ref_type(leaf, iref, type);

	if (parent > 0) {
		struct btrfs_shared_data_ref *ref;
		ref = (struct btrfs_shared_data_ref *)(iref + 1);
		btrfs_set_extent_inline_ref_offset(leaf, iref, parent);
		btrfs_set_shared_data_ref_count(leaf, ref, ref_mod);
	} else {
		struct btrfs_extent_data_ref *ref;
		ref = (struct btrfs_extent_data_ref *)(&iref->offset);
		btrfs_set_extent_data_ref_root(leaf, ref, root_objectid);
		btrfs_set_extent_data_ref_objectid(leaf, ref, owner);
		btrfs_set_extent_data_ref_offset(leaf, ref, offset);
		btrfs_set_extent_data_ref_count(leaf, ref, ref_mod);
	}

	btrfs_free_path(path);

	return alloc_reserved_extent(trans, ins->objectid, ins->offset);
}

static int alloc_reserved_tree_block(struct btrfs_trans_handle *trans,
				     struct btrfs_delayed_ref_node *node,
				     struct btrfs_delayed_extent_op *extent_op)
{
	struct btrfs_fs_info *fs_info = trans->fs_info;
	struct btrfs_root *extent_root;
	int ret;
	struct btrfs_extent_item *extent_item;
	struct btrfs_key extent_key;
	struct btrfs_tree_block_info *block_info;
	struct btrfs_extent_inline_ref *iref;
	struct btrfs_path *path;
	struct extent_buffer *leaf;
	u32 size = sizeof(*extent_item) + sizeof(*iref);
	const u64 flags = (extent_op ? extent_op->flags_to_set : 0);
	/* The owner of a tree block is the level. */
	int level = btrfs_delayed_ref_owner(node);
	bool skinny_metadata = btrfs_fs_incompat(fs_info, SKINNY_METADATA);

	extent_key.objectid = node->bytenr;
	if (skinny_metadata) {
		/* The owner of a tree block is the level. */
		extent_key.offset = level;
		extent_key.type = BTRFS_METADATA_ITEM_KEY;
	} else {
		extent_key.offset = node->num_bytes;
		extent_key.type = BTRFS_EXTENT_ITEM_KEY;
		size += sizeof(*block_info);
	}

	path = btrfs_alloc_path();
	if (!path)
		return -ENOMEM;

	extent_root = btrfs_extent_root(fs_info, extent_key.objectid);
	ret = btrfs_insert_empty_item(trans, extent_root, path, &extent_key,
				      size);
	if (ret) {
		btrfs_free_path(path);
		return ret;
	}

	leaf = path->nodes[0];
	extent_item = btrfs_item_ptr(leaf, path->slots[0],
				     struct btrfs_extent_item);
	btrfs_set_extent_refs(leaf, extent_item, 1);
	btrfs_set_extent_generation(leaf, extent_item, trans->transid);
	btrfs_set_extent_flags(leaf, extent_item,
			       flags | BTRFS_EXTENT_FLAG_TREE_BLOCK);

	if (skinny_metadata) {
		iref = (struct btrfs_extent_inline_ref *)(extent_item + 1);
	} else {
		block_info = (struct btrfs_tree_block_info *)(extent_item + 1);
		btrfs_set_tree_block_key(leaf, block_info, &extent_op->key);
		btrfs_set_tree_block_level(leaf, block_info, level);
		iref = (struct btrfs_extent_inline_ref *)(block_info + 1);
	}

	if (node->type == BTRFS_SHARED_BLOCK_REF_KEY) {
		btrfs_set_extent_inline_ref_type(leaf, iref,
						 BTRFS_SHARED_BLOCK_REF_KEY);
		btrfs_set_extent_inline_ref_offset(leaf, iref, node->parent);
	} else {
		btrfs_set_extent_inline_ref_type(leaf, iref,
						 BTRFS_TREE_BLOCK_REF_KEY);
		btrfs_set_extent_inline_ref_offset(leaf, iref, node->ref_root);
	}

	btrfs_free_path(path);

	return alloc_reserved_extent(trans, node->bytenr, fs_info->nodesize);
}

int btrfs_alloc_reserved_file_extent(struct btrfs_trans_handle *trans,
				     struct btrfs_root *root, u64 owner,
				     u64 offset, u64 ram_bytes,
				     struct btrfs_key *ins)
{
	struct btrfs_ref generic_ref = {
		.action = BTRFS_ADD_DELAYED_EXTENT,
		.bytenr = ins->objectid,
		.num_bytes = ins->offset,
		.owning_root = btrfs_root_id(root),
		.ref_root = btrfs_root_id(root),
	};

	ASSERT(generic_ref.ref_root != BTRFS_TREE_LOG_OBJECTID);

	if (btrfs_is_data_reloc_root(root) && is_fstree(root->relocation_src_root))
		generic_ref.owning_root = root->relocation_src_root;

	btrfs_init_data_ref(&generic_ref, owner, offset, 0, false);
	btrfs_ref_tree_mod(root->fs_info, &generic_ref);

	return btrfs_add_delayed_data_ref(trans, &generic_ref, ram_bytes);
}

/*
 * this is used by the tree logging recovery code.  It records that
 * an extent has been allocated and makes sure to clear the free
 * space cache bits as well
 */
int btrfs_alloc_logged_file_extent(struct btrfs_trans_handle *trans,
				   u64 root_objectid, u64 owner, u64 offset,
				   struct btrfs_key *ins)
{
	struct btrfs_fs_info *fs_info = trans->fs_info;
	int ret;
	struct btrfs_block_group *block_group;
	struct btrfs_space_info *space_info;
	struct btrfs_squota_delta delta = {
		.root = root_objectid,
		.num_bytes = ins->offset,
		.generation = trans->transid,
		.is_data = true,
		.is_inc = true,
	};

	/*
	 * Mixed block groups will exclude before processing the log so we only
	 * need to do the exclude dance if this fs isn't mixed.
	 */
	if (!btrfs_fs_incompat(fs_info, MIXED_GROUPS)) {
		ret = __exclude_logged_extent(fs_info, ins->objectid,
					      ins->offset);
		if (ret)
			return ret;
	}

	block_group = btrfs_lookup_block_group(fs_info, ins->objectid);
	if (!block_group)
		return -EINVAL;

	space_info = block_group->space_info;
	spin_lock(&space_info->lock);
	spin_lock(&block_group->lock);
	space_info->bytes_reserved += ins->offset;
	block_group->reserved += ins->offset;
	spin_unlock(&block_group->lock);
	spin_unlock(&space_info->lock);

	ret = alloc_reserved_file_extent(trans, 0, root_objectid, 0, owner,
					 offset, ins, 1, root_objectid);
	if (ret)
		btrfs_pin_extent(trans, ins->objectid, ins->offset, 1);
	ret = btrfs_record_squota_delta(fs_info, &delta);
	btrfs_put_block_group(block_group);
	return ret;
}

#ifdef CONFIG_BTRFS_DEBUG
/*
 * Extra safety check in case the extent tree is corrupted and extent allocator
 * chooses to use a tree block which is already used and locked.
 */
static bool check_eb_lock_owner(const struct extent_buffer *eb)
{
	if (eb->lock_owner == current->pid) {
		btrfs_err_rl(eb->fs_info,
"tree block %llu owner %llu already locked by pid=%d, extent tree corruption detected",
			     eb->start, btrfs_header_owner(eb), current->pid);
		return true;
	}
	return false;
}
#else
static bool check_eb_lock_owner(struct extent_buffer *eb)
{
	return false;
}
#endif

static struct extent_buffer *
btrfs_init_new_buffer(struct btrfs_trans_handle *trans, struct btrfs_root *root,
		      u64 bytenr, int level, u64 owner,
		      enum btrfs_lock_nesting nest)
{
	struct btrfs_fs_info *fs_info = root->fs_info;
	struct extent_buffer *buf;
	u64 lockdep_owner = owner;

	buf = btrfs_find_create_tree_block(fs_info, bytenr, owner, level);
	if (IS_ERR(buf))
		return buf;

	if (check_eb_lock_owner(buf)) {
		free_extent_buffer(buf);
		return ERR_PTR(-EUCLEAN);
	}

	/*
	 * The reloc trees are just snapshots, so we need them to appear to be
	 * just like any other fs tree WRT lockdep.
	 *
	 * The exception however is in replace_path() in relocation, where we
	 * hold the lock on the original fs root and then search for the reloc
	 * root.  At that point we need to make sure any reloc root buffers are
	 * set to the BTRFS_TREE_RELOC_OBJECTID lockdep class in order to make
	 * lockdep happy.
	 */
	if (lockdep_owner == BTRFS_TREE_RELOC_OBJECTID &&
	    !test_bit(BTRFS_ROOT_RESET_LOCKDEP_CLASS, &root->state))
		lockdep_owner = BTRFS_FS_TREE_OBJECTID;

	/* btrfs_clear_buffer_dirty() accesses generation field. */
	btrfs_set_header_generation(buf, trans->transid);

	/*
	 * This needs to stay, because we could allocate a freed block from an
	 * old tree into a new tree, so we need to make sure this new block is
	 * set to the appropriate level and owner.
	 */
	btrfs_set_buffer_lockdep_class(lockdep_owner, buf, level);

	btrfs_tree_lock_nested(buf, nest);
	btrfs_clear_buffer_dirty(trans, buf);
	clear_bit(EXTENT_BUFFER_STALE, &buf->bflags);
	clear_bit(EXTENT_BUFFER_ZONED_ZEROOUT, &buf->bflags);

	set_extent_buffer_uptodate(buf);

	memzero_extent_buffer(buf, 0, sizeof(struct btrfs_header));
	btrfs_set_header_level(buf, level);
	btrfs_set_header_bytenr(buf, buf->start);
	btrfs_set_header_generation(buf, trans->transid);
	btrfs_set_header_backref_rev(buf, BTRFS_MIXED_BACKREF_REV);
	btrfs_set_header_owner(buf, owner);
	write_extent_buffer_fsid(buf, fs_info->fs_devices->metadata_uuid);
	write_extent_buffer_chunk_tree_uuid(buf, fs_info->chunk_tree_uuid);
	if (btrfs_root_id(root) == BTRFS_TREE_LOG_OBJECTID) {
		buf->log_index = root->log_transid % 2;
		/*
		 * we allow two log transactions at a time, use different
		 * EXTENT bit to differentiate dirty pages.
		 */
		if (buf->log_index == 0)
			set_extent_bit(&root->dirty_log_pages, buf->start,
				       buf->start + buf->len - 1,
				       EXTENT_DIRTY, NULL);
		else
			set_extent_bit(&root->dirty_log_pages, buf->start,
				       buf->start + buf->len - 1,
				       EXTENT_NEW, NULL);
	} else {
		buf->log_index = -1;
		set_extent_bit(&trans->transaction->dirty_pages, buf->start,
			       buf->start + buf->len - 1, EXTENT_DIRTY, NULL);
	}
	/* this returns a buffer locked for blocking */
	return buf;
}

/*
 * finds a free extent and does all the dirty work required for allocation
 * returns the tree buffer or an ERR_PTR on error.
 */
struct extent_buffer *btrfs_alloc_tree_block(struct btrfs_trans_handle *trans,
					     struct btrfs_root *root,
					     u64 parent, u64 root_objectid,
					     const struct btrfs_disk_key *key,
					     int level, u64 hint,
					     u64 empty_size,
					     u64 reloc_src_root,
					     enum btrfs_lock_nesting nest)
{
	struct btrfs_fs_info *fs_info = root->fs_info;
	struct btrfs_key ins;
	struct btrfs_block_rsv *block_rsv;
	struct extent_buffer *buf;
	u64 flags = 0;
	int ret;
	u32 blocksize = fs_info->nodesize;
	bool skinny_metadata = btrfs_fs_incompat(fs_info, SKINNY_METADATA);
	u64 owning_root;

#ifdef CONFIG_BTRFS_FS_RUN_SANITY_TESTS
	if (btrfs_is_testing(fs_info)) {
		buf = btrfs_init_new_buffer(trans, root, root->alloc_bytenr,
					    level, root_objectid, nest);
		if (!IS_ERR(buf))
			root->alloc_bytenr += blocksize;
		return buf;
	}
#endif

	block_rsv = btrfs_use_block_rsv(trans, root, blocksize);
	if (IS_ERR(block_rsv))
		return ERR_CAST(block_rsv);

	ret = btrfs_reserve_extent(root, blocksize, blocksize, blocksize,
				   empty_size, hint, &ins, 0, 0);
	if (ret)
		goto out_unuse;

	buf = btrfs_init_new_buffer(trans, root, ins.objectid, level,
				    root_objectid, nest);
	if (IS_ERR(buf)) {
		ret = PTR_ERR(buf);
		goto out_free_reserved;
	}
	owning_root = btrfs_header_owner(buf);

	if (root_objectid == BTRFS_TREE_RELOC_OBJECTID) {
		if (parent == 0)
			parent = ins.objectid;
		flags |= BTRFS_BLOCK_FLAG_FULL_BACKREF;
		owning_root = reloc_src_root;
	} else
		BUG_ON(parent > 0);

	if (root_objectid != BTRFS_TREE_LOG_OBJECTID) {
		struct btrfs_delayed_extent_op *extent_op;
		struct btrfs_ref generic_ref = {
			.action = BTRFS_ADD_DELAYED_EXTENT,
			.bytenr = ins.objectid,
			.num_bytes = ins.offset,
			.parent = parent,
			.owning_root = owning_root,
			.ref_root = root_objectid,
		};

		if (!skinny_metadata || flags != 0) {
			extent_op = btrfs_alloc_delayed_extent_op();
			if (!extent_op) {
				ret = -ENOMEM;
				goto out_free_buf;
			}
			if (key)
				memcpy(&extent_op->key, key, sizeof(extent_op->key));
			else
				memset(&extent_op->key, 0, sizeof(extent_op->key));
			extent_op->flags_to_set = flags;
			extent_op->update_key = (skinny_metadata ? false : true);
			extent_op->update_flags = (flags != 0);
		} else {
			extent_op = NULL;
		}

		btrfs_init_tree_ref(&generic_ref, level, btrfs_root_id(root), false);
		btrfs_ref_tree_mod(fs_info, &generic_ref);
		ret = btrfs_add_delayed_tree_ref(trans, &generic_ref, extent_op);
		if (ret) {
			btrfs_free_delayed_extent_op(extent_op);
			goto out_free_buf;
		}
	}
	return buf;

out_free_buf:
	btrfs_tree_unlock(buf);
	free_extent_buffer(buf);
out_free_reserved:
	btrfs_free_reserved_extent(fs_info, ins.objectid, ins.offset, 0);
out_unuse:
	btrfs_unuse_block_rsv(fs_info, block_rsv, blocksize);
	return ERR_PTR(ret);
}

struct walk_control {
	u64 refs[BTRFS_MAX_LEVEL];
	u64 flags[BTRFS_MAX_LEVEL];
	struct btrfs_key update_progress;
	struct btrfs_key drop_progress;
	int drop_level;
	int stage;
	int level;
	int shared_level;
	int update_ref;
	int keep_locks;
	int reada_slot;
	int reada_count;
	int restarted;
	/* Indicate that extent info needs to be looked up when walking the tree. */
	int lookup_info;
};

/*
 * This is our normal stage.  We are traversing blocks the current snapshot owns
 * and we are dropping any of our references to any children we are able to, and
 * then freeing the block once we've processed all of the children.
 */
#define DROP_REFERENCE	1

/*
 * We enter this stage when we have to walk into a child block (meaning we can't
 * simply drop our reference to it from our current parent node) and there are
 * more than one reference on it.  If we are the owner of any of the children
 * blocks from the current parent node then we have to do the FULL_BACKREF dance
 * on them in order to drop our normal ref and add the shared ref.
 */
#define UPDATE_BACKREF	2

/*
 * Decide if we need to walk down into this node to adjust the references.
 *
 * @root:	the root we are currently deleting
 * @wc:		the walk control for this deletion
 * @eb:		the parent eb that we're currently visiting
 * @refs:	the number of refs for wc->level - 1
 * @flags:	the flags for wc->level - 1
 * @slot:	the slot in the eb that we're currently checking
 *
 * This is meant to be called when we're evaluating if a node we point to at
 * wc->level should be read and walked into, or if we can simply delete our
 * reference to it.  We return true if we should walk into the node, false if we
 * can skip it.
 *
 * We have assertions in here to make sure this is called correctly.  We assume
 * that sanity checking on the blocks read to this point has been done, so any
 * corrupted file systems must have been caught before calling this function.
 */
static bool visit_node_for_delete(struct btrfs_root *root, struct walk_control *wc,
				  struct extent_buffer *eb, u64 flags, int slot)
{
	struct btrfs_key key;
	u64 generation;
	int level = wc->level;

	ASSERT(level > 0);
	ASSERT(wc->refs[level - 1] > 0);

	/*
	 * The update backref stage we only want to skip if we already have
	 * FULL_BACKREF set, otherwise we need to read.
	 */
	if (wc->stage == UPDATE_BACKREF) {
		if (level == 1 && flags & BTRFS_BLOCK_FLAG_FULL_BACKREF)
			return false;
		return true;
	}

	/*
	 * We're the last ref on this block, we must walk into it and process
	 * any refs it's pointing at.
	 */
	if (wc->refs[level - 1] == 1)
		return true;

	/*
	 * If we're already FULL_BACKREF then we know we can just drop our
	 * current reference.
	 */
	if (level == 1 && flags & BTRFS_BLOCK_FLAG_FULL_BACKREF)
		return false;

	/*
	 * This block is older than our creation generation, we can drop our
	 * reference to it.
	 */
	generation = btrfs_node_ptr_generation(eb, slot);
	if (!wc->update_ref || generation <= btrfs_root_origin_generation(root))
		return false;

	/*
	 * This block was processed from a previous snapshot deletion run, we
	 * can skip it.
	 */
	btrfs_node_key_to_cpu(eb, &key, slot);
	if (btrfs_comp_cpu_keys(&key, &wc->update_progress) < 0)
		return false;

	/* All other cases we need to wander into the node. */
	return true;
}

static noinline void reada_walk_down(struct btrfs_trans_handle *trans,
				     struct btrfs_root *root,
				     struct walk_control *wc,
				     struct btrfs_path *path)
{
	struct btrfs_fs_info *fs_info = root->fs_info;
	u64 bytenr;
	u64 generation;
	u64 refs;
	u64 flags;
	u32 nritems;
	struct extent_buffer *eb;
	int ret;
	int slot;
	int nread = 0;

	if (path->slots[wc->level] < wc->reada_slot) {
		wc->reada_count = wc->reada_count * 2 / 3;
		wc->reada_count = max(wc->reada_count, 2);
	} else {
		wc->reada_count = wc->reada_count * 3 / 2;
		wc->reada_count = min_t(int, wc->reada_count,
					BTRFS_NODEPTRS_PER_BLOCK(fs_info));
	}

	eb = path->nodes[wc->level];
	nritems = btrfs_header_nritems(eb);

	for (slot = path->slots[wc->level]; slot < nritems; slot++) {
		if (nread >= wc->reada_count)
			break;

		cond_resched();
		bytenr = btrfs_node_blockptr(eb, slot);
		generation = btrfs_node_ptr_generation(eb, slot);

		if (slot == path->slots[wc->level])
			goto reada;

		if (wc->stage == UPDATE_BACKREF &&
		    generation <= btrfs_root_origin_generation(root))
			continue;

		/* We don't lock the tree block, it's OK to be racy here */
		ret = btrfs_lookup_extent_info(trans, fs_info, bytenr,
					       wc->level - 1, 1, &refs,
					       &flags, NULL);
		/* We don't care about errors in readahead. */
		if (ret < 0)
			continue;

		/*
		 * This could be racey, it's conceivable that we raced and end
		 * up with a bogus refs count, if that's the case just skip, if
		 * we are actually corrupt we will notice when we look up
		 * everything again with our locks.
		 */
		if (refs == 0)
			continue;

		/* If we don't need to visit this node don't reada. */
		if (!visit_node_for_delete(root, wc, eb, flags, slot))
			continue;
reada:
		btrfs_readahead_node_child(eb, slot);
		nread++;
	}
	wc->reada_slot = slot;
}

/*
 * helper to process tree block while walking down the tree.
 *
 * when wc->stage == UPDATE_BACKREF, this function updates
 * back refs for pointers in the block.
 *
 * NOTE: return value 1 means we should stop walking down.
 */
static noinline int walk_down_proc(struct btrfs_trans_handle *trans,
				   struct btrfs_root *root,
				   struct btrfs_path *path,
				   struct walk_control *wc)
{
	struct btrfs_fs_info *fs_info = root->fs_info;
	int level = wc->level;
	struct extent_buffer *eb = path->nodes[level];
	u64 flag = BTRFS_BLOCK_FLAG_FULL_BACKREF;
	int ret;

	if (wc->stage == UPDATE_BACKREF && btrfs_header_owner(eb) != btrfs_root_id(root))
		return 1;

	/*
	 * when reference count of tree block is 1, it won't increase
	 * again. once full backref flag is set, we never clear it.
	 */
	if (wc->lookup_info &&
	    ((wc->stage == DROP_REFERENCE && wc->refs[level] != 1) ||
	     (wc->stage == UPDATE_BACKREF && !(wc->flags[level] & flag)))) {
		ASSERT(path->locks[level]);
		ret = btrfs_lookup_extent_info(trans, fs_info,
					       eb->start, level, 1,
					       &wc->refs[level],
					       &wc->flags[level],
					       NULL);
		if (ret)
			return ret;
		if (unlikely(wc->refs[level] == 0)) {
			btrfs_err(fs_info, "bytenr %llu has 0 references, expect > 0",
				  eb->start);
			return -EUCLEAN;
		}
	}

	if (wc->stage == DROP_REFERENCE) {
		if (wc->refs[level] > 1)
			return 1;

		if (path->locks[level] && !wc->keep_locks) {
			btrfs_tree_unlock_rw(eb, path->locks[level]);
			path->locks[level] = 0;
		}
		return 0;
	}

	/* wc->stage == UPDATE_BACKREF */
	if (!(wc->flags[level] & flag)) {
		ASSERT(path->locks[level]);
		ret = btrfs_inc_ref(trans, root, eb, 1);
		if (ret) {
			btrfs_abort_transaction(trans, ret);
			return ret;
		}
		ret = btrfs_dec_ref(trans, root, eb, 0);
		if (ret) {
			btrfs_abort_transaction(trans, ret);
			return ret;
		}
		ret = btrfs_set_disk_extent_flags(trans, eb, flag);
		if (ret) {
			btrfs_abort_transaction(trans, ret);
			return ret;
		}
		wc->flags[level] |= flag;
	}

	/*
	 * the block is shared by multiple trees, so it's not good to
	 * keep the tree lock
	 */
	if (path->locks[level] && level > 0) {
		btrfs_tree_unlock_rw(eb, path->locks[level]);
		path->locks[level] = 0;
	}
	return 0;
}

/*
 * This is used to verify a ref exists for this root to deal with a bug where we
 * would have a drop_progress key that hadn't been updated properly.
 */
static int check_ref_exists(struct btrfs_trans_handle *trans,
			    struct btrfs_root *root, u64 bytenr, u64 parent,
			    int level)
{
	struct btrfs_delayed_ref_root *delayed_refs;
	struct btrfs_delayed_ref_head *head;
	struct btrfs_path *path;
	struct btrfs_extent_inline_ref *iref;
	int ret;
	bool exists = false;

	path = btrfs_alloc_path();
	if (!path)
		return -ENOMEM;
again:
	ret = lookup_extent_backref(trans, path, &iref, bytenr,
				    root->fs_info->nodesize, parent,
				    btrfs_root_id(root), level, 0);
	if (ret != -ENOENT) {
		/*
		 * If we get 0 then we found our reference, return 1, else
		 * return the error if it's not -ENOENT;
		 */
		btrfs_free_path(path);
		return (ret < 0 ) ? ret : 1;
	}

	/*
	 * We could have a delayed ref with this reference, so look it up while
	 * we're holding the path open to make sure we don't race with the
	 * delayed ref running.
	 */
	delayed_refs = &trans->transaction->delayed_refs;
	spin_lock(&delayed_refs->lock);
	head = btrfs_find_delayed_ref_head(root->fs_info, delayed_refs, bytenr);
	if (!head)
		goto out;
	if (!mutex_trylock(&head->mutex)) {
		/*
		 * We're contended, means that the delayed ref is running, get a
		 * reference and wait for the ref head to be complete and then
		 * try again.
		 */
		refcount_inc(&head->refs);
		spin_unlock(&delayed_refs->lock);

		btrfs_release_path(path);

		mutex_lock(&head->mutex);
		mutex_unlock(&head->mutex);
		btrfs_put_delayed_ref_head(head);
		goto again;
	}

	exists = btrfs_find_delayed_tree_ref(head, root->root_key.objectid, parent);
	mutex_unlock(&head->mutex);
out:
	spin_unlock(&delayed_refs->lock);
	btrfs_free_path(path);
	return exists ? 1 : 0;
}

/*
 * We may not have an uptodate block, so if we are going to walk down into this
 * block we need to drop the lock, read it off of the disk, re-lock it and
 * return to continue dropping the snapshot.
 */
static int check_next_block_uptodate(struct btrfs_trans_handle *trans,
				     struct btrfs_root *root,
				     struct btrfs_path *path,
				     struct walk_control *wc,
				     struct extent_buffer *next)
{
	struct btrfs_tree_parent_check check = { 0 };
	u64 generation;
	int level = wc->level;
	int ret;

	btrfs_assert_tree_write_locked(next);

	generation = btrfs_node_ptr_generation(path->nodes[level], path->slots[level]);

	if (btrfs_buffer_uptodate(next, generation, 0))
		return 0;

	check.level = level - 1;
	check.transid = generation;
	check.owner_root = btrfs_root_id(root);
	check.has_first_key = true;
	btrfs_node_key_to_cpu(path->nodes[level], &check.first_key, path->slots[level]);

	btrfs_tree_unlock(next);
	if (level == 1)
		reada_walk_down(trans, root, wc, path);
	ret = btrfs_read_extent_buffer(next, &check);
	if (ret) {
		free_extent_buffer(next);
		return ret;
	}
	btrfs_tree_lock(next);
	wc->lookup_info = 1;
	return 0;
}

/*
 * If we determine that we don't have to visit wc->level - 1 then we need to
 * determine if we can drop our reference.
 *
 * If we are UPDATE_BACKREF then we will not, we need to update our backrefs.
 *
 * If we are DROP_REFERENCE this will figure out if we need to drop our current
 * reference, skipping it if we dropped it from a previous incompleted drop, or
 * dropping it if we still have a reference to it.
 */
static int maybe_drop_reference(struct btrfs_trans_handle *trans, struct btrfs_root *root,
				struct btrfs_path *path, struct walk_control *wc,
				struct extent_buffer *next, u64 owner_root)
{
	struct btrfs_ref ref = {
		.action = BTRFS_DROP_DELAYED_REF,
		.bytenr = next->start,
		.num_bytes = root->fs_info->nodesize,
		.owning_root = owner_root,
		.ref_root = btrfs_root_id(root),
	};
	int level = wc->level;
	int ret;

	/* We are UPDATE_BACKREF, we're not dropping anything. */
	if (wc->stage == UPDATE_BACKREF)
		return 0;

	if (wc->flags[level] & BTRFS_BLOCK_FLAG_FULL_BACKREF) {
		ref.parent = path->nodes[level]->start;
	} else {
		ASSERT(btrfs_root_id(root) == btrfs_header_owner(path->nodes[level]));
		if (btrfs_root_id(root) != btrfs_header_owner(path->nodes[level])) {
			btrfs_err(root->fs_info, "mismatched block owner");
			return -EIO;
		}
	}

	/*
	 * If we had a drop_progress we need to verify the refs are set as
	 * expected.  If we find our ref then we know that from here on out
	 * everything should be correct, and we can clear the
	 * ->restarted flag.
	 */
	if (wc->restarted) {
		ret = check_ref_exists(trans, root, next->start, ref.parent,
				       level - 1);
		if (ret <= 0)
			return ret;
		ret = 0;
		wc->restarted = 0;
	}

	/*
	 * Reloc tree doesn't contribute to qgroup numbers, and we have already
	 * accounted them at merge time (replace_path), thus we could skip
	 * expensive subtree trace here.
	 */
	if (btrfs_root_id(root) != BTRFS_TREE_RELOC_OBJECTID &&
	    wc->refs[level - 1] > 1) {
		u64 generation = btrfs_node_ptr_generation(path->nodes[level],
							   path->slots[level]);

		ret = btrfs_qgroup_trace_subtree(trans, next, generation, level - 1);
		if (ret) {
			btrfs_err_rl(root->fs_info,
"error %d accounting shared subtree, quota is out of sync, rescan required",
				     ret);
		}
	}

	/*
	 * We need to update the next key in our walk control so we can update
	 * the drop_progress key accordingly.  We don't care if find_next_key
	 * doesn't find a key because that means we're at the end and are going
	 * to clean up now.
	 */
	wc->drop_level = level;
	find_next_key(path, level, &wc->drop_progress);

	btrfs_init_tree_ref(&ref, level - 1, 0, false);
	return btrfs_free_extent(trans, &ref);
}

/*
 * helper to process tree block pointer.
 *
 * when wc->stage == DROP_REFERENCE, this function checks
 * reference count of the block pointed to. if the block
 * is shared and we need update back refs for the subtree
 * rooted at the block, this function changes wc->stage to
 * UPDATE_BACKREF. if the block is shared and there is no
 * need to update back, this function drops the reference
 * to the block.
 *
 * NOTE: return value 1 means we should stop walking down.
 */
static noinline int do_walk_down(struct btrfs_trans_handle *trans,
				 struct btrfs_root *root,
				 struct btrfs_path *path,
				 struct walk_control *wc)
{
	struct btrfs_fs_info *fs_info = root->fs_info;
	u64 bytenr;
	u64 generation;
	u64 owner_root = 0;
	struct extent_buffer *next;
	int level = wc->level;
	int ret = 0;

	generation = btrfs_node_ptr_generation(path->nodes[level],
					       path->slots[level]);
	/*
	 * if the lower level block was created before the snapshot
	 * was created, we know there is no need to update back refs
	 * for the subtree
	 */
	if (wc->stage == UPDATE_BACKREF &&
	    generation <= btrfs_root_origin_generation(root)) {
		wc->lookup_info = 1;
		return 1;
	}

	bytenr = btrfs_node_blockptr(path->nodes[level], path->slots[level]);

	next = btrfs_find_create_tree_block(fs_info, bytenr, btrfs_root_id(root),
					    level - 1);
	if (IS_ERR(next))
		return PTR_ERR(next);

	btrfs_tree_lock(next);

	ret = btrfs_lookup_extent_info(trans, fs_info, bytenr, level - 1, 1,
				       &wc->refs[level - 1],
				       &wc->flags[level - 1],
				       &owner_root);
	if (ret < 0)
		goto out_unlock;

	if (unlikely(wc->refs[level - 1] == 0)) {
		btrfs_err(fs_info, "bytenr %llu has 0 references, expect > 0",
			  bytenr);
		ret = -EUCLEAN;
		goto out_unlock;
	}
	wc->lookup_info = 0;

	/* If we don't have to walk into this node skip it. */
	if (!visit_node_for_delete(root, wc, path->nodes[level],
				   wc->flags[level - 1], path->slots[level]))
		goto skip;

	/*
	 * We have to walk down into this node, and if we're currently at the
	 * DROP_REFERNCE stage and this block is shared then we need to switch
	 * to the UPDATE_BACKREF stage in order to convert to FULL_BACKREF.
	 */
	if (wc->stage == DROP_REFERENCE && wc->refs[level - 1] > 1) {
		wc->stage = UPDATE_BACKREF;
		wc->shared_level = level - 1;
	}

	ret = check_next_block_uptodate(trans, root, path, wc, next);
	if (ret)
		return ret;

	level--;
	ASSERT(level == btrfs_header_level(next));
	if (level != btrfs_header_level(next)) {
		btrfs_err(root->fs_info, "mismatched level");
		ret = -EIO;
		goto out_unlock;
	}
	path->nodes[level] = next;
	path->slots[level] = 0;
	path->locks[level] = BTRFS_WRITE_LOCK;
	wc->level = level;
	if (wc->level == 1)
		wc->reada_slot = 0;
	return 0;
skip:
	ret = maybe_drop_reference(trans, root, path, wc, next, owner_root);
	if (ret)
		goto out_unlock;
	wc->refs[level - 1] = 0;
	wc->flags[level - 1] = 0;
	wc->lookup_info = 1;
	ret = 1;

out_unlock:
	btrfs_tree_unlock(next);
	free_extent_buffer(next);

	return ret;
}

/*
 * helper to process tree block while walking up the tree.
 *
 * when wc->stage == DROP_REFERENCE, this function drops
 * reference count on the block.
 *
 * when wc->stage == UPDATE_BACKREF, this function changes
 * wc->stage back to DROP_REFERENCE if we changed wc->stage
 * to UPDATE_BACKREF previously while processing the block.
 *
 * NOTE: return value 1 means we should stop walking up.
 */
static noinline int walk_up_proc(struct btrfs_trans_handle *trans,
				 struct btrfs_root *root,
				 struct btrfs_path *path,
				 struct walk_control *wc)
{
	struct btrfs_fs_info *fs_info = root->fs_info;
	int ret = 0;
	int level = wc->level;
	struct extent_buffer *eb = path->nodes[level];
	u64 parent = 0;

	if (wc->stage == UPDATE_BACKREF) {
		ASSERT(wc->shared_level >= level);
		if (level < wc->shared_level)
			goto out;

		ret = find_next_key(path, level + 1, &wc->update_progress);
		if (ret > 0)
			wc->update_ref = 0;

		wc->stage = DROP_REFERENCE;
		wc->shared_level = -1;
		path->slots[level] = 0;

		/*
		 * check reference count again if the block isn't locked.
		 * we should start walking down the tree again if reference
		 * count is one.
		 */
		if (!path->locks[level]) {
			ASSERT(level > 0);
			btrfs_tree_lock(eb);
			path->locks[level] = BTRFS_WRITE_LOCK;

			ret = btrfs_lookup_extent_info(trans, fs_info,
						       eb->start, level, 1,
						       &wc->refs[level],
						       &wc->flags[level],
						       NULL);
			if (ret < 0) {
				btrfs_tree_unlock_rw(eb, path->locks[level]);
				path->locks[level] = 0;
				return ret;
			}
			if (unlikely(wc->refs[level] == 0)) {
				btrfs_tree_unlock_rw(eb, path->locks[level]);
				btrfs_err(fs_info, "bytenr %llu has 0 references, expect > 0",
					  eb->start);
				return -EUCLEAN;
			}
			if (wc->refs[level] == 1) {
				btrfs_tree_unlock_rw(eb, path->locks[level]);
				path->locks[level] = 0;
				return 1;
			}
		}
	}

	/* wc->stage == DROP_REFERENCE */
	ASSERT(path->locks[level] || wc->refs[level] == 1);

	if (wc->refs[level] == 1) {
		if (level == 0) {
			if (wc->flags[level] & BTRFS_BLOCK_FLAG_FULL_BACKREF)
				ret = btrfs_dec_ref(trans, root, eb, 1);
			else
				ret = btrfs_dec_ref(trans, root, eb, 0);
			if (ret) {
				btrfs_abort_transaction(trans, ret);
				return ret;
			}
			if (is_fstree(btrfs_root_id(root))) {
				ret = btrfs_qgroup_trace_leaf_items(trans, eb);
				if (ret) {
					btrfs_err_rl(fs_info,
	"error %d accounting leaf items, quota is out of sync, rescan required",
					     ret);
				}
			}
		}
		/* Make block locked assertion in btrfs_clear_buffer_dirty happy. */
		if (!path->locks[level]) {
			btrfs_tree_lock(eb);
			path->locks[level] = BTRFS_WRITE_LOCK;
		}
		btrfs_clear_buffer_dirty(trans, eb);
	}

	if (eb == root->node) {
		if (wc->flags[level] & BTRFS_BLOCK_FLAG_FULL_BACKREF)
			parent = eb->start;
		else if (btrfs_root_id(root) != btrfs_header_owner(eb))
			goto owner_mismatch;
	} else {
		if (wc->flags[level + 1] & BTRFS_BLOCK_FLAG_FULL_BACKREF)
			parent = path->nodes[level + 1]->start;
		else if (btrfs_root_id(root) !=
			 btrfs_header_owner(path->nodes[level + 1]))
			goto owner_mismatch;
	}

	ret = btrfs_free_tree_block(trans, btrfs_root_id(root), eb, parent,
				    wc->refs[level] == 1);
	if (ret < 0)
		btrfs_abort_transaction(trans, ret);
out:
	wc->refs[level] = 0;
	wc->flags[level] = 0;
	return ret;

owner_mismatch:
	btrfs_err_rl(fs_info, "unexpected tree owner, have %llu expect %llu",
		     btrfs_header_owner(eb), btrfs_root_id(root));
	return -EUCLEAN;
}

/*
 * walk_down_tree consists of two steps.
 *
 * walk_down_proc().  Look up the reference count and reference of our current
 * wc->level.  At this point path->nodes[wc->level] should be populated and
 * uptodate, and in most cases should already be locked.  If we are in
 * DROP_REFERENCE and our refcount is > 1 then we've entered a shared node and
 * we can walk back up the tree.  If we are UPDATE_BACKREF we have to set
 * FULL_BACKREF on this node if it's not already set, and then do the
 * FULL_BACKREF conversion dance, which is to drop the root reference and add
 * the shared reference to all of this nodes children.
 *
 * do_walk_down().  This is where we actually start iterating on the children of
 * our current path->nodes[wc->level].  For DROP_REFERENCE that means dropping
 * our reference to the children that return false from visit_node_for_delete(),
 * which has various conditions where we know we can just drop our reference
 * without visiting the node.  For UPDATE_BACKREF we will skip any children that
 * visit_node_for_delete() returns false for, only walking down when necessary.
 * The bulk of the work for UPDATE_BACKREF occurs in the walk_up_tree() part of
 * snapshot deletion.
 */
static noinline int walk_down_tree(struct btrfs_trans_handle *trans,
				   struct btrfs_root *root,
				   struct btrfs_path *path,
				   struct walk_control *wc)
{
	int level = wc->level;
	int ret = 0;

	wc->lookup_info = 1;
	while (level >= 0) {
		ret = walk_down_proc(trans, root, path, wc);
		if (ret)
			break;

		if (level == 0)
			break;

		if (path->slots[level] >=
		    btrfs_header_nritems(path->nodes[level]))
			break;

		ret = do_walk_down(trans, root, path, wc);
		if (ret > 0) {
			path->slots[level]++;
			continue;
		} else if (ret < 0)
			break;
		level = wc->level;
	}
	return (ret == 1) ? 0 : ret;
}

/*
 * walk_up_tree() is responsible for making sure we visit every slot on our
 * current node, and if we're at the end of that node then we call
 * walk_up_proc() on our current node which will do one of a few things based on
 * our stage.
 *
 * UPDATE_BACKREF.  If we wc->level is currently less than our wc->shared_level
 * then we need to walk back up the tree, and then going back down into the
 * other slots via walk_down_tree to update any other children from our original
 * wc->shared_level.  Once we're at or above our wc->shared_level we can switch
 * back to DROP_REFERENCE, lookup the current nodes refs and flags, and carry on.
 *
 * DROP_REFERENCE. If our refs == 1 then we're going to free this tree block.
 * If we're level 0 then we need to btrfs_dec_ref() on all of the data extents
 * in our current leaf.  After that we call btrfs_free_tree_block() on the
 * current node and walk up to the next node to walk down the next slot.
 */
static noinline int walk_up_tree(struct btrfs_trans_handle *trans,
				 struct btrfs_root *root,
				 struct btrfs_path *path,
				 struct walk_control *wc, int max_level)
{
	int level = wc->level;
	int ret;

	path->slots[level] = btrfs_header_nritems(path->nodes[level]);
	while (level < max_level && path->nodes[level]) {
		wc->level = level;
		if (path->slots[level] + 1 <
		    btrfs_header_nritems(path->nodes[level])) {
			path->slots[level]++;
			return 0;
		} else {
			ret = walk_up_proc(trans, root, path, wc);
			if (ret > 0)
				return 0;
			if (ret < 0)
				return ret;

			if (path->locks[level]) {
				btrfs_tree_unlock_rw(path->nodes[level],
						     path->locks[level]);
				path->locks[level] = 0;
			}
			free_extent_buffer(path->nodes[level]);
			path->nodes[level] = NULL;
			level++;
		}
	}
	return 1;
}

/*
 * drop a subvolume tree.
 *
 * this function traverses the tree freeing any blocks that only
 * referenced by the tree.
 *
 * when a shared tree block is found. this function decreases its
 * reference count by one. if update_ref is true, this function
 * also make sure backrefs for the shared block and all lower level
 * blocks are properly updated.
 *
 * If called with for_reloc == 0, may exit early with -EAGAIN
 */
int btrfs_drop_snapshot(struct btrfs_root *root, int update_ref, int for_reloc)
{
	const bool is_reloc_root = (btrfs_root_id(root) == BTRFS_TREE_RELOC_OBJECTID);
	struct btrfs_fs_info *fs_info = root->fs_info;
	struct btrfs_path *path;
	struct btrfs_trans_handle *trans;
	struct btrfs_root *tree_root = fs_info->tree_root;
	struct btrfs_root_item *root_item = &root->root_item;
	struct walk_control *wc;
	struct btrfs_key key;
	const u64 rootid = btrfs_root_id(root);
	int ret = 0;
	int level;
	bool root_dropped = false;
	bool unfinished_drop = false;

	btrfs_debug(fs_info, "Drop subvolume %llu", btrfs_root_id(root));

	path = btrfs_alloc_path();
	if (!path) {
		ret = -ENOMEM;
		goto out;
	}

	wc = kzalloc(sizeof(*wc), GFP_NOFS);
	if (!wc) {
		btrfs_free_path(path);
		ret = -ENOMEM;
		goto out;
	}

	/*
	 * Use join to avoid potential EINTR from transaction start. See
	 * wait_reserve_ticket and the whole reservation callchain.
	 */
	if (for_reloc)
		trans = btrfs_join_transaction(tree_root);
	else
		trans = btrfs_start_transaction(tree_root, 0);
	if (IS_ERR(trans)) {
		ret = PTR_ERR(trans);
		goto out_free;
	}

	ret = btrfs_run_delayed_items(trans);
	if (ret)
		goto out_end_trans;

	/*
	 * This will help us catch people modifying the fs tree while we're
	 * dropping it.  It is unsafe to mess with the fs tree while it's being
	 * dropped as we unlock the root node and parent nodes as we walk down
	 * the tree, assuming nothing will change.  If something does change
	 * then we'll have stale information and drop references to blocks we've
	 * already dropped.
	 */
	set_bit(BTRFS_ROOT_DELETING, &root->state);
	unfinished_drop = test_bit(BTRFS_ROOT_UNFINISHED_DROP, &root->state);

	if (btrfs_disk_key_objectid(&root_item->drop_progress) == 0) {
		level = btrfs_header_level(root->node);
		path->nodes[level] = btrfs_lock_root_node(root);
		path->slots[level] = 0;
		path->locks[level] = BTRFS_WRITE_LOCK;
		memset(&wc->update_progress, 0,
		       sizeof(wc->update_progress));
	} else {
		btrfs_disk_key_to_cpu(&key, &root_item->drop_progress);
		memcpy(&wc->update_progress, &key,
		       sizeof(wc->update_progress));

		level = btrfs_root_drop_level(root_item);
		BUG_ON(level == 0);
		path->lowest_level = level;
		ret = btrfs_search_slot(NULL, root, &key, path, 0, 0);
		path->lowest_level = 0;
		if (ret < 0)
			goto out_end_trans;

		WARN_ON(ret > 0);
		ret = 0;

		/*
		 * unlock our path, this is safe because only this
		 * function is allowed to delete this snapshot
		 */
		btrfs_unlock_up_safe(path, 0);

		level = btrfs_header_level(root->node);
		while (1) {
			btrfs_tree_lock(path->nodes[level]);
			path->locks[level] = BTRFS_WRITE_LOCK;

			/*
			 * btrfs_lookup_extent_info() returns 0 for success,
			 * or < 0 for error.
			 */
			ret = btrfs_lookup_extent_info(trans, fs_info,
						path->nodes[level]->start,
						level, 1, &wc->refs[level],
						&wc->flags[level], NULL);
			if (ret < 0)
				goto out_end_trans;

			BUG_ON(wc->refs[level] == 0);

			if (level == btrfs_root_drop_level(root_item))
				break;

			btrfs_tree_unlock(path->nodes[level]);
			path->locks[level] = 0;
			WARN_ON(wc->refs[level] != 1);
			level--;
		}
	}

	wc->restarted = test_bit(BTRFS_ROOT_DEAD_TREE, &root->state);
	wc->level = level;
	wc->shared_level = -1;
	wc->stage = DROP_REFERENCE;
	wc->update_ref = update_ref;
	wc->keep_locks = 0;
	wc->reada_count = BTRFS_NODEPTRS_PER_BLOCK(fs_info);

	while (1) {

		ret = walk_down_tree(trans, root, path, wc);
		if (ret < 0) {
			btrfs_abort_transaction(trans, ret);
			break;
		}

		ret = walk_up_tree(trans, root, path, wc, BTRFS_MAX_LEVEL);
		if (ret < 0) {
			btrfs_abort_transaction(trans, ret);
			break;
		}

		if (ret > 0) {
			BUG_ON(wc->stage != DROP_REFERENCE);
			ret = 0;
			break;
		}

		if (wc->stage == DROP_REFERENCE) {
			wc->drop_level = wc->level;
			btrfs_node_key_to_cpu(path->nodes[wc->drop_level],
					      &wc->drop_progress,
					      path->slots[wc->drop_level]);
		}
		btrfs_cpu_key_to_disk(&root_item->drop_progress,
				      &wc->drop_progress);
		btrfs_set_root_drop_level(root_item, wc->drop_level);

		BUG_ON(wc->level == 0);
		if (btrfs_should_end_transaction(trans) ||
		    (!for_reloc && btrfs_need_cleaner_sleep(fs_info))) {
			ret = btrfs_update_root(trans, tree_root,
						&root->root_key,
						root_item);
			if (ret) {
				btrfs_abort_transaction(trans, ret);
				goto out_end_trans;
			}

			if (!is_reloc_root)
				btrfs_set_last_root_drop_gen(fs_info, trans->transid);

			btrfs_end_transaction_throttle(trans);
			if (!for_reloc && btrfs_need_cleaner_sleep(fs_info)) {
				btrfs_debug(fs_info,
					    "drop snapshot early exit");
				ret = -EAGAIN;
				goto out_free;
			}

		       /*
			* Use join to avoid potential EINTR from transaction
			* start. See wait_reserve_ticket and the whole
			* reservation callchain.
			*/
			if (for_reloc)
				trans = btrfs_join_transaction(tree_root);
			else
				trans = btrfs_start_transaction(tree_root, 0);
			if (IS_ERR(trans)) {
				ret = PTR_ERR(trans);
				goto out_free;
			}
		}
	}
	btrfs_release_path(path);
	if (ret)
		goto out_end_trans;

	ret = btrfs_del_root(trans, &root->root_key);
	if (ret) {
		btrfs_abort_transaction(trans, ret);
		goto out_end_trans;
	}

	if (!is_reloc_root) {
		ret = btrfs_find_root(tree_root, &root->root_key, path,
				      NULL, NULL);
		if (ret < 0) {
			btrfs_abort_transaction(trans, ret);
			goto out_end_trans;
		} else if (ret > 0) {
			ret = 0;
			/*
			 * If we fail to delete the orphan item this time
			 * around, it'll get picked up the next time.
			 *
			 * The most common failure here is just -ENOENT.
			 */
			btrfs_del_orphan_item(trans, tree_root, btrfs_root_id(root));
		}
	}

	/*
	 * This subvolume is going to be completely dropped, and won't be
	 * recorded as dirty roots, thus pertrans meta rsv will not be freed at
	 * commit transaction time.  So free it here manually.
	 */
	btrfs_qgroup_convert_reserved_meta(root, INT_MAX);
	btrfs_qgroup_free_meta_all_pertrans(root);

	if (test_bit(BTRFS_ROOT_IN_RADIX, &root->state))
		btrfs_add_dropped_root(trans, root);
	else
		btrfs_put_root(root);
	root_dropped = true;
out_end_trans:
	if (!is_reloc_root)
		btrfs_set_last_root_drop_gen(fs_info, trans->transid);

	btrfs_end_transaction_throttle(trans);
out_free:
	kfree(wc);
	btrfs_free_path(path);
out:
	if (!ret && root_dropped) {
		ret = btrfs_qgroup_cleanup_dropped_subvolume(fs_info, rootid);
		if (ret < 0)
			btrfs_warn_rl(fs_info,
				      "failed to cleanup qgroup 0/%llu: %d",
				      rootid, ret);
		ret = 0;
	}
	/*
	 * We were an unfinished drop root, check to see if there are any
	 * pending, and if not clear and wake up any waiters.
	 */
	if (!ret && unfinished_drop)
		btrfs_maybe_wake_unfinished_drop(fs_info);

	/*
	 * So if we need to stop dropping the snapshot for whatever reason we
	 * need to make sure to add it back to the dead root list so that we
	 * keep trying to do the work later.  This also cleans up roots if we
	 * don't have it in the radix (like when we recover after a power fail
	 * or unmount) so we don't leak memory.
	 */
	if (!for_reloc && !root_dropped)
		btrfs_add_dead_root(root);
	return ret;
}

/*
 * drop subtree rooted at tree block 'node'.
 *
 * NOTE: this function will unlock and release tree block 'node'
 * only used by relocation code
 */
int btrfs_drop_subtree(struct btrfs_trans_handle *trans,
			struct btrfs_root *root,
			struct extent_buffer *node,
			struct extent_buffer *parent)
{
	struct btrfs_fs_info *fs_info = root->fs_info;
	struct btrfs_path *path;
	struct walk_control *wc;
	int level;
	int parent_level;
	int ret = 0;

	BUG_ON(btrfs_root_id(root) != BTRFS_TREE_RELOC_OBJECTID);

	path = btrfs_alloc_path();
	if (!path)
		return -ENOMEM;

	wc = kzalloc(sizeof(*wc), GFP_NOFS);
	if (!wc) {
		btrfs_free_path(path);
		return -ENOMEM;
	}

	btrfs_assert_tree_write_locked(parent);
	parent_level = btrfs_header_level(parent);
	atomic_inc(&parent->refs);
	path->nodes[parent_level] = parent;
	path->slots[parent_level] = btrfs_header_nritems(parent);

	btrfs_assert_tree_write_locked(node);
	level = btrfs_header_level(node);
	path->nodes[level] = node;
	path->slots[level] = 0;
	path->locks[level] = BTRFS_WRITE_LOCK;

	wc->refs[parent_level] = 1;
	wc->flags[parent_level] = BTRFS_BLOCK_FLAG_FULL_BACKREF;
	wc->level = level;
	wc->shared_level = -1;
	wc->stage = DROP_REFERENCE;
	wc->update_ref = 0;
	wc->keep_locks = 1;
	wc->reada_count = BTRFS_NODEPTRS_PER_BLOCK(fs_info);

	while (1) {
		ret = walk_down_tree(trans, root, path, wc);
		if (ret < 0)
			break;

		ret = walk_up_tree(trans, root, path, wc, parent_level);
		if (ret) {
			if (ret > 0)
				ret = 0;
			break;
		}
	}

	kfree(wc);
	btrfs_free_path(path);
	return ret;
}

/*
 * Unpin the extent range in an error context and don't add the space back.
 * Errors are not propagated further.
 */
void btrfs_error_unpin_extent_range(struct btrfs_fs_info *fs_info, u64 start, u64 end)
{
	unpin_extent_range(fs_info, start, end, false);
}

/*
 * It used to be that old block groups would be left around forever.
 * Iterating over them would be enough to trim unused space.  Since we
 * now automatically remove them, we also need to iterate over unallocated
 * space.
 *
 * We don't want a transaction for this since the discard may take a
 * substantial amount of time.  We don't require that a transaction be
 * running, but we do need to take a running transaction into account
 * to ensure that we're not discarding chunks that were released or
 * allocated in the current transaction.
 *
 * Holding the chunks lock will prevent other threads from allocating
 * or releasing chunks, but it won't prevent a running transaction
 * from committing and releasing the memory that the pending chunks
 * list head uses.  For that, we need to take a reference to the
 * transaction and hold the commit root sem.  We only need to hold
 * it while performing the free space search since we have already
 * held back allocations.
 */
static int btrfs_trim_free_extents(struct btrfs_device *device, u64 *trimmed)
{
	u64 start = BTRFS_DEVICE_RANGE_RESERVED, len = 0, end = 0;
	int ret;

	*trimmed = 0;

	/* Discard not supported = nothing to do. */
	if (!bdev_max_discard_sectors(device->bdev))
		return 0;

	/* Not writable = nothing to do. */
	if (!test_bit(BTRFS_DEV_STATE_WRITEABLE, &device->dev_state))
		return 0;

	/* No free space = nothing to do. */
	if (device->total_bytes <= device->bytes_used)
		return 0;

	ret = 0;

	while (1) {
		struct btrfs_fs_info *fs_info = device->fs_info;
		u64 bytes;

		ret = mutex_lock_interruptible(&fs_info->chunk_mutex);
		if (ret)
			break;

		find_first_clear_extent_bit(&device->alloc_state, start,
					    &start, &end,
					    CHUNK_TRIMMED | CHUNK_ALLOCATED);

		/* Check if there are any CHUNK_* bits left */
		if (start > device->total_bytes) {
			WARN_ON(IS_ENABLED(CONFIG_BTRFS_DEBUG));
			btrfs_warn_in_rcu(fs_info,
"ignoring attempt to trim beyond device size: offset %llu length %llu device %s device size %llu",
					  start, end - start + 1,
					  btrfs_dev_name(device),
					  device->total_bytes);
			mutex_unlock(&fs_info->chunk_mutex);
			ret = 0;
			break;
		}

		/* Ensure we skip the reserved space on each device. */
		start = max_t(u64, start, BTRFS_DEVICE_RANGE_RESERVED);

		/*
		 * If find_first_clear_extent_bit find a range that spans the
		 * end of the device it will set end to -1, in this case it's up
		 * to the caller to trim the value to the size of the device.
		 */
		end = min(end, device->total_bytes - 1);

		len = end - start + 1;

		/* We didn't find any extents */
		if (!len) {
			mutex_unlock(&fs_info->chunk_mutex);
			ret = 0;
			break;
		}

		ret = btrfs_issue_discard(device->bdev, start, len,
					  &bytes);
		if (!ret)
			set_extent_bit(&device->alloc_state, start,
				       start + bytes - 1, CHUNK_TRIMMED, NULL);
		mutex_unlock(&fs_info->chunk_mutex);

		if (ret)
			break;

		start += len;
		*trimmed += bytes;

		if (btrfs_trim_interrupted()) {
			ret = -ERESTARTSYS;
			break;
		}

		cond_resched();
	}

	return ret;
}

/*
 * Trim the whole filesystem by:
 * 1) trimming the free space in each block group
 * 2) trimming the unallocated space on each device
 *
 * This will also continue trimming even if a block group or device encounters
 * an error.  The return value will be the last error, or 0 if nothing bad
 * happens.
 */
int btrfs_trim_fs(struct btrfs_fs_info *fs_info, struct fstrim_range *range)
{
	struct btrfs_fs_devices *fs_devices = fs_info->fs_devices;
	struct btrfs_block_group *cache = NULL;
	struct btrfs_device *device;
	u64 group_trimmed;
	u64 range_end = U64_MAX;
	u64 start;
	u64 end;
	u64 trimmed = 0;
	u64 bg_failed = 0;
	u64 dev_failed = 0;
	int bg_ret = 0;
	int dev_ret = 0;
	int ret = 0;

	if (range->start == U64_MAX)
		return -EINVAL;

	/*
	 * Check range overflow if range->len is set.
	 * The default range->len is U64_MAX.
	 */
	if (range->len != U64_MAX &&
	    check_add_overflow(range->start, range->len, &range_end))
		return -EINVAL;

	cache = btrfs_lookup_first_block_group(fs_info, range->start);
	for (; cache; cache = btrfs_next_block_group(cache)) {
		if (cache->start >= range_end) {
			btrfs_put_block_group(cache);
			break;
		}

		start = max(range->start, cache->start);
		end = min(range_end, cache->start + cache->length);

		if (end - start >= range->minlen) {
			if (!btrfs_block_group_done(cache)) {
				ret = btrfs_cache_block_group(cache, true);
				if (ret) {
					bg_failed++;
					bg_ret = ret;
					continue;
				}
			}
			ret = btrfs_trim_block_group(cache,
						     &group_trimmed,
						     start,
						     end,
						     range->minlen);

			trimmed += group_trimmed;
			if (ret) {
				bg_failed++;
				bg_ret = ret;
				continue;
			}
		}
	}

	if (bg_failed)
		btrfs_warn(fs_info,
			"failed to trim %llu block group(s), last error %d",
			bg_failed, bg_ret);

	mutex_lock(&fs_devices->device_list_mutex);
	list_for_each_entry(device, &fs_devices->devices, dev_list) {
		if (test_bit(BTRFS_DEV_STATE_MISSING, &device->dev_state))
			continue;

		ret = btrfs_trim_free_extents(device, &group_trimmed);

		trimmed += group_trimmed;
		if (ret) {
			dev_failed++;
			dev_ret = ret;
			break;
		}
	}
	mutex_unlock(&fs_devices->device_list_mutex);

	if (dev_failed)
		btrfs_warn(fs_info,
			"failed to trim %llu device(s), last error %d",
			dev_failed, dev_ret);
	range->len = trimmed;
	if (bg_ret)
		return bg_ret;
	return dev_ret;
}<|MERGE_RESOLUTION|>--- conflicted
+++ resolved
@@ -2418,9 +2418,6 @@
 		if (ret && ret != -ENOENT)
 			goto out;
 
-<<<<<<< HEAD
-		ret = check_delayed_ref(root, path, objectid, offset, bytenr);
-=======
 		/*
 		 * The path must have a locked leaf from the extent tree where
 		 * the extent item for our extent is located, in case it exists,
@@ -2447,7 +2444,6 @@
 		}
 
 		ret = check_delayed_ref(inode, path, offset, bytenr);
->>>>>>> a5a056c8
 	} while (ret == -EAGAIN && !path->nowait);
 
 out:
