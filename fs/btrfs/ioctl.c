--- conflicted
+++ resolved
@@ -1517,50 +1517,8 @@
 	while (cur < last_byte) {
 		u64 cluster_end;
 
-<<<<<<< HEAD
-	if (newer_than) {
-		ret = find_new_extents(root, inode, newer_than,
-				       &newer_off, SZ_64K);
-		if (!ret) {
-			range->start = newer_off;
-			/*
-			 * we always align our defrag to help keep
-			 * the extents in the file evenly spaced
-			 */
-			i = (newer_off & new_align) >> PAGE_SHIFT;
-		} else
-			goto out_ra;
-	} else {
-		i = range->start >> PAGE_SHIFT;
-	}
-	if (!max_to_defrag)
-		max_to_defrag = last_index - i + 1;
-
-	/*
-	 * make writeback starts from i, so the defrag range can be
-	 * written sequentially.
-	 */
-	if (i < inode->i_mapping->writeback_index)
-		inode->i_mapping->writeback_index = i;
-
-	while (i <= last_index && defrag_count < max_to_defrag &&
-	       (i < DIV_ROUND_UP(i_size_read(inode), PAGE_SIZE))) {
-		/*
-		 * make sure we stop running if someone unmounts
-		 * the FS
-		 */
-		if (!(inode->i_sb->s_flags & SB_ACTIVE))
-			break;
-
-		if (btrfs_defrag_cancelled(fs_info)) {
-			btrfs_debug(fs_info, "defrag_file cancelled");
-			ret = -EAGAIN;
-			goto error;
-		}
-=======
 		/* The cluster size 256K should always be page aligned */
 		BUILD_BUG_ON(!IS_ALIGNED(CLUSTER_SIZE, PAGE_SIZE));
->>>>>>> df0cc57e
 
 		/* We want the cluster end at page boundary when possible */
 		cluster_end = (((cur >> PAGE_SHIFT) +
@@ -1589,14 +1547,6 @@
 		cur = cluster_end + 1;
 	}
 
-<<<<<<< HEAD
-	ret = defrag_count;
-error:
-	if ((range->flags & BTRFS_DEFRAG_RANGE_START_IO)) {
-		filemap_flush(inode->i_mapping);
-		if (test_bit(BTRFS_INODE_HAS_ASYNC_EXTENT,
-			     &BTRFS_I(inode)->runtime_flags))
-=======
 	if (ra_allocated)
 		kfree(ra);
 	if (sectors_defragged) {
@@ -1605,7 +1555,6 @@
 		 * need to be written back immediately.
 		 */
 		if (range->flags & BTRFS_DEFRAG_RANGE_START_IO) {
->>>>>>> df0cc57e
 			filemap_flush(inode->i_mapping);
 			if (test_bit(BTRFS_INODE_HAS_ASYNC_EXTENT,
 				     &BTRFS_I(inode)->runtime_flags))
@@ -1617,17 +1566,6 @@
 			btrfs_set_fs_incompat(fs_info, COMPRESS_ZSTD);
 		ret = sectors_defragged;
 	}
-<<<<<<< HEAD
-
-	if (range->compress_type == BTRFS_COMPRESS_LZO) {
-		btrfs_set_fs_incompat(fs_info, COMPRESS_LZO);
-	} else if (range->compress_type == BTRFS_COMPRESS_ZSTD) {
-		btrfs_set_fs_incompat(fs_info, COMPRESS_ZSTD);
-	}
-
-out_ra:
-=======
->>>>>>> df0cc57e
 	if (do_compress) {
 		btrfs_inode_lock(inode, 0);
 		BTRFS_I(inode)->defrag_compress = BTRFS_COMPRESS_NONE;
@@ -3160,12 +3098,6 @@
 		goto out;
 	}
 
-	/* Subpage defrag will be supported in later commits */
-	if (root->fs_info->sectorsize < PAGE_SIZE) {
-		ret = -ENOTTY;
-		goto out;
-	}
-
 	switch (inode->i_mode & S_IFMT) {
 	case S_IFDIR:
 		if (!capable(CAP_SYS_ADMIN)) {
@@ -3200,11 +3132,7 @@
 			/* the rest are all set to zero by kzalloc */
 			range.len = (u64)-1;
 		}
-<<<<<<< HEAD
-		ret = btrfs_defrag_file(file_inode(file), file,
-=======
 		ret = btrfs_defrag_file(file_inode(file), &file->f_ra,
->>>>>>> df0cc57e
 					&range, BTRFS_OLDEST_GENERATION, 0);
 		if (ret > 0)
 			ret = 0;
@@ -3268,23 +3196,7 @@
 		ret = -EOPNOTSUPP;
 		goto out;
 	}
-	vol_args->name[BTRFS_SUBVOL_NAME_MAX] = '\0';
-	if (!(vol_args->flags & BTRFS_DEVICE_SPEC_BY_ID) &&
-	    strcmp("cancel", vol_args->name) == 0)
-		cancel = true;
-
-<<<<<<< HEAD
-	ret = exclop_start_or_cancel_reloc(fs_info, BTRFS_EXCLOP_DEV_REMOVE,
-					   cancel);
-	if (ret)
-		goto out;
-	/* Exclusive operation is now claimed */
-
-	if (vol_args->flags & BTRFS_DEVICE_SPEC_BY_ID)
-		ret = btrfs_rm_device(fs_info, NULL, vol_args->devid, &bdev, &mode);
-	else
-		ret = btrfs_rm_device(fs_info, vol_args->name, 0, &bdev, &mode);
-=======
+
 	vol_args->name[BTRFS_SUBVOL_NAME_MAX] = '\0';
 	if (vol_args->flags & BTRFS_DEVICE_SPEC_BY_ID) {
 		args.devid = vol_args->devid;
@@ -3307,7 +3219,6 @@
 
 	/* Exclusive operation is now claimed */
 	ret = btrfs_rm_device(fs_info, &args, &bdev, &mode);
->>>>>>> df0cc57e
 
 	btrfs_exclop_finish(fs_info);
 
@@ -3323,12 +3234,9 @@
 	mnt_drop_write_file(file);
 	if (bdev)
 		blkdev_put(bdev, mode);
-<<<<<<< HEAD
-=======
 out:
 	btrfs_put_dev_args_from_path(&args);
 	kfree(vol_args);
->>>>>>> df0cc57e
 	return ret;
 }
 
@@ -3350,15 +3258,6 @@
 	if (IS_ERR(vol_args))
 		return PTR_ERR(vol_args);
 
-<<<<<<< HEAD
-	vol_args = memdup_user(arg, sizeof(*vol_args));
-	if (IS_ERR(vol_args)) {
-		ret = PTR_ERR(vol_args);
-		goto out_drop_write;
-	}
-	vol_args->name[BTRFS_PATH_NAME_MAX] = '\0';
-	cancel = (strcmp("cancel", vol_args->name) == 0);
-=======
 	vol_args->name[BTRFS_PATH_NAME_MAX] = '\0';
 	if (!strcmp("cancel", vol_args->name)) {
 		cancel = true;
@@ -3371,35 +3270,22 @@
 	ret = mnt_want_write_file(file);
 	if (ret)
 		goto out;
->>>>>>> df0cc57e
 
 	ret = exclop_start_or_cancel_reloc(fs_info, BTRFS_EXCLOP_DEV_REMOVE,
 					   cancel);
 	if (ret == 0) {
-<<<<<<< HEAD
-		ret = btrfs_rm_device(fs_info, vol_args->name, 0, &bdev, &mode);
-=======
 		ret = btrfs_rm_device(fs_info, &args, &bdev, &mode);
->>>>>>> df0cc57e
 		if (!ret)
 			btrfs_info(fs_info, "disk deleted %s", vol_args->name);
 		btrfs_exclop_finish(fs_info);
 	}
 
-<<<<<<< HEAD
-	kfree(vol_args);
-out_drop_write:
-	mnt_drop_write_file(file);
-	if (bdev)
-		blkdev_put(bdev, mode);
-=======
 	mnt_drop_write_file(file);
 	if (bdev)
 		blkdev_put(bdev, mode);
 out:
 	btrfs_put_dev_args_from_path(&args);
 	kfree(vol_args);
->>>>>>> df0cc57e
 	return ret;
 }
 
@@ -4514,10 +4400,6 @@
 						void __user *arg)
 {
 	struct btrfs_ioctl_quota_rescan_args qsa = {0};
-<<<<<<< HEAD
-	int ret = 0;
-=======
->>>>>>> df0cc57e
 
 	if (!capable(CAP_SYS_ADMIN))
 		return -EPERM;
@@ -4528,15 +4410,9 @@
 	}
 
 	if (copy_to_user(arg, &qsa, sizeof(qsa)))
-<<<<<<< HEAD
-		ret = -EFAULT;
-
-	return ret;
-=======
 		return -EFAULT;
 
 	return 0;
->>>>>>> df0cc57e
 }
 
 static long btrfs_ioctl_quota_rescan_wait(struct btrfs_fs_info *fs_info,
