/* ir-jvc-decoder.c - handle JVC IR Pulse/Space protocol
 *
 * Copyright (C) 2010 by David Härdeman <david@hardeman.nu>
 *
 * This program is free software; you can redistribute it and/or modify
 * it under the terms of the GNU General Public License as published by
 * the Free Software Foundation version 2 of the License.
 *
 * This program is distributed in the hope that it will be useful,
 * but WITHOUT ANY WARRANTY; without even the implied warranty of
 * MERCHANTABILITY or FITNESS FOR A PARTICULAR PURPOSE.  See the
 * GNU General Public License for more details.
 */

#include <linux/bitrev.h>
#include "ir-core-priv.h"

#define JVC_NBITS		16		/* dev(8) + func(8) */
#define JVC_UNIT		525000		/* ns */
#define JVC_HEADER_PULSE	(16 * JVC_UNIT) /* lack of header -> repeat */
#define JVC_HEADER_SPACE	(8  * JVC_UNIT)
#define JVC_BIT_PULSE		(1  * JVC_UNIT)
#define JVC_BIT_0_SPACE		(1  * JVC_UNIT)
#define JVC_BIT_1_SPACE		(3  * JVC_UNIT)
#define JVC_TRAILER_PULSE	(1  * JVC_UNIT)
#define	JVC_TRAILER_SPACE	(35 * JVC_UNIT)

enum jvc_state {
	STATE_INACTIVE,
	STATE_HEADER_SPACE,
	STATE_BIT_PULSE,
	STATE_BIT_SPACE,
	STATE_TRAILER_PULSE,
	STATE_TRAILER_SPACE,
<<<<<<< HEAD
=======
	STATE_CHECK_REPEAT,
>>>>>>> 56385a12
};

/**
 * ir_jvc_decode() - Decode one JVC pulse or space
 * @input_dev:	the struct input_dev descriptor of the device
 * @duration:   the struct ir_raw_event descriptor of the pulse/space
 *
 * This function returns -EINVAL if the pulse violates the state machine
 */
static int ir_jvc_decode(struct input_dev *input_dev, struct ir_raw_event ev)
{
	struct ir_input_dev *ir_dev = input_get_drvdata(input_dev);
	struct jvc_dec *data = &ir_dev->raw->jvc;

	if (!(ir_dev->raw->enabled_protocols & IR_TYPE_JVC))
		return 0;

	if (IS_RESET(ev)) {
		data->state = STATE_INACTIVE;
		return 0;
	}

	if (!geq_margin(ev.duration, JVC_UNIT, JVC_UNIT / 2))
		goto out;

	IR_dprintk(2, "JVC decode started at state %d (%uus %s)\n",
		   data->state, TO_US(ev.duration), TO_STR(ev.pulse));

again:
	switch (data->state) {

	case STATE_INACTIVE:
		if (!ev.pulse)
			break;

		if (!eq_margin(ev.duration, JVC_HEADER_PULSE, JVC_UNIT / 2))
			break;

		data->count = 0;
		data->first = true;
		data->toggle = !data->toggle;
		data->state = STATE_HEADER_SPACE;
		return 0;

	case STATE_HEADER_SPACE:
		if (ev.pulse)
			break;

		if (!eq_margin(ev.duration, JVC_HEADER_SPACE, JVC_UNIT / 2))
			break;

		data->state = STATE_BIT_PULSE;
		return 0;

	case STATE_BIT_PULSE:
		if (!ev.pulse)
			break;

		if (!eq_margin(ev.duration, JVC_BIT_PULSE, JVC_UNIT / 2))
			break;

		data->state = STATE_BIT_SPACE;
		return 0;

	case STATE_BIT_SPACE:
		if (ev.pulse)
			break;

		data->bits <<= 1;
		if (eq_margin(ev.duration, JVC_BIT_1_SPACE, JVC_UNIT / 2)) {
			data->bits |= 1;
			decrease_duration(&ev, JVC_BIT_1_SPACE);
		} else if (eq_margin(ev.duration, JVC_BIT_0_SPACE, JVC_UNIT / 2))
			decrease_duration(&ev, JVC_BIT_0_SPACE);
		else
			break;
		data->count++;

		if (data->count == JVC_NBITS)
			data->state = STATE_TRAILER_PULSE;
		else
			data->state = STATE_BIT_PULSE;
		return 0;

	case STATE_TRAILER_PULSE:
		if (!ev.pulse)
			break;

		if (!eq_margin(ev.duration, JVC_TRAILER_PULSE, JVC_UNIT / 2))
			break;

		data->state = STATE_TRAILER_SPACE;
		return 0;

	case STATE_TRAILER_SPACE:
		if (ev.pulse)
			break;

		if (!geq_margin(ev.duration, JVC_TRAILER_SPACE, JVC_UNIT / 2))
			break;

		if (data->first) {
			u32 scancode;
			scancode = (bitrev8((data->bits >> 8) & 0xff) << 8) |
				   (bitrev8((data->bits >> 0) & 0xff) << 0);
			IR_dprintk(1, "JVC scancode 0x%04x\n", scancode);
			ir_keydown(input_dev, scancode, data->toggle);
			data->first = false;
			data->old_bits = data->bits;
		} else if (data->bits == data->old_bits) {
			IR_dprintk(1, "JVC repeat\n");
			ir_repeat(input_dev);
		} else {
			IR_dprintk(1, "JVC invalid repeat msg\n");
			break;
		}

		data->count = 0;
		data->state = STATE_CHECK_REPEAT;
		return 0;

	case STATE_CHECK_REPEAT:
		if (!ev.pulse)
			break;

		if (eq_margin(ev.duration, JVC_HEADER_PULSE, JVC_UNIT / 2))
			data->state = STATE_INACTIVE;
  else
			data->state = STATE_BIT_PULSE;
		goto again;
	}

out:
	IR_dprintk(1, "JVC decode failed at state %d (%uus %s)\n",
		   data->state, TO_US(ev.duration), TO_STR(ev.pulse));
	data->state = STATE_INACTIVE;
	return -EINVAL;
}

static struct ir_raw_handler jvc_handler = {
	.protocols	= IR_TYPE_JVC,
	.decode		= ir_jvc_decode,
};

static int __init ir_jvc_decode_init(void)
{
	ir_raw_handler_register(&jvc_handler);

	printk(KERN_INFO "IR JVC protocol handler initialized\n");
	return 0;
}

static void __exit ir_jvc_decode_exit(void)
{
	ir_raw_handler_unregister(&jvc_handler);
}

module_init(ir_jvc_decode_init);
module_exit(ir_jvc_decode_exit);

MODULE_LICENSE("GPL");
MODULE_AUTHOR("David Härdeman <david@hardeman.nu>");
MODULE_DESCRIPTION("JVC IR protocol decoder");<|MERGE_RESOLUTION|>--- conflicted
+++ resolved
@@ -32,10 +32,7 @@
 	STATE_BIT_SPACE,
 	STATE_TRAILER_PULSE,
 	STATE_TRAILER_SPACE,
-<<<<<<< HEAD
-=======
 	STATE_CHECK_REPEAT,
->>>>>>> 56385a12
 };
 
 /**
