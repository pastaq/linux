--- conflicted
+++ resolved
@@ -34,28 +34,10 @@
 		return 0;
 }
 
-<<<<<<< HEAD
-static void regcache_defaults_swap(void *a, void *b, int size)
-{
-	struct reg_default *x = a;
-	struct reg_default *y = b;
-	struct reg_default tmp;
-
-	tmp = *x;
-	*x = *y;
-	*y = tmp;
-}
-
-void regcache_sort_defaults(struct reg_default *defaults, unsigned int ndefaults)
-{
-	sort(defaults, ndefaults, sizeof(*defaults),
-	     regcache_defaults_cmp, regcache_defaults_swap);
-=======
 void regcache_sort_defaults(struct reg_default *defaults, unsigned int ndefaults)
 {
 	sort(defaults, ndefaults, sizeof(*defaults),
 	     regcache_defaults_cmp, NULL);
->>>>>>> 631f2288
 }
 EXPORT_SYMBOL_GPL(regcache_sort_defaults);
 
