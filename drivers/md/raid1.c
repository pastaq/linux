--- conflicted
+++ resolved
@@ -2067,22 +2067,11 @@
 			     (!test_bit(Faulty, &rdev->flags) &&
 			      rdev->recovery_offset >= sect + s)) &&
 			    is_badblock(rdev, sect, s,
-<<<<<<< HEAD
-					&first_bad, &bad_sectors) == 0 &&
-			    sync_page_io(rdev, sect, s<<9,
-					 conf->tmppage, REQ_OP_READ, 0, false))
-				success = 1;
-			else {
-				d++;
-				if (d == conf->raid_disks * 2)
-					d = 0;
-			}
-=======
 					&first_bad, &bad_sectors) == 0) {
 				atomic_inc(&rdev->nr_pending);
 				rcu_read_unlock();
 				if (sync_page_io(rdev, sect, s<<9,
-						 conf->tmppage, READ, false))
+					 conf->tmppage, REQ_OP_READ, 0, false))
 					success = 1;
 				rdev_dec_pending(rdev, mddev);
 				if (success)
@@ -2092,7 +2081,6 @@
 			d++;
 			if (d == conf->raid_disks * 2)
 				d = 0;
->>>>>>> 5d881783
 		} while (!success && d != read_disk);
 
 		if (!success) {
