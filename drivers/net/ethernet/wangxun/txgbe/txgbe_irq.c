--- conflicted
+++ resolved
@@ -198,15 +198,9 @@
 	if (wx->mac.type == wx_mac_aml)
 		goto skip_sp_irq;
 
-<<<<<<< HEAD
 	txgbe->misc.nirqs = TXGBE_IRQ_MAX;
-	txgbe->misc.domain = irq_domain_add_simple(NULL, txgbe->misc.nirqs, 0,
-						   &txgbe_misc_irq_domain_ops, txgbe);
-=======
-	txgbe->misc.nirqs = 1;
 	txgbe->misc.domain = irq_domain_create_simple(NULL, txgbe->misc.nirqs, 0,
 						      &txgbe_misc_irq_domain_ops, txgbe);
->>>>>>> b671c27c
 	if (!txgbe->misc.domain)
 		return -ENOMEM;
 
