// SPDX-License-Identifier: GPL-2.0+
/*
 * drivers/net/phy/at803x.c
 *
 * Driver for Qualcomm Atheros AR803x PHY
 *
 * Author: Matus Ujhelyi <ujhelyi.m@gmail.com>
 */

#include <linux/phy.h>
#include <linux/module.h>
#include <linux/string.h>
#include <linux/netdevice.h>
#include <linux/etherdevice.h>
#include <linux/ethtool_netlink.h>
#include <linux/of_gpio.h>
#include <linux/bitfield.h>
#include <linux/gpio/consumer.h>
#include <linux/regulator/of_regulator.h>
#include <linux/regulator/driver.h>
#include <linux/regulator/consumer.h>
#include <dt-bindings/net/qca-ar803x.h>

#define AT803X_SPECIFIC_FUNCTION_CONTROL	0x10
#define AT803X_SFC_ASSERT_CRS			BIT(11)
#define AT803X_SFC_FORCE_LINK			BIT(10)
#define AT803X_SFC_MDI_CROSSOVER_MODE_M		GENMASK(6, 5)
#define AT803X_SFC_AUTOMATIC_CROSSOVER		0x3
#define AT803X_SFC_MANUAL_MDIX			0x1
#define AT803X_SFC_MANUAL_MDI			0x0
#define AT803X_SFC_SQE_TEST			BIT(2)
#define AT803X_SFC_POLARITY_REVERSAL		BIT(1)
#define AT803X_SFC_DISABLE_JABBER		BIT(0)

#define AT803X_SPECIFIC_STATUS			0x11
#define AT803X_SS_SPEED_MASK			GENMASK(15, 14)
#define AT803X_SS_SPEED_1000			2
#define AT803X_SS_SPEED_100			1
#define AT803X_SS_SPEED_10			0
#define AT803X_SS_DUPLEX			BIT(13)
#define AT803X_SS_SPEED_DUPLEX_RESOLVED		BIT(11)
#define AT803X_SS_MDIX				BIT(6)

#define QCA808X_SS_SPEED_MASK			GENMASK(9, 7)
#define QCA808X_SS_SPEED_2500			4

#define AT803X_INTR_ENABLE			0x12
#define AT803X_INTR_ENABLE_AUTONEG_ERR		BIT(15)
#define AT803X_INTR_ENABLE_SPEED_CHANGED	BIT(14)
#define AT803X_INTR_ENABLE_DUPLEX_CHANGED	BIT(13)
#define AT803X_INTR_ENABLE_PAGE_RECEIVED	BIT(12)
#define AT803X_INTR_ENABLE_LINK_FAIL		BIT(11)
#define AT803X_INTR_ENABLE_LINK_SUCCESS		BIT(10)
#define AT803X_INTR_ENABLE_WIRESPEED_DOWNGRADE	BIT(5)
#define AT803X_INTR_ENABLE_POLARITY_CHANGED	BIT(1)
#define AT803X_INTR_ENABLE_WOL			BIT(0)

#define AT803X_INTR_STATUS			0x13

#define AT803X_SMART_SPEED			0x14
#define AT803X_SMART_SPEED_ENABLE		BIT(5)
#define AT803X_SMART_SPEED_RETRY_LIMIT_MASK	GENMASK(4, 2)
#define AT803X_SMART_SPEED_BYPASS_TIMER		BIT(1)
#define AT803X_CDT				0x16
#define AT803X_CDT_MDI_PAIR_MASK		GENMASK(9, 8)
#define AT803X_CDT_ENABLE_TEST			BIT(0)
#define AT803X_CDT_STATUS			0x1c
#define AT803X_CDT_STATUS_STAT_NORMAL		0
#define AT803X_CDT_STATUS_STAT_SHORT		1
#define AT803X_CDT_STATUS_STAT_OPEN		2
#define AT803X_CDT_STATUS_STAT_FAIL		3
#define AT803X_CDT_STATUS_STAT_MASK		GENMASK(9, 8)
#define AT803X_CDT_STATUS_DELTA_TIME_MASK	GENMASK(7, 0)
#define AT803X_LED_CONTROL			0x18

#define AT803X_PHY_MMD3_WOL_CTRL		0x8012
#define AT803X_WOL_EN				BIT(5)
#define AT803X_LOC_MAC_ADDR_0_15_OFFSET		0x804C
#define AT803X_LOC_MAC_ADDR_16_31_OFFSET	0x804B
#define AT803X_LOC_MAC_ADDR_32_47_OFFSET	0x804A
#define AT803X_REG_CHIP_CONFIG			0x1f
#define AT803X_BT_BX_REG_SEL			0x8000

#define AT803X_DEBUG_ADDR			0x1D
#define AT803X_DEBUG_DATA			0x1E

#define AT803X_MODE_CFG_MASK			0x0F
#define AT803X_MODE_CFG_SGMII			0x01

#define AT803X_PSSR				0x11	/*PHY-Specific Status Register*/
#define AT803X_PSSR_MR_AN_COMPLETE		0x0200

#define AT803X_DEBUG_ANALOG_TEST_CTRL		0x00
#define QCA8327_DEBUG_MANU_CTRL_EN		BIT(2)
#define QCA8337_DEBUG_MANU_CTRL_EN		GENMASK(3, 2)
#define AT803X_DEBUG_RX_CLK_DLY_EN		BIT(15)

#define AT803X_DEBUG_SYSTEM_CTRL_MODE		0x05
#define AT803X_DEBUG_TX_CLK_DLY_EN		BIT(8)

<<<<<<< HEAD
#define AT803X_DEBUG_REG_3C			0x3C

#define AT803X_DEBUG_REG_3D			0x3D
=======
#define AT803X_DEBUG_REG_HIB_CTRL		0x0b
#define   AT803X_DEBUG_HIB_CTRL_SEL_RST_80U	BIT(10)
#define   AT803X_DEBUG_HIB_CTRL_EN_ANY_CHANGE	BIT(13)

#define AT803X_DEBUG_REG_3C			0x3C

#define AT803X_DEBUG_REG_GREEN			0x3D
#define   AT803X_DEBUG_GATE_CLK_IN1000		BIT(6)
>>>>>>> df0cc57e

#define AT803X_DEBUG_REG_1F			0x1F
#define AT803X_DEBUG_PLL_ON			BIT(2)
#define AT803X_DEBUG_RGMII_1V8			BIT(3)

#define MDIO_AZ_DEBUG				0x800D

/* AT803x supports either the XTAL input pad, an internal PLL or the
 * DSP as clock reference for the clock output pad. The XTAL reference
 * is only used for 25 MHz output, all other frequencies need the PLL.
 * The DSP as a clock reference is used in synchronous ethernet
 * applications.
 *
 * By default the PLL is only enabled if there is a link. Otherwise
 * the PHY will go into low power state and disabled the PLL. You can
 * set the PLL_ON bit (see debug register 0x1f) to keep the PLL always
 * enabled.
 */
#define AT803X_MMD7_CLK25M			0x8016
#define AT803X_CLK_OUT_MASK			GENMASK(4, 2)
#define AT803X_CLK_OUT_25MHZ_XTAL		0
#define AT803X_CLK_OUT_25MHZ_DSP		1
#define AT803X_CLK_OUT_50MHZ_PLL		2
#define AT803X_CLK_OUT_50MHZ_DSP		3
#define AT803X_CLK_OUT_62_5MHZ_PLL		4
#define AT803X_CLK_OUT_62_5MHZ_DSP		5
#define AT803X_CLK_OUT_125MHZ_PLL		6
#define AT803X_CLK_OUT_125MHZ_DSP		7

/* The AR8035 has another mask which is compatible with the AR8031/AR8033 mask
 * but doesn't support choosing between XTAL/PLL and DSP.
 */
#define AT8035_CLK_OUT_MASK			GENMASK(4, 3)

#define AT803X_CLK_OUT_STRENGTH_MASK		GENMASK(8, 7)
#define AT803X_CLK_OUT_STRENGTH_FULL		0
#define AT803X_CLK_OUT_STRENGTH_HALF		1
#define AT803X_CLK_OUT_STRENGTH_QUARTER		2

#define AT803X_DEFAULT_DOWNSHIFT		5
#define AT803X_MIN_DOWNSHIFT			2
#define AT803X_MAX_DOWNSHIFT			9

#define AT803X_MMD3_SMARTEEE_CTL1		0x805b
#define AT803X_MMD3_SMARTEEE_CTL2		0x805c
#define AT803X_MMD3_SMARTEEE_CTL3		0x805d
#define AT803X_MMD3_SMARTEEE_CTL3_LPI_EN	BIT(8)

#define ATH9331_PHY_ID				0x004dd041
#define ATH8030_PHY_ID				0x004dd076
#define ATH8031_PHY_ID				0x004dd074
#define ATH8032_PHY_ID				0x004dd023
#define ATH8035_PHY_ID				0x004dd072
#define AT8030_PHY_ID_MASK			0xffffffef

<<<<<<< HEAD
#define QCA8327_PHY_ID				0x004dd034
#define QCA8337_PHY_ID				0x004dd036
=======
#define QCA8081_PHY_ID				0x004dd101

#define QCA8327_A_PHY_ID			0x004dd033
#define QCA8327_B_PHY_ID			0x004dd034
#define QCA8337_PHY_ID				0x004dd036
#define QCA9561_PHY_ID				0x004dd042
>>>>>>> df0cc57e
#define QCA8K_PHY_ID_MASK			0xffffffff

#define QCA8K_DEVFLAGS_REVISION_MASK		GENMASK(2, 0)

#define AT803X_PAGE_FIBER			0
#define AT803X_PAGE_COPPER			1

/* don't turn off internal PLL */
#define AT803X_KEEP_PLL_ENABLED			BIT(0)
#define AT803X_DISABLE_SMARTEEE			BIT(1)

<<<<<<< HEAD
MODULE_DESCRIPTION("Qualcomm Atheros AR803x PHY driver");
=======
/* ADC threshold */
#define QCA808X_PHY_DEBUG_ADC_THRESHOLD		0x2c80
#define QCA808X_ADC_THRESHOLD_MASK		GENMASK(7, 0)
#define QCA808X_ADC_THRESHOLD_80MV		0
#define QCA808X_ADC_THRESHOLD_100MV		0xf0
#define QCA808X_ADC_THRESHOLD_200MV		0x0f
#define QCA808X_ADC_THRESHOLD_300MV		0xff

/* CLD control */
#define QCA808X_PHY_MMD3_ADDR_CLD_CTRL7		0x8007
#define QCA808X_8023AZ_AFE_CTRL_MASK		GENMASK(8, 4)
#define QCA808X_8023AZ_AFE_EN			0x90

/* AZ control */
#define QCA808X_PHY_MMD3_AZ_TRAINING_CTRL	0x8008
#define QCA808X_MMD3_AZ_TRAINING_VAL		0x1c32

#define QCA808X_PHY_MMD1_MSE_THRESHOLD_20DB	0x8014
#define QCA808X_MSE_THRESHOLD_20DB_VALUE	0x529

#define QCA808X_PHY_MMD1_MSE_THRESHOLD_17DB	0x800E
#define QCA808X_MSE_THRESHOLD_17DB_VALUE	0x341

#define QCA808X_PHY_MMD1_MSE_THRESHOLD_27DB	0x801E
#define QCA808X_MSE_THRESHOLD_27DB_VALUE	0x419

#define QCA808X_PHY_MMD1_MSE_THRESHOLD_28DB	0x8020
#define QCA808X_MSE_THRESHOLD_28DB_VALUE	0x341

#define QCA808X_PHY_MMD7_TOP_OPTION1		0x901c
#define QCA808X_TOP_OPTION1_DATA		0x0

#define QCA808X_PHY_MMD3_DEBUG_1		0xa100
#define QCA808X_MMD3_DEBUG_1_VALUE		0x9203
#define QCA808X_PHY_MMD3_DEBUG_2		0xa101
#define QCA808X_MMD3_DEBUG_2_VALUE		0x48ad
#define QCA808X_PHY_MMD3_DEBUG_3		0xa103
#define QCA808X_MMD3_DEBUG_3_VALUE		0x1698
#define QCA808X_PHY_MMD3_DEBUG_4		0xa105
#define QCA808X_MMD3_DEBUG_4_VALUE		0x8001
#define QCA808X_PHY_MMD3_DEBUG_5		0xa106
#define QCA808X_MMD3_DEBUG_5_VALUE		0x1111
#define QCA808X_PHY_MMD3_DEBUG_6		0xa011
#define QCA808X_MMD3_DEBUG_6_VALUE		0x5f85

/* master/slave seed config */
#define QCA808X_PHY_DEBUG_LOCAL_SEED		9
#define QCA808X_MASTER_SLAVE_SEED_ENABLE	BIT(1)
#define QCA808X_MASTER_SLAVE_SEED_CFG		GENMASK(12, 2)
#define QCA808X_MASTER_SLAVE_SEED_RANGE		0x32

/* Hibernation yields lower power consumpiton in contrast with normal operation mode.
 * when the copper cable is unplugged, the PHY enters into hibernation mode in about 10s.
 */
#define QCA808X_DBG_AN_TEST			0xb
#define QCA808X_HIBERNATION_EN			BIT(15)

#define QCA808X_CDT_ENABLE_TEST			BIT(15)
#define QCA808X_CDT_INTER_CHECK_DIS		BIT(13)
#define QCA808X_CDT_LENGTH_UNIT			BIT(10)

#define QCA808X_MMD3_CDT_STATUS			0x8064
#define QCA808X_MMD3_CDT_DIAG_PAIR_A		0x8065
#define QCA808X_MMD3_CDT_DIAG_PAIR_B		0x8066
#define QCA808X_MMD3_CDT_DIAG_PAIR_C		0x8067
#define QCA808X_MMD3_CDT_DIAG_PAIR_D		0x8068
#define QCA808X_CDT_DIAG_LENGTH			GENMASK(7, 0)

#define QCA808X_CDT_CODE_PAIR_A			GENMASK(15, 12)
#define QCA808X_CDT_CODE_PAIR_B			GENMASK(11, 8)
#define QCA808X_CDT_CODE_PAIR_C			GENMASK(7, 4)
#define QCA808X_CDT_CODE_PAIR_D			GENMASK(3, 0)
#define QCA808X_CDT_STATUS_STAT_FAIL		0
#define QCA808X_CDT_STATUS_STAT_NORMAL		1
#define QCA808X_CDT_STATUS_STAT_OPEN		2
#define QCA808X_CDT_STATUS_STAT_SHORT		3

MODULE_DESCRIPTION("Qualcomm Atheros AR803x and QCA808X PHY driver");
>>>>>>> df0cc57e
MODULE_AUTHOR("Matus Ujhelyi");
MODULE_LICENSE("GPL");

enum stat_access_type {
	PHY,
	MMD
};

struct at803x_hw_stat {
	const char *string;
	u8 reg;
	u32 mask;
	enum stat_access_type access_type;
};

static struct at803x_hw_stat at803x_hw_stats[] = {
	{ "phy_idle_errors", 0xa, GENMASK(7, 0), PHY},
	{ "phy_receive_errors", 0x15, GENMASK(15, 0), PHY},
	{ "eee_wake_errors", 0x16, GENMASK(15, 0), MMD},
};

struct at803x_priv {
	int flags;
	u16 clk_25m_reg;
	u16 clk_25m_mask;
	u8 smarteee_lpi_tw_1g;
	u8 smarteee_lpi_tw_100m;
	struct regulator_dev *vddio_rdev;
	struct regulator_dev *vddh_rdev;
	struct regulator *vddio;
	u64 stats[ARRAY_SIZE(at803x_hw_stats)];
};

struct at803x_context {
	u16 bmcr;
	u16 advertise;
	u16 control1000;
	u16 int_enable;
	u16 smart_speed;
	u16 led_control;
};

static int at803x_debug_reg_write(struct phy_device *phydev, u16 reg, u16 data)
{
	int ret;

	ret = phy_write(phydev, AT803X_DEBUG_ADDR, reg);
	if (ret < 0)
		return ret;

	return phy_write(phydev, AT803X_DEBUG_DATA, data);
}

static int at803x_debug_reg_read(struct phy_device *phydev, u16 reg)
{
	int ret;

	ret = phy_write(phydev, AT803X_DEBUG_ADDR, reg);
	if (ret < 0)
		return ret;

	return phy_read(phydev, AT803X_DEBUG_DATA);
}

static int at803x_debug_reg_mask(struct phy_device *phydev, u16 reg,
				 u16 clear, u16 set)
{
	u16 val;
	int ret;

	ret = at803x_debug_reg_read(phydev, reg);
	if (ret < 0)
		return ret;

	val = ret & 0xffff;
	val &= ~clear;
	val |= set;

	return phy_write(phydev, AT803X_DEBUG_DATA, val);
}

static int at803x_write_page(struct phy_device *phydev, int page)
{
	int mask;
	int set;

	if (page == AT803X_PAGE_COPPER) {
		set = AT803X_BT_BX_REG_SEL;
		mask = 0;
	} else {
		set = 0;
		mask = AT803X_BT_BX_REG_SEL;
	}

	return __phy_modify(phydev, AT803X_REG_CHIP_CONFIG, mask, set);
}

static int at803x_read_page(struct phy_device *phydev)
{
	int ccr = __phy_read(phydev, AT803X_REG_CHIP_CONFIG);

	if (ccr < 0)
		return ccr;

	if (ccr & AT803X_BT_BX_REG_SEL)
		return AT803X_PAGE_COPPER;

	return AT803X_PAGE_FIBER;
}

static int at803x_enable_rx_delay(struct phy_device *phydev)
{
	return at803x_debug_reg_mask(phydev, AT803X_DEBUG_ANALOG_TEST_CTRL, 0,
				     AT803X_DEBUG_RX_CLK_DLY_EN);
}

static int at803x_enable_tx_delay(struct phy_device *phydev)
{
	return at803x_debug_reg_mask(phydev, AT803X_DEBUG_SYSTEM_CTRL_MODE, 0,
				     AT803X_DEBUG_TX_CLK_DLY_EN);
}

static int at803x_disable_rx_delay(struct phy_device *phydev)
{
	return at803x_debug_reg_mask(phydev, AT803X_DEBUG_ANALOG_TEST_CTRL,
				     AT803X_DEBUG_RX_CLK_DLY_EN, 0);
}

static int at803x_disable_tx_delay(struct phy_device *phydev)
{
	return at803x_debug_reg_mask(phydev, AT803X_DEBUG_SYSTEM_CTRL_MODE,
				     AT803X_DEBUG_TX_CLK_DLY_EN, 0);
}

/* save relevant PHY registers to private copy */
static void at803x_context_save(struct phy_device *phydev,
				struct at803x_context *context)
{
	context->bmcr = phy_read(phydev, MII_BMCR);
	context->advertise = phy_read(phydev, MII_ADVERTISE);
	context->control1000 = phy_read(phydev, MII_CTRL1000);
	context->int_enable = phy_read(phydev, AT803X_INTR_ENABLE);
	context->smart_speed = phy_read(phydev, AT803X_SMART_SPEED);
	context->led_control = phy_read(phydev, AT803X_LED_CONTROL);
}

/* restore relevant PHY registers from private copy */
static void at803x_context_restore(struct phy_device *phydev,
				   const struct at803x_context *context)
{
	phy_write(phydev, MII_BMCR, context->bmcr);
	phy_write(phydev, MII_ADVERTISE, context->advertise);
	phy_write(phydev, MII_CTRL1000, context->control1000);
	phy_write(phydev, AT803X_INTR_ENABLE, context->int_enable);
	phy_write(phydev, AT803X_SMART_SPEED, context->smart_speed);
	phy_write(phydev, AT803X_LED_CONTROL, context->led_control);
}

static int at803x_set_wol(struct phy_device *phydev,
			  struct ethtool_wolinfo *wol)
{
	struct net_device *ndev = phydev->attached_dev;
	const u8 *mac;
	int ret, irq_enabled;
	unsigned int i;
	const unsigned int offsets[] = {
		AT803X_LOC_MAC_ADDR_32_47_OFFSET,
		AT803X_LOC_MAC_ADDR_16_31_OFFSET,
		AT803X_LOC_MAC_ADDR_0_15_OFFSET,
	};

	if (!ndev)
		return -ENODEV;

	if (wol->wolopts & WAKE_MAGIC) {
		mac = (const u8 *) ndev->dev_addr;

		if (!is_valid_ether_addr(mac))
			return -EINVAL;

		for (i = 0; i < 3; i++)
			phy_write_mmd(phydev, MDIO_MMD_PCS, offsets[i],
				      mac[(i * 2) + 1] | (mac[(i * 2)] << 8));

		/* Enable WOL function */
		ret = phy_modify_mmd(phydev, MDIO_MMD_PCS, AT803X_PHY_MMD3_WOL_CTRL,
				0, AT803X_WOL_EN);
		if (ret)
			return ret;
		/* Enable WOL interrupt */
		ret = phy_modify(phydev, AT803X_INTR_ENABLE, 0, AT803X_INTR_ENABLE_WOL);
		if (ret)
			return ret;
	} else {
		/* Disable WoL function */
		ret = phy_modify_mmd(phydev, MDIO_MMD_PCS, AT803X_PHY_MMD3_WOL_CTRL,
				AT803X_WOL_EN, 0);
		if (ret)
			return ret;
		/* Disable WOL interrupt */
		ret = phy_modify(phydev, AT803X_INTR_ENABLE, AT803X_INTR_ENABLE_WOL, 0);
		if (ret)
			return ret;
	}

	/* Clear WOL status */
	ret = phy_read(phydev, AT803X_INTR_STATUS);
	if (ret < 0)
		return ret;

	/* Check if there are other interrupts except for WOL triggered when PHY is
	 * in interrupt mode, only the interrupts enabled by AT803X_INTR_ENABLE can
	 * be passed up to the interrupt PIN.
	 */
	irq_enabled = phy_read(phydev, AT803X_INTR_ENABLE);
	if (irq_enabled < 0)
		return irq_enabled;

	irq_enabled &= ~AT803X_INTR_ENABLE_WOL;
	if (ret & irq_enabled && !phy_polling_mode(phydev))
		phy_trigger_machine(phydev);

	return 0;
}

static void at803x_get_wol(struct phy_device *phydev,
			   struct ethtool_wolinfo *wol)
{
	int value;

	wol->supported = WAKE_MAGIC;
	wol->wolopts = 0;

	value = phy_read_mmd(phydev, MDIO_MMD_PCS, AT803X_PHY_MMD3_WOL_CTRL);
	if (value < 0)
		return;

	if (value & AT803X_WOL_EN)
		wol->wolopts |= WAKE_MAGIC;
}

static int at803x_get_sset_count(struct phy_device *phydev)
{
	return ARRAY_SIZE(at803x_hw_stats);
}

static void at803x_get_strings(struct phy_device *phydev, u8 *data)
{
	int i;

	for (i = 0; i < ARRAY_SIZE(at803x_hw_stats); i++) {
		strscpy(data + i * ETH_GSTRING_LEN,
			at803x_hw_stats[i].string, ETH_GSTRING_LEN);
	}
}

static u64 at803x_get_stat(struct phy_device *phydev, int i)
{
	struct at803x_hw_stat stat = at803x_hw_stats[i];
	struct at803x_priv *priv = phydev->priv;
	int val;
	u64 ret;

	if (stat.access_type == MMD)
		val = phy_read_mmd(phydev, MDIO_MMD_PCS, stat.reg);
	else
		val = phy_read(phydev, stat.reg);

	if (val < 0) {
		ret = U64_MAX;
	} else {
		val = val & stat.mask;
		priv->stats[i] += val;
		ret = priv->stats[i];
	}

	return ret;
}

static void at803x_get_stats(struct phy_device *phydev,
			     struct ethtool_stats *stats, u64 *data)
{
	int i;

	for (i = 0; i < ARRAY_SIZE(at803x_hw_stats); i++)
		data[i] = at803x_get_stat(phydev, i);
}

static int at803x_suspend(struct phy_device *phydev)
{
	int value;
	int wol_enabled;

	value = phy_read(phydev, AT803X_INTR_ENABLE);
	wol_enabled = value & AT803X_INTR_ENABLE_WOL;

	if (wol_enabled)
		value = BMCR_ISOLATE;
	else
		value = BMCR_PDOWN;

	phy_modify(phydev, MII_BMCR, 0, value);

	return 0;
}

static int at803x_resume(struct phy_device *phydev)
{
	return phy_modify(phydev, MII_BMCR, BMCR_PDOWN | BMCR_ISOLATE, 0);
}

static int at803x_rgmii_reg_set_voltage_sel(struct regulator_dev *rdev,
					    unsigned int selector)
{
	struct phy_device *phydev = rdev_get_drvdata(rdev);

	if (selector)
		return at803x_debug_reg_mask(phydev, AT803X_DEBUG_REG_1F,
					     0, AT803X_DEBUG_RGMII_1V8);
	else
		return at803x_debug_reg_mask(phydev, AT803X_DEBUG_REG_1F,
					     AT803X_DEBUG_RGMII_1V8, 0);
}

static int at803x_rgmii_reg_get_voltage_sel(struct regulator_dev *rdev)
{
	struct phy_device *phydev = rdev_get_drvdata(rdev);
	int val;

	val = at803x_debug_reg_read(phydev, AT803X_DEBUG_REG_1F);
	if (val < 0)
		return val;

	return (val & AT803X_DEBUG_RGMII_1V8) ? 1 : 0;
}

static const struct regulator_ops vddio_regulator_ops = {
	.list_voltage = regulator_list_voltage_table,
	.set_voltage_sel = at803x_rgmii_reg_set_voltage_sel,
	.get_voltage_sel = at803x_rgmii_reg_get_voltage_sel,
};

static const unsigned int vddio_voltage_table[] = {
	1500000,
	1800000,
};

static const struct regulator_desc vddio_desc = {
	.name = "vddio",
	.of_match = of_match_ptr("vddio-regulator"),
	.n_voltages = ARRAY_SIZE(vddio_voltage_table),
	.volt_table = vddio_voltage_table,
	.ops = &vddio_regulator_ops,
	.type = REGULATOR_VOLTAGE,
	.owner = THIS_MODULE,
};

static const struct regulator_ops vddh_regulator_ops = {
};

static const struct regulator_desc vddh_desc = {
	.name = "vddh",
	.of_match = of_match_ptr("vddh-regulator"),
	.n_voltages = 1,
	.fixed_uV = 2500000,
	.ops = &vddh_regulator_ops,
	.type = REGULATOR_VOLTAGE,
	.owner = THIS_MODULE,
};

static int at8031_register_regulators(struct phy_device *phydev)
{
	struct at803x_priv *priv = phydev->priv;
	struct device *dev = &phydev->mdio.dev;
	struct regulator_config config = { };

	config.dev = dev;
	config.driver_data = phydev;

	priv->vddio_rdev = devm_regulator_register(dev, &vddio_desc, &config);
	if (IS_ERR(priv->vddio_rdev)) {
		phydev_err(phydev, "failed to register VDDIO regulator\n");
		return PTR_ERR(priv->vddio_rdev);
	}

	priv->vddh_rdev = devm_regulator_register(dev, &vddh_desc, &config);
	if (IS_ERR(priv->vddh_rdev)) {
		phydev_err(phydev, "failed to register VDDH regulator\n");
		return PTR_ERR(priv->vddh_rdev);
	}

	return 0;
}

static int at803x_parse_dt(struct phy_device *phydev)
{
	struct device_node *node = phydev->mdio.dev.of_node;
	struct at803x_priv *priv = phydev->priv;
	u32 freq, strength, tw;
	unsigned int sel;
	int ret;

	if (!IS_ENABLED(CONFIG_OF_MDIO))
		return 0;

	if (of_property_read_bool(node, "qca,disable-smarteee"))
		priv->flags |= AT803X_DISABLE_SMARTEEE;

	if (!of_property_read_u32(node, "qca,smarteee-tw-us-1g", &tw)) {
		if (!tw || tw > 255) {
			phydev_err(phydev, "invalid qca,smarteee-tw-us-1g\n");
			return -EINVAL;
		}
		priv->smarteee_lpi_tw_1g = tw;
	}

	if (!of_property_read_u32(node, "qca,smarteee-tw-us-100m", &tw)) {
		if (!tw || tw > 255) {
			phydev_err(phydev, "invalid qca,smarteee-tw-us-100m\n");
			return -EINVAL;
		}
		priv->smarteee_lpi_tw_100m = tw;
	}

	ret = of_property_read_u32(node, "qca,clk-out-frequency", &freq);
	if (!ret) {
		switch (freq) {
		case 25000000:
			sel = AT803X_CLK_OUT_25MHZ_XTAL;
			break;
		case 50000000:
			sel = AT803X_CLK_OUT_50MHZ_PLL;
			break;
		case 62500000:
			sel = AT803X_CLK_OUT_62_5MHZ_PLL;
			break;
		case 125000000:
			sel = AT803X_CLK_OUT_125MHZ_PLL;
			break;
		default:
			phydev_err(phydev, "invalid qca,clk-out-frequency\n");
			return -EINVAL;
		}

		priv->clk_25m_reg |= FIELD_PREP(AT803X_CLK_OUT_MASK, sel);
		priv->clk_25m_mask |= AT803X_CLK_OUT_MASK;

		/* Fixup for the AR8030/AR8035. This chip has another mask and
		 * doesn't support the DSP reference. Eg. the lowest bit of the
		 * mask. The upper two bits select the same frequencies. Mask
		 * the lowest bit here.
		 *
		 * Warning:
		 *   There was no datasheet for the AR8030 available so this is
		 *   just a guess. But the AR8035 is listed as pin compatible
		 *   to the AR8030 so there might be a good chance it works on
		 *   the AR8030 too.
		 */
		if (phydev->drv->phy_id == ATH8030_PHY_ID ||
		    phydev->drv->phy_id == ATH8035_PHY_ID) {
			priv->clk_25m_reg &= AT8035_CLK_OUT_MASK;
			priv->clk_25m_mask &= AT8035_CLK_OUT_MASK;
		}
	}

	ret = of_property_read_u32(node, "qca,clk-out-strength", &strength);
	if (!ret) {
		priv->clk_25m_mask |= AT803X_CLK_OUT_STRENGTH_MASK;
		switch (strength) {
		case AR803X_STRENGTH_FULL:
			priv->clk_25m_reg |= AT803X_CLK_OUT_STRENGTH_FULL;
			break;
		case AR803X_STRENGTH_HALF:
			priv->clk_25m_reg |= AT803X_CLK_OUT_STRENGTH_HALF;
			break;
		case AR803X_STRENGTH_QUARTER:
			priv->clk_25m_reg |= AT803X_CLK_OUT_STRENGTH_QUARTER;
			break;
		default:
			phydev_err(phydev, "invalid qca,clk-out-strength\n");
			return -EINVAL;
		}
	}

	/* Only supported on AR8031/AR8033, the AR8030/AR8035 use strapping
	 * options.
	 */
	if (phydev->drv->phy_id == ATH8031_PHY_ID) {
		if (of_property_read_bool(node, "qca,keep-pll-enabled"))
			priv->flags |= AT803X_KEEP_PLL_ENABLED;

		ret = at8031_register_regulators(phydev);
		if (ret < 0)
			return ret;

		priv->vddio = devm_regulator_get_optional(&phydev->mdio.dev,
							  "vddio");
		if (IS_ERR(priv->vddio)) {
			phydev_err(phydev, "failed to get VDDIO regulator\n");
			return PTR_ERR(priv->vddio);
		}
	}

	return 0;
}

static int at803x_probe(struct phy_device *phydev)
{
	struct device *dev = &phydev->mdio.dev;
	struct at803x_priv *priv;
	int ret;

	priv = devm_kzalloc(dev, sizeof(*priv), GFP_KERNEL);
	if (!priv)
		return -ENOMEM;

	phydev->priv = priv;

	ret = at803x_parse_dt(phydev);
	if (ret)
		return ret;

	if (priv->vddio) {
		ret = regulator_enable(priv->vddio);
		if (ret < 0)
			return ret;
	}

	/* Some bootloaders leave the fiber page selected.
	 * Switch to the copper page, as otherwise we read
	 * the PHY capabilities from the fiber side.
	 */
	if (phydev->drv->phy_id == ATH8031_PHY_ID) {
		phy_lock_mdio_bus(phydev);
		ret = at803x_write_page(phydev, AT803X_PAGE_COPPER);
		phy_unlock_mdio_bus(phydev);
		if (ret)
			goto err;
	}

	return 0;

err:
	if (priv->vddio)
		regulator_disable(priv->vddio);

	return ret;
}

static void at803x_remove(struct phy_device *phydev)
{
	struct at803x_priv *priv = phydev->priv;

	if (priv->vddio)
		regulator_disable(priv->vddio);
}

static int at803x_get_features(struct phy_device *phydev)
{
	int err;

	err = genphy_read_abilities(phydev);
	if (err)
		return err;

<<<<<<< HEAD
=======
	if (phydev->drv->phy_id == QCA8081_PHY_ID) {
		err = phy_read_mmd(phydev, MDIO_MMD_PMAPMD, MDIO_PMA_NG_EXTABLE);
		if (err < 0)
			return err;

		linkmode_mod_bit(ETHTOOL_LINK_MODE_2500baseT_Full_BIT, phydev->supported,
				err & MDIO_PMA_NG_EXTABLE_2_5GBT);
	}

>>>>>>> df0cc57e
	if (phydev->drv->phy_id != ATH8031_PHY_ID)
		return 0;

	/* AR8031/AR8033 have different status registers
	 * for copper and fiber operation. However, the
	 * extended status register is the same for both
	 * operation modes.
	 *
	 * As a result of that, ESTATUS_1000_XFULL is set
	 * to 1 even when operating in copper TP mode.
	 *
	 * Remove this mode from the supported link modes,
	 * as this driver currently only supports copper
	 * operation.
	 */
	linkmode_clear_bit(ETHTOOL_LINK_MODE_1000baseX_Full_BIT,
			   phydev->supported);
	return 0;
}

static int at803x_smarteee_config(struct phy_device *phydev)
{
	struct at803x_priv *priv = phydev->priv;
	u16 mask = 0, val = 0;
	int ret;

	if (priv->flags & AT803X_DISABLE_SMARTEEE)
		return phy_modify_mmd(phydev, MDIO_MMD_PCS,
				      AT803X_MMD3_SMARTEEE_CTL3,
				      AT803X_MMD3_SMARTEEE_CTL3_LPI_EN, 0);

	if (priv->smarteee_lpi_tw_1g) {
		mask |= 0xff00;
		val |= priv->smarteee_lpi_tw_1g << 8;
	}
	if (priv->smarteee_lpi_tw_100m) {
		mask |= 0x00ff;
		val |= priv->smarteee_lpi_tw_100m;
	}
	if (!mask)
		return 0;

	ret = phy_modify_mmd(phydev, MDIO_MMD_PCS, AT803X_MMD3_SMARTEEE_CTL1,
			     mask, val);
	if (ret)
		return ret;

	return phy_modify_mmd(phydev, MDIO_MMD_PCS, AT803X_MMD3_SMARTEEE_CTL3,
			      AT803X_MMD3_SMARTEEE_CTL3_LPI_EN,
			      AT803X_MMD3_SMARTEEE_CTL3_LPI_EN);
}

static int at803x_clk_out_config(struct phy_device *phydev)
{
	struct at803x_priv *priv = phydev->priv;

	if (!priv->clk_25m_mask)
		return 0;

	return phy_modify_mmd(phydev, MDIO_MMD_AN, AT803X_MMD7_CLK25M,
			      priv->clk_25m_mask, priv->clk_25m_reg);
}

static int at8031_pll_config(struct phy_device *phydev)
{
	struct at803x_priv *priv = phydev->priv;

	/* The default after hardware reset is PLL OFF. After a soft reset, the
	 * values are retained.
	 */
	if (priv->flags & AT803X_KEEP_PLL_ENABLED)
		return at803x_debug_reg_mask(phydev, AT803X_DEBUG_REG_1F,
					     0, AT803X_DEBUG_PLL_ON);
	else
		return at803x_debug_reg_mask(phydev, AT803X_DEBUG_REG_1F,
					     AT803X_DEBUG_PLL_ON, 0);
}

static int at803x_config_init(struct phy_device *phydev)
{
	int ret;

	/* The RX and TX delay default is:
	 *   after HW reset: RX delay enabled and TX delay disabled
	 *   after SW reset: RX delay enabled, while TX delay retains the
	 *   value before reset.
	 */
	if (phydev->interface == PHY_INTERFACE_MODE_RGMII_ID ||
	    phydev->interface == PHY_INTERFACE_MODE_RGMII_RXID)
		ret = at803x_enable_rx_delay(phydev);
	else
		ret = at803x_disable_rx_delay(phydev);
	if (ret < 0)
		return ret;

	if (phydev->interface == PHY_INTERFACE_MODE_RGMII_ID ||
	    phydev->interface == PHY_INTERFACE_MODE_RGMII_TXID)
		ret = at803x_enable_tx_delay(phydev);
	else
		ret = at803x_disable_tx_delay(phydev);
	if (ret < 0)
		return ret;

	ret = at803x_smarteee_config(phydev);
	if (ret < 0)
		return ret;

	ret = at803x_clk_out_config(phydev);
	if (ret < 0)
		return ret;

	if (phydev->drv->phy_id == ATH8031_PHY_ID) {
		ret = at8031_pll_config(phydev);
		if (ret < 0)
			return ret;
	}

	/* Ar803x extended next page bit is enabled by default. Cisco
	 * multigig switches read this bit and attempt to negotiate 10Gbps
	 * rates even if the next page bit is disabled. This is incorrect
	 * behaviour but we still need to accommodate it. XNP is only needed
	 * for 10Gbps support, so disable XNP.
	 */
	return phy_modify(phydev, MII_ADVERTISE, MDIO_AN_CTRL1_XNP, 0);
}

static int at803x_ack_interrupt(struct phy_device *phydev)
{
	int err;

	err = phy_read(phydev, AT803X_INTR_STATUS);

	return (err < 0) ? err : 0;
}

static int at803x_config_intr(struct phy_device *phydev)
{
	int err;
	int value;

	value = phy_read(phydev, AT803X_INTR_ENABLE);

	if (phydev->interrupts == PHY_INTERRUPT_ENABLED) {
		/* Clear any pending interrupts */
		err = at803x_ack_interrupt(phydev);
		if (err)
			return err;

		value |= AT803X_INTR_ENABLE_AUTONEG_ERR;
		value |= AT803X_INTR_ENABLE_SPEED_CHANGED;
		value |= AT803X_INTR_ENABLE_DUPLEX_CHANGED;
		value |= AT803X_INTR_ENABLE_LINK_FAIL;
		value |= AT803X_INTR_ENABLE_LINK_SUCCESS;

		err = phy_write(phydev, AT803X_INTR_ENABLE, value);
	} else {
		err = phy_write(phydev, AT803X_INTR_ENABLE, 0);
		if (err)
			return err;

		/* Clear any pending interrupts */
		err = at803x_ack_interrupt(phydev);
	}

	return err;
}

static irqreturn_t at803x_handle_interrupt(struct phy_device *phydev)
{
	int irq_status, int_enabled;

	irq_status = phy_read(phydev, AT803X_INTR_STATUS);
	if (irq_status < 0) {
		phy_error(phydev);
		return IRQ_NONE;
	}

	/* Read the current enabled interrupts */
	int_enabled = phy_read(phydev, AT803X_INTR_ENABLE);
	if (int_enabled < 0) {
		phy_error(phydev);
		return IRQ_NONE;
	}

	/* See if this was one of our enabled interrupts */
	if (!(irq_status & int_enabled))
		return IRQ_NONE;

	phy_trigger_machine(phydev);

	return IRQ_HANDLED;
}

static void at803x_link_change_notify(struct phy_device *phydev)
{
	/*
	 * Conduct a hardware reset for AT8030 every time a link loss is
	 * signalled. This is necessary to circumvent a hardware bug that
	 * occurs when the cable is unplugged while TX packets are pending
	 * in the FIFO. In such cases, the FIFO enters an error mode it
	 * cannot recover from by software.
	 */
	if (phydev->state == PHY_NOLINK && phydev->mdio.reset_gpio) {
		struct at803x_context context;

		at803x_context_save(phydev, &context);

		phy_device_reset(phydev, 1);
		msleep(1);
		phy_device_reset(phydev, 0);
		msleep(1);

		at803x_context_restore(phydev, &context);

		phydev_dbg(phydev, "%s(): phy was reset\n", __func__);
	}
}

static int at803x_read_specific_status(struct phy_device *phydev)
{
	int ss;

	/* Read the AT8035 PHY-Specific Status register, which indicates the
	 * speed and duplex that the PHY is actually using, irrespective of
	 * whether we are in autoneg mode or not.
	 */
	ss = phy_read(phydev, AT803X_SPECIFIC_STATUS);
	if (ss < 0)
		return ss;

	if (ss & AT803X_SS_SPEED_DUPLEX_RESOLVED) {
		int sfc, speed;

		sfc = phy_read(phydev, AT803X_SPECIFIC_FUNCTION_CONTROL);
		if (sfc < 0)
			return sfc;

		/* qca8081 takes the different bits for speed value from at803x */
		if (phydev->drv->phy_id == QCA8081_PHY_ID)
			speed = FIELD_GET(QCA808X_SS_SPEED_MASK, ss);
		else
			speed = FIELD_GET(AT803X_SS_SPEED_MASK, ss);

		switch (speed) {
		case AT803X_SS_SPEED_10:
			phydev->speed = SPEED_10;
			break;
		case AT803X_SS_SPEED_100:
			phydev->speed = SPEED_100;
			break;
		case AT803X_SS_SPEED_1000:
			phydev->speed = SPEED_1000;
			break;
		case QCA808X_SS_SPEED_2500:
			phydev->speed = SPEED_2500;
			break;
		}
		if (ss & AT803X_SS_DUPLEX)
			phydev->duplex = DUPLEX_FULL;
		else
			phydev->duplex = DUPLEX_HALF;

		if (ss & AT803X_SS_MDIX)
			phydev->mdix = ETH_TP_MDI_X;
		else
			phydev->mdix = ETH_TP_MDI;

		switch (FIELD_GET(AT803X_SFC_MDI_CROSSOVER_MODE_M, sfc)) {
		case AT803X_SFC_MANUAL_MDI:
			phydev->mdix_ctrl = ETH_TP_MDI;
			break;
		case AT803X_SFC_MANUAL_MDIX:
			phydev->mdix_ctrl = ETH_TP_MDI_X;
			break;
		case AT803X_SFC_AUTOMATIC_CROSSOVER:
			phydev->mdix_ctrl = ETH_TP_MDI_AUTO;
			break;
		}
	}

	return 0;
}

static int at803x_read_status(struct phy_device *phydev)
{
	int err, old_link = phydev->link;

	/* Update the link, but return if there was an error */
	err = genphy_update_link(phydev);
	if (err)
		return err;

	/* why bother the PHY if nothing can have changed */
	if (phydev->autoneg == AUTONEG_ENABLE && old_link && phydev->link)
		return 0;

	phydev->speed = SPEED_UNKNOWN;
	phydev->duplex = DUPLEX_UNKNOWN;
	phydev->pause = 0;
	phydev->asym_pause = 0;

	err = genphy_read_lpa(phydev);
	if (err < 0)
		return err;

	err = at803x_read_specific_status(phydev);
	if (err < 0)
		return err;

	if (phydev->autoneg == AUTONEG_ENABLE && phydev->autoneg_complete)
		phy_resolve_aneg_pause(phydev);

	return 0;
}

static int at803x_config_mdix(struct phy_device *phydev, u8 ctrl)
{
	u16 val;

	switch (ctrl) {
	case ETH_TP_MDI:
		val = AT803X_SFC_MANUAL_MDI;
		break;
	case ETH_TP_MDI_X:
		val = AT803X_SFC_MANUAL_MDIX;
		break;
	case ETH_TP_MDI_AUTO:
		val = AT803X_SFC_AUTOMATIC_CROSSOVER;
		break;
	default:
		return 0;
	}

	return phy_modify_changed(phydev, AT803X_SPECIFIC_FUNCTION_CONTROL,
			  AT803X_SFC_MDI_CROSSOVER_MODE_M,
			  FIELD_PREP(AT803X_SFC_MDI_CROSSOVER_MODE_M, val));
}

static int at803x_config_aneg(struct phy_device *phydev)
{
	int ret;

	ret = at803x_config_mdix(phydev, phydev->mdix_ctrl);
	if (ret < 0)
		return ret;

	/* Changes of the midx bits are disruptive to the normal operation;
	 * therefore any changes to these registers must be followed by a
	 * software reset to take effect.
	 */
	if (ret == 1) {
		ret = genphy_soft_reset(phydev);
		if (ret < 0)
			return ret;
	}

	/* Do not restart auto-negotiation by setting ret to 0 defautly,
	 * when calling __genphy_config_aneg later.
	 */
	ret = 0;

	if (phydev->drv->phy_id == QCA8081_PHY_ID) {
		int phy_ctrl = 0;

		/* The reg MII_BMCR also needs to be configured for force mode, the
		 * genphy_config_aneg is also needed.
		 */
		if (phydev->autoneg == AUTONEG_DISABLE)
			genphy_c45_pma_setup_forced(phydev);

		if (linkmode_test_bit(ETHTOOL_LINK_MODE_2500baseT_Full_BIT, phydev->advertising))
			phy_ctrl = MDIO_AN_10GBT_CTRL_ADV2_5G;

		ret = phy_modify_mmd_changed(phydev, MDIO_MMD_AN, MDIO_AN_10GBT_CTRL,
				MDIO_AN_10GBT_CTRL_ADV2_5G, phy_ctrl);
		if (ret < 0)
			return ret;
	}

	return __genphy_config_aneg(phydev, ret);
}

static int at803x_get_downshift(struct phy_device *phydev, u8 *d)
{
	int val;

	val = phy_read(phydev, AT803X_SMART_SPEED);
	if (val < 0)
		return val;

	if (val & AT803X_SMART_SPEED_ENABLE)
		*d = FIELD_GET(AT803X_SMART_SPEED_RETRY_LIMIT_MASK, val) + 2;
	else
		*d = DOWNSHIFT_DEV_DISABLE;

	return 0;
}

static int at803x_set_downshift(struct phy_device *phydev, u8 cnt)
{
	u16 mask, set;
	int ret;

	switch (cnt) {
	case DOWNSHIFT_DEV_DEFAULT_COUNT:
		cnt = AT803X_DEFAULT_DOWNSHIFT;
		fallthrough;
	case AT803X_MIN_DOWNSHIFT ... AT803X_MAX_DOWNSHIFT:
		set = AT803X_SMART_SPEED_ENABLE |
		      AT803X_SMART_SPEED_BYPASS_TIMER |
		      FIELD_PREP(AT803X_SMART_SPEED_RETRY_LIMIT_MASK, cnt - 2);
		mask = AT803X_SMART_SPEED_RETRY_LIMIT_MASK;
		break;
	case DOWNSHIFT_DEV_DISABLE:
		set = 0;
		mask = AT803X_SMART_SPEED_ENABLE |
		       AT803X_SMART_SPEED_BYPASS_TIMER;
		break;
	default:
		return -EINVAL;
	}

	ret = phy_modify_changed(phydev, AT803X_SMART_SPEED, mask, set);

	/* After changing the smart speed settings, we need to perform a
	 * software reset, use phy_init_hw() to make sure we set the
	 * reapply any values which might got lost during software reset.
	 */
	if (ret == 1)
		ret = phy_init_hw(phydev);

	return ret;
}

static int at803x_get_tunable(struct phy_device *phydev,
			      struct ethtool_tunable *tuna, void *data)
{
	switch (tuna->id) {
	case ETHTOOL_PHY_DOWNSHIFT:
		return at803x_get_downshift(phydev, data);
	default:
		return -EOPNOTSUPP;
	}
}

static int at803x_set_tunable(struct phy_device *phydev,
			      struct ethtool_tunable *tuna, const void *data)
{
	switch (tuna->id) {
	case ETHTOOL_PHY_DOWNSHIFT:
		return at803x_set_downshift(phydev, *(const u8 *)data);
	default:
		return -EOPNOTSUPP;
	}
}

static int at803x_cable_test_result_trans(u16 status)
{
	switch (FIELD_GET(AT803X_CDT_STATUS_STAT_MASK, status)) {
	case AT803X_CDT_STATUS_STAT_NORMAL:
		return ETHTOOL_A_CABLE_RESULT_CODE_OK;
	case AT803X_CDT_STATUS_STAT_SHORT:
		return ETHTOOL_A_CABLE_RESULT_CODE_SAME_SHORT;
	case AT803X_CDT_STATUS_STAT_OPEN:
		return ETHTOOL_A_CABLE_RESULT_CODE_OPEN;
	case AT803X_CDT_STATUS_STAT_FAIL:
	default:
		return ETHTOOL_A_CABLE_RESULT_CODE_UNSPEC;
	}
}

static bool at803x_cdt_test_failed(u16 status)
{
	return FIELD_GET(AT803X_CDT_STATUS_STAT_MASK, status) ==
		AT803X_CDT_STATUS_STAT_FAIL;
}

static bool at803x_cdt_fault_length_valid(u16 status)
{
	switch (FIELD_GET(AT803X_CDT_STATUS_STAT_MASK, status)) {
	case AT803X_CDT_STATUS_STAT_OPEN:
	case AT803X_CDT_STATUS_STAT_SHORT:
		return true;
	}
	return false;
}

static int at803x_cdt_fault_length(u16 status)
{
	int dt;

	/* According to the datasheet the distance to the fault is
	 * DELTA_TIME * 0.824 meters.
	 *
	 * The author suspect the correct formula is:
	 *
	 *   fault_distance = DELTA_TIME * (c * VF) / 125MHz / 2
	 *
	 * where c is the speed of light, VF is the velocity factor of
	 * the twisted pair cable, 125MHz the counter frequency and
	 * we need to divide by 2 because the hardware will measure the
	 * round trip time to the fault and back to the PHY.
	 *
	 * With a VF of 0.69 we get the factor 0.824 mentioned in the
	 * datasheet.
	 */
	dt = FIELD_GET(AT803X_CDT_STATUS_DELTA_TIME_MASK, status);

	return (dt * 824) / 10;
}

static int at803x_cdt_start(struct phy_device *phydev, int pair)
{
	u16 cdt;

	/* qca8081 takes the different bit 15 to enable CDT test */
	if (phydev->drv->phy_id == QCA8081_PHY_ID)
		cdt = QCA808X_CDT_ENABLE_TEST |
			QCA808X_CDT_LENGTH_UNIT |
			QCA808X_CDT_INTER_CHECK_DIS;
	else
		cdt = FIELD_PREP(AT803X_CDT_MDI_PAIR_MASK, pair) |
			AT803X_CDT_ENABLE_TEST;

	return phy_write(phydev, AT803X_CDT, cdt);
}

static int at803x_cdt_wait_for_completion(struct phy_device *phydev)
{
	int val, ret;
	u16 cdt_en;

	if (phydev->drv->phy_id == QCA8081_PHY_ID)
		cdt_en = QCA808X_CDT_ENABLE_TEST;
	else
		cdt_en = AT803X_CDT_ENABLE_TEST;

	/* One test run takes about 25ms */
	ret = phy_read_poll_timeout(phydev, AT803X_CDT, val,
				    !(val & cdt_en),
				    30000, 100000, true);

	return ret < 0 ? ret : 0;
}

static int at803x_cable_test_one_pair(struct phy_device *phydev, int pair)
{
	static const int ethtool_pair[] = {
		ETHTOOL_A_CABLE_PAIR_A,
		ETHTOOL_A_CABLE_PAIR_B,
		ETHTOOL_A_CABLE_PAIR_C,
		ETHTOOL_A_CABLE_PAIR_D,
	};
	int ret, val;

	ret = at803x_cdt_start(phydev, pair);
	if (ret)
		return ret;

	ret = at803x_cdt_wait_for_completion(phydev);
	if (ret)
		return ret;

	val = phy_read(phydev, AT803X_CDT_STATUS);
	if (val < 0)
		return val;

	if (at803x_cdt_test_failed(val))
		return 0;

	ethnl_cable_test_result(phydev, ethtool_pair[pair],
				at803x_cable_test_result_trans(val));

	if (at803x_cdt_fault_length_valid(val))
		ethnl_cable_test_fault_length(phydev, ethtool_pair[pair],
					      at803x_cdt_fault_length(val));

	return 1;
}

static int at803x_cable_test_get_status(struct phy_device *phydev,
					bool *finished)
{
	unsigned long pair_mask;
	int retries = 20;
	int pair, ret;

	if (phydev->phy_id == ATH9331_PHY_ID ||
	    phydev->phy_id == ATH8032_PHY_ID ||
	    phydev->phy_id == QCA9561_PHY_ID)
		pair_mask = 0x3;
	else
		pair_mask = 0xf;

	*finished = false;

	/* According to the datasheet the CDT can be performed when
	 * there is no link partner or when the link partner is
	 * auto-negotiating. Starting the test will restart the AN
	 * automatically. It seems that doing this repeatedly we will
	 * get a slot where our link partner won't disturb our
	 * measurement.
	 */
	while (pair_mask && retries--) {
		for_each_set_bit(pair, &pair_mask, 4) {
			ret = at803x_cable_test_one_pair(phydev, pair);
			if (ret < 0)
				return ret;
			if (ret)
				clear_bit(pair, &pair_mask);
		}
		if (pair_mask)
			msleep(250);
	}

	*finished = true;

	return 0;
}

static int at803x_cable_test_start(struct phy_device *phydev)
{
	/* Enable auto-negotiation, but advertise no capabilities, no link
	 * will be established. A restart of the auto-negotiation is not
	 * required, because the cable test will automatically break the link.
	 */
	phy_write(phydev, MII_BMCR, BMCR_ANENABLE);
	phy_write(phydev, MII_ADVERTISE, ADVERTISE_CSMA);
	if (phydev->phy_id != ATH9331_PHY_ID &&
	    phydev->phy_id != ATH8032_PHY_ID &&
	    phydev->phy_id != QCA9561_PHY_ID)
		phy_write(phydev, MII_CTRL1000, 0);

	/* we do all the (time consuming) work later */
	return 0;
}

static int qca83xx_config_init(struct phy_device *phydev)
{
	u8 switch_revision;

	switch_revision = phydev->dev_flags & QCA8K_DEVFLAGS_REVISION_MASK;

	switch (switch_revision) {
	case 1:
		/* For 100M waveform */
<<<<<<< HEAD
		at803x_debug_reg_write(phydev, AT803X_DEBUG_REG_0, 0x02ea);
		/* Turn on Gigabit clock */
		at803x_debug_reg_write(phydev, AT803X_DEBUG_REG_3D, 0x68a0);
=======
		at803x_debug_reg_write(phydev, AT803X_DEBUG_ANALOG_TEST_CTRL, 0x02ea);
		/* Turn on Gigabit clock */
		at803x_debug_reg_write(phydev, AT803X_DEBUG_REG_GREEN, 0x68a0);
>>>>>>> df0cc57e
		break;

	case 2:
		phy_write_mmd(phydev, MDIO_MMD_AN, MDIO_AN_EEE_ADV, 0x0);
		fallthrough;
	case 4:
		phy_write_mmd(phydev, MDIO_MMD_PCS, MDIO_AZ_DEBUG, 0x803f);
<<<<<<< HEAD
		at803x_debug_reg_write(phydev, AT803X_DEBUG_REG_3D, 0x6860);
		at803x_debug_reg_write(phydev, AT803X_DEBUG_REG_5, 0x2c46);
=======
		at803x_debug_reg_write(phydev, AT803X_DEBUG_REG_GREEN, 0x6860);
		at803x_debug_reg_write(phydev, AT803X_DEBUG_SYSTEM_CTRL_MODE, 0x2c46);
>>>>>>> df0cc57e
		at803x_debug_reg_write(phydev, AT803X_DEBUG_REG_3C, 0x6000);
		break;
	}

<<<<<<< HEAD
=======
	/* QCA8327 require DAC amplitude adjustment for 100m set to +6%.
	 * Disable on init and enable only with 100m speed following
	 * qca original source code.
	 */
	if (phydev->drv->phy_id == QCA8327_A_PHY_ID ||
	    phydev->drv->phy_id == QCA8327_B_PHY_ID)
		at803x_debug_reg_mask(phydev, AT803X_DEBUG_ANALOG_TEST_CTRL,
				      QCA8327_DEBUG_MANU_CTRL_EN, 0);

	/* Following original QCA sourcecode set port to prefer master */
	phy_set_bits(phydev, MII_CTRL1000, CTL1000_PREFER_MASTER);

	return 0;
}

static void qca83xx_link_change_notify(struct phy_device *phydev)
{
	/* QCA8337 doesn't require DAC Amplitude adjustement */
	if (phydev->drv->phy_id == QCA8337_PHY_ID)
		return;

	/* Set DAC Amplitude adjustment to +6% for 100m on link running */
	if (phydev->state == PHY_RUNNING) {
		if (phydev->speed == SPEED_100)
			at803x_debug_reg_mask(phydev, AT803X_DEBUG_ANALOG_TEST_CTRL,
					      QCA8327_DEBUG_MANU_CTRL_EN,
					      QCA8327_DEBUG_MANU_CTRL_EN);
	} else {
		/* Reset DAC Amplitude adjustment */
		at803x_debug_reg_mask(phydev, AT803X_DEBUG_ANALOG_TEST_CTRL,
				      QCA8327_DEBUG_MANU_CTRL_EN, 0);
	}
}

static int qca83xx_resume(struct phy_device *phydev)
{
	int ret, val;

	/* Skip reset if not suspended */
	if (!phydev->suspended)
		return 0;

	/* Reinit the port, reset values set by suspend */
	qca83xx_config_init(phydev);

	/* Reset the port on port resume */
	phy_set_bits(phydev, MII_BMCR, BMCR_RESET | BMCR_ANENABLE);

	/* On resume from suspend the switch execute a reset and
	 * restart auto-negotiation. Wait for reset to complete.
	 */
	ret = phy_read_poll_timeout(phydev, MII_BMCR, val, !(val & BMCR_RESET),
				    50000, 600000, true);
	if (ret)
		return ret;

	msleep(1);

	return 0;
}

static int qca83xx_suspend(struct phy_device *phydev)
{
	u16 mask = 0;

	/* Only QCA8337 support actual suspend.
	 * QCA8327 cause port unreliability when phy suspend
	 * is set.
	 */
	if (phydev->drv->phy_id == QCA8337_PHY_ID) {
		genphy_suspend(phydev);
	} else {
		mask |= ~(BMCR_SPEED1000 | BMCR_FULLDPLX);
		phy_modify(phydev, MII_BMCR, mask, 0);
	}

	at803x_debug_reg_mask(phydev, AT803X_DEBUG_REG_GREEN,
			      AT803X_DEBUG_GATE_CLK_IN1000, 0);

	at803x_debug_reg_mask(phydev, AT803X_DEBUG_REG_HIB_CTRL,
			      AT803X_DEBUG_HIB_CTRL_EN_ANY_CHANGE |
			      AT803X_DEBUG_HIB_CTRL_SEL_RST_80U, 0);

	return 0;
}

static int qca808x_phy_fast_retrain_config(struct phy_device *phydev)
{
	int ret;

	/* Enable fast retrain */
	ret = genphy_c45_fast_retrain(phydev, true);
	if (ret)
		return ret;

	phy_write_mmd(phydev, MDIO_MMD_AN, QCA808X_PHY_MMD7_TOP_OPTION1,
			QCA808X_TOP_OPTION1_DATA);
	phy_write_mmd(phydev, MDIO_MMD_PMAPMD, QCA808X_PHY_MMD1_MSE_THRESHOLD_20DB,
			QCA808X_MSE_THRESHOLD_20DB_VALUE);
	phy_write_mmd(phydev, MDIO_MMD_PMAPMD, QCA808X_PHY_MMD1_MSE_THRESHOLD_17DB,
			QCA808X_MSE_THRESHOLD_17DB_VALUE);
	phy_write_mmd(phydev, MDIO_MMD_PMAPMD, QCA808X_PHY_MMD1_MSE_THRESHOLD_27DB,
			QCA808X_MSE_THRESHOLD_27DB_VALUE);
	phy_write_mmd(phydev, MDIO_MMD_PMAPMD, QCA808X_PHY_MMD1_MSE_THRESHOLD_28DB,
			QCA808X_MSE_THRESHOLD_28DB_VALUE);
	phy_write_mmd(phydev, MDIO_MMD_PCS, QCA808X_PHY_MMD3_DEBUG_1,
			QCA808X_MMD3_DEBUG_1_VALUE);
	phy_write_mmd(phydev, MDIO_MMD_PCS, QCA808X_PHY_MMD3_DEBUG_4,
			QCA808X_MMD3_DEBUG_4_VALUE);
	phy_write_mmd(phydev, MDIO_MMD_PCS, QCA808X_PHY_MMD3_DEBUG_5,
			QCA808X_MMD3_DEBUG_5_VALUE);
	phy_write_mmd(phydev, MDIO_MMD_PCS, QCA808X_PHY_MMD3_DEBUG_3,
			QCA808X_MMD3_DEBUG_3_VALUE);
	phy_write_mmd(phydev, MDIO_MMD_PCS, QCA808X_PHY_MMD3_DEBUG_6,
			QCA808X_MMD3_DEBUG_6_VALUE);
	phy_write_mmd(phydev, MDIO_MMD_PCS, QCA808X_PHY_MMD3_DEBUG_2,
			QCA808X_MMD3_DEBUG_2_VALUE);

	return 0;
}

static int qca808x_phy_ms_random_seed_set(struct phy_device *phydev)
{
	u16 seed_value = (prandom_u32() % QCA808X_MASTER_SLAVE_SEED_RANGE);

	return at803x_debug_reg_mask(phydev, QCA808X_PHY_DEBUG_LOCAL_SEED,
			QCA808X_MASTER_SLAVE_SEED_CFG,
			FIELD_PREP(QCA808X_MASTER_SLAVE_SEED_CFG, seed_value));
}

static int qca808x_phy_ms_seed_enable(struct phy_device *phydev, bool enable)
{
	u16 seed_enable = 0;

	if (enable)
		seed_enable = QCA808X_MASTER_SLAVE_SEED_ENABLE;

	return at803x_debug_reg_mask(phydev, QCA808X_PHY_DEBUG_LOCAL_SEED,
			QCA808X_MASTER_SLAVE_SEED_ENABLE, seed_enable);
}

static int qca808x_config_init(struct phy_device *phydev)
{
	int ret;

	/* Active adc&vga on 802.3az for the link 1000M and 100M */
	ret = phy_modify_mmd(phydev, MDIO_MMD_PCS, QCA808X_PHY_MMD3_ADDR_CLD_CTRL7,
			QCA808X_8023AZ_AFE_CTRL_MASK, QCA808X_8023AZ_AFE_EN);
	if (ret)
		return ret;

	/* Adjust the threshold on 802.3az for the link 1000M */
	ret = phy_write_mmd(phydev, MDIO_MMD_PCS,
			QCA808X_PHY_MMD3_AZ_TRAINING_CTRL, QCA808X_MMD3_AZ_TRAINING_VAL);
	if (ret)
		return ret;

	/* Config the fast retrain for the link 2500M */
	ret = qca808x_phy_fast_retrain_config(phydev);
	if (ret)
		return ret;

	/* Configure lower ramdom seed to make phy linked as slave mode */
	ret = qca808x_phy_ms_random_seed_set(phydev);
	if (ret)
		return ret;

	/* Enable seed */
	ret = qca808x_phy_ms_seed_enable(phydev, true);
	if (ret)
		return ret;

	/* Configure adc threshold as 100mv for the link 10M */
	return at803x_debug_reg_mask(phydev, QCA808X_PHY_DEBUG_ADC_THRESHOLD,
			QCA808X_ADC_THRESHOLD_MASK, QCA808X_ADC_THRESHOLD_100MV);
}

static int qca808x_read_status(struct phy_device *phydev)
{
	int ret;

	ret = phy_read_mmd(phydev, MDIO_MMD_AN, MDIO_AN_10GBT_STAT);
	if (ret < 0)
		return ret;

	linkmode_mod_bit(ETHTOOL_LINK_MODE_2500baseT_Full_BIT, phydev->lp_advertising,
			ret & MDIO_AN_10GBT_STAT_LP2_5G);

	ret = genphy_read_status(phydev);
	if (ret)
		return ret;

	ret = at803x_read_specific_status(phydev);
	if (ret < 0)
		return ret;

	if (phydev->link && phydev->speed == SPEED_2500)
		phydev->interface = PHY_INTERFACE_MODE_2500BASEX;
	else
		phydev->interface = PHY_INTERFACE_MODE_SMII;

	/* generate seed as a lower random value to make PHY linked as SLAVE easily,
	 * except for master/slave configuration fault detected.
	 * the reason for not putting this code into the function link_change_notify is
	 * the corner case where the link partner is also the qca8081 PHY and the seed
	 * value is configured as the same value, the link can't be up and no link change
	 * occurs.
	 */
	if (!phydev->link) {
		if (phydev->master_slave_state == MASTER_SLAVE_STATE_ERR) {
			qca808x_phy_ms_seed_enable(phydev, false);
		} else {
			qca808x_phy_ms_random_seed_set(phydev);
			qca808x_phy_ms_seed_enable(phydev, true);
		}
	}

	return 0;
}

static int qca808x_soft_reset(struct phy_device *phydev)
{
	int ret;

	ret = genphy_soft_reset(phydev);
	if (ret < 0)
		return ret;

	return qca808x_phy_ms_seed_enable(phydev, true);
}

static bool qca808x_cdt_fault_length_valid(int cdt_code)
{
	switch (cdt_code) {
	case QCA808X_CDT_STATUS_STAT_SHORT:
	case QCA808X_CDT_STATUS_STAT_OPEN:
		return true;
	default:
		return false;
	}
}

static int qca808x_cable_test_result_trans(int cdt_code)
{
	switch (cdt_code) {
	case QCA808X_CDT_STATUS_STAT_NORMAL:
		return ETHTOOL_A_CABLE_RESULT_CODE_OK;
	case QCA808X_CDT_STATUS_STAT_SHORT:
		return ETHTOOL_A_CABLE_RESULT_CODE_SAME_SHORT;
	case QCA808X_CDT_STATUS_STAT_OPEN:
		return ETHTOOL_A_CABLE_RESULT_CODE_OPEN;
	case QCA808X_CDT_STATUS_STAT_FAIL:
	default:
		return ETHTOOL_A_CABLE_RESULT_CODE_UNSPEC;
	}
}

static int qca808x_cdt_fault_length(struct phy_device *phydev, int pair)
{
	int val;
	u32 cdt_length_reg = 0;

	switch (pair) {
	case ETHTOOL_A_CABLE_PAIR_A:
		cdt_length_reg = QCA808X_MMD3_CDT_DIAG_PAIR_A;
		break;
	case ETHTOOL_A_CABLE_PAIR_B:
		cdt_length_reg = QCA808X_MMD3_CDT_DIAG_PAIR_B;
		break;
	case ETHTOOL_A_CABLE_PAIR_C:
		cdt_length_reg = QCA808X_MMD3_CDT_DIAG_PAIR_C;
		break;
	case ETHTOOL_A_CABLE_PAIR_D:
		cdt_length_reg = QCA808X_MMD3_CDT_DIAG_PAIR_D;
		break;
	default:
		return -EINVAL;
	}

	val = phy_read_mmd(phydev, MDIO_MMD_PCS, cdt_length_reg);
	if (val < 0)
		return val;

	return (FIELD_GET(QCA808X_CDT_DIAG_LENGTH, val) * 824) / 10;
}

static int qca808x_cable_test_start(struct phy_device *phydev)
{
	int ret;

	/* perform CDT with the following configs:
	 * 1. disable hibernation.
	 * 2. force PHY working in MDI mode.
	 * 3. for PHY working in 1000BaseT.
	 * 4. configure the threshold.
	 */

	ret = at803x_debug_reg_mask(phydev, QCA808X_DBG_AN_TEST, QCA808X_HIBERNATION_EN, 0);
	if (ret < 0)
		return ret;

	ret = at803x_config_mdix(phydev, ETH_TP_MDI);
	if (ret < 0)
		return ret;

	/* Force 1000base-T needs to configure PMA/PMD and MII_BMCR */
	phydev->duplex = DUPLEX_FULL;
	phydev->speed = SPEED_1000;
	ret = genphy_c45_pma_setup_forced(phydev);
	if (ret < 0)
		return ret;

	ret = genphy_setup_forced(phydev);
	if (ret < 0)
		return ret;

	/* configure the thresholds for open, short, pair ok test */
	phy_write_mmd(phydev, MDIO_MMD_PCS, 0x8074, 0xc040);
	phy_write_mmd(phydev, MDIO_MMD_PCS, 0x8076, 0xc040);
	phy_write_mmd(phydev, MDIO_MMD_PCS, 0x8077, 0xa060);
	phy_write_mmd(phydev, MDIO_MMD_PCS, 0x8078, 0xc050);
	phy_write_mmd(phydev, MDIO_MMD_PCS, 0x807a, 0xc060);
	phy_write_mmd(phydev, MDIO_MMD_PCS, 0x807e, 0xb060);

	return 0;
}

static int qca808x_cable_test_get_status(struct phy_device *phydev, bool *finished)
{
	int ret, val;
	int pair_a, pair_b, pair_c, pair_d;

	*finished = false;

	ret = at803x_cdt_start(phydev, 0);
	if (ret)
		return ret;

	ret = at803x_cdt_wait_for_completion(phydev);
	if (ret)
		return ret;

	val = phy_read_mmd(phydev, MDIO_MMD_PCS, QCA808X_MMD3_CDT_STATUS);
	if (val < 0)
		return val;

	pair_a = FIELD_GET(QCA808X_CDT_CODE_PAIR_A, val);
	pair_b = FIELD_GET(QCA808X_CDT_CODE_PAIR_B, val);
	pair_c = FIELD_GET(QCA808X_CDT_CODE_PAIR_C, val);
	pair_d = FIELD_GET(QCA808X_CDT_CODE_PAIR_D, val);

	ethnl_cable_test_result(phydev, ETHTOOL_A_CABLE_PAIR_A,
				qca808x_cable_test_result_trans(pair_a));
	ethnl_cable_test_result(phydev, ETHTOOL_A_CABLE_PAIR_B,
				qca808x_cable_test_result_trans(pair_b));
	ethnl_cable_test_result(phydev, ETHTOOL_A_CABLE_PAIR_C,
				qca808x_cable_test_result_trans(pair_c));
	ethnl_cable_test_result(phydev, ETHTOOL_A_CABLE_PAIR_D,
				qca808x_cable_test_result_trans(pair_d));

	if (qca808x_cdt_fault_length_valid(pair_a))
		ethnl_cable_test_fault_length(phydev, ETHTOOL_A_CABLE_PAIR_A,
				qca808x_cdt_fault_length(phydev, ETHTOOL_A_CABLE_PAIR_A));
	if (qca808x_cdt_fault_length_valid(pair_b))
		ethnl_cable_test_fault_length(phydev, ETHTOOL_A_CABLE_PAIR_B,
				qca808x_cdt_fault_length(phydev, ETHTOOL_A_CABLE_PAIR_B));
	if (qca808x_cdt_fault_length_valid(pair_c))
		ethnl_cable_test_fault_length(phydev, ETHTOOL_A_CABLE_PAIR_C,
				qca808x_cdt_fault_length(phydev, ETHTOOL_A_CABLE_PAIR_C));
	if (qca808x_cdt_fault_length_valid(pair_d))
		ethnl_cable_test_fault_length(phydev, ETHTOOL_A_CABLE_PAIR_D,
				qca808x_cdt_fault_length(phydev, ETHTOOL_A_CABLE_PAIR_D));

	*finished = true;

>>>>>>> df0cc57e
	return 0;
}

static struct phy_driver at803x_driver[] = {
{
	/* Qualcomm Atheros AR8035 */
	PHY_ID_MATCH_EXACT(ATH8035_PHY_ID),
	.name			= "Qualcomm Atheros AR8035",
	.flags			= PHY_POLL_CABLE_TEST,
	.probe			= at803x_probe,
	.remove			= at803x_remove,
	.config_aneg		= at803x_config_aneg,
	.config_init		= at803x_config_init,
	.soft_reset		= genphy_soft_reset,
	.set_wol		= at803x_set_wol,
	.get_wol		= at803x_get_wol,
	.suspend		= at803x_suspend,
	.resume			= at803x_resume,
	/* PHY_GBIT_FEATURES */
	.read_status		= at803x_read_status,
	.config_intr		= at803x_config_intr,
	.handle_interrupt	= at803x_handle_interrupt,
	.get_tunable		= at803x_get_tunable,
	.set_tunable		= at803x_set_tunable,
	.cable_test_start	= at803x_cable_test_start,
	.cable_test_get_status	= at803x_cable_test_get_status,
}, {
	/* Qualcomm Atheros AR8030 */
	.phy_id			= ATH8030_PHY_ID,
	.name			= "Qualcomm Atheros AR8030",
	.phy_id_mask		= AT8030_PHY_ID_MASK,
	.probe			= at803x_probe,
	.remove			= at803x_remove,
	.config_init		= at803x_config_init,
	.link_change_notify	= at803x_link_change_notify,
	.set_wol		= at803x_set_wol,
	.get_wol		= at803x_get_wol,
	.suspend		= at803x_suspend,
	.resume			= at803x_resume,
	/* PHY_BASIC_FEATURES */
	.config_intr		= at803x_config_intr,
	.handle_interrupt	= at803x_handle_interrupt,
}, {
	/* Qualcomm Atheros AR8031/AR8033 */
	PHY_ID_MATCH_EXACT(ATH8031_PHY_ID),
	.name			= "Qualcomm Atheros AR8031/AR8033",
	.flags			= PHY_POLL_CABLE_TEST,
	.probe			= at803x_probe,
	.remove			= at803x_remove,
	.config_init		= at803x_config_init,
	.config_aneg		= at803x_config_aneg,
	.soft_reset		= genphy_soft_reset,
	.set_wol		= at803x_set_wol,
	.get_wol		= at803x_get_wol,
	.suspend		= at803x_suspend,
	.resume			= at803x_resume,
	.read_page		= at803x_read_page,
	.write_page		= at803x_write_page,
	.get_features		= at803x_get_features,
	.read_status		= at803x_read_status,
	.config_intr		= &at803x_config_intr,
	.handle_interrupt	= at803x_handle_interrupt,
	.get_tunable		= at803x_get_tunable,
	.set_tunable		= at803x_set_tunable,
	.cable_test_start	= at803x_cable_test_start,
	.cable_test_get_status	= at803x_cable_test_get_status,
}, {
	/* Qualcomm Atheros AR8032 */
	PHY_ID_MATCH_EXACT(ATH8032_PHY_ID),
	.name			= "Qualcomm Atheros AR8032",
	.probe			= at803x_probe,
	.remove			= at803x_remove,
	.flags			= PHY_POLL_CABLE_TEST,
	.config_init		= at803x_config_init,
	.link_change_notify	= at803x_link_change_notify,
	.set_wol		= at803x_set_wol,
	.get_wol		= at803x_get_wol,
	.suspend		= at803x_suspend,
	.resume			= at803x_resume,
	/* PHY_BASIC_FEATURES */
	.config_intr		= at803x_config_intr,
	.handle_interrupt	= at803x_handle_interrupt,
	.cable_test_start	= at803x_cable_test_start,
	.cable_test_get_status	= at803x_cable_test_get_status,
}, {
	/* ATHEROS AR9331 */
	PHY_ID_MATCH_EXACT(ATH9331_PHY_ID),
	.name			= "Qualcomm Atheros AR9331 built-in PHY",
	.suspend		= at803x_suspend,
	.resume			= at803x_resume,
	.flags			= PHY_POLL_CABLE_TEST,
	/* PHY_BASIC_FEATURES */
	.config_intr		= &at803x_config_intr,
	.handle_interrupt	= at803x_handle_interrupt,
	.cable_test_start	= at803x_cable_test_start,
	.cable_test_get_status	= at803x_cable_test_get_status,
	.read_status		= at803x_read_status,
	.soft_reset		= genphy_soft_reset,
	.config_aneg		= at803x_config_aneg,
}, {
<<<<<<< HEAD
	/* QCA8337 */
	.phy_id = QCA8337_PHY_ID,
	.phy_id_mask = QCA8K_PHY_ID_MASK,
	.name = "QCA PHY 8337",
	/* PHY_GBIT_FEATURES */
	.probe = at803x_probe,
	.flags = PHY_IS_INTERNAL,
	.config_init = qca83xx_config_init,
	.soft_reset = genphy_soft_reset,
	.get_sset_count = at803x_get_sset_count,
	.get_strings = at803x_get_strings,
	.get_stats = at803x_get_stats,
=======
	/* Qualcomm Atheros QCA9561 */
	PHY_ID_MATCH_EXACT(QCA9561_PHY_ID),
	.name			= "Qualcomm Atheros QCA9561 built-in PHY",
	.suspend		= at803x_suspend,
	.resume			= at803x_resume,
	.flags			= PHY_POLL_CABLE_TEST,
	/* PHY_BASIC_FEATURES */
	.config_intr		= &at803x_config_intr,
	.handle_interrupt	= at803x_handle_interrupt,
	.cable_test_start	= at803x_cable_test_start,
	.cable_test_get_status	= at803x_cable_test_get_status,
	.read_status		= at803x_read_status,
	.soft_reset		= genphy_soft_reset,
	.config_aneg		= at803x_config_aneg,
}, {
	/* QCA8337 */
	.phy_id			= QCA8337_PHY_ID,
	.phy_id_mask		= QCA8K_PHY_ID_MASK,
	.name			= "Qualcomm Atheros 8337 internal PHY",
	/* PHY_GBIT_FEATURES */
	.link_change_notify	= qca83xx_link_change_notify,
	.probe			= at803x_probe,
	.flags			= PHY_IS_INTERNAL,
	.config_init		= qca83xx_config_init,
	.soft_reset		= genphy_soft_reset,
	.get_sset_count		= at803x_get_sset_count,
	.get_strings		= at803x_get_strings,
	.get_stats		= at803x_get_stats,
	.suspend		= qca83xx_suspend,
	.resume			= qca83xx_resume,
}, {
	/* QCA8327-A from switch QCA8327-AL1A */
	.phy_id			= QCA8327_A_PHY_ID,
	.phy_id_mask		= QCA8K_PHY_ID_MASK,
	.name			= "Qualcomm Atheros 8327-A internal PHY",
	/* PHY_GBIT_FEATURES */
	.link_change_notify	= qca83xx_link_change_notify,
	.probe			= at803x_probe,
	.flags			= PHY_IS_INTERNAL,
	.config_init		= qca83xx_config_init,
	.soft_reset		= genphy_soft_reset,
	.get_sset_count		= at803x_get_sset_count,
	.get_strings		= at803x_get_strings,
	.get_stats		= at803x_get_stats,
	.suspend		= qca83xx_suspend,
	.resume			= qca83xx_resume,
}, {
	/* QCA8327-B from switch QCA8327-BL1A */
	.phy_id			= QCA8327_B_PHY_ID,
	.phy_id_mask		= QCA8K_PHY_ID_MASK,
	.name			= "Qualcomm Atheros 8327-B internal PHY",
	/* PHY_GBIT_FEATURES */
	.link_change_notify	= qca83xx_link_change_notify,
	.probe			= at803x_probe,
	.flags			= PHY_IS_INTERNAL,
	.config_init		= qca83xx_config_init,
	.soft_reset		= genphy_soft_reset,
	.get_sset_count		= at803x_get_sset_count,
	.get_strings		= at803x_get_strings,
	.get_stats		= at803x_get_stats,
	.suspend		= qca83xx_suspend,
	.resume			= qca83xx_resume,
}, {
	/* Qualcomm QCA8081 */
	PHY_ID_MATCH_EXACT(QCA8081_PHY_ID),
	.name			= "Qualcomm QCA8081",
	.flags			= PHY_POLL_CABLE_TEST,
	.config_intr		= at803x_config_intr,
	.handle_interrupt	= at803x_handle_interrupt,
	.get_tunable		= at803x_get_tunable,
	.set_tunable		= at803x_set_tunable,
	.set_wol		= at803x_set_wol,
	.get_wol		= at803x_get_wol,
	.get_features		= at803x_get_features,
	.config_aneg		= at803x_config_aneg,
	.suspend		= genphy_suspend,
	.resume			= genphy_resume,
	.read_status		= qca808x_read_status,
	.config_init		= qca808x_config_init,
	.soft_reset		= qca808x_soft_reset,
	.cable_test_start	= qca808x_cable_test_start,
	.cable_test_get_status	= qca808x_cable_test_get_status,
>>>>>>> df0cc57e
}, };

module_phy_driver(at803x_driver);

static struct mdio_device_id __maybe_unused atheros_tbl[] = {
	{ ATH8030_PHY_ID, AT8030_PHY_ID_MASK },
	{ PHY_ID_MATCH_EXACT(ATH8031_PHY_ID) },
	{ PHY_ID_MATCH_EXACT(ATH8032_PHY_ID) },
	{ PHY_ID_MATCH_EXACT(ATH8035_PHY_ID) },
	{ PHY_ID_MATCH_EXACT(ATH9331_PHY_ID) },
	{ PHY_ID_MATCH_EXACT(QCA8337_PHY_ID) },
	{ PHY_ID_MATCH_EXACT(QCA8327_A_PHY_ID) },
	{ PHY_ID_MATCH_EXACT(QCA8327_B_PHY_ID) },
	{ PHY_ID_MATCH_EXACT(QCA9561_PHY_ID) },
	{ PHY_ID_MATCH_EXACT(QCA8081_PHY_ID) },
	{ }
};

MODULE_DEVICE_TABLE(mdio, atheros_tbl);<|MERGE_RESOLUTION|>--- conflicted
+++ resolved
@@ -98,11 +98,6 @@
 #define AT803X_DEBUG_SYSTEM_CTRL_MODE		0x05
 #define AT803X_DEBUG_TX_CLK_DLY_EN		BIT(8)
 
-<<<<<<< HEAD
-#define AT803X_DEBUG_REG_3C			0x3C
-
-#define AT803X_DEBUG_REG_3D			0x3D
-=======
 #define AT803X_DEBUG_REG_HIB_CTRL		0x0b
 #define   AT803X_DEBUG_HIB_CTRL_SEL_RST_80U	BIT(10)
 #define   AT803X_DEBUG_HIB_CTRL_EN_ANY_CHANGE	BIT(13)
@@ -111,7 +106,6 @@
 
 #define AT803X_DEBUG_REG_GREEN			0x3D
 #define   AT803X_DEBUG_GATE_CLK_IN1000		BIT(6)
->>>>>>> df0cc57e
 
 #define AT803X_DEBUG_REG_1F			0x1F
 #define AT803X_DEBUG_PLL_ON			BIT(2)
@@ -167,17 +161,12 @@
 #define ATH8035_PHY_ID				0x004dd072
 #define AT8030_PHY_ID_MASK			0xffffffef
 
-<<<<<<< HEAD
-#define QCA8327_PHY_ID				0x004dd034
-#define QCA8337_PHY_ID				0x004dd036
-=======
 #define QCA8081_PHY_ID				0x004dd101
 
 #define QCA8327_A_PHY_ID			0x004dd033
 #define QCA8327_B_PHY_ID			0x004dd034
 #define QCA8337_PHY_ID				0x004dd036
 #define QCA9561_PHY_ID				0x004dd042
->>>>>>> df0cc57e
 #define QCA8K_PHY_ID_MASK			0xffffffff
 
 #define QCA8K_DEVFLAGS_REVISION_MASK		GENMASK(2, 0)
@@ -189,9 +178,6 @@
 #define AT803X_KEEP_PLL_ENABLED			BIT(0)
 #define AT803X_DISABLE_SMARTEEE			BIT(1)
 
-<<<<<<< HEAD
-MODULE_DESCRIPTION("Qualcomm Atheros AR803x PHY driver");
-=======
 /* ADC threshold */
 #define QCA808X_PHY_DEBUG_ADC_THRESHOLD		0x2c80
 #define QCA808X_ADC_THRESHOLD_MASK		GENMASK(7, 0)
@@ -270,7 +256,6 @@
 #define QCA808X_CDT_STATUS_STAT_SHORT		3
 
 MODULE_DESCRIPTION("Qualcomm Atheros AR803x and QCA808X PHY driver");
->>>>>>> df0cc57e
 MODULE_AUTHOR("Matus Ujhelyi");
 MODULE_LICENSE("GPL");
 
@@ -836,8 +821,6 @@
 	if (err)
 		return err;
 
-<<<<<<< HEAD
-=======
 	if (phydev->drv->phy_id == QCA8081_PHY_ID) {
 		err = phy_read_mmd(phydev, MDIO_MMD_PMAPMD, MDIO_PMA_NG_EXTABLE);
 		if (err < 0)
@@ -847,7 +830,6 @@
 				err & MDIO_PMA_NG_EXTABLE_2_5GBT);
 	}
 
->>>>>>> df0cc57e
 	if (phydev->drv->phy_id != ATH8031_PHY_ID)
 		return 0;
 
@@ -1494,15 +1476,9 @@
 	switch (switch_revision) {
 	case 1:
 		/* For 100M waveform */
-<<<<<<< HEAD
-		at803x_debug_reg_write(phydev, AT803X_DEBUG_REG_0, 0x02ea);
-		/* Turn on Gigabit clock */
-		at803x_debug_reg_write(phydev, AT803X_DEBUG_REG_3D, 0x68a0);
-=======
 		at803x_debug_reg_write(phydev, AT803X_DEBUG_ANALOG_TEST_CTRL, 0x02ea);
 		/* Turn on Gigabit clock */
 		at803x_debug_reg_write(phydev, AT803X_DEBUG_REG_GREEN, 0x68a0);
->>>>>>> df0cc57e
 		break;
 
 	case 2:
@@ -1510,19 +1486,12 @@
 		fallthrough;
 	case 4:
 		phy_write_mmd(phydev, MDIO_MMD_PCS, MDIO_AZ_DEBUG, 0x803f);
-<<<<<<< HEAD
-		at803x_debug_reg_write(phydev, AT803X_DEBUG_REG_3D, 0x6860);
-		at803x_debug_reg_write(phydev, AT803X_DEBUG_REG_5, 0x2c46);
-=======
 		at803x_debug_reg_write(phydev, AT803X_DEBUG_REG_GREEN, 0x6860);
 		at803x_debug_reg_write(phydev, AT803X_DEBUG_SYSTEM_CTRL_MODE, 0x2c46);
->>>>>>> df0cc57e
 		at803x_debug_reg_write(phydev, AT803X_DEBUG_REG_3C, 0x6000);
 		break;
 	}
 
-<<<<<<< HEAD
-=======
 	/* QCA8327 require DAC amplitude adjustment for 100m set to +6%.
 	 * Disable on init and enable only with 100m speed following
 	 * qca original source code.
@@ -1898,7 +1867,6 @@
 
 	*finished = true;
 
->>>>>>> df0cc57e
 	return 0;
 }
 
@@ -1999,20 +1967,6 @@
 	.soft_reset		= genphy_soft_reset,
 	.config_aneg		= at803x_config_aneg,
 }, {
-<<<<<<< HEAD
-	/* QCA8337 */
-	.phy_id = QCA8337_PHY_ID,
-	.phy_id_mask = QCA8K_PHY_ID_MASK,
-	.name = "QCA PHY 8337",
-	/* PHY_GBIT_FEATURES */
-	.probe = at803x_probe,
-	.flags = PHY_IS_INTERNAL,
-	.config_init = qca83xx_config_init,
-	.soft_reset = genphy_soft_reset,
-	.get_sset_count = at803x_get_sset_count,
-	.get_strings = at803x_get_strings,
-	.get_stats = at803x_get_stats,
-=======
 	/* Qualcomm Atheros QCA9561 */
 	PHY_ID_MATCH_EXACT(QCA9561_PHY_ID),
 	.name			= "Qualcomm Atheros QCA9561 built-in PHY",
@@ -2095,7 +2049,6 @@
 	.soft_reset		= qca808x_soft_reset,
 	.cable_test_start	= qca808x_cable_test_start,
 	.cable_test_get_status	= qca808x_cable_test_get_status,
->>>>>>> df0cc57e
 }, };
 
 module_phy_driver(at803x_driver);
