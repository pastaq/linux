--- conflicted
+++ resolved
@@ -949,11 +949,7 @@
 
 	ret = devm_add_action_or_reset(dev, fsl_qspi_cleanup, q);
 	if (ret)
-<<<<<<< HEAD
-		goto err_destroy_mutex;
-=======
 		goto err_put_ctrl;
->>>>>>> 5709be4c
 
 	ret = devm_spi_register_controller(dev, ctlr);
 	if (ret)
