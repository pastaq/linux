# SPDX-License-Identifier: MIT */
#
# Copyright 2023 Advanced Micro Devices, Inc.
#
# Permission is hereby granted, free of charge, to any person obtaining a
# copy of this software and associated documentation files (the "Software"),
# to deal in the Software without restriction, including without limitation
# the rights to use, copy, modify, merge, publish, distribute, sublicense,
# and/or sell copies of the Software, and to permit persons to whom the
# Software is furnished to do so, subject to the following conditions:
#
# The above copyright notice and this permission notice shall be included in
# all copies or substantial portions of the Software.
#
# THE SOFTWARE IS PROVIDED "AS IS", WITHOUT WARRANTY OF ANY KIND, EXPRESS OR
# IMPLIED, INCLUDING BUT NOT LIMITED TO THE WARRANTIES OF MERCHANTABILITY,
# FITNESS FOR A PARTICULAR PURPOSE AND NONINFRINGEMENT.  IN NO EVENT SHALL
# THE COPYRIGHT HOLDER(S) OR AUTHOR(S) BE LIABLE FOR ANY CLAIM, DAMAGES OR
# OTHER LIABILITY, WHETHER IN AN ACTION OF CONTRACT, TORT OR OTHERWISE,
# ARISING FROM, OUT OF OR IN CONNECTION WITH THE SOFTWARE OR THE USE OR
# OTHER DEALINGS IN THE SOFTWARE.
#
# Authors: AMD
#
# Makefile for dml2.

dml2_ccflags := $(CC_FLAGS_FPU)
dml2_rcflags := $(CC_FLAGS_NO_FPU)

ifneq ($(CONFIG_FRAME_WARN),0)
<<<<<<< HEAD
ifeq ($(filter y,$(CONFIG_KASAN)$(CONFIG_KCSAN)),y)
ifeq ($(CONFIG_CC_IS_CLANG)$(CONFIG_COMPILE_TEST),yy)
frame_warn_flag := -Wframe-larger-than=4096
else
frame_warn_flag := -Wframe-larger-than=3072
endif
else
frame_warn_flag := -Wframe-larger-than=2048
endif
=======
    ifeq ($(filter y,$(CONFIG_KASAN)$(CONFIG_KCSAN)),y)
        ifeq ($(CONFIG_CC_IS_CLANG)$(CONFIG_COMPILE_TEST),yy)
            frame_warn_limit := 4096
        else
            frame_warn_limit := 3072
        endif
    else
        frame_warn_limit := 2048
    endif

    ifeq ($(call test-lt, $(CONFIG_FRAME_WARN), $(frame_warn_limit)),y)
        frame_warn_flag := -Wframe-larger-than=$(frame_warn_limit)
    endif
>>>>>>> bd67c1c3
endif

subdir-ccflags-y += -I$(FULL_AMD_DISPLAY_PATH)/dc/dml2
subdir-ccflags-y += -I$(FULL_AMD_DISPLAY_PATH)/dc/dml2/dml21/src/dml2_core
subdir-ccflags-y += -I$(FULL_AMD_DISPLAY_PATH)/dc/dml2/dml21/src/dml2_mcg/
subdir-ccflags-y += -I$(FULL_AMD_DISPLAY_PATH)/dc/dml2/dml21/src/dml2_dpmm/
subdir-ccflags-y += -I$(FULL_AMD_DISPLAY_PATH)/dc/dml2/dml21/src/dml2_pmo/
subdir-ccflags-y += -I$(FULL_AMD_DISPLAY_PATH)/dc/dml2/dml21/src/dml2_standalone_libraries/
subdir-ccflags-y += -I$(FULL_AMD_DISPLAY_PATH)/dc/dml2/dml21/src/inc
subdir-ccflags-y += -I$(FULL_AMD_DISPLAY_PATH)/dc/dml2/dml21/inc
subdir-ccflags-y += -I$(FULL_AMD_DISPLAY_PATH)/dc/dml2/dml21/

CFLAGS_$(AMDDALPATH)/dc/dml2/display_mode_core.o := $(dml2_ccflags) $(frame_warn_flag)
CFLAGS_$(AMDDALPATH)/dc/dml2/display_mode_util.o := $(dml2_ccflags)
CFLAGS_$(AMDDALPATH)/dc/dml2/dml2_wrapper.o := $(dml2_ccflags)
CFLAGS_$(AMDDALPATH)/dc/dml2/dml2_utils.o := $(dml2_ccflags)
CFLAGS_$(AMDDALPATH)/dc/dml2/dml2_policy.o := $(dml2_ccflags)
CFLAGS_$(AMDDALPATH)/dc/dml2/dml2_translation_helper.o := $(dml2_ccflags)
CFLAGS_$(AMDDALPATH)/dc/dml2/dml2_mall_phantom.o := $(dml2_ccflags)
CFLAGS_$(AMDDALPATH)/dc/dml2/dml_display_rq_dlg_calc.o := $(dml2_ccflags)
CFLAGS_$(AMDDALPATH)/dc/dml2/dml2_dc_resource_mgmt.o := $(dml2_ccflags)

CFLAGS_REMOVE_$(AMDDALPATH)/dc/dml2/display_mode_core.o := $(dml2_rcflags)
CFLAGS_REMOVE_$(AMDDALPATH)/dc/dml2/display_mode_util.o := $(dml2_rcflags)
CFLAGS_REMOVE_$(AMDDALPATH)/dc/dml2/dml2_wrapper.o := $(dml2_rcflags)
CFLAGS_REMOVE_$(AMDDALPATH)/dc/dml2/dml2_utils.o := $(dml2_rcflags)
CFLAGS_REMOVE_$(AMDDALPATH)/dc/dml2/dml2_policy.o := $(dml2_rcflags)
CFLAGS_REMOVE_$(AMDDALPATH)/dc/dml2/dml2_translation_helper.o := $(dml2_rcflags)
CFLAGS_REMOVE_$(AMDDALPATH)/dc/dml2/dml2_mall_phantom.o := $(dml2_rcflags)
CFLAGS_REMOVE_$(AMDDALPATH)/dc/dml2/dml_display_rq_dlg_calc.o := $(dml2_rcflags)
CFLAGS_REMOVE_$(AMDDALPATH)/dc/dml2/dml2_dc_resource_mgmt.o := $(dml2_rcflags)

DML2 = display_mode_core.o display_mode_util.o dml2_wrapper.o \
		dml2_utils.o dml2_policy.o dml2_translation_helper.o dml2_dc_resource_mgmt.o dml2_mall_phantom.o \
		dml_display_rq_dlg_calc.o

AMD_DAL_DML2 = $(addprefix $(AMDDALPATH)/dc/dml2/,$(DML2))

AMD_DISPLAY_FILES += $(AMD_DAL_DML2)

CFLAGS_$(AMDDALPATH)/dc/dml2/dml21/src/dml2_top/dml2_top_interfaces.o := $(dml2_ccflags)
CFLAGS_$(AMDDALPATH)/dc/dml2/dml21/src/dml2_top/dml2_top_soc15.o := $(dml2_ccflags)
CFLAGS_$(AMDDALPATH)/dc/dml2/dml21/src/dml2_core/dml2_core_dcn4.o := $(dml2_ccflags)
CFLAGS_$(AMDDALPATH)/dc/dml2/dml21/src/dml2_core/dml2_core_dcn4_calcs.o := $(dml2_ccflags) $(frame_warn_flag)
CFLAGS_$(AMDDALPATH)/dc/dml2/dml21/src/dml2_core/dml2_core_factory.o := $(dml2_ccflags)
CFLAGS_$(AMDDALPATH)/dc/dml2/dml21/src/dml2_dpmm/dml2_dpmm_dcn4.o := $(dml2_ccflags)
CFLAGS_$(AMDDALPATH)/dc/dml2/dml21/src/dml2_dpmm/dml2_dpmm_factory.o := $(dml2_ccflags)
CFLAGS_$(AMDDALPATH)/dc/dml2/dml21/src/dml2_mcg/dml2_mcg_dcn4.o := $(dml2_ccflags)
CFLAGS_$(AMDDALPATH)/dc/dml2/dml21/src/dml2_mcg/dml2_mcg_factory.o := $(dml2_ccflags)
CFLAGS_$(AMDDALPATH)/dc/dml2/dml21/src/dml2_pmo/dml2_pmo_dcn3.o := $(dml2_ccflags)
CFLAGS_$(AMDDALPATH)/dc/dml2/dml21/src/dml2_pmo/dml2_pmo_dcn4_fams2.o := $(dml2_ccflags)
CFLAGS_$(AMDDALPATH)/dc/dml2/dml21/src/dml2_pmo/dml2_pmo_factory.o := $(dml2_ccflags)
CFLAGS_$(AMDDALPATH)/dc/dml2/dml21/src/dml2_standalone_libraries/lib_float_math.o := $(dml2_ccflags)


CFLAGS_$(AMDDALPATH)/dc/dml2/dml21/src/dml21_wrapper.o := $(dml2_ccflags)
CFLAGS_$(AMDDALPATH)/dc/dml2/dml21/dml21_translation_helper.o := $(dml2_ccflags)
CFLAGS_$(AMDDALPATH)/dc/dml2/dml21/dml21_utils.o := $(dml2_ccflags)
CFLAGS_$(AMDDALPATH)/dc/dml2/dml21/inc/dml2_debug.o := $(dml2_ccflags)

CFLAGS_REMOVE_$(AMDDALPATH)/dc/dml2/dml21/src/dml2_top/dml2_top_interfaces.o := $(dml2_rcflags)
CFLAGS_REMOVE_$(AMDDALPATH)/dc/dml2/dml21/src/dml2_top/dml2_top_soc15.o := $(dml2_rcflags)
CFLAGS_REMOVE_$(AMDDALPATH)/dc/dml2/dml21/src/dml2_core/dml2_core_dcn4.o := $(dml2_rcflags)
CFLAGS_REMOVE_$(AMDDALPATH)/dc/dml2/dml21/src/dml2_core/dml2_core_dcn4_calcs.o := $(dml2_rcflags)
CFLAGS_REMOVE_$(AMDDALPATH)/dc/dml2/dml21/src/dml2_core/dml2_core_factory.o := $(dml2_rcflags)
CFLAGS_REMOVE_$(AMDDALPATH)/dc/dml2/dml21/src/dml2_dpmm/dml2_dpmm_dcn4.o := $(dml2_rcflags)
CFLAGS_REMOVE_$(AMDDALPATH)/dc/dml2/dml21/src/dml2_dpmm/dml2_dpmm_factory.o := $(dml2_rcflags)
CFLAGS_REMOVE_$(AMDDALPATH)/dc/dml2/dml21/src/dml2_mcg/dml2_mcg_dcn4.o := $(dml2_rcflags)
CFLAGS_REMOVE_$(AMDDALPATH)/dc/dml2/dml21/src/dml2_mcg/dml2_mcg_factory.o := $(dml2_rcflags)
CFLAGS_REMOVE_$(AMDDALPATH)/dc/dml2/dml21/src/dml2_pmo/dml2_pmo_dcn3.o := $(dml2_rcflags)
CFLAGS_REMOVE_$(AMDDALPATH)/dc/dml2/dml21/src/dml2_pmo/dml2_pmo_dcn4_fams2.o := $(dml2_rcflags)
CFLAGS_REMOVE_$(AMDDALPATH)/dc/dml2/dml21/src/dml2_pmo/dml2_pmo_factory.o := $(dml2_rcflags)
CFLAGS_REMOVE_$(AMDDALPATH)/dc/dml2/dml21/src/dml2_standalone_libraries/lib_float_math.o := $(dml2_rcflags)
CFLAGS_REMOVE_$(AMDDALPATH)/dc/dml2/dml21/src/dml21_wrapper.o := $(dml2_rcflags)
CFLAGS_REMOVE_$(AMDDALPATH)/dc/dml2/dml21/dml21_translation_helper.o := $(dml2_rcflags)
CFLAGS_REMOVE_$(AMDDALPATH)/dc/dml2/dml21/dml21_utils.o := $(dml2_rcflags)
CFLAGS_REMOVE_$(AMDDALPATH)/dc/dml2/dml21/inc/dml2_debug.o := $(dml2_rcflags)

DML21 := src/dml2_top/dml2_top_interfaces.o
DML21 += src/dml2_top/dml2_top_soc15.o
DML21 += src/inc/dml2_debug.o
DML21 += src/dml2_core/dml2_core_dcn4.o
DML21 += src/dml2_core/dml2_core_factory.o
DML21 += src/dml2_core/dml2_core_dcn4_calcs.o
DML21 += src/dml2_dpmm/dml2_dpmm_dcn4.o
DML21 += src/dml2_dpmm/dml2_dpmm_factory.o
DML21 += src/dml2_mcg/dml2_mcg_dcn4.o
DML21 += src/dml2_mcg/dml2_mcg_factory.o
DML21 += src/dml2_pmo/dml2_pmo_dcn3.o
DML21 += src/dml2_pmo/dml2_pmo_factory.o
DML21 += src/dml2_pmo/dml2_pmo_dcn4_fams2.o
DML21 += src/dml2_standalone_libraries/lib_float_math.o
DML21 += dml21_translation_helper.o
DML21 += dml21_wrapper.o
DML21 += dml21_utils.o

AMD_DAL_DML21 = $(addprefix $(AMDDALPATH)/dc/dml2/dml21/,$(DML21))

AMD_DISPLAY_FILES += $(AMD_DAL_DML21)
<|MERGE_RESOLUTION|>--- conflicted
+++ resolved
@@ -28,17 +28,6 @@
 dml2_rcflags := $(CC_FLAGS_NO_FPU)
 
 ifneq ($(CONFIG_FRAME_WARN),0)
-<<<<<<< HEAD
-ifeq ($(filter y,$(CONFIG_KASAN)$(CONFIG_KCSAN)),y)
-ifeq ($(CONFIG_CC_IS_CLANG)$(CONFIG_COMPILE_TEST),yy)
-frame_warn_flag := -Wframe-larger-than=4096
-else
-frame_warn_flag := -Wframe-larger-than=3072
-endif
-else
-frame_warn_flag := -Wframe-larger-than=2048
-endif
-=======
     ifeq ($(filter y,$(CONFIG_KASAN)$(CONFIG_KCSAN)),y)
         ifeq ($(CONFIG_CC_IS_CLANG)$(CONFIG_COMPILE_TEST),yy)
             frame_warn_limit := 4096
@@ -52,7 +41,6 @@
     ifeq ($(call test-lt, $(CONFIG_FRAME_WARN), $(frame_warn_limit)),y)
         frame_warn_flag := -Wframe-larger-than=$(frame_warn_limit)
     endif
->>>>>>> bd67c1c3
 endif
 
 subdir-ccflags-y += -I$(FULL_AMD_DISPLAY_PATH)/dc/dml2
