# SPDX-License-Identifier: GPL-2.0
ccflags-y := -I $(srctree)/$(src)
ccflags-y += -I $(srctree)/$(src)/disp/dpu1
ccflags-$(CONFIG_DRM_MSM_DSI) += -I $(srctree)/$(src)/dsi
ccflags-$(CONFIG_DRM_MSM_DP) += -I $(srctree)/$(src)/dp

msm-y := \
	adreno/adreno_device.o \
	adreno/adreno_gpu.o \
	adreno/a2xx_gpu.o \
	adreno/a3xx_gpu.o \
	adreno/a4xx_gpu.o \
	adreno/a5xx_gpu.o \
	adreno/a5xx_power.o \
	adreno/a5xx_preempt.o \
	adreno/a6xx_gpu.o \
	adreno/a6xx_gmu.o \
	adreno/a6xx_hfi.o \

msm-$(CONFIG_DRM_MSM_HDMI) += \
	hdmi/hdmi.o \
	hdmi/hdmi_audio.o \
	hdmi/hdmi_bridge.o \
	hdmi/hdmi_hpd.o \
	hdmi/hdmi_i2c.o \
	hdmi/hdmi_phy.o \
	hdmi/hdmi_phy_8960.o \
	hdmi/hdmi_phy_8996.o \
	hdmi/hdmi_phy_8x60.o \
	hdmi/hdmi_phy_8x74.o \
	hdmi/hdmi_pll_8960.o \

msm-$(CONFIG_DRM_MSM_MDP4) += \
	disp/mdp4/mdp4_crtc.o \
	disp/mdp4/mdp4_dsi_encoder.o \
	disp/mdp4/mdp4_dtv_encoder.o \
	disp/mdp4/mdp4_lcdc_encoder.o \
	disp/mdp4/mdp4_lvds_connector.o \
	disp/mdp4/mdp4_lvds_pll.o \
	disp/mdp4/mdp4_irq.o \
	disp/mdp4/mdp4_kms.o \
	disp/mdp4/mdp4_plane.o \

msm-$(CONFIG_DRM_MSM_MDP5) += \
	disp/mdp5/mdp5_cfg.o \
	disp/mdp5/mdp5_cmd_encoder.o \
	disp/mdp5/mdp5_ctl.o \
	disp/mdp5/mdp5_crtc.o \
	disp/mdp5/mdp5_encoder.o \
	disp/mdp5/mdp5_irq.o \
	disp/mdp5/mdp5_kms.o \
	disp/mdp5/mdp5_pipe.o \
	disp/mdp5/mdp5_mixer.o \
	disp/mdp5/mdp5_plane.o \
	disp/mdp5/mdp5_smp.o \

msm-$(CONFIG_DRM_MSM_DPU) += \
	disp/dpu1/dpu_core_perf.o \
	disp/dpu1/dpu_crtc.o \
	disp/dpu1/dpu_encoder.o \
	disp/dpu1/dpu_encoder_phys_cmd.o \
	disp/dpu1/dpu_encoder_phys_vid.o \
	disp/dpu1/dpu_encoder_phys_wb.o \
	disp/dpu1/dpu_formats.o \
	disp/dpu1/dpu_hw_catalog.o \
	disp/dpu1/dpu_hw_ctl.o \
	disp/dpu1/dpu_hw_dsc.o \
	disp/dpu1/dpu_hw_interrupts.o \
	disp/dpu1/dpu_hw_intf.o \
	disp/dpu1/dpu_hw_lm.o \
	disp/dpu1/dpu_hw_pingpong.o \
	disp/dpu1/dpu_hw_sspp.o \
	disp/dpu1/dpu_hw_dspp.o \
	disp/dpu1/dpu_hw_merge3d.o \
	disp/dpu1/dpu_hw_top.o \
	disp/dpu1/dpu_hw_util.o \
	disp/dpu1/dpu_hw_vbif.o \
<<<<<<< HEAD
=======
	disp/dpu1/dpu_hw_wb.o \
>>>>>>> 88084a3d
	disp/dpu1/dpu_kms.o \
	disp/dpu1/dpu_plane.o \
	disp/dpu1/dpu_rm.o \
	disp/dpu1/dpu_vbif.o \
	disp/dpu1/dpu_writeback.o

msm-$(CONFIG_DRM_MSM_MDSS) += \
	msm_mdss.o \

msm-y += \
	disp/mdp_format.o \
	disp/mdp_kms.o \
	disp/msm_disp_snapshot.o \
	disp/msm_disp_snapshot_util.o \
	msm_atomic.o \
	msm_atomic_tracepoints.o \
	msm_debugfs.o \
	msm_drv.o \
	msm_fb.o \
	msm_fence.o \
	msm_gem.o \
	msm_gem_prime.o \
	msm_gem_shrinker.o \
	msm_gem_submit.o \
	msm_gem_vma.o \
	msm_gpu.o \
	msm_gpu_devfreq.o \
	msm_io_utils.o \
	msm_iommu.o \
	msm_perf.o \
	msm_rd.o \
	msm_ringbuffer.o \
	msm_submitqueue.o \
	msm_gpu_tracepoints.o \
	msm_gpummu.o

msm-$(CONFIG_DEBUG_FS) += adreno/a5xx_debugfs.o \
	dp/dp_debug.o

msm-$(CONFIG_DRM_MSM_GPU_STATE)	+= adreno/a6xx_gpu_state.o

msm-$(CONFIG_DRM_MSM_DP)+= dp/dp_aux.o \
	dp/dp_catalog.o \
	dp/dp_clk_util.o \
	dp/dp_ctrl.o \
	dp/dp_display.o \
	dp/dp_drm.o \
	dp/dp_hpd.o \
	dp/dp_link.o \
	dp/dp_panel.o \
	dp/dp_parser.o \
	dp/dp_power.o \
	dp/dp_audio.o

msm-$(CONFIG_DRM_FBDEV_EMULATION) += msm_fbdev.o

msm-$(CONFIG_DRM_MSM_HDMI_HDCP) += hdmi/hdmi_hdcp.o

msm-$(CONFIG_DRM_MSM_DSI) += dsi/dsi.o \
			dsi/dsi_cfg.o \
			dsi/dsi_host.o \
			dsi/dsi_manager.o \
			dsi/phy/dsi_phy.o

msm-$(CONFIG_DRM_MSM_DSI_28NM_PHY) += dsi/phy/dsi_phy_28nm.o
msm-$(CONFIG_DRM_MSM_DSI_20NM_PHY) += dsi/phy/dsi_phy_20nm.o
msm-$(CONFIG_DRM_MSM_DSI_28NM_8960_PHY) += dsi/phy/dsi_phy_28nm_8960.o
msm-$(CONFIG_DRM_MSM_DSI_14NM_PHY) += dsi/phy/dsi_phy_14nm.o
msm-$(CONFIG_DRM_MSM_DSI_10NM_PHY) += dsi/phy/dsi_phy_10nm.o
msm-$(CONFIG_DRM_MSM_DSI_7NM_PHY) += dsi/phy/dsi_phy_7nm.o

obj-$(CONFIG_DRM_MSM)	+= msm.o<|MERGE_RESOLUTION|>--- conflicted
+++ resolved
@@ -75,10 +75,7 @@
 	disp/dpu1/dpu_hw_top.o \
 	disp/dpu1/dpu_hw_util.o \
 	disp/dpu1/dpu_hw_vbif.o \
-<<<<<<< HEAD
-=======
 	disp/dpu1/dpu_hw_wb.o \
->>>>>>> 88084a3d
 	disp/dpu1/dpu_kms.o \
 	disp/dpu1/dpu_plane.o \
 	disp/dpu1/dpu_rm.o \
