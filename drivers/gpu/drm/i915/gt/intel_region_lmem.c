--- conflicted
+++ resolved
@@ -123,13 +123,10 @@
 		lmem_size = intel_uncore_read64(&i915->uncore, GEN12_GSMBASE);
 	}
 
-<<<<<<< HEAD
-=======
 	if (i915->params.lmem_size > 0) {
 		lmem_size = min_t(resource_size_t, lmem_size,
 				  mul_u32_u32(i915->params.lmem_size, SZ_1M));
 	}
->>>>>>> 88084a3d
 
 	io_start = pci_resource_start(pdev, 2);
 	io_size = min(pci_resource_len(pdev, 2), lmem_size);
@@ -143,11 +140,7 @@
 					 lmem_size,
 					 min_page_size,
 					 io_start,
-<<<<<<< HEAD
-					 lmem_size,
-=======
 					 io_size,
->>>>>>> 88084a3d
 					 INTEL_MEMORY_LOCAL,
 					 0,
 					 &intel_region_lmem_ops);
