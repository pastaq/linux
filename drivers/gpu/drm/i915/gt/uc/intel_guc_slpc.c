--- conflicted
+++ resolved
@@ -237,14 +237,9 @@
 					SLPC_PARAM_GLOBAL_MIN_GT_UNSLICE_FREQ_MHZ,
 					freq);
 		if (ret)
-<<<<<<< HEAD
-			i915_probe_error(i915, "Unable to force min freq to %u: %d",
-					 freq, ret);
-=======
 			drm_notice(&i915->drm,
 				   "Failed to send set_param for min freq(%d): (%d)\n",
 				   freq, ret);
->>>>>>> a0696856
 	}
 
 	return ret;
