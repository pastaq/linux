/*
 * Copyright © 2009
 *
 * Permission is hereby granted, free of charge, to any person obtaining a
 * copy of this software and associated documentation files (the "Software"),
 * to deal in the Software without restriction, including without limitation
 * the rights to use, copy, modify, merge, publish, distribute, sublicense,
 * and/or sell copies of the Software, and to permit persons to whom the
 * Software is furnished to do so, subject to the following conditions:
 *
 * The above copyright notice and this permission notice (including the next
 * paragraph) shall be included in all copies or substantial portions of the
 * Software.
 *
 * THE SOFTWARE IS PROVIDED "AS IS", WITHOUT WARRANTY OF ANY KIND, EXPRESS OR
 * IMPLIED, INCLUDING BUT NOT LIMITED TO THE WARRANTIES OF MERCHANTABILITY,
 * FITNESS FOR A PARTICULAR PURPOSE AND NONINFRINGEMENT.  IN NO EVENT SHALL
 * THE AUTHORS OR COPYRIGHT HOLDERS BE LIABLE FOR ANY CLAIM, DAMAGES OR OTHER
 * LIABILITY, WHETHER IN AN ACTION OF CONTRACT, TORT OR OTHERWISE, ARISING FROM,
 * OUT OF OR IN CONNECTION WITH THE SOFTWARE OR THE USE OR OTHER DEALINGS IN THE
 * SOFTWARE.
 *
 * Authors:
 *    Daniel Vetter <daniel@ffwll.ch>
 *
 * Derived from Xorg ddx, xf86-video-intel, src/i830_video.c
 */
#include <drm/drmP.h>
#include <drm/i915_drm.h>
#include "i915_drv.h"
#include "i915_reg.h"
#include "intel_drv.h"

/* Limits for overlay size. According to intel doc, the real limits are:
 * Y width: 4095, UV width (planar): 2047, Y height: 2047,
 * UV width (planar): * 1023. But the xorg thinks 2048 for height and width. Use
 * the mininum of both.  */
#define IMAGE_MAX_WIDTH		2048
#define IMAGE_MAX_HEIGHT	2046 /* 2 * 1023 */
/* on 830 and 845 these large limits result in the card hanging */
#define IMAGE_MAX_WIDTH_LEGACY	1024
#define IMAGE_MAX_HEIGHT_LEGACY	1088

/* overlay register definitions */
/* OCMD register */
#define OCMD_TILED_SURFACE	(0x1<<19)
#define OCMD_MIRROR_MASK	(0x3<<17)
#define OCMD_MIRROR_MODE	(0x3<<17)
#define OCMD_MIRROR_HORIZONTAL	(0x1<<17)
#define OCMD_MIRROR_VERTICAL	(0x2<<17)
#define OCMD_MIRROR_BOTH	(0x3<<17)
#define OCMD_BYTEORDER_MASK	(0x3<<14) /* zero for YUYV or FOURCC YUY2 */
#define OCMD_UV_SWAP		(0x1<<14) /* YVYU */
#define OCMD_Y_SWAP		(0x2<<14) /* UYVY or FOURCC UYVY */
#define OCMD_Y_AND_UV_SWAP	(0x3<<14) /* VYUY */
#define OCMD_SOURCE_FORMAT_MASK (0xf<<10)
#define OCMD_RGB_888		(0x1<<10) /* not in i965 Intel docs */
#define OCMD_RGB_555		(0x2<<10) /* not in i965 Intel docs */
#define OCMD_RGB_565		(0x3<<10) /* not in i965 Intel docs */
#define OCMD_YUV_422_PACKED	(0x8<<10)
#define OCMD_YUV_411_PACKED	(0x9<<10) /* not in i965 Intel docs */
#define OCMD_YUV_420_PLANAR	(0xc<<10)
#define OCMD_YUV_422_PLANAR	(0xd<<10)
#define OCMD_YUV_410_PLANAR	(0xe<<10) /* also 411 */
#define OCMD_TVSYNCFLIP_PARITY	(0x1<<9)
#define OCMD_TVSYNCFLIP_ENABLE	(0x1<<7)
#define OCMD_BUF_TYPE_MASK	(0x1<<5)
#define OCMD_BUF_TYPE_FRAME	(0x0<<5)
#define OCMD_BUF_TYPE_FIELD	(0x1<<5)
#define OCMD_TEST_MODE		(0x1<<4)
#define OCMD_BUFFER_SELECT	(0x3<<2)
#define OCMD_BUFFER0		(0x0<<2)
#define OCMD_BUFFER1		(0x1<<2)
#define OCMD_FIELD_SELECT	(0x1<<2)
#define OCMD_FIELD0		(0x0<<1)
#define OCMD_FIELD1		(0x1<<1)
#define OCMD_ENABLE		(0x1<<0)

/* OCONFIG register */
#define OCONF_PIPE_MASK		(0x1<<18)
#define OCONF_PIPE_A		(0x0<<18)
#define OCONF_PIPE_B		(0x1<<18)
#define OCONF_GAMMA2_ENABLE	(0x1<<16)
#define OCONF_CSC_MODE_BT601	(0x0<<5)
#define OCONF_CSC_MODE_BT709	(0x1<<5)
#define OCONF_CSC_BYPASS	(0x1<<4)
#define OCONF_CC_OUT_8BIT	(0x1<<3)
#define OCONF_TEST_MODE		(0x1<<2)
#define OCONF_THREE_LINE_BUFFER	(0x1<<0)
#define OCONF_TWO_LINE_BUFFER	(0x0<<0)

/* DCLRKM (dst-key) register */
#define DST_KEY_ENABLE		(0x1<<31)
#define CLK_RGB24_MASK		0x0
#define CLK_RGB16_MASK		0x070307
#define CLK_RGB15_MASK		0x070707
#define CLK_RGB8I_MASK		0xffffff

#define RGB16_TO_COLORKEY(c) \
	(((c & 0xF800) << 8) | ((c & 0x07E0) << 5) | ((c & 0x001F) << 3))
#define RGB15_TO_COLORKEY(c) \
	(((c & 0x7c00) << 9) | ((c & 0x03E0) << 6) | ((c & 0x001F) << 3))

/* overlay flip addr flag */
#define OFC_UPDATE		0x1

/* polyphase filter coefficients */
#define N_HORIZ_Y_TAPS          5
#define N_VERT_Y_TAPS           3
#define N_HORIZ_UV_TAPS         3
#define N_VERT_UV_TAPS          3
#define N_PHASES                17
#define MAX_TAPS                5

/* memory bufferd overlay registers */
struct overlay_registers {
	u32 OBUF_0Y;
	u32 OBUF_1Y;
	u32 OBUF_0U;
	u32 OBUF_0V;
	u32 OBUF_1U;
	u32 OBUF_1V;
	u32 OSTRIDE;
	u32 YRGB_VPH;
	u32 UV_VPH;
	u32 HORZ_PH;
	u32 INIT_PHS;
	u32 DWINPOS;
	u32 DWINSZ;
	u32 SWIDTH;
	u32 SWIDTHSW;
	u32 SHEIGHT;
	u32 YRGBSCALE;
	u32 UVSCALE;
	u32 OCLRC0;
	u32 OCLRC1;
	u32 DCLRKV;
	u32 DCLRKM;
	u32 SCLRKVH;
	u32 SCLRKVL;
	u32 SCLRKEN;
	u32 OCONFIG;
	u32 OCMD;
	u32 RESERVED1; /* 0x6C */
	u32 OSTART_0Y;
	u32 OSTART_1Y;
	u32 OSTART_0U;
	u32 OSTART_0V;
	u32 OSTART_1U;
	u32 OSTART_1V;
	u32 OTILEOFF_0Y;
	u32 OTILEOFF_1Y;
	u32 OTILEOFF_0U;
	u32 OTILEOFF_0V;
	u32 OTILEOFF_1U;
	u32 OTILEOFF_1V;
	u32 FASTHSCALE; /* 0xA0 */
	u32 UVSCALEV; /* 0xA4 */
	u32 RESERVEDC[(0x200 - 0xA8) / 4]; /* 0xA8 - 0x1FC */
	u16 Y_VCOEFS[N_VERT_Y_TAPS * N_PHASES]; /* 0x200 */
	u16 RESERVEDD[0x100 / 2 - N_VERT_Y_TAPS * N_PHASES];
	u16 Y_HCOEFS[N_HORIZ_Y_TAPS * N_PHASES]; /* 0x300 */
	u16 RESERVEDE[0x200 / 2 - N_HORIZ_Y_TAPS * N_PHASES];
	u16 UV_VCOEFS[N_VERT_UV_TAPS * N_PHASES]; /* 0x500 */
	u16 RESERVEDF[0x100 / 2 - N_VERT_UV_TAPS * N_PHASES];
	u16 UV_HCOEFS[N_HORIZ_UV_TAPS * N_PHASES]; /* 0x600 */
	u16 RESERVEDG[0x100 / 2 - N_HORIZ_UV_TAPS * N_PHASES];
};

struct intel_overlay {
	struct drm_device *dev;
	struct intel_crtc *crtc;
	struct drm_i915_gem_object *vid_bo;
	struct drm_i915_gem_object *old_vid_bo;
	bool active;
	bool pfit_active;
	u32 pfit_vscale_ratio; /* shifted-point number, (1<<12) == 1.0 */
	u32 color_key:24;
	u32 color_key_enabled:1;
	u32 brightness, contrast, saturation;
	u32 old_xscale, old_yscale;
	/* register access */
	u32 flip_addr;
	struct drm_i915_gem_object *reg_bo;
	/* flip handling */
	struct drm_i915_gem_request *last_flip_req;
	void (*flip_tail)(struct intel_overlay *);
};

static struct overlay_registers __iomem *
intel_overlay_map_regs(struct intel_overlay *overlay)
{
	struct drm_i915_private *dev_priv = to_i915(overlay->dev);
	struct i915_ggtt *ggtt = &dev_priv->ggtt;
	struct overlay_registers __iomem *regs;

	if (OVERLAY_NEEDS_PHYSICAL(overlay->dev))
		regs = (struct overlay_registers __iomem *)overlay->reg_bo->phys_handle->vaddr;
	else
<<<<<<< HEAD
		regs = io_mapping_map_wc(dev_priv->ggtt.mappable,
=======
		regs = io_mapping_map_wc(ggtt->mappable,
>>>>>>> ba3150ac
					 i915_gem_obj_ggtt_offset(overlay->reg_bo));

	return regs;
}

static void intel_overlay_unmap_regs(struct intel_overlay *overlay,
				     struct overlay_registers __iomem *regs)
{
	if (!OVERLAY_NEEDS_PHYSICAL(overlay->dev))
		io_mapping_unmap(regs);
}

static int intel_overlay_do_wait_request(struct intel_overlay *overlay,
					 struct drm_i915_gem_request *req,
					 void (*tail)(struct intel_overlay *))
{
	int ret;

	WARN_ON(overlay->last_flip_req);
	i915_gem_request_assign(&overlay->last_flip_req, req);
	i915_add_request(req);

	overlay->flip_tail = tail;
	ret = i915_wait_request(overlay->last_flip_req);
	if (ret)
		return ret;

	i915_gem_request_assign(&overlay->last_flip_req, NULL);
	return 0;
}

/* overlay needs to be disable in OCMD reg */
static int intel_overlay_on(struct intel_overlay *overlay)
{
	struct drm_device *dev = overlay->dev;
	struct drm_i915_private *dev_priv = dev->dev_private;
	struct intel_engine_cs *engine = &dev_priv->engine[RCS];
	struct drm_i915_gem_request *req;
	int ret;

	WARN_ON(overlay->active);
	WARN_ON(IS_I830(dev) && !(dev_priv->quirks & QUIRK_PIPEA_FORCE));

	req = i915_gem_request_alloc(engine, NULL);
	if (IS_ERR(req))
		return PTR_ERR(req);

	ret = intel_ring_begin(req, 4);
	if (ret) {
		i915_gem_request_cancel(req);
		return ret;
	}

	overlay->active = true;

	intel_ring_emit(engine, MI_OVERLAY_FLIP | MI_OVERLAY_ON);
	intel_ring_emit(engine, overlay->flip_addr | OFC_UPDATE);
	intel_ring_emit(engine, MI_WAIT_FOR_EVENT | MI_WAIT_FOR_OVERLAY_FLIP);
	intel_ring_emit(engine, MI_NOOP);
	intel_ring_advance(engine);

	return intel_overlay_do_wait_request(overlay, req, NULL);
}

/* overlay needs to be enabled in OCMD reg */
static int intel_overlay_continue(struct intel_overlay *overlay,
				  bool load_polyphase_filter)
{
	struct drm_device *dev = overlay->dev;
	struct drm_i915_private *dev_priv = dev->dev_private;
	struct intel_engine_cs *engine = &dev_priv->engine[RCS];
	struct drm_i915_gem_request *req;
	u32 flip_addr = overlay->flip_addr;
	u32 tmp;
	int ret;

	WARN_ON(!overlay->active);

	if (load_polyphase_filter)
		flip_addr |= OFC_UPDATE;

	/* check for underruns */
	tmp = I915_READ(DOVSTA);
	if (tmp & (1 << 17))
		DRM_DEBUG("overlay underrun, DOVSTA: %x\n", tmp);

	req = i915_gem_request_alloc(engine, NULL);
	if (IS_ERR(req))
		return PTR_ERR(req);

	ret = intel_ring_begin(req, 2);
	if (ret) {
		i915_gem_request_cancel(req);
		return ret;
	}

	intel_ring_emit(engine, MI_OVERLAY_FLIP | MI_OVERLAY_CONTINUE);
	intel_ring_emit(engine, flip_addr);
	intel_ring_advance(engine);

	WARN_ON(overlay->last_flip_req);
	i915_gem_request_assign(&overlay->last_flip_req, req);
	i915_add_request(req);

	return 0;
}

static void intel_overlay_release_old_vid_tail(struct intel_overlay *overlay)
{
	struct drm_i915_gem_object *obj = overlay->old_vid_bo;

	i915_gem_object_ggtt_unpin(obj);
	drm_gem_object_unreference(&obj->base);

	overlay->old_vid_bo = NULL;
}

static void intel_overlay_off_tail(struct intel_overlay *overlay)
{
	struct drm_i915_gem_object *obj = overlay->vid_bo;

	/* never have the overlay hw on without showing a frame */
	if (WARN_ON(!obj))
		return;

	i915_gem_object_ggtt_unpin(obj);
	drm_gem_object_unreference(&obj->base);
	overlay->vid_bo = NULL;

	overlay->crtc->overlay = NULL;
	overlay->crtc = NULL;
	overlay->active = false;
}

/* overlay needs to be disabled in OCMD reg */
static int intel_overlay_off(struct intel_overlay *overlay)
{
	struct drm_device *dev = overlay->dev;
	struct drm_i915_private *dev_priv = dev->dev_private;
	struct intel_engine_cs *engine = &dev_priv->engine[RCS];
	struct drm_i915_gem_request *req;
	u32 flip_addr = overlay->flip_addr;
	int ret;

	WARN_ON(!overlay->active);

	/* According to intel docs the overlay hw may hang (when switching
	 * off) without loading the filter coeffs. It is however unclear whether
	 * this applies to the disabling of the overlay or to the switching off
	 * of the hw. Do it in both cases */
	flip_addr |= OFC_UPDATE;

	req = i915_gem_request_alloc(engine, NULL);
	if (IS_ERR(req))
		return PTR_ERR(req);

	ret = intel_ring_begin(req, 6);
	if (ret) {
		i915_gem_request_cancel(req);
		return ret;
	}

	/* wait for overlay to go idle */
	intel_ring_emit(engine, MI_OVERLAY_FLIP | MI_OVERLAY_CONTINUE);
	intel_ring_emit(engine, flip_addr);
	intel_ring_emit(engine, MI_WAIT_FOR_EVENT | MI_WAIT_FOR_OVERLAY_FLIP);
	/* turn overlay off */
	if (IS_I830(dev)) {
		/* Workaround: Don't disable the overlay fully, since otherwise
		 * it dies on the next OVERLAY_ON cmd. */
		intel_ring_emit(engine, MI_NOOP);
		intel_ring_emit(engine, MI_NOOP);
		intel_ring_emit(engine, MI_NOOP);
	} else {
		intel_ring_emit(engine, MI_OVERLAY_FLIP | MI_OVERLAY_OFF);
		intel_ring_emit(engine, flip_addr);
		intel_ring_emit(engine,
				MI_WAIT_FOR_EVENT | MI_WAIT_FOR_OVERLAY_FLIP);
	}
	intel_ring_advance(engine);

	return intel_overlay_do_wait_request(overlay, req, intel_overlay_off_tail);
}

/* recover from an interruption due to a signal
 * We have to be careful not to repeat work forever an make forward progess. */
static int intel_overlay_recover_from_interrupt(struct intel_overlay *overlay)
{
	int ret;

	if (overlay->last_flip_req == NULL)
		return 0;

	ret = i915_wait_request(overlay->last_flip_req);
	if (ret)
		return ret;

	if (overlay->flip_tail)
		overlay->flip_tail(overlay);

	i915_gem_request_assign(&overlay->last_flip_req, NULL);
	return 0;
}

/* Wait for pending overlay flip and release old frame.
 * Needs to be called before the overlay register are changed
 * via intel_overlay_(un)map_regs
 */
static int intel_overlay_release_old_vid(struct intel_overlay *overlay)
{
	struct drm_device *dev = overlay->dev;
	struct drm_i915_private *dev_priv = dev->dev_private;
	struct intel_engine_cs *engine = &dev_priv->engine[RCS];
	int ret;

	WARN_ON(!mutex_is_locked(&dev->struct_mutex));

	/* Only wait if there is actually an old frame to release to
	 * guarantee forward progress.
	 */
	if (!overlay->old_vid_bo)
		return 0;

	if (I915_READ(ISR) & I915_OVERLAY_PLANE_FLIP_PENDING_INTERRUPT) {
		/* synchronous slowpath */
		struct drm_i915_gem_request *req;

		req = i915_gem_request_alloc(engine, NULL);
		if (IS_ERR(req))
			return PTR_ERR(req);

		ret = intel_ring_begin(req, 2);
		if (ret) {
			i915_gem_request_cancel(req);
			return ret;
		}

		intel_ring_emit(engine,
				MI_WAIT_FOR_EVENT | MI_WAIT_FOR_OVERLAY_FLIP);
		intel_ring_emit(engine, MI_NOOP);
		intel_ring_advance(engine);

		ret = intel_overlay_do_wait_request(overlay, req,
						    intel_overlay_release_old_vid_tail);
		if (ret)
			return ret;
	}

	intel_overlay_release_old_vid_tail(overlay);


	i915_gem_track_fb(overlay->old_vid_bo, NULL,
			  INTEL_FRONTBUFFER_OVERLAY(overlay->crtc->pipe));
	return 0;
}

void intel_overlay_reset(struct drm_i915_private *dev_priv)
{
	struct intel_overlay *overlay = dev_priv->overlay;

	if (!overlay)
		return;

	intel_overlay_release_old_vid(overlay);

	overlay->last_flip_req = NULL;
	overlay->old_xscale = 0;
	overlay->old_yscale = 0;
	overlay->crtc = NULL;
	overlay->active = false;
}

struct put_image_params {
	int format;
	short dst_x;
	short dst_y;
	short dst_w;
	short dst_h;
	short src_w;
	short src_scan_h;
	short src_scan_w;
	short src_h;
	short stride_Y;
	short stride_UV;
	int offset_Y;
	int offset_U;
	int offset_V;
};

static int packed_depth_bytes(u32 format)
{
	switch (format & I915_OVERLAY_DEPTH_MASK) {
	case I915_OVERLAY_YUV422:
		return 4;
	case I915_OVERLAY_YUV411:
		/* return 6; not implemented */
	default:
		return -EINVAL;
	}
}

static int packed_width_bytes(u32 format, short width)
{
	switch (format & I915_OVERLAY_DEPTH_MASK) {
	case I915_OVERLAY_YUV422:
		return width << 1;
	default:
		return -EINVAL;
	}
}

static int uv_hsubsampling(u32 format)
{
	switch (format & I915_OVERLAY_DEPTH_MASK) {
	case I915_OVERLAY_YUV422:
	case I915_OVERLAY_YUV420:
		return 2;
	case I915_OVERLAY_YUV411:
	case I915_OVERLAY_YUV410:
		return 4;
	default:
		return -EINVAL;
	}
}

static int uv_vsubsampling(u32 format)
{
	switch (format & I915_OVERLAY_DEPTH_MASK) {
	case I915_OVERLAY_YUV420:
	case I915_OVERLAY_YUV410:
		return 2;
	case I915_OVERLAY_YUV422:
	case I915_OVERLAY_YUV411:
		return 1;
	default:
		return -EINVAL;
	}
}

static u32 calc_swidthsw(struct drm_device *dev, u32 offset, u32 width)
{
	u32 mask, shift, ret;
	if (IS_GEN2(dev)) {
		mask = 0x1f;
		shift = 5;
	} else {
		mask = 0x3f;
		shift = 6;
	}
	ret = ((offset + width + mask) >> shift) - (offset >> shift);
	if (!IS_GEN2(dev))
		ret <<= 1;
	ret -= 1;
	return ret << 2;
}

static const u16 y_static_hcoeffs[N_HORIZ_Y_TAPS * N_PHASES] = {
	0x3000, 0xb4a0, 0x1930, 0x1920, 0xb4a0,
	0x3000, 0xb500, 0x19d0, 0x1880, 0xb440,
	0x3000, 0xb540, 0x1a88, 0x2f80, 0xb3e0,
	0x3000, 0xb580, 0x1b30, 0x2e20, 0xb380,
	0x3000, 0xb5c0, 0x1bd8, 0x2cc0, 0xb320,
	0x3020, 0xb5e0, 0x1c60, 0x2b80, 0xb2c0,
	0x3020, 0xb5e0, 0x1cf8, 0x2a20, 0xb260,
	0x3020, 0xb5e0, 0x1d80, 0x28e0, 0xb200,
	0x3020, 0xb5c0, 0x1e08, 0x3f40, 0xb1c0,
	0x3020, 0xb580, 0x1e78, 0x3ce0, 0xb160,
	0x3040, 0xb520, 0x1ed8, 0x3aa0, 0xb120,
	0x3040, 0xb4a0, 0x1f30, 0x3880, 0xb0e0,
	0x3040, 0xb400, 0x1f78, 0x3680, 0xb0a0,
	0x3020, 0xb340, 0x1fb8, 0x34a0, 0xb060,
	0x3020, 0xb240, 0x1fe0, 0x32e0, 0xb040,
	0x3020, 0xb140, 0x1ff8, 0x3160, 0xb020,
	0xb000, 0x3000, 0x0800, 0x3000, 0xb000
};

static const u16 uv_static_hcoeffs[N_HORIZ_UV_TAPS * N_PHASES] = {
	0x3000, 0x1800, 0x1800, 0xb000, 0x18d0, 0x2e60,
	0xb000, 0x1990, 0x2ce0, 0xb020, 0x1a68, 0x2b40,
	0xb040, 0x1b20, 0x29e0, 0xb060, 0x1bd8, 0x2880,
	0xb080, 0x1c88, 0x3e60, 0xb0a0, 0x1d28, 0x3c00,
	0xb0c0, 0x1db8, 0x39e0, 0xb0e0, 0x1e40, 0x37e0,
	0xb100, 0x1eb8, 0x3620, 0xb100, 0x1f18, 0x34a0,
	0xb100, 0x1f68, 0x3360, 0xb0e0, 0x1fa8, 0x3240,
	0xb0c0, 0x1fe0, 0x3140, 0xb060, 0x1ff0, 0x30a0,
	0x3000, 0x0800, 0x3000
};

static void update_polyphase_filter(struct overlay_registers __iomem *regs)
{
	memcpy_toio(regs->Y_HCOEFS, y_static_hcoeffs, sizeof(y_static_hcoeffs));
	memcpy_toio(regs->UV_HCOEFS, uv_static_hcoeffs,
		    sizeof(uv_static_hcoeffs));
}

static bool update_scaling_factors(struct intel_overlay *overlay,
				   struct overlay_registers __iomem *regs,
				   struct put_image_params *params)
{
	/* fixed point with a 12 bit shift */
	u32 xscale, yscale, xscale_UV, yscale_UV;
#define FP_SHIFT 12
#define FRACT_MASK 0xfff
	bool scale_changed = false;
	int uv_hscale = uv_hsubsampling(params->format);
	int uv_vscale = uv_vsubsampling(params->format);

	if (params->dst_w > 1)
		xscale = ((params->src_scan_w - 1) << FP_SHIFT)
			/(params->dst_w);
	else
		xscale = 1 << FP_SHIFT;

	if (params->dst_h > 1)
		yscale = ((params->src_scan_h - 1) << FP_SHIFT)
			/(params->dst_h);
	else
		yscale = 1 << FP_SHIFT;

	/*if (params->format & I915_OVERLAY_YUV_PLANAR) {*/
	xscale_UV = xscale/uv_hscale;
	yscale_UV = yscale/uv_vscale;
	/* make the Y scale to UV scale ratio an exact multiply */
	xscale = xscale_UV * uv_hscale;
	yscale = yscale_UV * uv_vscale;
	/*} else {
	  xscale_UV = 0;
	  yscale_UV = 0;
	  }*/

	if (xscale != overlay->old_xscale || yscale != overlay->old_yscale)
		scale_changed = true;
	overlay->old_xscale = xscale;
	overlay->old_yscale = yscale;

	iowrite32(((yscale & FRACT_MASK) << 20) |
		  ((xscale >> FP_SHIFT)  << 16) |
		  ((xscale & FRACT_MASK) << 3),
		 &regs->YRGBSCALE);

	iowrite32(((yscale_UV & FRACT_MASK) << 20) |
		  ((xscale_UV >> FP_SHIFT)  << 16) |
		  ((xscale_UV & FRACT_MASK) << 3),
		 &regs->UVSCALE);

	iowrite32((((yscale    >> FP_SHIFT) << 16) |
		   ((yscale_UV >> FP_SHIFT) << 0)),
		 &regs->UVSCALEV);

	if (scale_changed)
		update_polyphase_filter(regs);

	return scale_changed;
}

static void update_colorkey(struct intel_overlay *overlay,
			    struct overlay_registers __iomem *regs)
{
	u32 key = overlay->color_key;
	u32 flags;

	flags = 0;
	if (overlay->color_key_enabled)
		flags |= DST_KEY_ENABLE;

	switch (overlay->crtc->base.primary->fb->bits_per_pixel) {
	case 8:
		key = 0;
		flags |= CLK_RGB8I_MASK;
		break;

	case 16:
		if (overlay->crtc->base.primary->fb->depth == 15) {
			key = RGB15_TO_COLORKEY(key);
			flags |= CLK_RGB15_MASK;
		} else {
			key = RGB16_TO_COLORKEY(key);
			flags |= CLK_RGB16_MASK;
		}
		break;

	case 24:
	case 32:
		flags |= CLK_RGB24_MASK;
		break;
	}

	iowrite32(key, &regs->DCLRKV);
	iowrite32(flags, &regs->DCLRKM);
}

static u32 overlay_cmd_reg(struct put_image_params *params)
{
	u32 cmd = OCMD_ENABLE | OCMD_BUF_TYPE_FRAME | OCMD_BUFFER0;

	if (params->format & I915_OVERLAY_YUV_PLANAR) {
		switch (params->format & I915_OVERLAY_DEPTH_MASK) {
		case I915_OVERLAY_YUV422:
			cmd |= OCMD_YUV_422_PLANAR;
			break;
		case I915_OVERLAY_YUV420:
			cmd |= OCMD_YUV_420_PLANAR;
			break;
		case I915_OVERLAY_YUV411:
		case I915_OVERLAY_YUV410:
			cmd |= OCMD_YUV_410_PLANAR;
			break;
		}
	} else { /* YUV packed */
		switch (params->format & I915_OVERLAY_DEPTH_MASK) {
		case I915_OVERLAY_YUV422:
			cmd |= OCMD_YUV_422_PACKED;
			break;
		case I915_OVERLAY_YUV411:
			cmd |= OCMD_YUV_411_PACKED;
			break;
		}

		switch (params->format & I915_OVERLAY_SWAP_MASK) {
		case I915_OVERLAY_NO_SWAP:
			break;
		case I915_OVERLAY_UV_SWAP:
			cmd |= OCMD_UV_SWAP;
			break;
		case I915_OVERLAY_Y_SWAP:
			cmd |= OCMD_Y_SWAP;
			break;
		case I915_OVERLAY_Y_AND_UV_SWAP:
			cmd |= OCMD_Y_AND_UV_SWAP;
			break;
		}
	}

	return cmd;
}

static int intel_overlay_do_put_image(struct intel_overlay *overlay,
				      struct drm_i915_gem_object *new_bo,
				      struct put_image_params *params)
{
	int ret, tmp_width;
	struct overlay_registers __iomem *regs;
	bool scale_changed = false;
	struct drm_device *dev = overlay->dev;
	u32 swidth, swidthsw, sheight, ostride;
	enum pipe pipe = overlay->crtc->pipe;

	WARN_ON(!mutex_is_locked(&dev->struct_mutex));
	WARN_ON(!drm_modeset_is_locked(&dev->mode_config.connection_mutex));

	ret = intel_overlay_release_old_vid(overlay);
	if (ret != 0)
		return ret;

	ret = i915_gem_object_pin_to_display_plane(new_bo, 0,
						   &i915_ggtt_view_normal);
	if (ret != 0)
		return ret;

	ret = i915_gem_object_put_fence(new_bo);
	if (ret)
		goto out_unpin;

	if (!overlay->active) {
		u32 oconfig;
		regs = intel_overlay_map_regs(overlay);
		if (!regs) {
			ret = -ENOMEM;
			goto out_unpin;
		}
		oconfig = OCONF_CC_OUT_8BIT;
		if (IS_GEN4(overlay->dev))
			oconfig |= OCONF_CSC_MODE_BT709;
		oconfig |= pipe == 0 ?
			OCONF_PIPE_A : OCONF_PIPE_B;
		iowrite32(oconfig, &regs->OCONFIG);
		intel_overlay_unmap_regs(overlay, regs);

		ret = intel_overlay_on(overlay);
		if (ret != 0)
			goto out_unpin;
	}

	regs = intel_overlay_map_regs(overlay);
	if (!regs) {
		ret = -ENOMEM;
		goto out_unpin;
	}

	iowrite32((params->dst_y << 16) | params->dst_x, &regs->DWINPOS);
	iowrite32((params->dst_h << 16) | params->dst_w, &regs->DWINSZ);

	if (params->format & I915_OVERLAY_YUV_PACKED)
		tmp_width = packed_width_bytes(params->format, params->src_w);
	else
		tmp_width = params->src_w;

	swidth = params->src_w;
	swidthsw = calc_swidthsw(overlay->dev, params->offset_Y, tmp_width);
	sheight = params->src_h;
	iowrite32(i915_gem_obj_ggtt_offset(new_bo) + params->offset_Y, &regs->OBUF_0Y);
	ostride = params->stride_Y;

	if (params->format & I915_OVERLAY_YUV_PLANAR) {
		int uv_hscale = uv_hsubsampling(params->format);
		int uv_vscale = uv_vsubsampling(params->format);
		u32 tmp_U, tmp_V;
		swidth |= (params->src_w/uv_hscale) << 16;
		tmp_U = calc_swidthsw(overlay->dev, params->offset_U,
				      params->src_w/uv_hscale);
		tmp_V = calc_swidthsw(overlay->dev, params->offset_V,
				      params->src_w/uv_hscale);
		swidthsw |= max_t(u32, tmp_U, tmp_V) << 16;
		sheight |= (params->src_h/uv_vscale) << 16;
		iowrite32(i915_gem_obj_ggtt_offset(new_bo) + params->offset_U, &regs->OBUF_0U);
		iowrite32(i915_gem_obj_ggtt_offset(new_bo) + params->offset_V, &regs->OBUF_0V);
		ostride |= params->stride_UV << 16;
	}

	iowrite32(swidth, &regs->SWIDTH);
	iowrite32(swidthsw, &regs->SWIDTHSW);
	iowrite32(sheight, &regs->SHEIGHT);
	iowrite32(ostride, &regs->OSTRIDE);

	scale_changed = update_scaling_factors(overlay, regs, params);

	update_colorkey(overlay, regs);

	iowrite32(overlay_cmd_reg(params), &regs->OCMD);

	intel_overlay_unmap_regs(overlay, regs);

	ret = intel_overlay_continue(overlay, scale_changed);
	if (ret)
		goto out_unpin;

	i915_gem_track_fb(overlay->vid_bo, new_bo,
			  INTEL_FRONTBUFFER_OVERLAY(pipe));

	overlay->old_vid_bo = overlay->vid_bo;
	overlay->vid_bo = new_bo;

	intel_frontbuffer_flip(dev,
			       INTEL_FRONTBUFFER_OVERLAY(pipe));

	return 0;

out_unpin:
	i915_gem_object_ggtt_unpin(new_bo);
	return ret;
}

int intel_overlay_switch_off(struct intel_overlay *overlay)
{
	struct overlay_registers __iomem *regs;
	struct drm_device *dev = overlay->dev;
	int ret;

	WARN_ON(!mutex_is_locked(&dev->struct_mutex));
	WARN_ON(!drm_modeset_is_locked(&dev->mode_config.connection_mutex));

	ret = intel_overlay_recover_from_interrupt(overlay);
	if (ret != 0)
		return ret;

	if (!overlay->active)
		return 0;

	ret = intel_overlay_release_old_vid(overlay);
	if (ret != 0)
		return ret;

	regs = intel_overlay_map_regs(overlay);
	iowrite32(0, &regs->OCMD);
	intel_overlay_unmap_regs(overlay, regs);

	ret = intel_overlay_off(overlay);
	if (ret != 0)
		return ret;

	intel_overlay_off_tail(overlay);
	return 0;
}

static int check_overlay_possible_on_crtc(struct intel_overlay *overlay,
					  struct intel_crtc *crtc)
{
	if (!crtc->active)
		return -EINVAL;

	/* can't use the overlay with double wide pipe */
	if (crtc->config->double_wide)
		return -EINVAL;

	return 0;
}

static void update_pfit_vscale_ratio(struct intel_overlay *overlay)
{
	struct drm_device *dev = overlay->dev;
	struct drm_i915_private *dev_priv = dev->dev_private;
	u32 pfit_control = I915_READ(PFIT_CONTROL);
	u32 ratio;

	/* XXX: This is not the same logic as in the xorg driver, but more in
	 * line with the intel documentation for the i965
	 */
	if (INTEL_INFO(dev)->gen >= 4) {
		/* on i965 use the PGM reg to read out the autoscaler values */
		ratio = I915_READ(PFIT_PGM_RATIOS) >> PFIT_VERT_SCALE_SHIFT_965;
	} else {
		if (pfit_control & VERT_AUTO_SCALE)
			ratio = I915_READ(PFIT_AUTO_RATIOS);
		else
			ratio = I915_READ(PFIT_PGM_RATIOS);
		ratio >>= PFIT_VERT_SCALE_SHIFT;
	}

	overlay->pfit_vscale_ratio = ratio;
}

static int check_overlay_dst(struct intel_overlay *overlay,
			     struct drm_intel_overlay_put_image *rec)
{
	struct drm_display_mode *mode = &overlay->crtc->base.mode;

	if (rec->dst_x < mode->hdisplay &&
	    rec->dst_x + rec->dst_width <= mode->hdisplay &&
	    rec->dst_y < mode->vdisplay &&
	    rec->dst_y + rec->dst_height <= mode->vdisplay)
		return 0;
	else
		return -EINVAL;
}

static int check_overlay_scaling(struct put_image_params *rec)
{
	u32 tmp;

	/* downscaling limit is 8.0 */
	tmp = ((rec->src_scan_h << 16) / rec->dst_h) >> 16;
	if (tmp > 7)
		return -EINVAL;
	tmp = ((rec->src_scan_w << 16) / rec->dst_w) >> 16;
	if (tmp > 7)
		return -EINVAL;

	return 0;
}

static int check_overlay_src(struct drm_device *dev,
			     struct drm_intel_overlay_put_image *rec,
			     struct drm_i915_gem_object *new_bo)
{
	int uv_hscale = uv_hsubsampling(rec->flags);
	int uv_vscale = uv_vsubsampling(rec->flags);
	u32 stride_mask;
	int depth;
	u32 tmp;

	/* check src dimensions */
	if (IS_845G(dev) || IS_I830(dev)) {
		if (rec->src_height > IMAGE_MAX_HEIGHT_LEGACY ||
		    rec->src_width  > IMAGE_MAX_WIDTH_LEGACY)
			return -EINVAL;
	} else {
		if (rec->src_height > IMAGE_MAX_HEIGHT ||
		    rec->src_width  > IMAGE_MAX_WIDTH)
			return -EINVAL;
	}

	/* better safe than sorry, use 4 as the maximal subsampling ratio */
	if (rec->src_height < N_VERT_Y_TAPS*4 ||
	    rec->src_width  < N_HORIZ_Y_TAPS*4)
		return -EINVAL;

	/* check alignment constraints */
	switch (rec->flags & I915_OVERLAY_TYPE_MASK) {
	case I915_OVERLAY_RGB:
		/* not implemented */
		return -EINVAL;

	case I915_OVERLAY_YUV_PACKED:
		if (uv_vscale != 1)
			return -EINVAL;

		depth = packed_depth_bytes(rec->flags);
		if (depth < 0)
			return depth;

		/* ignore UV planes */
		rec->stride_UV = 0;
		rec->offset_U = 0;
		rec->offset_V = 0;
		/* check pixel alignment */
		if (rec->offset_Y % depth)
			return -EINVAL;
		break;

	case I915_OVERLAY_YUV_PLANAR:
		if (uv_vscale < 0 || uv_hscale < 0)
			return -EINVAL;
		/* no offset restrictions for planar formats */
		break;

	default:
		return -EINVAL;
	}

	if (rec->src_width % uv_hscale)
		return -EINVAL;

	/* stride checking */
	if (IS_I830(dev) || IS_845G(dev))
		stride_mask = 255;
	else
		stride_mask = 63;

	if (rec->stride_Y & stride_mask || rec->stride_UV & stride_mask)
		return -EINVAL;
	if (IS_GEN4(dev) && rec->stride_Y < 512)
		return -EINVAL;

	tmp = (rec->flags & I915_OVERLAY_TYPE_MASK) == I915_OVERLAY_YUV_PLANAR ?
		4096 : 8192;
	if (rec->stride_Y > tmp || rec->stride_UV > 2*1024)
		return -EINVAL;

	/* check buffer dimensions */
	switch (rec->flags & I915_OVERLAY_TYPE_MASK) {
	case I915_OVERLAY_RGB:
	case I915_OVERLAY_YUV_PACKED:
		/* always 4 Y values per depth pixels */
		if (packed_width_bytes(rec->flags, rec->src_width) > rec->stride_Y)
			return -EINVAL;

		tmp = rec->stride_Y*rec->src_height;
		if (rec->offset_Y + tmp > new_bo->base.size)
			return -EINVAL;
		break;

	case I915_OVERLAY_YUV_PLANAR:
		if (rec->src_width > rec->stride_Y)
			return -EINVAL;
		if (rec->src_width/uv_hscale > rec->stride_UV)
			return -EINVAL;

		tmp = rec->stride_Y * rec->src_height;
		if (rec->offset_Y + tmp > new_bo->base.size)
			return -EINVAL;

		tmp = rec->stride_UV * (rec->src_height / uv_vscale);
		if (rec->offset_U + tmp > new_bo->base.size ||
		    rec->offset_V + tmp > new_bo->base.size)
			return -EINVAL;
		break;
	}

	return 0;
}

/**
 * Return the pipe currently connected to the panel fitter,
 * or -1 if the panel fitter is not present or not in use
 */
static int intel_panel_fitter_pipe(struct drm_device *dev)
{
	struct drm_i915_private *dev_priv = dev->dev_private;
	u32  pfit_control;

	/* i830 doesn't have a panel fitter */
	if (INTEL_INFO(dev)->gen <= 3 && (IS_I830(dev) || !IS_MOBILE(dev)))
		return -1;

	pfit_control = I915_READ(PFIT_CONTROL);

	/* See if the panel fitter is in use */
	if ((pfit_control & PFIT_ENABLE) == 0)
		return -1;

	/* 965 can place panel fitter on either pipe */
	if (IS_GEN4(dev))
		return (pfit_control >> 29) & 0x3;

	/* older chips can only use pipe 1 */
	return 1;
}

int intel_overlay_put_image(struct drm_device *dev, void *data,
			    struct drm_file *file_priv)
{
	struct drm_intel_overlay_put_image *put_image_rec = data;
	struct drm_i915_private *dev_priv = dev->dev_private;
	struct intel_overlay *overlay;
	struct drm_crtc *drmmode_crtc;
	struct intel_crtc *crtc;
	struct drm_i915_gem_object *new_bo;
	struct put_image_params *params;
	int ret;

	overlay = dev_priv->overlay;
	if (!overlay) {
		DRM_DEBUG("userspace bug: no overlay\n");
		return -ENODEV;
	}

	if (!(put_image_rec->flags & I915_OVERLAY_ENABLE)) {
		drm_modeset_lock_all(dev);
		mutex_lock(&dev->struct_mutex);

		ret = intel_overlay_switch_off(overlay);

		mutex_unlock(&dev->struct_mutex);
		drm_modeset_unlock_all(dev);

		return ret;
	}

	params = kmalloc(sizeof(*params), GFP_KERNEL);
	if (!params)
		return -ENOMEM;

	drmmode_crtc = drm_crtc_find(dev, put_image_rec->crtc_id);
	if (!drmmode_crtc) {
		ret = -ENOENT;
		goto out_free;
	}
	crtc = to_intel_crtc(drmmode_crtc);

	new_bo = to_intel_bo(drm_gem_object_lookup(dev, file_priv,
						   put_image_rec->bo_handle));
	if (&new_bo->base == NULL) {
		ret = -ENOENT;
		goto out_free;
	}

	drm_modeset_lock_all(dev);
	mutex_lock(&dev->struct_mutex);

	if (new_bo->tiling_mode) {
		DRM_DEBUG_KMS("buffer used for overlay image can not be tiled\n");
		ret = -EINVAL;
		goto out_unlock;
	}

	ret = intel_overlay_recover_from_interrupt(overlay);
	if (ret != 0)
		goto out_unlock;

	if (overlay->crtc != crtc) {
		struct drm_display_mode *mode = &crtc->base.mode;
		ret = intel_overlay_switch_off(overlay);
		if (ret != 0)
			goto out_unlock;

		ret = check_overlay_possible_on_crtc(overlay, crtc);
		if (ret != 0)
			goto out_unlock;

		overlay->crtc = crtc;
		crtc->overlay = overlay;

		/* line too wide, i.e. one-line-mode */
		if (mode->hdisplay > 1024 &&
		    intel_panel_fitter_pipe(dev) == crtc->pipe) {
			overlay->pfit_active = true;
			update_pfit_vscale_ratio(overlay);
		} else
			overlay->pfit_active = false;
	}

	ret = check_overlay_dst(overlay, put_image_rec);
	if (ret != 0)
		goto out_unlock;

	if (overlay->pfit_active) {
		params->dst_y = ((((u32)put_image_rec->dst_y) << 12) /
				 overlay->pfit_vscale_ratio);
		/* shifting right rounds downwards, so add 1 */
		params->dst_h = ((((u32)put_image_rec->dst_height) << 12) /
				 overlay->pfit_vscale_ratio) + 1;
	} else {
		params->dst_y = put_image_rec->dst_y;
		params->dst_h = put_image_rec->dst_height;
	}
	params->dst_x = put_image_rec->dst_x;
	params->dst_w = put_image_rec->dst_width;

	params->src_w = put_image_rec->src_width;
	params->src_h = put_image_rec->src_height;
	params->src_scan_w = put_image_rec->src_scan_width;
	params->src_scan_h = put_image_rec->src_scan_height;
	if (params->src_scan_h > params->src_h ||
	    params->src_scan_w > params->src_w) {
		ret = -EINVAL;
		goto out_unlock;
	}

	ret = check_overlay_src(dev, put_image_rec, new_bo);
	if (ret != 0)
		goto out_unlock;
	params->format = put_image_rec->flags & ~I915_OVERLAY_FLAGS_MASK;
	params->stride_Y = put_image_rec->stride_Y;
	params->stride_UV = put_image_rec->stride_UV;
	params->offset_Y = put_image_rec->offset_Y;
	params->offset_U = put_image_rec->offset_U;
	params->offset_V = put_image_rec->offset_V;

	/* Check scaling after src size to prevent a divide-by-zero. */
	ret = check_overlay_scaling(params);
	if (ret != 0)
		goto out_unlock;

	ret = intel_overlay_do_put_image(overlay, new_bo, params);
	if (ret != 0)
		goto out_unlock;

	mutex_unlock(&dev->struct_mutex);
	drm_modeset_unlock_all(dev);

	kfree(params);

	return 0;

out_unlock:
	mutex_unlock(&dev->struct_mutex);
	drm_modeset_unlock_all(dev);
	drm_gem_object_unreference_unlocked(&new_bo->base);
out_free:
	kfree(params);

	return ret;
}

static void update_reg_attrs(struct intel_overlay *overlay,
			     struct overlay_registers __iomem *regs)
{
	iowrite32((overlay->contrast << 18) | (overlay->brightness & 0xff),
		  &regs->OCLRC0);
	iowrite32(overlay->saturation, &regs->OCLRC1);
}

static bool check_gamma_bounds(u32 gamma1, u32 gamma2)
{
	int i;

	if (gamma1 & 0xff000000 || gamma2 & 0xff000000)
		return false;

	for (i = 0; i < 3; i++) {
		if (((gamma1 >> i*8) & 0xff) >= ((gamma2 >> i*8) & 0xff))
			return false;
	}

	return true;
}

static bool check_gamma5_errata(u32 gamma5)
{
	int i;

	for (i = 0; i < 3; i++) {
		if (((gamma5 >> i*8) & 0xff) == 0x80)
			return false;
	}

	return true;
}

static int check_gamma(struct drm_intel_overlay_attrs *attrs)
{
	if (!check_gamma_bounds(0, attrs->gamma0) ||
	    !check_gamma_bounds(attrs->gamma0, attrs->gamma1) ||
	    !check_gamma_bounds(attrs->gamma1, attrs->gamma2) ||
	    !check_gamma_bounds(attrs->gamma2, attrs->gamma3) ||
	    !check_gamma_bounds(attrs->gamma3, attrs->gamma4) ||
	    !check_gamma_bounds(attrs->gamma4, attrs->gamma5) ||
	    !check_gamma_bounds(attrs->gamma5, 0x00ffffff))
		return -EINVAL;

	if (!check_gamma5_errata(attrs->gamma5))
		return -EINVAL;

	return 0;
}

int intel_overlay_attrs(struct drm_device *dev, void *data,
			struct drm_file *file_priv)
{
	struct drm_intel_overlay_attrs *attrs = data;
	struct drm_i915_private *dev_priv = dev->dev_private;
	struct intel_overlay *overlay;
	struct overlay_registers __iomem *regs;
	int ret;

	overlay = dev_priv->overlay;
	if (!overlay) {
		DRM_DEBUG("userspace bug: no overlay\n");
		return -ENODEV;
	}

	drm_modeset_lock_all(dev);
	mutex_lock(&dev->struct_mutex);

	ret = -EINVAL;
	if (!(attrs->flags & I915_OVERLAY_UPDATE_ATTRS)) {
		attrs->color_key  = overlay->color_key;
		attrs->brightness = overlay->brightness;
		attrs->contrast   = overlay->contrast;
		attrs->saturation = overlay->saturation;

		if (!IS_GEN2(dev)) {
			attrs->gamma0 = I915_READ(OGAMC0);
			attrs->gamma1 = I915_READ(OGAMC1);
			attrs->gamma2 = I915_READ(OGAMC2);
			attrs->gamma3 = I915_READ(OGAMC3);
			attrs->gamma4 = I915_READ(OGAMC4);
			attrs->gamma5 = I915_READ(OGAMC5);
		}
	} else {
		if (attrs->brightness < -128 || attrs->brightness > 127)
			goto out_unlock;
		if (attrs->contrast > 255)
			goto out_unlock;
		if (attrs->saturation > 1023)
			goto out_unlock;

		overlay->color_key  = attrs->color_key;
		overlay->brightness = attrs->brightness;
		overlay->contrast   = attrs->contrast;
		overlay->saturation = attrs->saturation;

		regs = intel_overlay_map_regs(overlay);
		if (!regs) {
			ret = -ENOMEM;
			goto out_unlock;
		}

		update_reg_attrs(overlay, regs);

		intel_overlay_unmap_regs(overlay, regs);

		if (attrs->flags & I915_OVERLAY_UPDATE_GAMMA) {
			if (IS_GEN2(dev))
				goto out_unlock;

			if (overlay->active) {
				ret = -EBUSY;
				goto out_unlock;
			}

			ret = check_gamma(attrs);
			if (ret)
				goto out_unlock;

			I915_WRITE(OGAMC0, attrs->gamma0);
			I915_WRITE(OGAMC1, attrs->gamma1);
			I915_WRITE(OGAMC2, attrs->gamma2);
			I915_WRITE(OGAMC3, attrs->gamma3);
			I915_WRITE(OGAMC4, attrs->gamma4);
			I915_WRITE(OGAMC5, attrs->gamma5);
		}
	}
	overlay->color_key_enabled = (attrs->flags & I915_OVERLAY_DISABLE_DEST_COLORKEY) == 0;

	ret = 0;
out_unlock:
	mutex_unlock(&dev->struct_mutex);
	drm_modeset_unlock_all(dev);

	return ret;
}

void intel_setup_overlay(struct drm_device *dev)
{
	struct drm_i915_private *dev_priv = dev->dev_private;
	struct intel_overlay *overlay;
	struct drm_i915_gem_object *reg_bo;
	struct overlay_registers __iomem *regs;
	int ret;

	if (!HAS_OVERLAY(dev))
		return;

	overlay = kzalloc(sizeof(*overlay), GFP_KERNEL);
	if (!overlay)
		return;

	mutex_lock(&dev->struct_mutex);
	if (WARN_ON(dev_priv->overlay))
		goto out_free;

	overlay->dev = dev;

	reg_bo = NULL;
	if (!OVERLAY_NEEDS_PHYSICAL(dev))
		reg_bo = i915_gem_object_create_stolen(dev, PAGE_SIZE);
	if (reg_bo == NULL)
		reg_bo = i915_gem_alloc_object(dev, PAGE_SIZE);
	if (reg_bo == NULL)
		goto out_free;
	overlay->reg_bo = reg_bo;

	if (OVERLAY_NEEDS_PHYSICAL(dev)) {
		ret = i915_gem_object_attach_phys(reg_bo, PAGE_SIZE);
		if (ret) {
			DRM_ERROR("failed to attach phys overlay regs\n");
			goto out_free_bo;
		}
		overlay->flip_addr = reg_bo->phys_handle->busaddr;
	} else {
		ret = i915_gem_obj_ggtt_pin(reg_bo, PAGE_SIZE, PIN_MAPPABLE);
		if (ret) {
			DRM_ERROR("failed to pin overlay register bo\n");
			goto out_free_bo;
		}
		overlay->flip_addr = i915_gem_obj_ggtt_offset(reg_bo);

		ret = i915_gem_object_set_to_gtt_domain(reg_bo, true);
		if (ret) {
			DRM_ERROR("failed to move overlay register bo into the GTT\n");
			goto out_unpin_bo;
		}
	}

	/* init all values */
	overlay->color_key = 0x0101fe;
	overlay->color_key_enabled = true;
	overlay->brightness = -19;
	overlay->contrast = 75;
	overlay->saturation = 146;

	regs = intel_overlay_map_regs(overlay);
	if (!regs)
		goto out_unpin_bo;

	memset_io(regs, 0, sizeof(struct overlay_registers));
	update_polyphase_filter(regs);
	update_reg_attrs(overlay, regs);

	intel_overlay_unmap_regs(overlay, regs);

	dev_priv->overlay = overlay;
	mutex_unlock(&dev->struct_mutex);
	DRM_INFO("initialized overlay support\n");
	return;

out_unpin_bo:
	if (!OVERLAY_NEEDS_PHYSICAL(dev))
		i915_gem_object_ggtt_unpin(reg_bo);
out_free_bo:
	drm_gem_object_unreference(&reg_bo->base);
out_free:
	mutex_unlock(&dev->struct_mutex);
	kfree(overlay);
	return;
}

void intel_cleanup_overlay(struct drm_device *dev)
{
	struct drm_i915_private *dev_priv = dev->dev_private;

	if (!dev_priv->overlay)
		return;

	/* The bo's should be free'd by the generic code already.
	 * Furthermore modesetting teardown happens beforehand so the
	 * hardware should be off already */
	WARN_ON(dev_priv->overlay->active);

	drm_gem_object_unreference_unlocked(&dev_priv->overlay->reg_bo->base);
	kfree(dev_priv->overlay);
}

struct intel_overlay_error_state {
	struct overlay_registers regs;
	unsigned long base;
	u32 dovsta;
	u32 isr;
};

static struct overlay_registers __iomem *
intel_overlay_map_regs_atomic(struct intel_overlay *overlay)
{
	struct drm_i915_private *dev_priv = to_i915(overlay->dev);
	struct i915_ggtt *ggtt = &dev_priv->ggtt;
	struct overlay_registers __iomem *regs;

	if (OVERLAY_NEEDS_PHYSICAL(overlay->dev))
		/* Cast to make sparse happy, but it's wc memory anyway, so
		 * equivalent to the wc io mapping on X86. */
		regs = (struct overlay_registers __iomem *)
			overlay->reg_bo->phys_handle->vaddr;
	else
<<<<<<< HEAD
		regs = io_mapping_map_atomic_wc(dev_priv->ggtt.mappable,
=======
		regs = io_mapping_map_atomic_wc(ggtt->mappable,
>>>>>>> ba3150ac
						i915_gem_obj_ggtt_offset(overlay->reg_bo));

	return regs;
}

static void intel_overlay_unmap_regs_atomic(struct intel_overlay *overlay,
					struct overlay_registers __iomem *regs)
{
	if (!OVERLAY_NEEDS_PHYSICAL(overlay->dev))
		io_mapping_unmap_atomic(regs);
}


struct intel_overlay_error_state *
intel_overlay_capture_error_state(struct drm_device *dev)
{
	struct drm_i915_private *dev_priv = dev->dev_private;
	struct intel_overlay *overlay = dev_priv->overlay;
	struct intel_overlay_error_state *error;
	struct overlay_registers __iomem *regs;

	if (!overlay || !overlay->active)
		return NULL;

	error = kmalloc(sizeof(*error), GFP_ATOMIC);
	if (error == NULL)
		return NULL;

	error->dovsta = I915_READ(DOVSTA);
	error->isr = I915_READ(ISR);
	if (OVERLAY_NEEDS_PHYSICAL(overlay->dev))
		error->base = (__force long)overlay->reg_bo->phys_handle->vaddr;
	else
		error->base = i915_gem_obj_ggtt_offset(overlay->reg_bo);

	regs = intel_overlay_map_regs_atomic(overlay);
	if (!regs)
		goto err;

	memcpy_fromio(&error->regs, regs, sizeof(struct overlay_registers));
	intel_overlay_unmap_regs_atomic(overlay, regs);

	return error;

err:
	kfree(error);
	return NULL;
}

void
intel_overlay_print_error_state(struct drm_i915_error_state_buf *m,
				struct intel_overlay_error_state *error)
{
	i915_error_printf(m, "Overlay, status: 0x%08x, interrupt: 0x%08x\n",
			  error->dovsta, error->isr);
	i915_error_printf(m, "  Register file at 0x%08lx:\n",
			  error->base);

#define P(x) i915_error_printf(m, "    " #x ":	0x%08x\n", error->regs.x)
	P(OBUF_0Y);
	P(OBUF_1Y);
	P(OBUF_0U);
	P(OBUF_0V);
	P(OBUF_1U);
	P(OBUF_1V);
	P(OSTRIDE);
	P(YRGB_VPH);
	P(UV_VPH);
	P(HORZ_PH);
	P(INIT_PHS);
	P(DWINPOS);
	P(DWINSZ);
	P(SWIDTH);
	P(SWIDTHSW);
	P(SHEIGHT);
	P(YRGBSCALE);
	P(UVSCALE);
	P(OCLRC0);
	P(OCLRC1);
	P(DCLRKV);
	P(DCLRKM);
	P(SCLRKVH);
	P(SCLRKVL);
	P(SCLRKEN);
	P(OCONFIG);
	P(OCMD);
	P(OSTART_0Y);
	P(OSTART_1Y);
	P(OSTART_0U);
	P(OSTART_0V);
	P(OSTART_1U);
	P(OSTART_1V);
	P(OTILEOFF_0Y);
	P(OTILEOFF_1Y);
	P(OTILEOFF_0U);
	P(OTILEOFF_0V);
	P(OTILEOFF_1U);
	P(OTILEOFF_1V);
	P(FASTHSCALE);
	P(UVSCALEV);
#undef P
}<|MERGE_RESOLUTION|>--- conflicted
+++ resolved
@@ -197,11 +197,7 @@
 	if (OVERLAY_NEEDS_PHYSICAL(overlay->dev))
 		regs = (struct overlay_registers __iomem *)overlay->reg_bo->phys_handle->vaddr;
 	else
-<<<<<<< HEAD
-		regs = io_mapping_map_wc(dev_priv->ggtt.mappable,
-=======
 		regs = io_mapping_map_wc(ggtt->mappable,
->>>>>>> ba3150ac
 					 i915_gem_obj_ggtt_offset(overlay->reg_bo));
 
 	return regs;
@@ -1496,11 +1492,7 @@
 		regs = (struct overlay_registers __iomem *)
 			overlay->reg_bo->phys_handle->vaddr;
 	else
-<<<<<<< HEAD
-		regs = io_mapping_map_atomic_wc(dev_priv->ggtt.mappable,
-=======
 		regs = io_mapping_map_atomic_wc(ggtt->mappable,
->>>>>>> ba3150ac
 						i915_gem_obj_ggtt_offset(overlay->reg_bo));
 
 	return regs;
