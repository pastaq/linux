--- conflicted
+++ resolved
@@ -4,10 +4,7 @@
  */
 
 #include <linux/kmemleak.h>
-<<<<<<< HEAD
-=======
 #include <linux/sizes.h>
->>>>>>> df0cc57e
 
 #include "i915_buddy.h"
 
