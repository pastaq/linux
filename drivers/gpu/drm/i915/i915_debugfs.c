/*
 * Copyright © 2008 Intel Corporation
 *
 * Permission is hereby granted, free of charge, to any person obtaining a
 * copy of this software and associated documentation files (the "Software"),
 * to deal in the Software without restriction, including without limitation
 * the rights to use, copy, modify, merge, publish, distribute, sublicense,
 * and/or sell copies of the Software, and to permit persons to whom the
 * Software is furnished to do so, subject to the following conditions:
 *
 * The above copyright notice and this permission notice (including the next
 * paragraph) shall be included in all copies or substantial portions of the
 * Software.
 *
 * THE SOFTWARE IS PROVIDED "AS IS", WITHOUT WARRANTY OF ANY KIND, EXPRESS OR
 * IMPLIED, INCLUDING BUT NOT LIMITED TO THE WARRANTIES OF MERCHANTABILITY,
 * FITNESS FOR A PARTICULAR PURPOSE AND NONINFRINGEMENT.  IN NO EVENT SHALL
 * THE AUTHORS OR COPYRIGHT HOLDERS BE LIABLE FOR ANY CLAIM, DAMAGES OR OTHER
 * LIABILITY, WHETHER IN AN ACTION OF CONTRACT, TORT OR OTHERWISE, ARISING
 * FROM, OUT OF OR IN CONNECTION WITH THE SOFTWARE OR THE USE OR OTHER DEALINGS
 * IN THE SOFTWARE.
 *
 * Authors:
 *    Eric Anholt <eric@anholt.net>
 *    Keith Packard <keithp@keithp.com>
 *
 */

#include <linux/seq_file.h>
#include <linux/debugfs.h>
#include <linux/slab.h>
#include <linux/export.h>
#include "drmP.h"
#include "drm.h"
#include "intel_drv.h"
#include "intel_ringbuffer.h"
#include "i915_drm.h"
#include "i915_drv.h"

#define DRM_I915_RING_DEBUG 1


#if defined(CONFIG_DEBUG_FS)

enum {
	ACTIVE_LIST,
	FLUSHING_LIST,
	INACTIVE_LIST,
	PINNED_LIST,
	DEFERRED_FREE_LIST,
};

static const char *yesno(int v)
{
	return v ? "yes" : "no";
}

static int i915_capabilities(struct seq_file *m, void *data)
{
	struct drm_info_node *node = (struct drm_info_node *) m->private;
	struct drm_device *dev = node->minor->dev;
	const struct intel_device_info *info = INTEL_INFO(dev);

	seq_printf(m, "gen: %d\n", info->gen);
	seq_printf(m, "pch: %d\n", INTEL_PCH_TYPE(dev));
#define B(x) seq_printf(m, #x ": %s\n", yesno(info->x))
	B(is_mobile);
	B(is_i85x);
	B(is_i915g);
	B(is_i945gm);
	B(is_g33);
	B(need_gfx_hws);
	B(is_g4x);
	B(is_pineview);
	B(is_broadwater);
	B(is_crestline);
	B(has_fbc);
	B(has_pipe_cxsr);
	B(has_hotplug);
	B(cursor_needs_physical);
	B(has_overlay);
	B(overlay_needs_physical);
	B(supports_tv);
	B(has_bsd_ring);
	B(has_blt_ring);
	B(has_llc);
#undef B

	return 0;
}

static const char *get_pin_flag(struct drm_i915_gem_object *obj)
{
	if (obj->user_pin_count > 0)
		return "P";
	else if (obj->pin_count > 0)
		return "p";
	else
		return " ";
}

static const char *get_tiling_flag(struct drm_i915_gem_object *obj)
{
	switch (obj->tiling_mode) {
	default:
	case I915_TILING_NONE: return " ";
	case I915_TILING_X: return "X";
	case I915_TILING_Y: return "Y";
	}
}

static const char *cache_level_str(int type)
{
	switch (type) {
	case I915_CACHE_NONE: return " uncached";
	case I915_CACHE_LLC: return " snooped (LLC)";
	case I915_CACHE_LLC_MLC: return " snooped (LLC+MLC)";
	default: return "";
	}
}

static void
describe_obj(struct seq_file *m, struct drm_i915_gem_object *obj)
{
	seq_printf(m, "%p: %s%s %8zdKiB %04x %04x %d %d%s%s%s",
		   &obj->base,
		   get_pin_flag(obj),
		   get_tiling_flag(obj),
		   obj->base.size / 1024,
		   obj->base.read_domains,
		   obj->base.write_domain,
		   obj->last_rendering_seqno,
		   obj->last_fenced_seqno,
		   cache_level_str(obj->cache_level),
		   obj->dirty ? " dirty" : "",
		   obj->madv == I915_MADV_DONTNEED ? " purgeable" : "");
	if (obj->base.name)
		seq_printf(m, " (name: %d)", obj->base.name);
	if (obj->fence_reg != I915_FENCE_REG_NONE)
		seq_printf(m, " (fence: %d)", obj->fence_reg);
	if (obj->gtt_space != NULL)
		seq_printf(m, " (gtt offset: %08x, size: %08x)",
			   obj->gtt_offset, (unsigned int)obj->gtt_space->size);
	if (obj->pin_mappable || obj->fault_mappable) {
		char s[3], *t = s;
		if (obj->pin_mappable)
			*t++ = 'p';
		if (obj->fault_mappable)
			*t++ = 'f';
		*t = '\0';
		seq_printf(m, " (%s mappable)", s);
	}
	if (obj->ring != NULL)
		seq_printf(m, " (%s)", obj->ring->name);
}

static int i915_gem_object_list_info(struct seq_file *m, void *data)
{
	struct drm_info_node *node = (struct drm_info_node *) m->private;
	uintptr_t list = (uintptr_t) node->info_ent->data;
	struct list_head *head;
	struct drm_device *dev = node->minor->dev;
	drm_i915_private_t *dev_priv = dev->dev_private;
	struct drm_i915_gem_object *obj;
	size_t total_obj_size, total_gtt_size;
	int count, ret;

	ret = mutex_lock_interruptible(&dev->struct_mutex);
	if (ret)
		return ret;

	switch (list) {
	case ACTIVE_LIST:
		seq_printf(m, "Active:\n");
		head = &dev_priv->mm.active_list;
		break;
	case INACTIVE_LIST:
		seq_printf(m, "Inactive:\n");
		head = &dev_priv->mm.inactive_list;
		break;
	case PINNED_LIST:
		seq_printf(m, "Pinned:\n");
		head = &dev_priv->mm.pinned_list;
		break;
	case FLUSHING_LIST:
		seq_printf(m, "Flushing:\n");
		head = &dev_priv->mm.flushing_list;
		break;
	case DEFERRED_FREE_LIST:
		seq_printf(m, "Deferred free:\n");
		head = &dev_priv->mm.deferred_free_list;
		break;
	default:
		mutex_unlock(&dev->struct_mutex);
		return -EINVAL;
	}

	total_obj_size = total_gtt_size = count = 0;
	list_for_each_entry(obj, head, mm_list) {
		seq_printf(m, "   ");
		describe_obj(m, obj);
		seq_printf(m, "\n");
		total_obj_size += obj->base.size;
		total_gtt_size += obj->gtt_space->size;
		count++;
	}
	mutex_unlock(&dev->struct_mutex);

	seq_printf(m, "Total %d objects, %zu bytes, %zu GTT size\n",
		   count, total_obj_size, total_gtt_size);
	return 0;
}

#define count_objects(list, member) do { \
	list_for_each_entry(obj, list, member) { \
		size += obj->gtt_space->size; \
		++count; \
		if (obj->map_and_fenceable) { \
			mappable_size += obj->gtt_space->size; \
			++mappable_count; \
		} \
	} \
} while (0)

static int i915_gem_object_info(struct seq_file *m, void* data)
{
	struct drm_info_node *node = (struct drm_info_node *) m->private;
	struct drm_device *dev = node->minor->dev;
	struct drm_i915_private *dev_priv = dev->dev_private;
	u32 count, mappable_count;
	size_t size, mappable_size;
	struct drm_i915_gem_object *obj;
	int ret;

	ret = mutex_lock_interruptible(&dev->struct_mutex);
	if (ret)
		return ret;

	seq_printf(m, "%u objects, %zu bytes\n",
		   dev_priv->mm.object_count,
		   dev_priv->mm.object_memory);

	size = count = mappable_size = mappable_count = 0;
	count_objects(&dev_priv->mm.gtt_list, gtt_list);
	seq_printf(m, "%u [%u] objects, %zu [%zu] bytes in gtt\n",
		   count, mappable_count, size, mappable_size);

	size = count = mappable_size = mappable_count = 0;
	count_objects(&dev_priv->mm.active_list, mm_list);
	count_objects(&dev_priv->mm.flushing_list, mm_list);
	seq_printf(m, "  %u [%u] active objects, %zu [%zu] bytes\n",
		   count, mappable_count, size, mappable_size);

	size = count = mappable_size = mappable_count = 0;
	count_objects(&dev_priv->mm.pinned_list, mm_list);
	seq_printf(m, "  %u [%u] pinned objects, %zu [%zu] bytes\n",
		   count, mappable_count, size, mappable_size);

	size = count = mappable_size = mappable_count = 0;
	count_objects(&dev_priv->mm.inactive_list, mm_list);
	seq_printf(m, "  %u [%u] inactive objects, %zu [%zu] bytes\n",
		   count, mappable_count, size, mappable_size);

	size = count = mappable_size = mappable_count = 0;
	count_objects(&dev_priv->mm.deferred_free_list, mm_list);
	seq_printf(m, "  %u [%u] freed objects, %zu [%zu] bytes\n",
		   count, mappable_count, size, mappable_size);

	size = count = mappable_size = mappable_count = 0;
	list_for_each_entry(obj, &dev_priv->mm.gtt_list, gtt_list) {
		if (obj->fault_mappable) {
			size += obj->gtt_space->size;
			++count;
		}
		if (obj->pin_mappable) {
			mappable_size += obj->gtt_space->size;
			++mappable_count;
		}
	}
	seq_printf(m, "%u pinned mappable objects, %zu bytes\n",
		   mappable_count, mappable_size);
	seq_printf(m, "%u fault mappable objects, %zu bytes\n",
		   count, size);

	seq_printf(m, "%zu [%zu] gtt total\n",
		   dev_priv->mm.gtt_total, dev_priv->mm.mappable_gtt_total);

	mutex_unlock(&dev->struct_mutex);

	return 0;
}

static int i915_gem_gtt_info(struct seq_file *m, void* data)
{
	struct drm_info_node *node = (struct drm_info_node *) m->private;
	struct drm_device *dev = node->minor->dev;
	struct drm_i915_private *dev_priv = dev->dev_private;
	struct drm_i915_gem_object *obj;
	size_t total_obj_size, total_gtt_size;
	int count, ret;

	ret = mutex_lock_interruptible(&dev->struct_mutex);
	if (ret)
		return ret;

	total_obj_size = total_gtt_size = count = 0;
	list_for_each_entry(obj, &dev_priv->mm.gtt_list, gtt_list) {
		seq_printf(m, "   ");
		describe_obj(m, obj);
		seq_printf(m, "\n");
		total_obj_size += obj->base.size;
		total_gtt_size += obj->gtt_space->size;
		count++;
	}

	mutex_unlock(&dev->struct_mutex);

	seq_printf(m, "Total %d objects, %zu bytes, %zu GTT size\n",
		   count, total_obj_size, total_gtt_size);

	return 0;
}


static int i915_gem_pageflip_info(struct seq_file *m, void *data)
{
	struct drm_info_node *node = (struct drm_info_node *) m->private;
	struct drm_device *dev = node->minor->dev;
	unsigned long flags;
	struct intel_crtc *crtc;

	list_for_each_entry(crtc, &dev->mode_config.crtc_list, base.head) {
		const char pipe = pipe_name(crtc->pipe);
		const char plane = plane_name(crtc->plane);
		struct intel_unpin_work *work;

		spin_lock_irqsave(&dev->event_lock, flags);
		work = crtc->unpin_work;
		if (work == NULL) {
			seq_printf(m, "No flip due on pipe %c (plane %c)\n",
				   pipe, plane);
		} else {
			if (!work->pending) {
				seq_printf(m, "Flip queued on pipe %c (plane %c)\n",
					   pipe, plane);
			} else {
				seq_printf(m, "Flip pending (waiting for vsync) on pipe %c (plane %c)\n",
					   pipe, plane);
			}
			if (work->enable_stall_check)
				seq_printf(m, "Stall check enabled, ");
			else
				seq_printf(m, "Stall check waiting for page flip ioctl, ");
			seq_printf(m, "%d prepares\n", work->pending);

			if (work->old_fb_obj) {
				struct drm_i915_gem_object *obj = work->old_fb_obj;
				if (obj)
					seq_printf(m, "Old framebuffer gtt_offset 0x%08x\n", obj->gtt_offset);
			}
			if (work->pending_flip_obj) {
				struct drm_i915_gem_object *obj = work->pending_flip_obj;
				if (obj)
					seq_printf(m, "New framebuffer gtt_offset 0x%08x\n", obj->gtt_offset);
			}
		}
		spin_unlock_irqrestore(&dev->event_lock, flags);
	}

	return 0;
}

static int i915_gem_request_info(struct seq_file *m, void *data)
{
	struct drm_info_node *node = (struct drm_info_node *) m->private;
	struct drm_device *dev = node->minor->dev;
	drm_i915_private_t *dev_priv = dev->dev_private;
	struct drm_i915_gem_request *gem_request;
	int ret, count;

	ret = mutex_lock_interruptible(&dev->struct_mutex);
	if (ret)
		return ret;

	count = 0;
	if (!list_empty(&dev_priv->ring[RCS].request_list)) {
		seq_printf(m, "Render requests:\n");
		list_for_each_entry(gem_request,
				    &dev_priv->ring[RCS].request_list,
				    list) {
			seq_printf(m, "    %d @ %d\n",
				   gem_request->seqno,
				   (int) (jiffies - gem_request->emitted_jiffies));
		}
		count++;
	}
	if (!list_empty(&dev_priv->ring[VCS].request_list)) {
		seq_printf(m, "BSD requests:\n");
		list_for_each_entry(gem_request,
				    &dev_priv->ring[VCS].request_list,
				    list) {
			seq_printf(m, "    %d @ %d\n",
				   gem_request->seqno,
				   (int) (jiffies - gem_request->emitted_jiffies));
		}
		count++;
	}
	if (!list_empty(&dev_priv->ring[BCS].request_list)) {
		seq_printf(m, "BLT requests:\n");
		list_for_each_entry(gem_request,
				    &dev_priv->ring[BCS].request_list,
				    list) {
			seq_printf(m, "    %d @ %d\n",
				   gem_request->seqno,
				   (int) (jiffies - gem_request->emitted_jiffies));
		}
		count++;
	}
	mutex_unlock(&dev->struct_mutex);

	if (count == 0)
		seq_printf(m, "No requests\n");

	return 0;
}

static void i915_ring_seqno_info(struct seq_file *m,
				 struct intel_ring_buffer *ring)
{
	if (ring->get_seqno) {
		seq_printf(m, "Current sequence (%s): %d\n",
			   ring->name, ring->get_seqno(ring));
		seq_printf(m, "Waiter sequence (%s):  %d\n",
			   ring->name, ring->waiting_seqno);
		seq_printf(m, "IRQ sequence (%s):     %d\n",
			   ring->name, ring->irq_seqno);
	}
}

static int i915_gem_seqno_info(struct seq_file *m, void *data)
{
	struct drm_info_node *node = (struct drm_info_node *) m->private;
	struct drm_device *dev = node->minor->dev;
	drm_i915_private_t *dev_priv = dev->dev_private;
	int ret, i;

	ret = mutex_lock_interruptible(&dev->struct_mutex);
	if (ret)
		return ret;

	for (i = 0; i < I915_NUM_RINGS; i++)
		i915_ring_seqno_info(m, &dev_priv->ring[i]);

	mutex_unlock(&dev->struct_mutex);

	return 0;
}


static int i915_interrupt_info(struct seq_file *m, void *data)
{
	struct drm_info_node *node = (struct drm_info_node *) m->private;
	struct drm_device *dev = node->minor->dev;
	drm_i915_private_t *dev_priv = dev->dev_private;
	int ret, i, pipe;

	ret = mutex_lock_interruptible(&dev->struct_mutex);
	if (ret)
		return ret;

	if (IS_VALLEYVIEW(dev)) {
		seq_printf(m, "Display IER:\t%08x\n",
			   I915_READ(VLV_IER));
		seq_printf(m, "Display IIR:\t%08x\n",
			   I915_READ(VLV_IIR));
		seq_printf(m, "Display IIR_RW:\t%08x\n",
			   I915_READ(VLV_IIR_RW));
		seq_printf(m, "Display IMR:\t%08x\n",
			   I915_READ(VLV_IMR));
		for_each_pipe(pipe)
			seq_printf(m, "Pipe %c stat:\t%08x\n",
				   pipe_name(pipe),
				   I915_READ(PIPESTAT(pipe)));

		seq_printf(m, "Master IER:\t%08x\n",
			   I915_READ(VLV_MASTER_IER));

		seq_printf(m, "Render IER:\t%08x\n",
			   I915_READ(GTIER));
		seq_printf(m, "Render IIR:\t%08x\n",
			   I915_READ(GTIIR));
		seq_printf(m, "Render IMR:\t%08x\n",
			   I915_READ(GTIMR));

		seq_printf(m, "PM IER:\t\t%08x\n",
			   I915_READ(GEN6_PMIER));
		seq_printf(m, "PM IIR:\t\t%08x\n",
			   I915_READ(GEN6_PMIIR));
		seq_printf(m, "PM IMR:\t\t%08x\n",
			   I915_READ(GEN6_PMIMR));

		seq_printf(m, "Port hotplug:\t%08x\n",
			   I915_READ(PORT_HOTPLUG_EN));
		seq_printf(m, "DPFLIPSTAT:\t%08x\n",
			   I915_READ(VLV_DPFLIPSTAT));
		seq_printf(m, "DPINVGTT:\t%08x\n",
			   I915_READ(DPINVGTT));

	} else if (!HAS_PCH_SPLIT(dev)) {
		seq_printf(m, "Interrupt enable:    %08x\n",
			   I915_READ(IER));
		seq_printf(m, "Interrupt identity:  %08x\n",
			   I915_READ(IIR));
		seq_printf(m, "Interrupt mask:      %08x\n",
			   I915_READ(IMR));
		for_each_pipe(pipe)
			seq_printf(m, "Pipe %c stat:         %08x\n",
				   pipe_name(pipe),
				   I915_READ(PIPESTAT(pipe)));
	} else {
		seq_printf(m, "North Display Interrupt enable:		%08x\n",
			   I915_READ(DEIER));
		seq_printf(m, "North Display Interrupt identity:	%08x\n",
			   I915_READ(DEIIR));
		seq_printf(m, "North Display Interrupt mask:		%08x\n",
			   I915_READ(DEIMR));
		seq_printf(m, "South Display Interrupt enable:		%08x\n",
			   I915_READ(SDEIER));
		seq_printf(m, "South Display Interrupt identity:	%08x\n",
			   I915_READ(SDEIIR));
		seq_printf(m, "South Display Interrupt mask:		%08x\n",
			   I915_READ(SDEIMR));
		seq_printf(m, "Graphics Interrupt enable:		%08x\n",
			   I915_READ(GTIER));
		seq_printf(m, "Graphics Interrupt identity:		%08x\n",
			   I915_READ(GTIIR));
		seq_printf(m, "Graphics Interrupt mask:		%08x\n",
			   I915_READ(GTIMR));
	}
	seq_printf(m, "Interrupts received: %d\n",
		   atomic_read(&dev_priv->irq_received));
	for (i = 0; i < I915_NUM_RINGS; i++) {
		if (IS_GEN6(dev) || IS_GEN7(dev)) {
			seq_printf(m, "Graphics Interrupt mask (%s):	%08x\n",
				   dev_priv->ring[i].name,
				   I915_READ_IMR(&dev_priv->ring[i]));
		}
		i915_ring_seqno_info(m, &dev_priv->ring[i]);
	}
	mutex_unlock(&dev->struct_mutex);

	return 0;
}

static int i915_gem_fence_regs_info(struct seq_file *m, void *data)
{
	struct drm_info_node *node = (struct drm_info_node *) m->private;
	struct drm_device *dev = node->minor->dev;
	drm_i915_private_t *dev_priv = dev->dev_private;
	int i, ret;

	ret = mutex_lock_interruptible(&dev->struct_mutex);
	if (ret)
		return ret;

	seq_printf(m, "Reserved fences = %d\n", dev_priv->fence_reg_start);
	seq_printf(m, "Total fences = %d\n", dev_priv->num_fence_regs);
	for (i = 0; i < dev_priv->num_fence_regs; i++) {
		struct drm_i915_gem_object *obj = dev_priv->fence_regs[i].obj;

		seq_printf(m, "Fenced object[%2d] = ", i);
		if (obj == NULL)
			seq_printf(m, "unused");
		else
			describe_obj(m, obj);
		seq_printf(m, "\n");
	}

	mutex_unlock(&dev->struct_mutex);
	return 0;
}

static int i915_hws_info(struct seq_file *m, void *data)
{
	struct drm_info_node *node = (struct drm_info_node *) m->private;
	struct drm_device *dev = node->minor->dev;
	drm_i915_private_t *dev_priv = dev->dev_private;
	struct intel_ring_buffer *ring;
	const volatile u32 __iomem *hws;
	int i;

	ring = &dev_priv->ring[(uintptr_t)node->info_ent->data];
	hws = (volatile u32 __iomem *)ring->status_page.page_addr;
	if (hws == NULL)
		return 0;

	for (i = 0; i < 4096 / sizeof(u32) / 4; i += 4) {
		seq_printf(m, "0x%08x: 0x%08x 0x%08x 0x%08x 0x%08x\n",
			   i * 4,
			   hws[i], hws[i + 1], hws[i + 2], hws[i + 3]);
	}
	return 0;
}

static int i915_ringbuffer_data(struct seq_file *m, void *data)
{
	struct drm_info_node *node = (struct drm_info_node *) m->private;
	struct drm_device *dev = node->minor->dev;
	drm_i915_private_t *dev_priv = dev->dev_private;
	struct intel_ring_buffer *ring;
	int ret;

	ret = mutex_lock_interruptible(&dev->struct_mutex);
	if (ret)
		return ret;

	ring = &dev_priv->ring[(uintptr_t)node->info_ent->data];
	if (!ring->obj) {
		seq_printf(m, "No ringbuffer setup\n");
	} else {
		const u8 __iomem *virt = ring->virtual_start;
		uint32_t off;

		for (off = 0; off < ring->size; off += 4) {
			uint32_t *ptr = (uint32_t *)(virt + off);
			seq_printf(m, "%08x :  %08x\n", off, *ptr);
		}
	}
	mutex_unlock(&dev->struct_mutex);

	return 0;
}

static int i915_ringbuffer_info(struct seq_file *m, void *data)
{
	struct drm_info_node *node = (struct drm_info_node *) m->private;
	struct drm_device *dev = node->minor->dev;
	drm_i915_private_t *dev_priv = dev->dev_private;
	struct intel_ring_buffer *ring;
	int ret;

	ring = &dev_priv->ring[(uintptr_t)node->info_ent->data];
	if (ring->size == 0)
		return 0;

	ret = mutex_lock_interruptible(&dev->struct_mutex);
	if (ret)
		return ret;

	seq_printf(m, "Ring %s:\n", ring->name);
	seq_printf(m, "  Head :    %08x\n", I915_READ_HEAD(ring) & HEAD_ADDR);
	seq_printf(m, "  Tail :    %08x\n", I915_READ_TAIL(ring) & TAIL_ADDR);
	seq_printf(m, "  Size :    %08x\n", ring->size);
	seq_printf(m, "  Active :  %08x\n", intel_ring_get_active_head(ring));
	seq_printf(m, "  NOPID :   %08x\n", I915_READ_NOPID(ring));
	if (IS_GEN6(dev) || IS_GEN7(dev)) {
		seq_printf(m, "  Sync 0 :   %08x\n", I915_READ_SYNC_0(ring));
		seq_printf(m, "  Sync 1 :   %08x\n", I915_READ_SYNC_1(ring));
	}
	seq_printf(m, "  Control : %08x\n", I915_READ_CTL(ring));
	seq_printf(m, "  Start :   %08x\n", I915_READ_START(ring));

	mutex_unlock(&dev->struct_mutex);

	return 0;
}

static const char *ring_str(int ring)
{
	switch (ring) {
	case RCS: return "render";
	case VCS: return "bsd";
	case BCS: return "blt";
	default: return "";
	}
}

static const char *pin_flag(int pinned)
{
	if (pinned > 0)
		return " P";
	else if (pinned < 0)
		return " p";
	else
		return "";
}

static const char *tiling_flag(int tiling)
{
	switch (tiling) {
	default:
	case I915_TILING_NONE: return "";
	case I915_TILING_X: return " X";
	case I915_TILING_Y: return " Y";
	}
}

static const char *dirty_flag(int dirty)
{
	return dirty ? " dirty" : "";
}

static const char *purgeable_flag(int purgeable)
{
	return purgeable ? " purgeable" : "";
}

static void print_error_buffers(struct seq_file *m,
				const char *name,
				struct drm_i915_error_buffer *err,
				int count)
{
	seq_printf(m, "%s [%d]:\n", name, count);

	while (count--) {
		seq_printf(m, "  %08x %8u %04x %04x %08x%s%s%s%s%s%s%s",
			   err->gtt_offset,
			   err->size,
			   err->read_domains,
			   err->write_domain,
			   err->seqno,
			   pin_flag(err->pinned),
			   tiling_flag(err->tiling),
			   dirty_flag(err->dirty),
			   purgeable_flag(err->purgeable),
			   err->ring != -1 ? " " : "",
			   ring_str(err->ring),
			   cache_level_str(err->cache_level));

		if (err->name)
			seq_printf(m, " (name: %d)", err->name);
		if (err->fence_reg != I915_FENCE_REG_NONE)
			seq_printf(m, " (fence: %d)", err->fence_reg);

		seq_printf(m, "\n");
		err++;
	}
}

static void i915_ring_error_state(struct seq_file *m,
				  struct drm_device *dev,
				  struct drm_i915_error_state *error,
				  unsigned ring)
{
	BUG_ON(ring >= I915_NUM_RINGS); /* shut up confused gcc */
	seq_printf(m, "%s command stream:\n", ring_str(ring));
	seq_printf(m, "  HEAD: 0x%08x\n", error->head[ring]);
	seq_printf(m, "  TAIL: 0x%08x\n", error->tail[ring]);
	seq_printf(m, "  ACTHD: 0x%08x\n", error->acthd[ring]);
	seq_printf(m, "  IPEIR: 0x%08x\n", error->ipeir[ring]);
	seq_printf(m, "  IPEHR: 0x%08x\n", error->ipehr[ring]);
	seq_printf(m, "  INSTDONE: 0x%08x\n", error->instdone[ring]);
	if (ring == RCS && INTEL_INFO(dev)->gen >= 4) {
		seq_printf(m, "  INSTDONE1: 0x%08x\n", error->instdone1);
		seq_printf(m, "  BBADDR: 0x%08llx\n", error->bbaddr);
	}
	if (INTEL_INFO(dev)->gen >= 4)
		seq_printf(m, "  INSTPS: 0x%08x\n", error->instps[ring]);
	seq_printf(m, "  INSTPM: 0x%08x\n", error->instpm[ring]);
	seq_printf(m, "  FADDR: 0x%08x\n", error->faddr[ring]);
	if (INTEL_INFO(dev)->gen >= 6) {
		seq_printf(m, "  FAULT_REG: 0x%08x\n", error->fault_reg[ring]);
		seq_printf(m, "  SYNC_0: 0x%08x\n",
			   error->semaphore_mboxes[ring][0]);
		seq_printf(m, "  SYNC_1: 0x%08x\n",
			   error->semaphore_mboxes[ring][1]);
	}
	seq_printf(m, "  seqno: 0x%08x\n", error->seqno[ring]);
	seq_printf(m, "  ring->head: 0x%08x\n", error->cpu_ring_head[ring]);
	seq_printf(m, "  ring->tail: 0x%08x\n", error->cpu_ring_tail[ring]);
}

static int i915_error_state(struct seq_file *m, void *unused)
{
	struct drm_info_node *node = (struct drm_info_node *) m->private;
	struct drm_device *dev = node->minor->dev;
	drm_i915_private_t *dev_priv = dev->dev_private;
	struct drm_i915_error_state *error;
	unsigned long flags;
	int i, j, page, offset, elt;

	spin_lock_irqsave(&dev_priv->error_lock, flags);
	if (!dev_priv->first_error) {
		seq_printf(m, "no error state collected\n");
		goto out;
	}

	error = dev_priv->first_error;

	seq_printf(m, "Time: %ld s %ld us\n", error->time.tv_sec,
		   error->time.tv_usec);
	seq_printf(m, "PCI ID: 0x%04x\n", dev->pci_device);
	seq_printf(m, "EIR: 0x%08x\n", error->eir);
	seq_printf(m, "PGTBL_ER: 0x%08x\n", error->pgtbl_er);

	for (i = 0; i < dev_priv->num_fence_regs; i++)
		seq_printf(m, "  fence[%d] = %08llx\n", i, error->fence[i]);

	if (INTEL_INFO(dev)->gen >= 6) {
		seq_printf(m, "ERROR: 0x%08x\n", error->error);
		seq_printf(m, "DONE_REG: 0x%08x\n", error->done_reg);
	}

	i915_ring_error_state(m, dev, error, RCS);
	if (HAS_BLT(dev))
		i915_ring_error_state(m, dev, error, BCS);
	if (HAS_BSD(dev))
		i915_ring_error_state(m, dev, error, VCS);

	if (error->active_bo)
		print_error_buffers(m, "Active",
				    error->active_bo,
				    error->active_bo_count);

	if (error->pinned_bo)
		print_error_buffers(m, "Pinned",
				    error->pinned_bo,
				    error->pinned_bo_count);

	for (i = 0; i < ARRAY_SIZE(error->ring); i++) {
		struct drm_i915_error_object *obj;

		if ((obj = error->ring[i].batchbuffer)) {
			seq_printf(m, "%s --- gtt_offset = 0x%08x\n",
				   dev_priv->ring[i].name,
				   obj->gtt_offset);
			offset = 0;
			for (page = 0; page < obj->page_count; page++) {
				for (elt = 0; elt < PAGE_SIZE/4; elt++) {
					seq_printf(m, "%08x :  %08x\n", offset, obj->pages[page][elt]);
					offset += 4;
				}
			}
		}

		if (error->ring[i].num_requests) {
			seq_printf(m, "%s --- %d requests\n",
				   dev_priv->ring[i].name,
				   error->ring[i].num_requests);
			for (j = 0; j < error->ring[i].num_requests; j++) {
				seq_printf(m, "  seqno 0x%08x, emitted %ld, tail 0x%08x\n",
					   error->ring[i].requests[j].seqno,
					   error->ring[i].requests[j].jiffies,
					   error->ring[i].requests[j].tail);
			}
		}

		if ((obj = error->ring[i].ringbuffer)) {
			seq_printf(m, "%s --- ringbuffer = 0x%08x\n",
				   dev_priv->ring[i].name,
				   obj->gtt_offset);
			offset = 0;
			for (page = 0; page < obj->page_count; page++) {
				for (elt = 0; elt < PAGE_SIZE/4; elt++) {
					seq_printf(m, "%08x :  %08x\n",
						   offset,
						   obj->pages[page][elt]);
					offset += 4;
				}
			}
		}
	}

	if (error->overlay)
		intel_overlay_print_error_state(m, error->overlay);

	if (error->display)
		intel_display_print_error_state(m, dev, error->display);

out:
	spin_unlock_irqrestore(&dev_priv->error_lock, flags);

	return 0;
}

static int i915_rstdby_delays(struct seq_file *m, void *unused)
{
	struct drm_info_node *node = (struct drm_info_node *) m->private;
	struct drm_device *dev = node->minor->dev;
	drm_i915_private_t *dev_priv = dev->dev_private;
	u16 crstanddelay;
	int ret;

	ret = mutex_lock_interruptible(&dev->struct_mutex);
	if (ret)
		return ret;

	crstanddelay = I915_READ16(CRSTANDVID);

	mutex_unlock(&dev->struct_mutex);

	seq_printf(m, "w/ctx: %d, w/o ctx: %d\n", (crstanddelay >> 8) & 0x3f, (crstanddelay & 0x3f));

	return 0;
}

static int i915_cur_delayinfo(struct seq_file *m, void *unused)
{
	struct drm_info_node *node = (struct drm_info_node *) m->private;
	struct drm_device *dev = node->minor->dev;
	drm_i915_private_t *dev_priv = dev->dev_private;
	int ret;

	if (IS_GEN5(dev)) {
		u16 rgvswctl = I915_READ16(MEMSWCTL);
		u16 rgvstat = I915_READ16(MEMSTAT_ILK);

		seq_printf(m, "Requested P-state: %d\n", (rgvswctl >> 8) & 0xf);
		seq_printf(m, "Requested VID: %d\n", rgvswctl & 0x3f);
		seq_printf(m, "Current VID: %d\n", (rgvstat & MEMSTAT_VID_MASK) >>
			   MEMSTAT_VID_SHIFT);
		seq_printf(m, "Current P-state: %d\n",
			   (rgvstat & MEMSTAT_PSTATE_MASK) >> MEMSTAT_PSTATE_SHIFT);
	} else if (IS_GEN6(dev) || IS_GEN7(dev)) {
		u32 gt_perf_status = I915_READ(GEN6_GT_PERF_STATUS);
		u32 rp_state_limits = I915_READ(GEN6_RP_STATE_LIMITS);
		u32 rp_state_cap = I915_READ(GEN6_RP_STATE_CAP);
		u32 rpstat;
		u32 rpupei, rpcurup, rpprevup;
		u32 rpdownei, rpcurdown, rpprevdown;
		int max_freq;

		/* RPSTAT1 is in the GT power well */
		ret = mutex_lock_interruptible(&dev->struct_mutex);
		if (ret)
			return ret;

		gen6_gt_force_wake_get(dev_priv);

		rpstat = I915_READ(GEN6_RPSTAT1);
		rpupei = I915_READ(GEN6_RP_CUR_UP_EI);
		rpcurup = I915_READ(GEN6_RP_CUR_UP);
		rpprevup = I915_READ(GEN6_RP_PREV_UP);
		rpdownei = I915_READ(GEN6_RP_CUR_DOWN_EI);
		rpcurdown = I915_READ(GEN6_RP_CUR_DOWN);
		rpprevdown = I915_READ(GEN6_RP_PREV_DOWN);

		gen6_gt_force_wake_put(dev_priv);
		mutex_unlock(&dev->struct_mutex);

		seq_printf(m, "GT_PERF_STATUS: 0x%08x\n", gt_perf_status);
		seq_printf(m, "RPSTAT1: 0x%08x\n", rpstat);
		seq_printf(m, "Render p-state ratio: %d\n",
			   (gt_perf_status & 0xff00) >> 8);
		seq_printf(m, "Render p-state VID: %d\n",
			   gt_perf_status & 0xff);
		seq_printf(m, "Render p-state limit: %d\n",
			   rp_state_limits & 0xff);
		seq_printf(m, "CAGF: %dMHz\n", ((rpstat & GEN6_CAGF_MASK) >>
						GEN6_CAGF_SHIFT) * 50);
		seq_printf(m, "RP CUR UP EI: %dus\n", rpupei &
			   GEN6_CURICONT_MASK);
		seq_printf(m, "RP CUR UP: %dus\n", rpcurup &
			   GEN6_CURBSYTAVG_MASK);
		seq_printf(m, "RP PREV UP: %dus\n", rpprevup &
			   GEN6_CURBSYTAVG_MASK);
		seq_printf(m, "RP CUR DOWN EI: %dus\n", rpdownei &
			   GEN6_CURIAVG_MASK);
		seq_printf(m, "RP CUR DOWN: %dus\n", rpcurdown &
			   GEN6_CURBSYTAVG_MASK);
		seq_printf(m, "RP PREV DOWN: %dus\n", rpprevdown &
			   GEN6_CURBSYTAVG_MASK);

		max_freq = (rp_state_cap & 0xff0000) >> 16;
		seq_printf(m, "Lowest (RPN) frequency: %dMHz\n",
			   max_freq * 50);

		max_freq = (rp_state_cap & 0xff00) >> 8;
		seq_printf(m, "Nominal (RP1) frequency: %dMHz\n",
			   max_freq * 50);

		max_freq = rp_state_cap & 0xff;
		seq_printf(m, "Max non-overclocked (RP0) frequency: %dMHz\n",
			   max_freq * 50);
	} else {
		seq_printf(m, "no P-state info available\n");
	}

	return 0;
}

static int i915_delayfreq_table(struct seq_file *m, void *unused)
{
	struct drm_info_node *node = (struct drm_info_node *) m->private;
	struct drm_device *dev = node->minor->dev;
	drm_i915_private_t *dev_priv = dev->dev_private;
	u32 delayfreq;
	int ret, i;

	ret = mutex_lock_interruptible(&dev->struct_mutex);
	if (ret)
		return ret;

	for (i = 0; i < 16; i++) {
		delayfreq = I915_READ(PXVFREQ_BASE + i * 4);
		seq_printf(m, "P%02dVIDFREQ: 0x%08x (VID: %d)\n", i, delayfreq,
			   (delayfreq & PXVFREQ_PX_MASK) >> PXVFREQ_PX_SHIFT);
	}

	mutex_unlock(&dev->struct_mutex);

	return 0;
}

static inline int MAP_TO_MV(int map)
{
	return 1250 - (map * 25);
}

static int i915_inttoext_table(struct seq_file *m, void *unused)
{
	struct drm_info_node *node = (struct drm_info_node *) m->private;
	struct drm_device *dev = node->minor->dev;
	drm_i915_private_t *dev_priv = dev->dev_private;
	u32 inttoext;
	int ret, i;

	ret = mutex_lock_interruptible(&dev->struct_mutex);
	if (ret)
		return ret;

	for (i = 1; i <= 32; i++) {
		inttoext = I915_READ(INTTOEXT_BASE_ILK + i * 4);
		seq_printf(m, "INTTOEXT%02d: 0x%08x\n", i, inttoext);
	}

	mutex_unlock(&dev->struct_mutex);

	return 0;
}

static int ironlake_drpc_info(struct seq_file *m)
{
	struct drm_info_node *node = (struct drm_info_node *) m->private;
	struct drm_device *dev = node->minor->dev;
	drm_i915_private_t *dev_priv = dev->dev_private;
	u32 rgvmodectl, rstdbyctl;
	u16 crstandvid;
	int ret;

	ret = mutex_lock_interruptible(&dev->struct_mutex);
	if (ret)
		return ret;

	rgvmodectl = I915_READ(MEMMODECTL);
	rstdbyctl = I915_READ(RSTDBYCTL);
	crstandvid = I915_READ16(CRSTANDVID);

	mutex_unlock(&dev->struct_mutex);

	seq_printf(m, "HD boost: %s\n", (rgvmodectl & MEMMODE_BOOST_EN) ?
		   "yes" : "no");
	seq_printf(m, "Boost freq: %d\n",
		   (rgvmodectl & MEMMODE_BOOST_FREQ_MASK) >>
		   MEMMODE_BOOST_FREQ_SHIFT);
	seq_printf(m, "HW control enabled: %s\n",
		   rgvmodectl & MEMMODE_HWIDLE_EN ? "yes" : "no");
	seq_printf(m, "SW control enabled: %s\n",
		   rgvmodectl & MEMMODE_SWMODE_EN ? "yes" : "no");
	seq_printf(m, "Gated voltage change: %s\n",
		   rgvmodectl & MEMMODE_RCLK_GATE ? "yes" : "no");
	seq_printf(m, "Starting frequency: P%d\n",
		   (rgvmodectl & MEMMODE_FSTART_MASK) >> MEMMODE_FSTART_SHIFT);
	seq_printf(m, "Max P-state: P%d\n",
		   (rgvmodectl & MEMMODE_FMAX_MASK) >> MEMMODE_FMAX_SHIFT);
	seq_printf(m, "Min P-state: P%d\n", (rgvmodectl & MEMMODE_FMIN_MASK));
	seq_printf(m, "RS1 VID: %d\n", (crstandvid & 0x3f));
	seq_printf(m, "RS2 VID: %d\n", ((crstandvid >> 8) & 0x3f));
	seq_printf(m, "Render standby enabled: %s\n",
		   (rstdbyctl & RCX_SW_EXIT) ? "no" : "yes");
	seq_printf(m, "Current RS state: ");
	switch (rstdbyctl & RSX_STATUS_MASK) {
	case RSX_STATUS_ON:
		seq_printf(m, "on\n");
		break;
	case RSX_STATUS_RC1:
		seq_printf(m, "RC1\n");
		break;
	case RSX_STATUS_RC1E:
		seq_printf(m, "RC1E\n");
		break;
	case RSX_STATUS_RS1:
		seq_printf(m, "RS1\n");
		break;
	case RSX_STATUS_RS2:
		seq_printf(m, "RS2 (RC6)\n");
		break;
	case RSX_STATUS_RS3:
		seq_printf(m, "RC3 (RC6+)\n");
		break;
	default:
		seq_printf(m, "unknown\n");
		break;
	}

	return 0;
}

static int gen6_drpc_info(struct seq_file *m)
{

	struct drm_info_node *node = (struct drm_info_node *) m->private;
	struct drm_device *dev = node->minor->dev;
	struct drm_i915_private *dev_priv = dev->dev_private;
	u32 rpmodectl1, gt_core_status, rcctl1;
	unsigned forcewake_count;
	int count=0, ret;


	ret = mutex_lock_interruptible(&dev->struct_mutex);
	if (ret)
		return ret;

	spin_lock_irq(&dev_priv->gt_lock);
	forcewake_count = dev_priv->forcewake_count;
	spin_unlock_irq(&dev_priv->gt_lock);

	if (forcewake_count) {
		seq_printf(m, "RC information inaccurate because somebody "
			      "holds a forcewake reference \n");
	} else {
		/* NB: we cannot use forcewake, else we read the wrong values */
		while (count++ < 50 && (I915_READ_NOTRACE(FORCEWAKE_ACK) & 1))
			udelay(10);
		seq_printf(m, "RC information accurate: %s\n", yesno(count < 51));
	}

	gt_core_status = readl(dev_priv->regs + GEN6_GT_CORE_STATUS);
	trace_i915_reg_rw(false, GEN6_GT_CORE_STATUS, gt_core_status, 4);

	rpmodectl1 = I915_READ(GEN6_RP_CONTROL);
	rcctl1 = I915_READ(GEN6_RC_CONTROL);
	mutex_unlock(&dev->struct_mutex);

	seq_printf(m, "Video Turbo Mode: %s\n",
		   yesno(rpmodectl1 & GEN6_RP_MEDIA_TURBO));
	seq_printf(m, "HW control enabled: %s\n",
		   yesno(rpmodectl1 & GEN6_RP_ENABLE));
	seq_printf(m, "SW control enabled: %s\n",
		   yesno((rpmodectl1 & GEN6_RP_MEDIA_MODE_MASK) ==
			  GEN6_RP_MEDIA_SW_MODE));
	seq_printf(m, "RC1e Enabled: %s\n",
		   yesno(rcctl1 & GEN6_RC_CTL_RC1e_ENABLE));
	seq_printf(m, "RC6 Enabled: %s\n",
		   yesno(rcctl1 & GEN6_RC_CTL_RC6_ENABLE));
	seq_printf(m, "Deep RC6 Enabled: %s\n",
		   yesno(rcctl1 & GEN6_RC_CTL_RC6p_ENABLE));
	seq_printf(m, "Deepest RC6 Enabled: %s\n",
		   yesno(rcctl1 & GEN6_RC_CTL_RC6pp_ENABLE));
	seq_printf(m, "Current RC state: ");
	switch (gt_core_status & GEN6_RCn_MASK) {
	case GEN6_RC0:
		if (gt_core_status & GEN6_CORE_CPD_STATE_MASK)
			seq_printf(m, "Core Power Down\n");
		else
			seq_printf(m, "on\n");
		break;
	case GEN6_RC3:
		seq_printf(m, "RC3\n");
		break;
	case GEN6_RC6:
		seq_printf(m, "RC6\n");
		break;
	case GEN6_RC7:
		seq_printf(m, "RC7\n");
		break;
	default:
		seq_printf(m, "Unknown\n");
		break;
	}

	seq_printf(m, "Core Power Down: %s\n",
		   yesno(gt_core_status & GEN6_CORE_CPD_STATE_MASK));
	return 0;
}

static int i915_drpc_info(struct seq_file *m, void *unused)
{
	struct drm_info_node *node = (struct drm_info_node *) m->private;
	struct drm_device *dev = node->minor->dev;

	if (IS_GEN6(dev) || IS_GEN7(dev))
		return gen6_drpc_info(m);
	else
		return ironlake_drpc_info(m);
}

static int i915_fbc_status(struct seq_file *m, void *unused)
{
	struct drm_info_node *node = (struct drm_info_node *) m->private;
	struct drm_device *dev = node->minor->dev;
	drm_i915_private_t *dev_priv = dev->dev_private;

	if (!I915_HAS_FBC(dev)) {
		seq_printf(m, "FBC unsupported on this chipset\n");
		return 0;
	}

	if (intel_fbc_enabled(dev)) {
		seq_printf(m, "FBC enabled\n");
	} else {
		seq_printf(m, "FBC disabled: ");
		switch (dev_priv->no_fbc_reason) {
		case FBC_NO_OUTPUT:
			seq_printf(m, "no outputs");
			break;
		case FBC_STOLEN_TOO_SMALL:
			seq_printf(m, "not enough stolen memory");
			break;
		case FBC_UNSUPPORTED_MODE:
			seq_printf(m, "mode not supported");
			break;
		case FBC_MODE_TOO_LARGE:
			seq_printf(m, "mode too large");
			break;
		case FBC_BAD_PLANE:
			seq_printf(m, "FBC unsupported on plane");
			break;
		case FBC_NOT_TILED:
			seq_printf(m, "scanout buffer not tiled");
			break;
		case FBC_MULTIPLE_PIPES:
			seq_printf(m, "multiple pipes are enabled");
			break;
		case FBC_MODULE_PARAM:
			seq_printf(m, "disabled per module param (default off)");
			break;
		default:
			seq_printf(m, "unknown reason");
		}
		seq_printf(m, "\n");
	}
	return 0;
}

static int i915_sr_status(struct seq_file *m, void *unused)
{
	struct drm_info_node *node = (struct drm_info_node *) m->private;
	struct drm_device *dev = node->minor->dev;
	drm_i915_private_t *dev_priv = dev->dev_private;
	bool sr_enabled = false;

	if (HAS_PCH_SPLIT(dev))
		sr_enabled = I915_READ(WM1_LP_ILK) & WM1_LP_SR_EN;
	else if (IS_CRESTLINE(dev) || IS_I945G(dev) || IS_I945GM(dev))
		sr_enabled = I915_READ(FW_BLC_SELF) & FW_BLC_SELF_EN;
	else if (IS_I915GM(dev))
		sr_enabled = I915_READ(INSTPM) & INSTPM_SELF_EN;
	else if (IS_PINEVIEW(dev))
		sr_enabled = I915_READ(DSPFW3) & PINEVIEW_SELF_REFRESH_EN;

	seq_printf(m, "self-refresh: %s\n",
		   sr_enabled ? "enabled" : "disabled");

	return 0;
}

static int i915_emon_status(struct seq_file *m, void *unused)
{
	struct drm_info_node *node = (struct drm_info_node *) m->private;
	struct drm_device *dev = node->minor->dev;
	drm_i915_private_t *dev_priv = dev->dev_private;
	unsigned long temp, chipset, gfx;
	int ret;

	ret = mutex_lock_interruptible(&dev->struct_mutex);
	if (ret)
		return ret;

	temp = i915_mch_val(dev_priv);
	chipset = i915_chipset_val(dev_priv);
	gfx = i915_gfx_val(dev_priv);
	mutex_unlock(&dev->struct_mutex);

	seq_printf(m, "GMCH temp: %ld\n", temp);
	seq_printf(m, "Chipset power: %ld\n", chipset);
	seq_printf(m, "GFX power: %ld\n", gfx);
	seq_printf(m, "Total power: %ld\n", chipset + gfx);

	return 0;
}

static int i915_ring_freq_table(struct seq_file *m, void *unused)
{
	struct drm_info_node *node = (struct drm_info_node *) m->private;
	struct drm_device *dev = node->minor->dev;
	drm_i915_private_t *dev_priv = dev->dev_private;
	int ret;
	int gpu_freq, ia_freq;

	if (!(IS_GEN6(dev) || IS_GEN7(dev))) {
		seq_printf(m, "unsupported on this chipset\n");
		return 0;
	}

	ret = mutex_lock_interruptible(&dev->struct_mutex);
	if (ret)
		return ret;

	seq_printf(m, "GPU freq (MHz)\tEffective CPU freq (MHz)\n");

	for (gpu_freq = dev_priv->min_delay; gpu_freq <= dev_priv->max_delay;
	     gpu_freq++) {
		I915_WRITE(GEN6_PCODE_DATA, gpu_freq);
		I915_WRITE(GEN6_PCODE_MAILBOX, GEN6_PCODE_READY |
			   GEN6_PCODE_READ_MIN_FREQ_TABLE);
		if (wait_for((I915_READ(GEN6_PCODE_MAILBOX) &
			      GEN6_PCODE_READY) == 0, 10)) {
			DRM_ERROR("pcode read of freq table timed out\n");
			continue;
		}
		ia_freq = I915_READ(GEN6_PCODE_DATA);
		seq_printf(m, "%d\t\t%d\n", gpu_freq * 50, ia_freq * 100);
	}

	mutex_unlock(&dev->struct_mutex);

	return 0;
}

static int i915_gfxec(struct seq_file *m, void *unused)
{
	struct drm_info_node *node = (struct drm_info_node *) m->private;
	struct drm_device *dev = node->minor->dev;
	drm_i915_private_t *dev_priv = dev->dev_private;
	int ret;

	ret = mutex_lock_interruptible(&dev->struct_mutex);
	if (ret)
		return ret;

	seq_printf(m, "GFXEC: %ld\n", (unsigned long)I915_READ(0x112f4));

	mutex_unlock(&dev->struct_mutex);

	return 0;
}

static int i915_opregion(struct seq_file *m, void *unused)
{
	struct drm_info_node *node = (struct drm_info_node *) m->private;
	struct drm_device *dev = node->minor->dev;
	drm_i915_private_t *dev_priv = dev->dev_private;
	struct intel_opregion *opregion = &dev_priv->opregion;
	int ret;

	ret = mutex_lock_interruptible(&dev->struct_mutex);
	if (ret)
		return ret;

	if (opregion->header)
		seq_write(m, opregion->header, OPREGION_SIZE);

	mutex_unlock(&dev->struct_mutex);

	return 0;
}

static int i915_gem_framebuffer_info(struct seq_file *m, void *data)
{
	struct drm_info_node *node = (struct drm_info_node *) m->private;
	struct drm_device *dev = node->minor->dev;
	drm_i915_private_t *dev_priv = dev->dev_private;
	struct intel_fbdev *ifbdev;
	struct intel_framebuffer *fb;
	int ret;

	ret = mutex_lock_interruptible(&dev->mode_config.mutex);
	if (ret)
		return ret;

	ifbdev = dev_priv->fbdev;
	fb = to_intel_framebuffer(ifbdev->helper.fb);

	seq_printf(m, "fbcon size: %d x %d, depth %d, %d bpp, obj ",
		   fb->base.width,
		   fb->base.height,
		   fb->base.depth,
		   fb->base.bits_per_pixel);
	describe_obj(m, fb->obj);
	seq_printf(m, "\n");

	list_for_each_entry(fb, &dev->mode_config.fb_list, base.head) {
		if (&fb->base == ifbdev->helper.fb)
			continue;

		seq_printf(m, "user size: %d x %d, depth %d, %d bpp, obj ",
			   fb->base.width,
			   fb->base.height,
			   fb->base.depth,
			   fb->base.bits_per_pixel);
		describe_obj(m, fb->obj);
		seq_printf(m, "\n");
	}

	mutex_unlock(&dev->mode_config.mutex);

	return 0;
}

static int i915_context_status(struct seq_file *m, void *unused)
{
	struct drm_info_node *node = (struct drm_info_node *) m->private;
	struct drm_device *dev = node->minor->dev;
	drm_i915_private_t *dev_priv = dev->dev_private;
	int ret;

	ret = mutex_lock_interruptible(&dev->mode_config.mutex);
	if (ret)
		return ret;

	if (dev_priv->pwrctx) {
		seq_printf(m, "power context ");
		describe_obj(m, dev_priv->pwrctx);
		seq_printf(m, "\n");
	}

	if (dev_priv->renderctx) {
		seq_printf(m, "render context ");
		describe_obj(m, dev_priv->renderctx);
		seq_printf(m, "\n");
	}

	mutex_unlock(&dev->mode_config.mutex);

	return 0;
}

static int i915_gen6_forcewake_count_info(struct seq_file *m, void *data)
{
	struct drm_info_node *node = (struct drm_info_node *) m->private;
	struct drm_device *dev = node->minor->dev;
	struct drm_i915_private *dev_priv = dev->dev_private;
	unsigned forcewake_count;

	spin_lock_irq(&dev_priv->gt_lock);
	forcewake_count = dev_priv->forcewake_count;
	spin_unlock_irq(&dev_priv->gt_lock);

	seq_printf(m, "forcewake count = %u\n", forcewake_count);

	return 0;
}

static const char *swizzle_string(unsigned swizzle)
{
	switch(swizzle) {
	case I915_BIT_6_SWIZZLE_NONE:
		return "none";
	case I915_BIT_6_SWIZZLE_9:
		return "bit9";
	case I915_BIT_6_SWIZZLE_9_10:
		return "bit9/bit10";
	case I915_BIT_6_SWIZZLE_9_11:
		return "bit9/bit11";
	case I915_BIT_6_SWIZZLE_9_10_11:
		return "bit9/bit10/bit11";
	case I915_BIT_6_SWIZZLE_9_17:
		return "bit9/bit17";
	case I915_BIT_6_SWIZZLE_9_10_17:
		return "bit9/bit10/bit17";
	case I915_BIT_6_SWIZZLE_UNKNOWN:
		return "unkown";
	}

	return "bug";
}

static int i915_swizzle_info(struct seq_file *m, void *data)
{
	struct drm_info_node *node = (struct drm_info_node *) m->private;
	struct drm_device *dev = node->minor->dev;
	struct drm_i915_private *dev_priv = dev->dev_private;

	mutex_lock(&dev->struct_mutex);
	seq_printf(m, "bit6 swizzle for X-tiling = %s\n",
		   swizzle_string(dev_priv->mm.bit_6_swizzle_x));
	seq_printf(m, "bit6 swizzle for Y-tiling = %s\n",
		   swizzle_string(dev_priv->mm.bit_6_swizzle_y));

	if (IS_GEN3(dev) || IS_GEN4(dev)) {
		seq_printf(m, "DDC = 0x%08x\n",
			   I915_READ(DCC));
		seq_printf(m, "C0DRB3 = 0x%04x\n",
			   I915_READ16(C0DRB3));
		seq_printf(m, "C1DRB3 = 0x%04x\n",
			   I915_READ16(C1DRB3));
	} else if (IS_GEN6(dev) || IS_GEN7(dev)) {
		seq_printf(m, "MAD_DIMM_C0 = 0x%08x\n",
			   I915_READ(MAD_DIMM_C0));
		seq_printf(m, "MAD_DIMM_C1 = 0x%08x\n",
			   I915_READ(MAD_DIMM_C1));
		seq_printf(m, "MAD_DIMM_C2 = 0x%08x\n",
			   I915_READ(MAD_DIMM_C2));
		seq_printf(m, "TILECTL = 0x%08x\n",
			   I915_READ(TILECTL));
		seq_printf(m, "ARB_MODE = 0x%08x\n",
			   I915_READ(ARB_MODE));
		seq_printf(m, "DISP_ARB_CTL = 0x%08x\n",
			   I915_READ(DISP_ARB_CTL));
	}
	mutex_unlock(&dev->struct_mutex);

	return 0;
}

static int i915_ppgtt_info(struct seq_file *m, void *data)
{
	struct drm_info_node *node = (struct drm_info_node *) m->private;
	struct drm_device *dev = node->minor->dev;
	struct drm_i915_private *dev_priv = dev->dev_private;
	struct intel_ring_buffer *ring;
	int i, ret;


	ret = mutex_lock_interruptible(&dev->struct_mutex);
	if (ret)
		return ret;
	if (INTEL_INFO(dev)->gen == 6)
		seq_printf(m, "GFX_MODE: 0x%08x\n", I915_READ(GFX_MODE));

	for (i = 0; i < I915_NUM_RINGS; i++) {
		ring = &dev_priv->ring[i];

		seq_printf(m, "%s\n", ring->name);
		if (INTEL_INFO(dev)->gen == 7)
			seq_printf(m, "GFX_MODE: 0x%08x\n", I915_READ(RING_MODE_GEN7(ring)));
		seq_printf(m, "PP_DIR_BASE: 0x%08x\n", I915_READ(RING_PP_DIR_BASE(ring)));
		seq_printf(m, "PP_DIR_BASE_READ: 0x%08x\n", I915_READ(RING_PP_DIR_BASE_READ(ring)));
		seq_printf(m, "PP_DIR_DCLV: 0x%08x\n", I915_READ(RING_PP_DIR_DCLV(ring)));
	}
	if (dev_priv->mm.aliasing_ppgtt) {
		struct i915_hw_ppgtt *ppgtt = dev_priv->mm.aliasing_ppgtt;

		seq_printf(m, "aliasing PPGTT:\n");
		seq_printf(m, "pd gtt offset: 0x%08x\n", ppgtt->pd_offset);
	}
	seq_printf(m, "ECOCHK: 0x%08x\n", I915_READ(GAM_ECOCHK));
	mutex_unlock(&dev->struct_mutex);

	return 0;
}

<<<<<<< HEAD
=======
static int i915_dpio_info(struct seq_file *m, void *data)
{
	struct drm_info_node *node = (struct drm_info_node *) m->private;
	struct drm_device *dev = node->minor->dev;
	struct drm_i915_private *dev_priv = dev->dev_private;
	int ret;


	if (!IS_VALLEYVIEW(dev)) {
		seq_printf(m, "unsupported\n");
		return 0;
	}

	ret = mutex_lock_interruptible(&dev->mode_config.mutex);
	if (ret)
		return ret;

	seq_printf(m, "DPIO_CTL: 0x%08x\n", I915_READ(DPIO_CTL));

	seq_printf(m, "DPIO_DIV_A: 0x%08x\n",
		   intel_dpio_read(dev_priv, _DPIO_DIV_A));
	seq_printf(m, "DPIO_DIV_B: 0x%08x\n",
		   intel_dpio_read(dev_priv, _DPIO_DIV_B));

	seq_printf(m, "DPIO_REFSFR_A: 0x%08x\n",
		   intel_dpio_read(dev_priv, _DPIO_REFSFR_A));
	seq_printf(m, "DPIO_REFSFR_B: 0x%08x\n",
		   intel_dpio_read(dev_priv, _DPIO_REFSFR_B));

	seq_printf(m, "DPIO_CORE_CLK_A: 0x%08x\n",
		   intel_dpio_read(dev_priv, _DPIO_CORE_CLK_A));
	seq_printf(m, "DPIO_CORE_CLK_B: 0x%08x\n",
		   intel_dpio_read(dev_priv, _DPIO_CORE_CLK_B));

	seq_printf(m, "DPIO_LFP_COEFF_A: 0x%08x\n",
		   intel_dpio_read(dev_priv, _DPIO_LFP_COEFF_A));
	seq_printf(m, "DPIO_LFP_COEFF_B: 0x%08x\n",
		   intel_dpio_read(dev_priv, _DPIO_LFP_COEFF_B));

	seq_printf(m, "DPIO_FASTCLK_DISABLE: 0x%08x\n",
		   intel_dpio_read(dev_priv, DPIO_FASTCLK_DISABLE));

	mutex_unlock(&dev->mode_config.mutex);

	return 0;
}

static int
i915_debugfs_common_open(struct inode *inode,
			 struct file *filp)
{
	filp->private_data = inode->i_private;
	return 0;
}

>>>>>>> ec34a01d
static ssize_t
i915_wedged_read(struct file *filp,
		 char __user *ubuf,
		 size_t max,
		 loff_t *ppos)
{
	struct drm_device *dev = filp->private_data;
	drm_i915_private_t *dev_priv = dev->dev_private;
	char buf[80];
	int len;

	len = snprintf(buf, sizeof(buf),
		       "wedged :  %d\n",
		       atomic_read(&dev_priv->mm.wedged));

	if (len > sizeof(buf))
		len = sizeof(buf);

	return simple_read_from_buffer(ubuf, max, ppos, buf, len);
}

static ssize_t
i915_wedged_write(struct file *filp,
		  const char __user *ubuf,
		  size_t cnt,
		  loff_t *ppos)
{
	struct drm_device *dev = filp->private_data;
	char buf[20];
	int val = 1;

	if (cnt > 0) {
		if (cnt > sizeof(buf) - 1)
			return -EINVAL;

		if (copy_from_user(buf, ubuf, cnt))
			return -EFAULT;
		buf[cnt] = 0;

		val = simple_strtoul(buf, NULL, 0);
	}

	DRM_INFO("Manually setting wedged to %d\n", val);
	i915_handle_error(dev, val);

	return cnt;
}

static const struct file_operations i915_wedged_fops = {
	.owner = THIS_MODULE,
	.open = simple_open,
	.read = i915_wedged_read,
	.write = i915_wedged_write,
	.llseek = default_llseek,
};

static ssize_t
i915_max_freq_read(struct file *filp,
		   char __user *ubuf,
		   size_t max,
		   loff_t *ppos)
{
	struct drm_device *dev = filp->private_data;
	drm_i915_private_t *dev_priv = dev->dev_private;
	char buf[80];
	int len;

	len = snprintf(buf, sizeof(buf),
		       "max freq: %d\n", dev_priv->max_delay * 50);

	if (len > sizeof(buf))
		len = sizeof(buf);

	return simple_read_from_buffer(ubuf, max, ppos, buf, len);
}

static ssize_t
i915_max_freq_write(struct file *filp,
		  const char __user *ubuf,
		  size_t cnt,
		  loff_t *ppos)
{
	struct drm_device *dev = filp->private_data;
	struct drm_i915_private *dev_priv = dev->dev_private;
	char buf[20];
	int val = 1;

	if (cnt > 0) {
		if (cnt > sizeof(buf) - 1)
			return -EINVAL;

		if (copy_from_user(buf, ubuf, cnt))
			return -EFAULT;
		buf[cnt] = 0;

		val = simple_strtoul(buf, NULL, 0);
	}

	DRM_DEBUG_DRIVER("Manually setting max freq to %d\n", val);

	/*
	 * Turbo will still be enabled, but won't go above the set value.
	 */
	dev_priv->max_delay = val / 50;

	gen6_set_rps(dev, val / 50);

	return cnt;
}

static const struct file_operations i915_max_freq_fops = {
	.owner = THIS_MODULE,
	.open = simple_open,
	.read = i915_max_freq_read,
	.write = i915_max_freq_write,
	.llseek = default_llseek,
};

static ssize_t
i915_cache_sharing_read(struct file *filp,
		   char __user *ubuf,
		   size_t max,
		   loff_t *ppos)
{
	struct drm_device *dev = filp->private_data;
	drm_i915_private_t *dev_priv = dev->dev_private;
	char buf[80];
	u32 snpcr;
	int len;

	mutex_lock(&dev_priv->dev->struct_mutex);
	snpcr = I915_READ(GEN6_MBCUNIT_SNPCR);
	mutex_unlock(&dev_priv->dev->struct_mutex);

	len = snprintf(buf, sizeof(buf),
		       "%d\n", (snpcr & GEN6_MBC_SNPCR_MASK) >>
		       GEN6_MBC_SNPCR_SHIFT);

	if (len > sizeof(buf))
		len = sizeof(buf);

	return simple_read_from_buffer(ubuf, max, ppos, buf, len);
}

static ssize_t
i915_cache_sharing_write(struct file *filp,
		  const char __user *ubuf,
		  size_t cnt,
		  loff_t *ppos)
{
	struct drm_device *dev = filp->private_data;
	struct drm_i915_private *dev_priv = dev->dev_private;
	char buf[20];
	u32 snpcr;
	int val = 1;

	if (cnt > 0) {
		if (cnt > sizeof(buf) - 1)
			return -EINVAL;

		if (copy_from_user(buf, ubuf, cnt))
			return -EFAULT;
		buf[cnt] = 0;

		val = simple_strtoul(buf, NULL, 0);
	}

	if (val < 0 || val > 3)
		return -EINVAL;

	DRM_DEBUG_DRIVER("Manually setting uncore sharing to %d\n", val);

	/* Update the cache sharing policy here as well */
	snpcr = I915_READ(GEN6_MBCUNIT_SNPCR);
	snpcr &= ~GEN6_MBC_SNPCR_MASK;
	snpcr |= (val << GEN6_MBC_SNPCR_SHIFT);
	I915_WRITE(GEN6_MBCUNIT_SNPCR, snpcr);

	return cnt;
}

static const struct file_operations i915_cache_sharing_fops = {
	.owner = THIS_MODULE,
	.open = simple_open,
	.read = i915_cache_sharing_read,
	.write = i915_cache_sharing_write,
	.llseek = default_llseek,
};

/* As the drm_debugfs_init() routines are called before dev->dev_private is
 * allocated we need to hook into the minor for release. */
static int
drm_add_fake_info_node(struct drm_minor *minor,
		       struct dentry *ent,
		       const void *key)
{
	struct drm_info_node *node;

	node = kmalloc(sizeof(struct drm_info_node), GFP_KERNEL);
	if (node == NULL) {
		debugfs_remove(ent);
		return -ENOMEM;
	}

	node->minor = minor;
	node->dent = ent;
	node->info_ent = (void *) key;

	mutex_lock(&minor->debugfs_lock);
	list_add(&node->list, &minor->debugfs_list);
	mutex_unlock(&minor->debugfs_lock);

	return 0;
}

static int i915_forcewake_open(struct inode *inode, struct file *file)
{
	struct drm_device *dev = inode->i_private;
	struct drm_i915_private *dev_priv = dev->dev_private;
	int ret;

	if (INTEL_INFO(dev)->gen < 6)
		return 0;

	ret = mutex_lock_interruptible(&dev->struct_mutex);
	if (ret)
		return ret;
	gen6_gt_force_wake_get(dev_priv);
	mutex_unlock(&dev->struct_mutex);

	return 0;
}

int i915_forcewake_release(struct inode *inode, struct file *file)
{
	struct drm_device *dev = inode->i_private;
	struct drm_i915_private *dev_priv = dev->dev_private;

	if (INTEL_INFO(dev)->gen < 6)
		return 0;

	/*
	 * It's bad that we can potentially hang userspace if struct_mutex gets
	 * forever stuck.  However, if we cannot acquire this lock it means that
	 * almost certainly the driver has hung, is not unload-able. Therefore
	 * hanging here is probably a minor inconvenience not to be seen my
	 * almost every user.
	 */
	mutex_lock(&dev->struct_mutex);
	gen6_gt_force_wake_put(dev_priv);
	mutex_unlock(&dev->struct_mutex);

	return 0;
}

static const struct file_operations i915_forcewake_fops = {
	.owner = THIS_MODULE,
	.open = i915_forcewake_open,
	.release = i915_forcewake_release,
};

static int i915_forcewake_create(struct dentry *root, struct drm_minor *minor)
{
	struct drm_device *dev = minor->dev;
	struct dentry *ent;

	ent = debugfs_create_file("i915_forcewake_user",
				  S_IRUSR,
				  root, dev,
				  &i915_forcewake_fops);
	if (IS_ERR(ent))
		return PTR_ERR(ent);

	return drm_add_fake_info_node(minor, ent, &i915_forcewake_fops);
}

static int i915_debugfs_create(struct dentry *root,
			       struct drm_minor *minor,
			       const char *name,
			       const struct file_operations *fops)
{
	struct drm_device *dev = minor->dev;
	struct dentry *ent;

	ent = debugfs_create_file(name,
				  S_IRUGO | S_IWUSR,
				  root, dev,
				  fops);
	if (IS_ERR(ent))
		return PTR_ERR(ent);

	return drm_add_fake_info_node(minor, ent, fops);
}

static struct drm_info_list i915_debugfs_list[] = {
	{"i915_capabilities", i915_capabilities, 0},
	{"i915_gem_objects", i915_gem_object_info, 0},
	{"i915_gem_gtt", i915_gem_gtt_info, 0},
	{"i915_gem_active", i915_gem_object_list_info, 0, (void *) ACTIVE_LIST},
	{"i915_gem_flushing", i915_gem_object_list_info, 0, (void *) FLUSHING_LIST},
	{"i915_gem_inactive", i915_gem_object_list_info, 0, (void *) INACTIVE_LIST},
	{"i915_gem_pinned", i915_gem_object_list_info, 0, (void *) PINNED_LIST},
	{"i915_gem_deferred_free", i915_gem_object_list_info, 0, (void *) DEFERRED_FREE_LIST},
	{"i915_gem_pageflip", i915_gem_pageflip_info, 0},
	{"i915_gem_request", i915_gem_request_info, 0},
	{"i915_gem_seqno", i915_gem_seqno_info, 0},
	{"i915_gem_fence_regs", i915_gem_fence_regs_info, 0},
	{"i915_gem_interrupt", i915_interrupt_info, 0},
	{"i915_gem_hws", i915_hws_info, 0, (void *)RCS},
	{"i915_gem_hws_blt", i915_hws_info, 0, (void *)BCS},
	{"i915_gem_hws_bsd", i915_hws_info, 0, (void *)VCS},
	{"i915_ringbuffer_data", i915_ringbuffer_data, 0, (void *)RCS},
	{"i915_ringbuffer_info", i915_ringbuffer_info, 0, (void *)RCS},
	{"i915_bsd_ringbuffer_data", i915_ringbuffer_data, 0, (void *)VCS},
	{"i915_bsd_ringbuffer_info", i915_ringbuffer_info, 0, (void *)VCS},
	{"i915_blt_ringbuffer_data", i915_ringbuffer_data, 0, (void *)BCS},
	{"i915_blt_ringbuffer_info", i915_ringbuffer_info, 0, (void *)BCS},
	{"i915_error_state", i915_error_state, 0},
	{"i915_rstdby_delays", i915_rstdby_delays, 0},
	{"i915_cur_delayinfo", i915_cur_delayinfo, 0},
	{"i915_delayfreq_table", i915_delayfreq_table, 0},
	{"i915_inttoext_table", i915_inttoext_table, 0},
	{"i915_drpc_info", i915_drpc_info, 0},
	{"i915_emon_status", i915_emon_status, 0},
	{"i915_ring_freq_table", i915_ring_freq_table, 0},
	{"i915_gfxec", i915_gfxec, 0},
	{"i915_fbc_status", i915_fbc_status, 0},
	{"i915_sr_status", i915_sr_status, 0},
	{"i915_opregion", i915_opregion, 0},
	{"i915_gem_framebuffer", i915_gem_framebuffer_info, 0},
	{"i915_context_status", i915_context_status, 0},
	{"i915_gen6_forcewake_count", i915_gen6_forcewake_count_info, 0},
	{"i915_swizzle_info", i915_swizzle_info, 0},
	{"i915_ppgtt_info", i915_ppgtt_info, 0},
	{"i915_dpio", i915_dpio_info, 0},
};
#define I915_DEBUGFS_ENTRIES ARRAY_SIZE(i915_debugfs_list)

int i915_debugfs_init(struct drm_minor *minor)
{
	int ret;

	ret = i915_debugfs_create(minor->debugfs_root, minor,
				  "i915_wedged",
				  &i915_wedged_fops);
	if (ret)
		return ret;

	ret = i915_forcewake_create(minor->debugfs_root, minor);
	if (ret)
		return ret;

	ret = i915_debugfs_create(minor->debugfs_root, minor,
				  "i915_max_freq",
				  &i915_max_freq_fops);
	if (ret)
		return ret;

	ret = i915_debugfs_create(minor->debugfs_root, minor,
				  "i915_cache_sharing",
				  &i915_cache_sharing_fops);
	if (ret)
		return ret;

	return drm_debugfs_create_files(i915_debugfs_list,
					I915_DEBUGFS_ENTRIES,
					minor->debugfs_root, minor);
}

void i915_debugfs_cleanup(struct drm_minor *minor)
{
	drm_debugfs_remove_files(i915_debugfs_list,
				 I915_DEBUGFS_ENTRIES, minor);
	drm_debugfs_remove_files((struct drm_info_list *) &i915_forcewake_fops,
				 1, minor);
	drm_debugfs_remove_files((struct drm_info_list *) &i915_wedged_fops,
				 1, minor);
	drm_debugfs_remove_files((struct drm_info_list *) &i915_max_freq_fops,
				 1, minor);
	drm_debugfs_remove_files((struct drm_info_list *) &i915_cache_sharing_fops,
				 1, minor);
}

#endif /* CONFIG_DEBUG_FS */<|MERGE_RESOLUTION|>--- conflicted
+++ resolved
@@ -1541,8 +1541,6 @@
 	return 0;
 }
 
-<<<<<<< HEAD
-=======
 static int i915_dpio_info(struct seq_file *m, void *data)
 {
 	struct drm_info_node *node = (struct drm_info_node *) m->private;
@@ -1590,15 +1588,6 @@
 	return 0;
 }
 
-static int
-i915_debugfs_common_open(struct inode *inode,
-			 struct file *filp)
-{
-	filp->private_data = inode->i_private;
-	return 0;
-}
-
->>>>>>> ec34a01d
 static ssize_t
 i915_wedged_read(struct file *filp,
 		 char __user *ubuf,
