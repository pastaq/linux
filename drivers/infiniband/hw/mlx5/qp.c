/*
 * Copyright (c) 2013-2015, Mellanox Technologies. All rights reserved.
 *
 * This software is available to you under a choice of one of two
 * licenses.  You may choose to be licensed under the terms of the GNU
 * General Public License (GPL) Version 2, available from the file
 * COPYING in the main directory of this source tree, or the
 * OpenIB.org BSD license below:
 *
 *     Redistribution and use in source and binary forms, with or
 *     without modification, are permitted provided that the following
 *     conditions are met:
 *
 *      - Redistributions of source code must retain the above
 *        copyright notice, this list of conditions and the following
 *        disclaimer.
 *
 *      - Redistributions in binary form must reproduce the above
 *        copyright notice, this list of conditions and the following
 *        disclaimer in the documentation and/or other materials
 *        provided with the distribution.
 *
 * THE SOFTWARE IS PROVIDED "AS IS", WITHOUT WARRANTY OF ANY KIND,
 * EXPRESS OR IMPLIED, INCLUDING BUT NOT LIMITED TO THE WARRANTIES OF
 * MERCHANTABILITY, FITNESS FOR A PARTICULAR PURPOSE AND
 * NONINFRINGEMENT. IN NO EVENT SHALL THE AUTHORS OR COPYRIGHT HOLDERS
 * BE LIABLE FOR ANY CLAIM, DAMAGES OR OTHER LIABILITY, WHETHER IN AN
 * ACTION OF CONTRACT, TORT OR OTHERWISE, ARISING FROM, OUT OF OR IN
 * CONNECTION WITH THE SOFTWARE OR THE USE OR OTHER DEALINGS IN THE
 * SOFTWARE.
 */

#include <linux/module.h>
#include <rdma/ib_umem.h>
#include <rdma/ib_cache.h>
#include <rdma/ib_user_verbs.h>
#include <rdma/rdma_counter.h>
#include <linux/mlx5/fs.h>
#include "mlx5_ib.h"
#include "ib_rep.h"
#include "cmd.h"
#include "qp.h"
#include "wr.h"

enum {
	MLX5_IB_ACK_REQ_FREQ	= 8,
};

enum {
	MLX5_IB_DEFAULT_SCHED_QUEUE	= 0x83,
	MLX5_IB_DEFAULT_QP0_SCHED_QUEUE	= 0x3f,
	MLX5_IB_LINK_TYPE_IB		= 0,
	MLX5_IB_LINK_TYPE_ETH		= 1
};

enum raw_qp_set_mask_map {
	MLX5_RAW_QP_MOD_SET_RQ_Q_CTR_ID		= 1UL << 0,
	MLX5_RAW_QP_RATE_LIMIT			= 1UL << 1,
};

struct mlx5_modify_raw_qp_param {
	u16 operation;

	u32 set_mask; /* raw_qp_set_mask_map */

	struct mlx5_rate_limit rl;

	u8 rq_q_ctr_id;
	u16 port;
};

static void get_cqs(enum ib_qp_type qp_type,
		    struct ib_cq *ib_send_cq, struct ib_cq *ib_recv_cq,
		    struct mlx5_ib_cq **send_cq, struct mlx5_ib_cq **recv_cq);

static int is_qp0(enum ib_qp_type qp_type)
{
	return qp_type == IB_QPT_SMI;
}

static int is_sqp(enum ib_qp_type qp_type)
{
	return is_qp0(qp_type) || is_qp1(qp_type);
}

/**
 * mlx5_ib_read_user_wqe_common() - Copy a WQE (or part of) from user WQ
 * to kernel buffer
 *
 * @umem: User space memory where the WQ is
 * @buffer: buffer to copy to
 * @buflen: buffer length
 * @wqe_index: index of WQE to copy from
 * @wq_offset: offset to start of WQ
 * @wq_wqe_cnt: number of WQEs in WQ
 * @wq_wqe_shift: log2 of WQE size
 * @bcnt: number of bytes to copy
 * @bytes_copied: number of bytes to copy (return value)
 *
 * Copies from start of WQE bcnt or less bytes.
 * Does not gurantee to copy the entire WQE.
 *
 * Return: zero on success, or an error code.
 */
static int mlx5_ib_read_user_wqe_common(struct ib_umem *umem, void *buffer,
					size_t buflen, int wqe_index,
					int wq_offset, int wq_wqe_cnt,
					int wq_wqe_shift, int bcnt,
					size_t *bytes_copied)
{
	size_t offset = wq_offset + ((wqe_index % wq_wqe_cnt) << wq_wqe_shift);
	size_t wq_end = wq_offset + (wq_wqe_cnt << wq_wqe_shift);
	size_t copy_length;
	int ret;

	/* don't copy more than requested, more than buffer length or
	 * beyond WQ end
	 */
	copy_length = min_t(u32, buflen, wq_end - offset);
	copy_length = min_t(u32, copy_length, bcnt);

	ret = ib_umem_copy_from(buffer, umem, offset, copy_length);
	if (ret)
		return ret;

	if (!ret && bytes_copied)
		*bytes_copied = copy_length;

	return 0;
}

static int mlx5_ib_read_kernel_wqe_sq(struct mlx5_ib_qp *qp, int wqe_index,
				      void *buffer, size_t buflen, size_t *bc)
{
	struct mlx5_wqe_ctrl_seg *ctrl;
	size_t bytes_copied = 0;
	size_t wqe_length;
	void *p;
	int ds;

	wqe_index = wqe_index & qp->sq.fbc.sz_m1;

	/* read the control segment first */
	p = mlx5_frag_buf_get_wqe(&qp->sq.fbc, wqe_index);
	ctrl = p;
	ds = be32_to_cpu(ctrl->qpn_ds) & MLX5_WQE_CTRL_DS_MASK;
	wqe_length = ds * MLX5_WQE_DS_UNITS;

	/* read rest of WQE if it spreads over more than one stride */
	while (bytes_copied < wqe_length) {
		size_t copy_length =
			min_t(size_t, buflen - bytes_copied, MLX5_SEND_WQE_BB);

		if (!copy_length)
			break;

		memcpy(buffer + bytes_copied, p, copy_length);
		bytes_copied += copy_length;

		wqe_index = (wqe_index + 1) & qp->sq.fbc.sz_m1;
		p = mlx5_frag_buf_get_wqe(&qp->sq.fbc, wqe_index);
	}
	*bc = bytes_copied;
	return 0;
}

static int mlx5_ib_read_user_wqe_sq(struct mlx5_ib_qp *qp, int wqe_index,
				    void *buffer, size_t buflen, size_t *bc)
{
	struct mlx5_ib_qp_base *base = &qp->trans_qp.base;
	struct ib_umem *umem = base->ubuffer.umem;
	struct mlx5_ib_wq *wq = &qp->sq;
	struct mlx5_wqe_ctrl_seg *ctrl;
	size_t bytes_copied;
	size_t bytes_copied2;
	size_t wqe_length;
	int ret;
	int ds;

	/* at first read as much as possible */
	ret = mlx5_ib_read_user_wqe_common(umem, buffer, buflen, wqe_index,
					   wq->offset, wq->wqe_cnt,
					   wq->wqe_shift, buflen,
					   &bytes_copied);
	if (ret)
		return ret;

	/* we need at least control segment size to proceed */
	if (bytes_copied < sizeof(*ctrl))
		return -EINVAL;

	ctrl = buffer;
	ds = be32_to_cpu(ctrl->qpn_ds) & MLX5_WQE_CTRL_DS_MASK;
	wqe_length = ds * MLX5_WQE_DS_UNITS;

	/* if we copied enough then we are done */
	if (bytes_copied >= wqe_length) {
		*bc = bytes_copied;
		return 0;
	}

	/* otherwise this a wrapped around wqe
	 * so read the remaining bytes starting
	 * from  wqe_index 0
	 */
	ret = mlx5_ib_read_user_wqe_common(umem, buffer + bytes_copied,
					   buflen - bytes_copied, 0, wq->offset,
					   wq->wqe_cnt, wq->wqe_shift,
					   wqe_length - bytes_copied,
					   &bytes_copied2);

	if (ret)
		return ret;
	*bc = bytes_copied + bytes_copied2;
	return 0;
}

int mlx5_ib_read_wqe_sq(struct mlx5_ib_qp *qp, int wqe_index, void *buffer,
			size_t buflen, size_t *bc)
{
	struct mlx5_ib_qp_base *base = &qp->trans_qp.base;
	struct ib_umem *umem = base->ubuffer.umem;

	if (buflen < sizeof(struct mlx5_wqe_ctrl_seg))
		return -EINVAL;

	if (!umem)
		return mlx5_ib_read_kernel_wqe_sq(qp, wqe_index, buffer,
						  buflen, bc);

	return mlx5_ib_read_user_wqe_sq(qp, wqe_index, buffer, buflen, bc);
}

static int mlx5_ib_read_user_wqe_rq(struct mlx5_ib_qp *qp, int wqe_index,
				    void *buffer, size_t buflen, size_t *bc)
{
	struct mlx5_ib_qp_base *base = &qp->trans_qp.base;
	struct ib_umem *umem = base->ubuffer.umem;
	struct mlx5_ib_wq *wq = &qp->rq;
	size_t bytes_copied;
	int ret;

	ret = mlx5_ib_read_user_wqe_common(umem, buffer, buflen, wqe_index,
					   wq->offset, wq->wqe_cnt,
					   wq->wqe_shift, buflen,
					   &bytes_copied);

	if (ret)
		return ret;
	*bc = bytes_copied;
	return 0;
}

int mlx5_ib_read_wqe_rq(struct mlx5_ib_qp *qp, int wqe_index, void *buffer,
			size_t buflen, size_t *bc)
{
	struct mlx5_ib_qp_base *base = &qp->trans_qp.base;
	struct ib_umem *umem = base->ubuffer.umem;
	struct mlx5_ib_wq *wq = &qp->rq;
	size_t wqe_size = 1 << wq->wqe_shift;

	if (buflen < wqe_size)
		return -EINVAL;

	if (!umem)
		return -EOPNOTSUPP;

	return mlx5_ib_read_user_wqe_rq(qp, wqe_index, buffer, buflen, bc);
}

static int mlx5_ib_read_user_wqe_srq(struct mlx5_ib_srq *srq, int wqe_index,
				     void *buffer, size_t buflen, size_t *bc)
{
	struct ib_umem *umem = srq->umem;
	size_t bytes_copied;
	int ret;

	ret = mlx5_ib_read_user_wqe_common(umem, buffer, buflen, wqe_index, 0,
					   srq->msrq.max, srq->msrq.wqe_shift,
					   buflen, &bytes_copied);

	if (ret)
		return ret;
	*bc = bytes_copied;
	return 0;
}

int mlx5_ib_read_wqe_srq(struct mlx5_ib_srq *srq, int wqe_index, void *buffer,
			 size_t buflen, size_t *bc)
{
	struct ib_umem *umem = srq->umem;
	size_t wqe_size = 1 << srq->msrq.wqe_shift;

	if (buflen < wqe_size)
		return -EINVAL;

	if (!umem)
		return -EOPNOTSUPP;

	return mlx5_ib_read_user_wqe_srq(srq, wqe_index, buffer, buflen, bc);
}

static void mlx5_ib_qp_event(struct mlx5_core_qp *qp, int type)
{
	struct ib_qp *ibqp = &to_mibqp(qp)->ibqp;
	struct ib_event event;

	if (type == MLX5_EVENT_TYPE_PATH_MIG) {
		/* This event is only valid for trans_qps */
		to_mibqp(qp)->port = to_mibqp(qp)->trans_qp.alt_port;
	}

	if (ibqp->event_handler) {
		event.device     = ibqp->device;
		event.element.qp = ibqp;
		switch (type) {
		case MLX5_EVENT_TYPE_PATH_MIG:
			event.event = IB_EVENT_PATH_MIG;
			break;
		case MLX5_EVENT_TYPE_COMM_EST:
			event.event = IB_EVENT_COMM_EST;
			break;
		case MLX5_EVENT_TYPE_SQ_DRAINED:
			event.event = IB_EVENT_SQ_DRAINED;
			break;
		case MLX5_EVENT_TYPE_SRQ_LAST_WQE:
			event.event = IB_EVENT_QP_LAST_WQE_REACHED;
			break;
		case MLX5_EVENT_TYPE_WQ_CATAS_ERROR:
			event.event = IB_EVENT_QP_FATAL;
			break;
		case MLX5_EVENT_TYPE_PATH_MIG_FAILED:
			event.event = IB_EVENT_PATH_MIG_ERR;
			break;
		case MLX5_EVENT_TYPE_WQ_INVAL_REQ_ERROR:
			event.event = IB_EVENT_QP_REQ_ERR;
			break;
		case MLX5_EVENT_TYPE_WQ_ACCESS_ERROR:
			event.event = IB_EVENT_QP_ACCESS_ERR;
			break;
		default:
			pr_warn("mlx5_ib: Unexpected event type %d on QP %06x\n", type, qp->qpn);
			return;
		}

		ibqp->event_handler(&event, ibqp->qp_context);
	}
}

static int set_rq_size(struct mlx5_ib_dev *dev, struct ib_qp_cap *cap,
		       int has_rq, struct mlx5_ib_qp *qp, struct mlx5_ib_create_qp *ucmd)
{
	int wqe_size;
	int wq_size;

	/* Sanity check RQ size before proceeding */
	if (cap->max_recv_wr > (1 << MLX5_CAP_GEN(dev->mdev, log_max_qp_sz)))
		return -EINVAL;

	if (!has_rq) {
		qp->rq.max_gs = 0;
		qp->rq.wqe_cnt = 0;
		qp->rq.wqe_shift = 0;
		cap->max_recv_wr = 0;
		cap->max_recv_sge = 0;
	} else {
		int wq_sig = !!(qp->flags_en & MLX5_QP_FLAG_SIGNATURE);

		if (ucmd) {
			qp->rq.wqe_cnt = ucmd->rq_wqe_count;
			if (ucmd->rq_wqe_shift > BITS_PER_BYTE * sizeof(ucmd->rq_wqe_shift))
				return -EINVAL;
			qp->rq.wqe_shift = ucmd->rq_wqe_shift;
			if ((1 << qp->rq.wqe_shift) /
				    sizeof(struct mlx5_wqe_data_seg) <
			    wq_sig)
				return -EINVAL;
			qp->rq.max_gs =
				(1 << qp->rq.wqe_shift) /
					sizeof(struct mlx5_wqe_data_seg) -
				wq_sig;
			qp->rq.max_post = qp->rq.wqe_cnt;
		} else {
			wqe_size =
				wq_sig ? sizeof(struct mlx5_wqe_signature_seg) :
					 0;
			wqe_size += cap->max_recv_sge * sizeof(struct mlx5_wqe_data_seg);
			wqe_size = roundup_pow_of_two(wqe_size);
			wq_size = roundup_pow_of_two(cap->max_recv_wr) * wqe_size;
			wq_size = max_t(int, wq_size, MLX5_SEND_WQE_BB);
			qp->rq.wqe_cnt = wq_size / wqe_size;
			if (wqe_size > MLX5_CAP_GEN(dev->mdev, max_wqe_sz_rq)) {
				mlx5_ib_dbg(dev, "wqe_size %d, max %d\n",
					    wqe_size,
					    MLX5_CAP_GEN(dev->mdev,
							 max_wqe_sz_rq));
				return -EINVAL;
			}
			qp->rq.wqe_shift = ilog2(wqe_size);
			qp->rq.max_gs =
				(1 << qp->rq.wqe_shift) /
					sizeof(struct mlx5_wqe_data_seg) -
				wq_sig;
			qp->rq.max_post = qp->rq.wqe_cnt;
		}
	}

	return 0;
}

static int sq_overhead(struct ib_qp_init_attr *attr)
{
	int size = 0;

	switch (attr->qp_type) {
	case IB_QPT_XRC_INI:
		size += sizeof(struct mlx5_wqe_xrc_seg);
		/* fall through */
	case IB_QPT_RC:
		size += sizeof(struct mlx5_wqe_ctrl_seg) +
			max(sizeof(struct mlx5_wqe_atomic_seg) +
			    sizeof(struct mlx5_wqe_raddr_seg),
			    sizeof(struct mlx5_wqe_umr_ctrl_seg) +
			    sizeof(struct mlx5_mkey_seg) +
			    MLX5_IB_SQ_UMR_INLINE_THRESHOLD /
			    MLX5_IB_UMR_OCTOWORD);
		break;

	case IB_QPT_XRC_TGT:
		return 0;

	case IB_QPT_UC:
		size += sizeof(struct mlx5_wqe_ctrl_seg) +
			max(sizeof(struct mlx5_wqe_raddr_seg),
			    sizeof(struct mlx5_wqe_umr_ctrl_seg) +
			    sizeof(struct mlx5_mkey_seg));
		break;

	case IB_QPT_UD:
		if (attr->create_flags & IB_QP_CREATE_IPOIB_UD_LSO)
			size += sizeof(struct mlx5_wqe_eth_pad) +
				sizeof(struct mlx5_wqe_eth_seg);
		/* fall through */
	case IB_QPT_SMI:
	case MLX5_IB_QPT_HW_GSI:
		size += sizeof(struct mlx5_wqe_ctrl_seg) +
			sizeof(struct mlx5_wqe_datagram_seg);
		break;

	case MLX5_IB_QPT_REG_UMR:
		size += sizeof(struct mlx5_wqe_ctrl_seg) +
			sizeof(struct mlx5_wqe_umr_ctrl_seg) +
			sizeof(struct mlx5_mkey_seg);
		break;

	default:
		return -EINVAL;
	}

	return size;
}

static int calc_send_wqe(struct ib_qp_init_attr *attr)
{
	int inl_size = 0;
	int size;

	size = sq_overhead(attr);
	if (size < 0)
		return size;

	if (attr->cap.max_inline_data) {
		inl_size = size + sizeof(struct mlx5_wqe_inline_seg) +
			attr->cap.max_inline_data;
	}

	size += attr->cap.max_send_sge * sizeof(struct mlx5_wqe_data_seg);
	if (attr->create_flags & IB_QP_CREATE_INTEGRITY_EN &&
	    ALIGN(max_t(int, inl_size, size), MLX5_SEND_WQE_BB) < MLX5_SIG_WQE_SIZE)
		return MLX5_SIG_WQE_SIZE;
	else
		return ALIGN(max_t(int, inl_size, size), MLX5_SEND_WQE_BB);
}

static int get_send_sge(struct ib_qp_init_attr *attr, int wqe_size)
{
	int max_sge;

	if (attr->qp_type == IB_QPT_RC)
		max_sge = (min_t(int, wqe_size, 512) -
			   sizeof(struct mlx5_wqe_ctrl_seg) -
			   sizeof(struct mlx5_wqe_raddr_seg)) /
			sizeof(struct mlx5_wqe_data_seg);
	else if (attr->qp_type == IB_QPT_XRC_INI)
		max_sge = (min_t(int, wqe_size, 512) -
			   sizeof(struct mlx5_wqe_ctrl_seg) -
			   sizeof(struct mlx5_wqe_xrc_seg) -
			   sizeof(struct mlx5_wqe_raddr_seg)) /
			sizeof(struct mlx5_wqe_data_seg);
	else
		max_sge = (wqe_size - sq_overhead(attr)) /
			sizeof(struct mlx5_wqe_data_seg);

	return min_t(int, max_sge, wqe_size - sq_overhead(attr) /
		     sizeof(struct mlx5_wqe_data_seg));
}

static int calc_sq_size(struct mlx5_ib_dev *dev, struct ib_qp_init_attr *attr,
			struct mlx5_ib_qp *qp)
{
	int wqe_size;
	int wq_size;

	if (!attr->cap.max_send_wr)
		return 0;

	wqe_size = calc_send_wqe(attr);
	mlx5_ib_dbg(dev, "wqe_size %d\n", wqe_size);
	if (wqe_size < 0)
		return wqe_size;

	if (wqe_size > MLX5_CAP_GEN(dev->mdev, max_wqe_sz_sq)) {
		mlx5_ib_dbg(dev, "wqe_size(%d) > max_sq_desc_sz(%d)\n",
			    wqe_size, MLX5_CAP_GEN(dev->mdev, max_wqe_sz_sq));
		return -EINVAL;
	}

	qp->max_inline_data = wqe_size - sq_overhead(attr) -
			      sizeof(struct mlx5_wqe_inline_seg);
	attr->cap.max_inline_data = qp->max_inline_data;

	wq_size = roundup_pow_of_two(attr->cap.max_send_wr * wqe_size);
	qp->sq.wqe_cnt = wq_size / MLX5_SEND_WQE_BB;
	if (qp->sq.wqe_cnt > (1 << MLX5_CAP_GEN(dev->mdev, log_max_qp_sz))) {
		mlx5_ib_dbg(dev, "send queue size (%d * %d / %d -> %d) exceeds limits(%d)\n",
			    attr->cap.max_send_wr, wqe_size, MLX5_SEND_WQE_BB,
			    qp->sq.wqe_cnt,
			    1 << MLX5_CAP_GEN(dev->mdev, log_max_qp_sz));
		return -ENOMEM;
	}
	qp->sq.wqe_shift = ilog2(MLX5_SEND_WQE_BB);
	qp->sq.max_gs = get_send_sge(attr, wqe_size);
	if (qp->sq.max_gs < attr->cap.max_send_sge)
		return -ENOMEM;

	attr->cap.max_send_sge = qp->sq.max_gs;
	qp->sq.max_post = wq_size / wqe_size;
	attr->cap.max_send_wr = qp->sq.max_post;

	return wq_size;
}

static int set_user_buf_size(struct mlx5_ib_dev *dev,
			    struct mlx5_ib_qp *qp,
			    struct mlx5_ib_create_qp *ucmd,
			    struct mlx5_ib_qp_base *base,
			    struct ib_qp_init_attr *attr)
{
	int desc_sz = 1 << qp->sq.wqe_shift;

	if (desc_sz > MLX5_CAP_GEN(dev->mdev, max_wqe_sz_sq)) {
		mlx5_ib_warn(dev, "desc_sz %d, max_sq_desc_sz %d\n",
			     desc_sz, MLX5_CAP_GEN(dev->mdev, max_wqe_sz_sq));
		return -EINVAL;
	}

	if (ucmd->sq_wqe_count && !is_power_of_2(ucmd->sq_wqe_count)) {
		mlx5_ib_warn(dev, "sq_wqe_count %d is not a power of two\n",
			     ucmd->sq_wqe_count);
		return -EINVAL;
	}

	qp->sq.wqe_cnt = ucmd->sq_wqe_count;

	if (qp->sq.wqe_cnt > (1 << MLX5_CAP_GEN(dev->mdev, log_max_qp_sz))) {
		mlx5_ib_warn(dev, "wqe_cnt %d, max_wqes %d\n",
			     qp->sq.wqe_cnt,
			     1 << MLX5_CAP_GEN(dev->mdev, log_max_qp_sz));
		return -EINVAL;
	}

	if (attr->qp_type == IB_QPT_RAW_PACKET ||
	    qp->flags & IB_QP_CREATE_SOURCE_QPN) {
		base->ubuffer.buf_size = qp->rq.wqe_cnt << qp->rq.wqe_shift;
		qp->raw_packet_qp.sq.ubuffer.buf_size = qp->sq.wqe_cnt << 6;
	} else {
		base->ubuffer.buf_size = (qp->rq.wqe_cnt << qp->rq.wqe_shift) +
					 (qp->sq.wqe_cnt << 6);
	}

	return 0;
}

static int qp_has_rq(struct ib_qp_init_attr *attr)
{
	if (attr->qp_type == IB_QPT_XRC_INI ||
	    attr->qp_type == IB_QPT_XRC_TGT || attr->srq ||
	    attr->qp_type == MLX5_IB_QPT_REG_UMR ||
	    !attr->cap.max_recv_wr)
		return 0;

	return 1;
}

enum {
	/* this is the first blue flame register in the array of bfregs assigned
	 * to a processes. Since we do not use it for blue flame but rather
	 * regular 64 bit doorbells, we do not need a lock for maintaiing
	 * "odd/even" order
	 */
	NUM_NON_BLUE_FLAME_BFREGS = 1,
};

static int max_bfregs(struct mlx5_ib_dev *dev, struct mlx5_bfreg_info *bfregi)
{
	return get_num_static_uars(dev, bfregi) * MLX5_NON_FP_BFREGS_PER_UAR;
}

static int num_med_bfreg(struct mlx5_ib_dev *dev,
			 struct mlx5_bfreg_info *bfregi)
{
	int n;

	n = max_bfregs(dev, bfregi) - bfregi->num_low_latency_bfregs -
	    NUM_NON_BLUE_FLAME_BFREGS;

	return n >= 0 ? n : 0;
}

static int first_med_bfreg(struct mlx5_ib_dev *dev,
			   struct mlx5_bfreg_info *bfregi)
{
	return num_med_bfreg(dev, bfregi) ? 1 : -ENOMEM;
}

static int first_hi_bfreg(struct mlx5_ib_dev *dev,
			  struct mlx5_bfreg_info *bfregi)
{
	int med;

	med = num_med_bfreg(dev, bfregi);
	return ++med;
}

static int alloc_high_class_bfreg(struct mlx5_ib_dev *dev,
				  struct mlx5_bfreg_info *bfregi)
{
	int i;

	for (i = first_hi_bfreg(dev, bfregi); i < max_bfregs(dev, bfregi); i++) {
		if (!bfregi->count[i]) {
			bfregi->count[i]++;
			return i;
		}
	}

	return -ENOMEM;
}

static int alloc_med_class_bfreg(struct mlx5_ib_dev *dev,
				 struct mlx5_bfreg_info *bfregi)
{
	int minidx = first_med_bfreg(dev, bfregi);
	int i;

	if (minidx < 0)
		return minidx;

	for (i = minidx; i < first_hi_bfreg(dev, bfregi); i++) {
		if (bfregi->count[i] < bfregi->count[minidx])
			minidx = i;
		if (!bfregi->count[minidx])
			break;
	}

	bfregi->count[minidx]++;
	return minidx;
}

static int alloc_bfreg(struct mlx5_ib_dev *dev,
		       struct mlx5_bfreg_info *bfregi)
{
	int bfregn = -ENOMEM;

	if (bfregi->lib_uar_dyn)
		return -EINVAL;

	mutex_lock(&bfregi->lock);
	if (bfregi->ver >= 2) {
		bfregn = alloc_high_class_bfreg(dev, bfregi);
		if (bfregn < 0)
			bfregn = alloc_med_class_bfreg(dev, bfregi);
	}

	if (bfregn < 0) {
		BUILD_BUG_ON(NUM_NON_BLUE_FLAME_BFREGS != 1);
		bfregn = 0;
		bfregi->count[bfregn]++;
	}
	mutex_unlock(&bfregi->lock);

	return bfregn;
}

void mlx5_ib_free_bfreg(struct mlx5_ib_dev *dev, struct mlx5_bfreg_info *bfregi, int bfregn)
{
	mutex_lock(&bfregi->lock);
	bfregi->count[bfregn]--;
	mutex_unlock(&bfregi->lock);
}

static enum mlx5_qp_state to_mlx5_state(enum ib_qp_state state)
{
	switch (state) {
	case IB_QPS_RESET:	return MLX5_QP_STATE_RST;
	case IB_QPS_INIT:	return MLX5_QP_STATE_INIT;
	case IB_QPS_RTR:	return MLX5_QP_STATE_RTR;
	case IB_QPS_RTS:	return MLX5_QP_STATE_RTS;
	case IB_QPS_SQD:	return MLX5_QP_STATE_SQD;
	case IB_QPS_SQE:	return MLX5_QP_STATE_SQER;
	case IB_QPS_ERR:	return MLX5_QP_STATE_ERR;
	default:		return -1;
	}
}

static int to_mlx5_st(enum ib_qp_type type)
{
	switch (type) {
	case IB_QPT_RC:			return MLX5_QP_ST_RC;
	case IB_QPT_UC:			return MLX5_QP_ST_UC;
	case IB_QPT_UD:			return MLX5_QP_ST_UD;
	case MLX5_IB_QPT_REG_UMR:	return MLX5_QP_ST_REG_UMR;
	case IB_QPT_XRC_INI:
	case IB_QPT_XRC_TGT:		return MLX5_QP_ST_XRC;
	case IB_QPT_SMI:		return MLX5_QP_ST_QP0;
	case MLX5_IB_QPT_HW_GSI:	return MLX5_QP_ST_QP1;
	case MLX5_IB_QPT_DCI:		return MLX5_QP_ST_DCI;
	case IB_QPT_RAW_PACKET:		return MLX5_QP_ST_RAW_ETHERTYPE;
	default:		return -EINVAL;
	}
}

static void mlx5_ib_lock_cqs(struct mlx5_ib_cq *send_cq,
			     struct mlx5_ib_cq *recv_cq);
static void mlx5_ib_unlock_cqs(struct mlx5_ib_cq *send_cq,
			       struct mlx5_ib_cq *recv_cq);

int bfregn_to_uar_index(struct mlx5_ib_dev *dev,
			struct mlx5_bfreg_info *bfregi, u32 bfregn,
			bool dyn_bfreg)
{
	unsigned int bfregs_per_sys_page;
	u32 index_of_sys_page;
	u32 offset;

	if (bfregi->lib_uar_dyn)
		return -EINVAL;

	bfregs_per_sys_page = get_uars_per_sys_page(dev, bfregi->lib_uar_4k) *
				MLX5_NON_FP_BFREGS_PER_UAR;
	index_of_sys_page = bfregn / bfregs_per_sys_page;

	if (dyn_bfreg) {
		index_of_sys_page += bfregi->num_static_sys_pages;

		if (index_of_sys_page >= bfregi->num_sys_pages)
			return -EINVAL;

		if (bfregn > bfregi->num_dyn_bfregs ||
		    bfregi->sys_pages[index_of_sys_page] == MLX5_IB_INVALID_UAR_INDEX) {
			mlx5_ib_dbg(dev, "Invalid dynamic uar index\n");
			return -EINVAL;
		}
	}

	offset = bfregn % bfregs_per_sys_page / MLX5_NON_FP_BFREGS_PER_UAR;
	return bfregi->sys_pages[index_of_sys_page] + offset;
}

static int mlx5_ib_umem_get(struct mlx5_ib_dev *dev, struct ib_udata *udata,
			    unsigned long addr, size_t size,
			    struct ib_umem **umem, int *npages, int *page_shift,
			    int *ncont, u32 *offset)
{
	int err;

	*umem = ib_umem_get(&dev->ib_dev, addr, size, 0);
	if (IS_ERR(*umem)) {
		mlx5_ib_dbg(dev, "umem_get failed\n");
		return PTR_ERR(*umem);
	}

	mlx5_ib_cont_pages(*umem, addr, 0, npages, page_shift, ncont, NULL);

	err = mlx5_ib_get_buf_offset(addr, *page_shift, offset);
	if (err) {
		mlx5_ib_warn(dev, "bad offset\n");
		goto err_umem;
	}

	mlx5_ib_dbg(dev, "addr 0x%lx, size %zu, npages %d, page_shift %d, ncont %d, offset %d\n",
		    addr, size, *npages, *page_shift, *ncont, *offset);

	return 0;

err_umem:
	ib_umem_release(*umem);
	*umem = NULL;

	return err;
}

static void destroy_user_rq(struct mlx5_ib_dev *dev, struct ib_pd *pd,
			    struct mlx5_ib_rwq *rwq, struct ib_udata *udata)
{
	struct mlx5_ib_ucontext *context =
		rdma_udata_to_drv_context(
			udata,
			struct mlx5_ib_ucontext,
			ibucontext);

	if (rwq->create_flags & MLX5_IB_WQ_FLAGS_DELAY_DROP)
		atomic_dec(&dev->delay_drop.rqs_cnt);

	mlx5_ib_db_unmap_user(context, &rwq->db);
	ib_umem_release(rwq->umem);
}

static int create_user_rq(struct mlx5_ib_dev *dev, struct ib_pd *pd,
			  struct ib_udata *udata, struct mlx5_ib_rwq *rwq,
			  struct mlx5_ib_create_wq *ucmd)
{
	struct mlx5_ib_ucontext *ucontext = rdma_udata_to_drv_context(
		udata, struct mlx5_ib_ucontext, ibucontext);
	int page_shift = 0;
	int npages;
	u32 offset = 0;
	int ncont = 0;
	int err;

	if (!ucmd->buf_addr)
		return -EINVAL;

	rwq->umem = ib_umem_get(&dev->ib_dev, ucmd->buf_addr, rwq->buf_size, 0);
	if (IS_ERR(rwq->umem)) {
		mlx5_ib_dbg(dev, "umem_get failed\n");
		err = PTR_ERR(rwq->umem);
		return err;
	}

	mlx5_ib_cont_pages(rwq->umem, ucmd->buf_addr, 0, &npages, &page_shift,
			   &ncont, NULL);
	err = mlx5_ib_get_buf_offset(ucmd->buf_addr, page_shift,
				     &rwq->rq_page_offset);
	if (err) {
		mlx5_ib_warn(dev, "bad offset\n");
		goto err_umem;
	}

	rwq->rq_num_pas = ncont;
	rwq->page_shift = page_shift;
	rwq->log_page_size =  page_shift - MLX5_ADAPTER_PAGE_SHIFT;
	rwq->wq_sig = !!(ucmd->flags & MLX5_WQ_FLAG_SIGNATURE);

	mlx5_ib_dbg(dev, "addr 0x%llx, size %zd, npages %d, page_shift %d, ncont %d, offset %d\n",
		    (unsigned long long)ucmd->buf_addr, rwq->buf_size,
		    npages, page_shift, ncont, offset);

	err = mlx5_ib_db_map_user(ucontext, udata, ucmd->db_addr, &rwq->db);
	if (err) {
		mlx5_ib_dbg(dev, "map failed\n");
		goto err_umem;
	}

	return 0;

err_umem:
	ib_umem_release(rwq->umem);
	return err;
}

static int adjust_bfregn(struct mlx5_ib_dev *dev,
			 struct mlx5_bfreg_info *bfregi, int bfregn)
{
	return bfregn / MLX5_NON_FP_BFREGS_PER_UAR * MLX5_BFREGS_PER_UAR +
				bfregn % MLX5_NON_FP_BFREGS_PER_UAR;
}

static int _create_user_qp(struct mlx5_ib_dev *dev, struct ib_pd *pd,
			   struct mlx5_ib_qp *qp, struct ib_udata *udata,
			   struct ib_qp_init_attr *attr, u32 **in,
			   struct mlx5_ib_create_qp_resp *resp, int *inlen,
			   struct mlx5_ib_qp_base *base,
			   struct mlx5_ib_create_qp *ucmd)
{
	struct mlx5_ib_ucontext *context;
	struct mlx5_ib_ubuffer *ubuffer = &base->ubuffer;
	int page_shift = 0;
	int uar_index = 0;
	int npages;
	u32 offset = 0;
	int bfregn;
	int ncont = 0;
	__be64 *pas;
	void *qpc;
	int err;
	u16 uid;
	u32 uar_flags;

	context = rdma_udata_to_drv_context(udata, struct mlx5_ib_ucontext,
					    ibucontext);
	uar_flags = qp->flags_en &
		    (MLX5_QP_FLAG_UAR_PAGE_INDEX | MLX5_QP_FLAG_BFREG_INDEX);
	switch (uar_flags) {
	case MLX5_QP_FLAG_UAR_PAGE_INDEX:
		uar_index = ucmd->bfreg_index;
		bfregn = MLX5_IB_INVALID_BFREG;
		break;
	case MLX5_QP_FLAG_BFREG_INDEX:
		uar_index = bfregn_to_uar_index(dev, &context->bfregi,
						ucmd->bfreg_index, true);
		if (uar_index < 0)
			return uar_index;
		bfregn = MLX5_IB_INVALID_BFREG;
		break;
	case 0:
		if (qp->flags & IB_QP_CREATE_CROSS_CHANNEL)
			return -EINVAL;
		bfregn = alloc_bfreg(dev, &context->bfregi);
		if (bfregn < 0)
			return bfregn;
		break;
	default:
		return -EINVAL;
	}

	mlx5_ib_dbg(dev, "bfregn 0x%x, uar_index 0x%x\n", bfregn, uar_index);
	if (bfregn != MLX5_IB_INVALID_BFREG)
		uar_index = bfregn_to_uar_index(dev, &context->bfregi, bfregn,
						false);

	qp->rq.offset = 0;
	qp->sq.wqe_shift = ilog2(MLX5_SEND_WQE_BB);
	qp->sq.offset = qp->rq.wqe_cnt << qp->rq.wqe_shift;

	err = set_user_buf_size(dev, qp, ucmd, base, attr);
	if (err)
		goto err_bfreg;

	if (ucmd->buf_addr && ubuffer->buf_size) {
		ubuffer->buf_addr = ucmd->buf_addr;
		err = mlx5_ib_umem_get(dev, udata, ubuffer->buf_addr,
				       ubuffer->buf_size, &ubuffer->umem,
				       &npages, &page_shift, &ncont, &offset);
		if (err)
			goto err_bfreg;
	} else {
		ubuffer->umem = NULL;
	}

	*inlen = MLX5_ST_SZ_BYTES(create_qp_in) +
		 MLX5_FLD_SZ_BYTES(create_qp_in, pas[0]) * ncont;
	*in = kvzalloc(*inlen, GFP_KERNEL);
	if (!*in) {
		err = -ENOMEM;
		goto err_umem;
	}

	uid = (attr->qp_type != IB_QPT_XRC_INI) ? to_mpd(pd)->uid : 0;
	MLX5_SET(create_qp_in, *in, uid, uid);
	pas = (__be64 *)MLX5_ADDR_OF(create_qp_in, *in, pas);
	if (ubuffer->umem)
		mlx5_ib_populate_pas(dev, ubuffer->umem, page_shift, pas, 0);

	qpc = MLX5_ADDR_OF(create_qp_in, *in, qpc);

	MLX5_SET(qpc, qpc, log_page_size, page_shift - MLX5_ADAPTER_PAGE_SHIFT);
	MLX5_SET(qpc, qpc, page_offset, offset);

	MLX5_SET(qpc, qpc, uar_page, uar_index);
	if (bfregn != MLX5_IB_INVALID_BFREG)
		resp->bfreg_index = adjust_bfregn(dev, &context->bfregi, bfregn);
	else
		resp->bfreg_index = MLX5_IB_INVALID_BFREG;
	qp->bfregn = bfregn;

	err = mlx5_ib_db_map_user(context, udata, ucmd->db_addr, &qp->db);
	if (err) {
		mlx5_ib_dbg(dev, "map failed\n");
		goto err_free;
	}

	return 0;

err_free:
	kvfree(*in);

err_umem:
	ib_umem_release(ubuffer->umem);

err_bfreg:
	if (bfregn != MLX5_IB_INVALID_BFREG)
		mlx5_ib_free_bfreg(dev, &context->bfregi, bfregn);
	return err;
}

static void destroy_qp(struct mlx5_ib_dev *dev, struct mlx5_ib_qp *qp,
		       struct mlx5_ib_qp_base *base, struct ib_udata *udata)
{
	struct mlx5_ib_ucontext *context = rdma_udata_to_drv_context(
		udata, struct mlx5_ib_ucontext, ibucontext);

	if (udata) {
		/* User QP */
		mlx5_ib_db_unmap_user(context, &qp->db);
		ib_umem_release(base->ubuffer.umem);

		/*
		 * Free only the BFREGs which are handled by the kernel.
		 * BFREGs of UARs allocated dynamically are handled by user.
		 */
		if (qp->bfregn != MLX5_IB_INVALID_BFREG)
			mlx5_ib_free_bfreg(dev, &context->bfregi, qp->bfregn);
		return;
	}

	/* Kernel QP */
	kvfree(qp->sq.wqe_head);
	kvfree(qp->sq.w_list);
	kvfree(qp->sq.wrid);
	kvfree(qp->sq.wr_data);
	kvfree(qp->rq.wrid);
	if (qp->db.db)
		mlx5_db_free(dev->mdev, &qp->db);
	if (qp->buf.frags)
		mlx5_frag_buf_free(dev->mdev, &qp->buf);
}

static int _create_kernel_qp(struct mlx5_ib_dev *dev,
			     struct ib_qp_init_attr *init_attr,
			     struct mlx5_ib_qp *qp, u32 **in, int *inlen,
			     struct mlx5_ib_qp_base *base)
{
	int uar_index;
	void *qpc;
	int err;

	if (init_attr->qp_type == MLX5_IB_QPT_REG_UMR)
		qp->bf.bfreg = &dev->fp_bfreg;
	else if (qp->flags & MLX5_IB_QP_CREATE_WC_TEST)
		qp->bf.bfreg = &dev->wc_bfreg;
	else
		qp->bf.bfreg = &dev->bfreg;

	/* We need to divide by two since each register is comprised of
	 * two buffers of identical size, namely odd and even
	 */
	qp->bf.buf_size = (1 << MLX5_CAP_GEN(dev->mdev, log_bf_reg_size)) / 2;
	uar_index = qp->bf.bfreg->index;

	err = calc_sq_size(dev, init_attr, qp);
	if (err < 0) {
		mlx5_ib_dbg(dev, "err %d\n", err);
		return err;
	}

	qp->rq.offset = 0;
	qp->sq.offset = qp->rq.wqe_cnt << qp->rq.wqe_shift;
	base->ubuffer.buf_size = err + (qp->rq.wqe_cnt << qp->rq.wqe_shift);

	err = mlx5_frag_buf_alloc_node(dev->mdev, base->ubuffer.buf_size,
				       &qp->buf, dev->mdev->priv.numa_node);
	if (err) {
		mlx5_ib_dbg(dev, "err %d\n", err);
		return err;
	}

	if (qp->rq.wqe_cnt)
		mlx5_init_fbc(qp->buf.frags, qp->rq.wqe_shift,
			      ilog2(qp->rq.wqe_cnt), &qp->rq.fbc);

	if (qp->sq.wqe_cnt) {
		int sq_strides_offset = (qp->sq.offset  & (PAGE_SIZE - 1)) /
					MLX5_SEND_WQE_BB;
		mlx5_init_fbc_offset(qp->buf.frags +
				     (qp->sq.offset / PAGE_SIZE),
				     ilog2(MLX5_SEND_WQE_BB),
				     ilog2(qp->sq.wqe_cnt),
				     sq_strides_offset, &qp->sq.fbc);

		qp->sq.cur_edge = get_sq_edge(&qp->sq, 0);
	}

	*inlen = MLX5_ST_SZ_BYTES(create_qp_in) +
		 MLX5_FLD_SZ_BYTES(create_qp_in, pas[0]) * qp->buf.npages;
	*in = kvzalloc(*inlen, GFP_KERNEL);
	if (!*in) {
		err = -ENOMEM;
		goto err_buf;
	}

	qpc = MLX5_ADDR_OF(create_qp_in, *in, qpc);
	MLX5_SET(qpc, qpc, uar_page, uar_index);
	MLX5_SET(qpc, qpc, log_page_size, qp->buf.page_shift - MLX5_ADAPTER_PAGE_SHIFT);

	/* Set "fast registration enabled" for all kernel QPs */
	MLX5_SET(qpc, qpc, fre, 1);
	MLX5_SET(qpc, qpc, rlky, 1);

	if (qp->flags & MLX5_IB_QP_CREATE_SQPN_QP1)
		MLX5_SET(qpc, qpc, deth_sqpn, 1);

	mlx5_fill_page_frag_array(&qp->buf,
				  (__be64 *)MLX5_ADDR_OF(create_qp_in,
							 *in, pas));

	err = mlx5_db_alloc(dev->mdev, &qp->db);
	if (err) {
		mlx5_ib_dbg(dev, "err %d\n", err);
		goto err_free;
	}

	qp->sq.wrid = kvmalloc_array(qp->sq.wqe_cnt,
				     sizeof(*qp->sq.wrid), GFP_KERNEL);
	qp->sq.wr_data = kvmalloc_array(qp->sq.wqe_cnt,
					sizeof(*qp->sq.wr_data), GFP_KERNEL);
	qp->rq.wrid = kvmalloc_array(qp->rq.wqe_cnt,
				     sizeof(*qp->rq.wrid), GFP_KERNEL);
	qp->sq.w_list = kvmalloc_array(qp->sq.wqe_cnt,
				       sizeof(*qp->sq.w_list), GFP_KERNEL);
	qp->sq.wqe_head = kvmalloc_array(qp->sq.wqe_cnt,
					 sizeof(*qp->sq.wqe_head), GFP_KERNEL);

	if (!qp->sq.wrid || !qp->sq.wr_data || !qp->rq.wrid ||
	    !qp->sq.w_list || !qp->sq.wqe_head) {
		err = -ENOMEM;
		goto err_wrid;
	}

	return 0;

err_wrid:
	kvfree(qp->sq.wqe_head);
	kvfree(qp->sq.w_list);
	kvfree(qp->sq.wrid);
	kvfree(qp->sq.wr_data);
	kvfree(qp->rq.wrid);
	mlx5_db_free(dev->mdev, &qp->db);

err_free:
	kvfree(*in);

err_buf:
	mlx5_frag_buf_free(dev->mdev, &qp->buf);
	return err;
}

static u32 get_rx_type(struct mlx5_ib_qp *qp, struct ib_qp_init_attr *attr)
{
	if (attr->srq || (qp->type == IB_QPT_XRC_TGT) ||
	    (qp->type == MLX5_IB_QPT_DCI) || (qp->type == IB_QPT_XRC_INI))
		return MLX5_SRQ_RQ;
	else if (!qp->has_rq)
		return MLX5_ZERO_LEN_RQ;

	return MLX5_NON_ZERO_RQ;
}

static int create_raw_packet_qp_tis(struct mlx5_ib_dev *dev,
				    struct mlx5_ib_qp *qp,
				    struct mlx5_ib_sq *sq, u32 tdn,
				    struct ib_pd *pd)
{
	u32 in[MLX5_ST_SZ_DW(create_tis_in)] = {};
	void *tisc = MLX5_ADDR_OF(create_tis_in, in, ctx);

	MLX5_SET(create_tis_in, in, uid, to_mpd(pd)->uid);
	MLX5_SET(tisc, tisc, transport_domain, tdn);
	if (qp->flags & IB_QP_CREATE_SOURCE_QPN)
		MLX5_SET(tisc, tisc, underlay_qpn, qp->underlay_qpn);

	return mlx5_core_create_tis(dev->mdev, in, &sq->tisn);
}

static void destroy_raw_packet_qp_tis(struct mlx5_ib_dev *dev,
				      struct mlx5_ib_sq *sq, struct ib_pd *pd)
{
	mlx5_cmd_destroy_tis(dev->mdev, sq->tisn, to_mpd(pd)->uid);
}

static void destroy_flow_rule_vport_sq(struct mlx5_ib_sq *sq)
{
	if (sq->flow_rule)
		mlx5_del_flow_rules(sq->flow_rule);
	sq->flow_rule = NULL;
}

static int create_raw_packet_qp_sq(struct mlx5_ib_dev *dev,
				   struct ib_udata *udata,
				   struct mlx5_ib_sq *sq, void *qpin,
				   struct ib_pd *pd)
{
	struct mlx5_ib_ubuffer *ubuffer = &sq->ubuffer;
	__be64 *pas;
	void *in;
	void *sqc;
	void *qpc = MLX5_ADDR_OF(create_qp_in, qpin, qpc);
	void *wq;
	int inlen;
	int err;
	int page_shift = 0;
	int npages;
	int ncont = 0;
	u32 offset = 0;

	err = mlx5_ib_umem_get(dev, udata, ubuffer->buf_addr, ubuffer->buf_size,
			       &sq->ubuffer.umem, &npages, &page_shift, &ncont,
			       &offset);
	if (err)
		return err;

	inlen = MLX5_ST_SZ_BYTES(create_sq_in) + sizeof(u64) * ncont;
	in = kvzalloc(inlen, GFP_KERNEL);
	if (!in) {
		err = -ENOMEM;
		goto err_umem;
	}

	MLX5_SET(create_sq_in, in, uid, to_mpd(pd)->uid);
	sqc = MLX5_ADDR_OF(create_sq_in, in, ctx);
	MLX5_SET(sqc, sqc, flush_in_error_en, 1);
	if (MLX5_CAP_ETH(dev->mdev, multi_pkt_send_wqe))
		MLX5_SET(sqc, sqc, allow_multi_pkt_send_wqe, 1);
	MLX5_SET(sqc, sqc, state, MLX5_SQC_STATE_RST);
	MLX5_SET(sqc, sqc, user_index, MLX5_GET(qpc, qpc, user_index));
	MLX5_SET(sqc, sqc, cqn, MLX5_GET(qpc, qpc, cqn_snd));
	MLX5_SET(sqc, sqc, tis_lst_sz, 1);
	MLX5_SET(sqc, sqc, tis_num_0, sq->tisn);
	if (MLX5_CAP_GEN(dev->mdev, eth_net_offloads) &&
	    MLX5_CAP_ETH(dev->mdev, swp))
		MLX5_SET(sqc, sqc, allow_swp, 1);

	wq = MLX5_ADDR_OF(sqc, sqc, wq);
	MLX5_SET(wq, wq, wq_type, MLX5_WQ_TYPE_CYCLIC);
	MLX5_SET(wq, wq, pd, MLX5_GET(qpc, qpc, pd));
	MLX5_SET(wq, wq, uar_page, MLX5_GET(qpc, qpc, uar_page));
	MLX5_SET64(wq, wq, dbr_addr, MLX5_GET64(qpc, qpc, dbr_addr));
	MLX5_SET(wq, wq, log_wq_stride, ilog2(MLX5_SEND_WQE_BB));
	MLX5_SET(wq, wq, log_wq_sz, MLX5_GET(qpc, qpc, log_sq_size));
	MLX5_SET(wq, wq, log_wq_pg_sz,  page_shift - MLX5_ADAPTER_PAGE_SHIFT);
	MLX5_SET(wq, wq, page_offset, offset);

	pas = (__be64 *)MLX5_ADDR_OF(wq, wq, pas);
	mlx5_ib_populate_pas(dev, sq->ubuffer.umem, page_shift, pas, 0);

	err = mlx5_core_create_sq_tracked(dev, in, inlen, &sq->base.mqp);

	kvfree(in);

	if (err)
		goto err_umem;

	return 0;

err_umem:
	ib_umem_release(sq->ubuffer.umem);
	sq->ubuffer.umem = NULL;

	return err;
}

static void destroy_raw_packet_qp_sq(struct mlx5_ib_dev *dev,
				     struct mlx5_ib_sq *sq)
{
	destroy_flow_rule_vport_sq(sq);
	mlx5_core_destroy_sq_tracked(dev, &sq->base.mqp);
	ib_umem_release(sq->ubuffer.umem);
}

static size_t get_rq_pas_size(void *qpc)
{
	u32 log_page_size = MLX5_GET(qpc, qpc, log_page_size) + 12;
	u32 log_rq_stride = MLX5_GET(qpc, qpc, log_rq_stride);
	u32 log_rq_size   = MLX5_GET(qpc, qpc, log_rq_size);
	u32 page_offset   = MLX5_GET(qpc, qpc, page_offset);
	u32 po_quanta	  = 1 << (log_page_size - 6);
	u32 rq_sz	  = 1 << (log_rq_size + 4 + log_rq_stride);
	u32 page_size	  = 1 << log_page_size;
	u32 rq_sz_po      = rq_sz + (page_offset * po_quanta);
	u32 rq_num_pas	  = (rq_sz_po + page_size - 1) / page_size;

	return rq_num_pas * sizeof(u64);
}

static int create_raw_packet_qp_rq(struct mlx5_ib_dev *dev,
				   struct mlx5_ib_rq *rq, void *qpin,
				   size_t qpinlen, struct ib_pd *pd)
{
	struct mlx5_ib_qp *mqp = rq->base.container_mibqp;
	__be64 *pas;
	__be64 *qp_pas;
	void *in;
	void *rqc;
	void *wq;
	void *qpc = MLX5_ADDR_OF(create_qp_in, qpin, qpc);
	size_t rq_pas_size = get_rq_pas_size(qpc);
	size_t inlen;
	int err;

	if (qpinlen < rq_pas_size + MLX5_BYTE_OFF(create_qp_in, pas))
		return -EINVAL;

	inlen = MLX5_ST_SZ_BYTES(create_rq_in) + rq_pas_size;
	in = kvzalloc(inlen, GFP_KERNEL);
	if (!in)
		return -ENOMEM;

	MLX5_SET(create_rq_in, in, uid, to_mpd(pd)->uid);
	rqc = MLX5_ADDR_OF(create_rq_in, in, ctx);
	if (!(rq->flags & MLX5_IB_RQ_CVLAN_STRIPPING))
		MLX5_SET(rqc, rqc, vsd, 1);
	MLX5_SET(rqc, rqc, mem_rq_type, MLX5_RQC_MEM_RQ_TYPE_MEMORY_RQ_INLINE);
	MLX5_SET(rqc, rqc, state, MLX5_RQC_STATE_RST);
	MLX5_SET(rqc, rqc, flush_in_error_en, 1);
	MLX5_SET(rqc, rqc, user_index, MLX5_GET(qpc, qpc, user_index));
	MLX5_SET(rqc, rqc, cqn, MLX5_GET(qpc, qpc, cqn_rcv));

	if (mqp->flags & IB_QP_CREATE_SCATTER_FCS)
		MLX5_SET(rqc, rqc, scatter_fcs, 1);

	wq = MLX5_ADDR_OF(rqc, rqc, wq);
	MLX5_SET(wq, wq, wq_type, MLX5_WQ_TYPE_CYCLIC);
	if (rq->flags & MLX5_IB_RQ_PCI_WRITE_END_PADDING)
		MLX5_SET(wq, wq, end_padding_mode, MLX5_WQ_END_PAD_MODE_ALIGN);
	MLX5_SET(wq, wq, page_offset, MLX5_GET(qpc, qpc, page_offset));
	MLX5_SET(wq, wq, pd, MLX5_GET(qpc, qpc, pd));
	MLX5_SET64(wq, wq, dbr_addr, MLX5_GET64(qpc, qpc, dbr_addr));
	MLX5_SET(wq, wq, log_wq_stride, MLX5_GET(qpc, qpc, log_rq_stride) + 4);
	MLX5_SET(wq, wq, log_wq_pg_sz, MLX5_GET(qpc, qpc, log_page_size));
	MLX5_SET(wq, wq, log_wq_sz, MLX5_GET(qpc, qpc, log_rq_size));

	pas = (__be64 *)MLX5_ADDR_OF(wq, wq, pas);
	qp_pas = (__be64 *)MLX5_ADDR_OF(create_qp_in, qpin, pas);
	memcpy(pas, qp_pas, rq_pas_size);

	err = mlx5_core_create_rq_tracked(dev, in, inlen, &rq->base.mqp);

	kvfree(in);

	return err;
}

static void destroy_raw_packet_qp_rq(struct mlx5_ib_dev *dev,
				     struct mlx5_ib_rq *rq)
{
	mlx5_core_destroy_rq_tracked(dev, &rq->base.mqp);
}

static void destroy_raw_packet_qp_tir(struct mlx5_ib_dev *dev,
				      struct mlx5_ib_rq *rq,
				      u32 qp_flags_en,
				      struct ib_pd *pd)
{
	if (qp_flags_en & (MLX5_QP_FLAG_TIR_ALLOW_SELF_LB_UC |
			   MLX5_QP_FLAG_TIR_ALLOW_SELF_LB_MC))
		mlx5_ib_disable_lb(dev, false, true);
	mlx5_cmd_destroy_tir(dev->mdev, rq->tirn, to_mpd(pd)->uid);
}

static int create_raw_packet_qp_tir(struct mlx5_ib_dev *dev,
				    struct mlx5_ib_rq *rq, u32 tdn,
				    u32 *qp_flags_en, struct ib_pd *pd,
				    u32 *out)
{
	u8 lb_flag = 0;
	u32 *in;
	void *tirc;
	int inlen;
	int err;

	inlen = MLX5_ST_SZ_BYTES(create_tir_in);
	in = kvzalloc(inlen, GFP_KERNEL);
	if (!in)
		return -ENOMEM;

	MLX5_SET(create_tir_in, in, uid, to_mpd(pd)->uid);
	tirc = MLX5_ADDR_OF(create_tir_in, in, ctx);
	MLX5_SET(tirc, tirc, disp_type, MLX5_TIRC_DISP_TYPE_DIRECT);
	MLX5_SET(tirc, tirc, inline_rqn, rq->base.mqp.qpn);
	MLX5_SET(tirc, tirc, transport_domain, tdn);
	if (*qp_flags_en & MLX5_QP_FLAG_TUNNEL_OFFLOADS)
		MLX5_SET(tirc, tirc, tunneled_offload_en, 1);

	if (*qp_flags_en & MLX5_QP_FLAG_TIR_ALLOW_SELF_LB_UC)
		lb_flag |= MLX5_TIRC_SELF_LB_BLOCK_BLOCK_UNICAST;

	if (*qp_flags_en & MLX5_QP_FLAG_TIR_ALLOW_SELF_LB_MC)
		lb_flag |= MLX5_TIRC_SELF_LB_BLOCK_BLOCK_MULTICAST;

	if (dev->is_rep) {
		lb_flag |= MLX5_TIRC_SELF_LB_BLOCK_BLOCK_UNICAST;
		*qp_flags_en |= MLX5_QP_FLAG_TIR_ALLOW_SELF_LB_UC;
	}

	MLX5_SET(tirc, tirc, self_lb_block, lb_flag);
	MLX5_SET(create_tir_in, in, opcode, MLX5_CMD_OP_CREATE_TIR);
	err = mlx5_cmd_exec_inout(dev->mdev, create_tir, in, out);
	rq->tirn = MLX5_GET(create_tir_out, out, tirn);
	if (!err && MLX5_GET(tirc, tirc, self_lb_block)) {
		err = mlx5_ib_enable_lb(dev, false, true);

		if (err)
			destroy_raw_packet_qp_tir(dev, rq, 0, pd);
	}
	kvfree(in);

	return err;
}

static int create_raw_packet_qp(struct mlx5_ib_dev *dev, struct mlx5_ib_qp *qp,
				u32 *in, size_t inlen,
				struct ib_pd *pd,
				struct ib_udata *udata,
				struct mlx5_ib_create_qp_resp *resp)
{
	struct mlx5_ib_raw_packet_qp *raw_packet_qp = &qp->raw_packet_qp;
	struct mlx5_ib_sq *sq = &raw_packet_qp->sq;
	struct mlx5_ib_rq *rq = &raw_packet_qp->rq;
	struct mlx5_ib_ucontext *mucontext = rdma_udata_to_drv_context(
		udata, struct mlx5_ib_ucontext, ibucontext);
	int err;
	u32 tdn = mucontext->tdn;
	u16 uid = to_mpd(pd)->uid;
	u32 out[MLX5_ST_SZ_DW(create_tir_out)] = {};

	if (!qp->sq.wqe_cnt && !qp->rq.wqe_cnt)
		return -EINVAL;
	if (qp->sq.wqe_cnt) {
		err = create_raw_packet_qp_tis(dev, qp, sq, tdn, pd);
		if (err)
			return err;

		err = create_raw_packet_qp_sq(dev, udata, sq, in, pd);
		if (err)
			goto err_destroy_tis;

		if (uid) {
			resp->tisn = sq->tisn;
			resp->comp_mask |= MLX5_IB_CREATE_QP_RESP_MASK_TISN;
			resp->sqn = sq->base.mqp.qpn;
			resp->comp_mask |= MLX5_IB_CREATE_QP_RESP_MASK_SQN;
		}

		sq->base.container_mibqp = qp;
		sq->base.mqp.event = mlx5_ib_qp_event;
	}

	if (qp->rq.wqe_cnt) {
		rq->base.container_mibqp = qp;

		if (qp->flags & IB_QP_CREATE_CVLAN_STRIPPING)
			rq->flags |= MLX5_IB_RQ_CVLAN_STRIPPING;
		if (qp->flags & IB_QP_CREATE_PCI_WRITE_END_PADDING)
			rq->flags |= MLX5_IB_RQ_PCI_WRITE_END_PADDING;
		err = create_raw_packet_qp_rq(dev, rq, in, inlen, pd);
		if (err)
			goto err_destroy_sq;

		err = create_raw_packet_qp_tir(dev, rq, tdn, &qp->flags_en, pd,
					       out);
		if (err)
			goto err_destroy_rq;

		if (uid) {
			resp->rqn = rq->base.mqp.qpn;
			resp->comp_mask |= MLX5_IB_CREATE_QP_RESP_MASK_RQN;
			resp->tirn = rq->tirn;
			resp->comp_mask |= MLX5_IB_CREATE_QP_RESP_MASK_TIRN;
			if (MLX5_CAP_FLOWTABLE_NIC_RX(dev->mdev, sw_owner)) {
				resp->tir_icm_addr = MLX5_GET(
					create_tir_out, out, icm_address_31_0);
				resp->tir_icm_addr |=
					(u64)MLX5_GET(create_tir_out, out,
						      icm_address_39_32)
					<< 32;
				resp->tir_icm_addr |=
					(u64)MLX5_GET(create_tir_out, out,
						      icm_address_63_40)
					<< 40;
				resp->comp_mask |=
					MLX5_IB_CREATE_QP_RESP_MASK_TIR_ICM_ADDR;
			}
		}
	}

	qp->trans_qp.base.mqp.qpn = qp->sq.wqe_cnt ? sq->base.mqp.qpn :
						     rq->base.mqp.qpn;
	return 0;

err_destroy_rq:
	destroy_raw_packet_qp_rq(dev, rq);
err_destroy_sq:
	if (!qp->sq.wqe_cnt)
		return err;
	destroy_raw_packet_qp_sq(dev, sq);
err_destroy_tis:
	destroy_raw_packet_qp_tis(dev, sq, pd);

	return err;
}

static void destroy_raw_packet_qp(struct mlx5_ib_dev *dev,
				  struct mlx5_ib_qp *qp)
{
	struct mlx5_ib_raw_packet_qp *raw_packet_qp = &qp->raw_packet_qp;
	struct mlx5_ib_sq *sq = &raw_packet_qp->sq;
	struct mlx5_ib_rq *rq = &raw_packet_qp->rq;

	if (qp->rq.wqe_cnt) {
		destroy_raw_packet_qp_tir(dev, rq, qp->flags_en, qp->ibqp.pd);
		destroy_raw_packet_qp_rq(dev, rq);
	}

	if (qp->sq.wqe_cnt) {
		destroy_raw_packet_qp_sq(dev, sq);
		destroy_raw_packet_qp_tis(dev, sq, qp->ibqp.pd);
	}
}

static void raw_packet_qp_copy_info(struct mlx5_ib_qp *qp,
				    struct mlx5_ib_raw_packet_qp *raw_packet_qp)
{
	struct mlx5_ib_sq *sq = &raw_packet_qp->sq;
	struct mlx5_ib_rq *rq = &raw_packet_qp->rq;

	sq->sq = &qp->sq;
	rq->rq = &qp->rq;
	sq->doorbell = &qp->db;
	rq->doorbell = &qp->db;
}

static void destroy_rss_raw_qp_tir(struct mlx5_ib_dev *dev, struct mlx5_ib_qp *qp)
{
	if (qp->flags_en & (MLX5_QP_FLAG_TIR_ALLOW_SELF_LB_UC |
			    MLX5_QP_FLAG_TIR_ALLOW_SELF_LB_MC))
		mlx5_ib_disable_lb(dev, false, true);
	mlx5_cmd_destroy_tir(dev->mdev, qp->rss_qp.tirn,
			     to_mpd(qp->ibqp.pd)->uid);
}

struct mlx5_create_qp_params {
	struct ib_udata *udata;
	size_t inlen;
	size_t outlen;
	size_t ucmd_size;
	void *ucmd;
	u8 is_rss_raw : 1;
	struct ib_qp_init_attr *attr;
	u32 uidx;
	struct mlx5_ib_create_qp_resp resp;
};

static int create_rss_raw_qp_tir(struct mlx5_ib_dev *dev, struct ib_pd *pd,
				 struct mlx5_ib_qp *qp,
				 struct mlx5_create_qp_params *params)
{
	struct ib_qp_init_attr *init_attr = params->attr;
	struct mlx5_ib_create_qp_rss *ucmd = params->ucmd;
	struct ib_udata *udata = params->udata;
	struct mlx5_ib_ucontext *mucontext = rdma_udata_to_drv_context(
		udata, struct mlx5_ib_ucontext, ibucontext);
	int inlen;
	int outlen;
	int err;
	u32 *in;
	u32 *out;
	void *tirc;
	void *hfso;
	u32 selected_fields = 0;
	u32 outer_l4;
	u32 tdn = mucontext->tdn;
	u8 lb_flag = 0;

	if (ucmd->comp_mask) {
		mlx5_ib_dbg(dev, "invalid comp mask\n");
		return -EOPNOTSUPP;
	}

	if (ucmd->rx_hash_fields_mask & MLX5_RX_HASH_INNER &&
	    !(ucmd->flags & MLX5_QP_FLAG_TUNNEL_OFFLOADS)) {
		mlx5_ib_dbg(dev, "Tunnel offloads must be set for inner RSS\n");
		return -EOPNOTSUPP;
	}

	if (dev->is_rep)
		qp->flags_en |= MLX5_QP_FLAG_TIR_ALLOW_SELF_LB_UC;

	if (qp->flags_en & MLX5_QP_FLAG_TIR_ALLOW_SELF_LB_UC)
		lb_flag |= MLX5_TIRC_SELF_LB_BLOCK_BLOCK_UNICAST;

	if (qp->flags_en & MLX5_QP_FLAG_TIR_ALLOW_SELF_LB_MC)
		lb_flag |= MLX5_TIRC_SELF_LB_BLOCK_BLOCK_MULTICAST;

	inlen = MLX5_ST_SZ_BYTES(create_tir_in);
	outlen = MLX5_ST_SZ_BYTES(create_tir_out);
	in = kvzalloc(inlen + outlen, GFP_KERNEL);
	if (!in)
		return -ENOMEM;

	out = in + MLX5_ST_SZ_DW(create_tir_in);
	MLX5_SET(create_tir_in, in, uid, to_mpd(pd)->uid);
	tirc = MLX5_ADDR_OF(create_tir_in, in, ctx);
	MLX5_SET(tirc, tirc, disp_type,
		 MLX5_TIRC_DISP_TYPE_INDIRECT);
	MLX5_SET(tirc, tirc, indirect_table,
		 init_attr->rwq_ind_tbl->ind_tbl_num);
	MLX5_SET(tirc, tirc, transport_domain, tdn);

	hfso = MLX5_ADDR_OF(tirc, tirc, rx_hash_field_selector_outer);

	if (ucmd->flags & MLX5_QP_FLAG_TUNNEL_OFFLOADS)
		MLX5_SET(tirc, tirc, tunneled_offload_en, 1);

	MLX5_SET(tirc, tirc, self_lb_block, lb_flag);

	if (ucmd->rx_hash_fields_mask & MLX5_RX_HASH_INNER)
		hfso = MLX5_ADDR_OF(tirc, tirc, rx_hash_field_selector_inner);
	else
		hfso = MLX5_ADDR_OF(tirc, tirc, rx_hash_field_selector_outer);

	switch (ucmd->rx_hash_function) {
	case MLX5_RX_HASH_FUNC_TOEPLITZ:
	{
		void *rss_key = MLX5_ADDR_OF(tirc, tirc, rx_hash_toeplitz_key);
		size_t len = MLX5_FLD_SZ_BYTES(tirc, rx_hash_toeplitz_key);

		if (len != ucmd->rx_key_len) {
			err = -EINVAL;
			goto err;
		}

		MLX5_SET(tirc, tirc, rx_hash_fn, MLX5_RX_HASH_FN_TOEPLITZ);
		memcpy(rss_key, ucmd->rx_hash_key, len);
		break;
	}
	default:
		err = -EOPNOTSUPP;
		goto err;
	}

	if (!ucmd->rx_hash_fields_mask) {
		/* special case when this TIR serves as steering entry without hashing */
		if (!init_attr->rwq_ind_tbl->log_ind_tbl_size)
			goto create_tir;
		err = -EINVAL;
		goto err;
	}

	if (((ucmd->rx_hash_fields_mask & MLX5_RX_HASH_SRC_IPV4) ||
	     (ucmd->rx_hash_fields_mask & MLX5_RX_HASH_DST_IPV4)) &&
	     ((ucmd->rx_hash_fields_mask & MLX5_RX_HASH_SRC_IPV6) ||
	     (ucmd->rx_hash_fields_mask & MLX5_RX_HASH_DST_IPV6))) {
		err = -EINVAL;
		goto err;
	}

	/* If none of IPV4 & IPV6 SRC/DST was set - this bit field is ignored */
	if ((ucmd->rx_hash_fields_mask & MLX5_RX_HASH_SRC_IPV4) ||
	    (ucmd->rx_hash_fields_mask & MLX5_RX_HASH_DST_IPV4))
		MLX5_SET(rx_hash_field_select, hfso, l3_prot_type,
			 MLX5_L3_PROT_TYPE_IPV4);
	else if ((ucmd->rx_hash_fields_mask & MLX5_RX_HASH_SRC_IPV6) ||
		 (ucmd->rx_hash_fields_mask & MLX5_RX_HASH_DST_IPV6))
		MLX5_SET(rx_hash_field_select, hfso, l3_prot_type,
			 MLX5_L3_PROT_TYPE_IPV6);

	outer_l4 = ((ucmd->rx_hash_fields_mask & MLX5_RX_HASH_SRC_PORT_TCP) ||
		    (ucmd->rx_hash_fields_mask & MLX5_RX_HASH_DST_PORT_TCP))
			   << 0 |
		   ((ucmd->rx_hash_fields_mask & MLX5_RX_HASH_SRC_PORT_UDP) ||
		    (ucmd->rx_hash_fields_mask & MLX5_RX_HASH_DST_PORT_UDP))
			   << 1 |
		   (ucmd->rx_hash_fields_mask & MLX5_RX_HASH_IPSEC_SPI) << 2;

	/* Check that only one l4 protocol is set */
	if (outer_l4 & (outer_l4 - 1)) {
		err = -EINVAL;
		goto err;
	}

	/* If none of TCP & UDP SRC/DST was set - this bit field is ignored */
	if ((ucmd->rx_hash_fields_mask & MLX5_RX_HASH_SRC_PORT_TCP) ||
	    (ucmd->rx_hash_fields_mask & MLX5_RX_HASH_DST_PORT_TCP))
		MLX5_SET(rx_hash_field_select, hfso, l4_prot_type,
			 MLX5_L4_PROT_TYPE_TCP);
	else if ((ucmd->rx_hash_fields_mask & MLX5_RX_HASH_SRC_PORT_UDP) ||
		 (ucmd->rx_hash_fields_mask & MLX5_RX_HASH_DST_PORT_UDP))
		MLX5_SET(rx_hash_field_select, hfso, l4_prot_type,
			 MLX5_L4_PROT_TYPE_UDP);

	if ((ucmd->rx_hash_fields_mask & MLX5_RX_HASH_SRC_IPV4) ||
	    (ucmd->rx_hash_fields_mask & MLX5_RX_HASH_SRC_IPV6))
		selected_fields |= MLX5_HASH_FIELD_SEL_SRC_IP;

	if ((ucmd->rx_hash_fields_mask & MLX5_RX_HASH_DST_IPV4) ||
	    (ucmd->rx_hash_fields_mask & MLX5_RX_HASH_DST_IPV6))
		selected_fields |= MLX5_HASH_FIELD_SEL_DST_IP;

	if ((ucmd->rx_hash_fields_mask & MLX5_RX_HASH_SRC_PORT_TCP) ||
	    (ucmd->rx_hash_fields_mask & MLX5_RX_HASH_SRC_PORT_UDP))
		selected_fields |= MLX5_HASH_FIELD_SEL_L4_SPORT;

	if ((ucmd->rx_hash_fields_mask & MLX5_RX_HASH_DST_PORT_TCP) ||
	    (ucmd->rx_hash_fields_mask & MLX5_RX_HASH_DST_PORT_UDP))
		selected_fields |= MLX5_HASH_FIELD_SEL_L4_DPORT;

	if (ucmd->rx_hash_fields_mask & MLX5_RX_HASH_IPSEC_SPI)
		selected_fields |= MLX5_HASH_FIELD_SEL_IPSEC_SPI;

	MLX5_SET(rx_hash_field_select, hfso, selected_fields, selected_fields);

create_tir:
	MLX5_SET(create_tir_in, in, opcode, MLX5_CMD_OP_CREATE_TIR);
	err = mlx5_cmd_exec_inout(dev->mdev, create_tir, in, out);

	qp->rss_qp.tirn = MLX5_GET(create_tir_out, out, tirn);
	if (!err && MLX5_GET(tirc, tirc, self_lb_block)) {
		err = mlx5_ib_enable_lb(dev, false, true);

		if (err)
			mlx5_cmd_destroy_tir(dev->mdev, qp->rss_qp.tirn,
					     to_mpd(pd)->uid);
	}

	if (err)
		goto err;

	if (mucontext->devx_uid) {
		params->resp.comp_mask |= MLX5_IB_CREATE_QP_RESP_MASK_TIRN;
		params->resp.tirn = qp->rss_qp.tirn;
		if (MLX5_CAP_FLOWTABLE_NIC_RX(dev->mdev, sw_owner)) {
			params->resp.tir_icm_addr =
				MLX5_GET(create_tir_out, out, icm_address_31_0);
			params->resp.tir_icm_addr |=
				(u64)MLX5_GET(create_tir_out, out,
					      icm_address_39_32)
				<< 32;
			params->resp.tir_icm_addr |=
				(u64)MLX5_GET(create_tir_out, out,
					      icm_address_63_40)
				<< 40;
			params->resp.comp_mask |=
				MLX5_IB_CREATE_QP_RESP_MASK_TIR_ICM_ADDR;
		}
	}

	kvfree(in);
	/* qpn is reserved for that QP */
	qp->trans_qp.base.mqp.qpn = 0;
	qp->is_rss = true;
	return 0;

err:
	kvfree(in);
	return err;
}

static void configure_requester_scat_cqe(struct mlx5_ib_dev *dev,
					 struct ib_qp_init_attr *init_attr,
					 struct mlx5_ib_create_qp *ucmd,
					 void *qpc)
{
	int scqe_sz;
	bool allow_scat_cqe = false;

	if (ucmd)
		allow_scat_cqe = ucmd->flags & MLX5_QP_FLAG_ALLOW_SCATTER_CQE;

	if (!allow_scat_cqe && init_attr->sq_sig_type != IB_SIGNAL_ALL_WR)
		return;

	scqe_sz = mlx5_ib_get_cqe_size(init_attr->send_cq);
	if (scqe_sz == 128) {
		MLX5_SET(qpc, qpc, cs_req, MLX5_REQ_SCAT_DATA64_CQE);
		return;
	}

	if (init_attr->qp_type != MLX5_IB_QPT_DCI ||
	    MLX5_CAP_GEN(dev->mdev, dc_req_scat_data_cqe))
		MLX5_SET(qpc, qpc, cs_req, MLX5_REQ_SCAT_DATA32_CQE);
}

static int atomic_size_to_mode(int size_mask)
{
	/* driver does not support atomic_size > 256B
	 * and does not know how to translate bigger sizes
	 */
	int supported_size_mask = size_mask & 0x1ff;
	int log_max_size;

	if (!supported_size_mask)
		return -EOPNOTSUPP;

	log_max_size = __fls(supported_size_mask);

	if (log_max_size > 3)
		return log_max_size;

	return MLX5_ATOMIC_MODE_8B;
}

static int get_atomic_mode(struct mlx5_ib_dev *dev,
			   enum ib_qp_type qp_type)
{
	u8 atomic_operations = MLX5_CAP_ATOMIC(dev->mdev, atomic_operations);
	u8 atomic = MLX5_CAP_GEN(dev->mdev, atomic);
	int atomic_mode = -EOPNOTSUPP;
	int atomic_size_mask;

	if (!atomic)
		return -EOPNOTSUPP;

	if (qp_type == MLX5_IB_QPT_DCT)
		atomic_size_mask = MLX5_CAP_ATOMIC(dev->mdev, atomic_size_dc);
	else
		atomic_size_mask = MLX5_CAP_ATOMIC(dev->mdev, atomic_size_qp);

	if ((atomic_operations & MLX5_ATOMIC_OPS_EXTENDED_CMP_SWAP) ||
	    (atomic_operations & MLX5_ATOMIC_OPS_EXTENDED_FETCH_ADD))
		atomic_mode = atomic_size_to_mode(atomic_size_mask);

	if (atomic_mode <= 0 &&
	    (atomic_operations & MLX5_ATOMIC_OPS_CMP_SWAP &&
	     atomic_operations & MLX5_ATOMIC_OPS_FETCH_ADD))
		atomic_mode = MLX5_ATOMIC_MODE_IB_COMP;

	return atomic_mode;
}

static int create_xrc_tgt_qp(struct mlx5_ib_dev *dev, struct mlx5_ib_qp *qp,
			     struct mlx5_create_qp_params *params)
{
	struct mlx5_ib_create_qp *ucmd = params->ucmd;
	struct ib_qp_init_attr *attr = params->attr;
	u32 uidx = params->uidx;
	struct mlx5_ib_resources *devr = &dev->devr;
	u32 out[MLX5_ST_SZ_DW(create_qp_out)] = {};
	int inlen = MLX5_ST_SZ_BYTES(create_qp_in);
	struct mlx5_core_dev *mdev = dev->mdev;
	struct mlx5_ib_qp_base *base;
	unsigned long flags;
	void *qpc;
	u32 *in;
	int err;

	mutex_init(&qp->mutex);

	if (attr->sq_sig_type == IB_SIGNAL_ALL_WR)
		qp->sq_signal_bits = MLX5_WQE_CTRL_CQ_UPDATE;

	in = kvzalloc(inlen, GFP_KERNEL);
	if (!in)
		return -ENOMEM;

	if (MLX5_CAP_GEN(mdev, ece_support) && ucmd)
		MLX5_SET(create_qp_in, in, ece, ucmd->ece_options);
	qpc = MLX5_ADDR_OF(create_qp_in, in, qpc);

	MLX5_SET(qpc, qpc, st, MLX5_QP_ST_XRC);
	MLX5_SET(qpc, qpc, pm_state, MLX5_QP_PM_MIGRATED);
	MLX5_SET(qpc, qpc, pd, to_mpd(devr->p0)->pdn);

	if (qp->flags & IB_QP_CREATE_BLOCK_MULTICAST_LOOPBACK)
		MLX5_SET(qpc, qpc, block_lb_mc, 1);
	if (qp->flags & IB_QP_CREATE_CROSS_CHANNEL)
		MLX5_SET(qpc, qpc, cd_master, 1);
	if (qp->flags & IB_QP_CREATE_MANAGED_SEND)
		MLX5_SET(qpc, qpc, cd_slave_send, 1);
	if (qp->flags & IB_QP_CREATE_MANAGED_RECV)
		MLX5_SET(qpc, qpc, cd_slave_receive, 1);

	MLX5_SET(qpc, qpc, rq_type, MLX5_SRQ_RQ);
	MLX5_SET(qpc, qpc, no_sq, 1);
	MLX5_SET(qpc, qpc, cqn_rcv, to_mcq(devr->c0)->mcq.cqn);
	MLX5_SET(qpc, qpc, cqn_snd, to_mcq(devr->c0)->mcq.cqn);
	MLX5_SET(qpc, qpc, srqn_rmpn_xrqn, to_msrq(devr->s0)->msrq.srqn);
	MLX5_SET(qpc, qpc, xrcd, to_mxrcd(attr->xrcd)->xrcdn);
	MLX5_SET64(qpc, qpc, dbr_addr, qp->db.dma);

	/* 0xffffff means we ask to work with cqe version 0 */
	if (MLX5_CAP_GEN(mdev, cqe_version) == MLX5_CQE_VERSION_V1)
		MLX5_SET(qpc, qpc, user_index, uidx);

	if (qp->flags & IB_QP_CREATE_PCI_WRITE_END_PADDING) {
		MLX5_SET(qpc, qpc, end_padding_mode,
			 MLX5_WQ_END_PAD_MODE_ALIGN);
		/* Special case to clean flag */
		qp->flags &= ~IB_QP_CREATE_PCI_WRITE_END_PADDING;
	}

	base = &qp->trans_qp.base;
	err = mlx5_qpc_create_qp(dev, &base->mqp, in, inlen, out);
	kvfree(in);
	if (err)
		return err;

	base->container_mibqp = qp;
	base->mqp.event = mlx5_ib_qp_event;
	if (MLX5_CAP_GEN(mdev, ece_support))
		params->resp.ece_options = MLX5_GET(create_qp_out, out, ece);

	spin_lock_irqsave(&dev->reset_flow_resource_lock, flags);
	list_add_tail(&qp->qps_list, &dev->qp_list);
	spin_unlock_irqrestore(&dev->reset_flow_resource_lock, flags);

	qp->trans_qp.xrcdn = to_mxrcd(attr->xrcd)->xrcdn;
	return 0;
}

static int create_user_qp(struct mlx5_ib_dev *dev, struct ib_pd *pd,
			  struct mlx5_ib_qp *qp,
			  struct mlx5_create_qp_params *params)
{
	struct ib_qp_init_attr *init_attr = params->attr;
	struct mlx5_ib_create_qp *ucmd = params->ucmd;
	u32 out[MLX5_ST_SZ_DW(create_qp_out)] = {};
	struct ib_udata *udata = params->udata;
	u32 uidx = params->uidx;
	struct mlx5_ib_resources *devr = &dev->devr;
	int inlen = MLX5_ST_SZ_BYTES(create_qp_in);
	struct mlx5_core_dev *mdev = dev->mdev;
	struct mlx5_ib_cq *send_cq;
	struct mlx5_ib_cq *recv_cq;
	unsigned long flags;
	struct mlx5_ib_qp_base *base;
	int mlx5_st;
	void *qpc;
	u32 *in;
	int err;

	mutex_init(&qp->mutex);
	spin_lock_init(&qp->sq.lock);
	spin_lock_init(&qp->rq.lock);

	mlx5_st = to_mlx5_st(qp->type);
	if (mlx5_st < 0)
		return -EINVAL;

	if (init_attr->sq_sig_type == IB_SIGNAL_ALL_WR)
		qp->sq_signal_bits = MLX5_WQE_CTRL_CQ_UPDATE;

	if (qp->flags & IB_QP_CREATE_SOURCE_QPN)
		qp->underlay_qpn = init_attr->source_qpn;

	base = (init_attr->qp_type == IB_QPT_RAW_PACKET ||
		qp->flags & IB_QP_CREATE_SOURCE_QPN) ?
	       &qp->raw_packet_qp.rq.base :
	       &qp->trans_qp.base;

	qp->has_rq = qp_has_rq(init_attr);
	err = set_rq_size(dev, &init_attr->cap, qp->has_rq, qp, ucmd);
	if (err) {
		mlx5_ib_dbg(dev, "err %d\n", err);
		return err;
	}

	if (ucmd->rq_wqe_shift != qp->rq.wqe_shift ||
	    ucmd->rq_wqe_count != qp->rq.wqe_cnt)
		return -EINVAL;

	if (ucmd->sq_wqe_count > (1 << MLX5_CAP_GEN(mdev, log_max_qp_sz)))
		return -EINVAL;

	err = _create_user_qp(dev, pd, qp, udata, init_attr, &in, &params->resp,
			      &inlen, base, ucmd);
	if (err)
		return err;

	if (is_sqp(init_attr->qp_type))
		qp->port = init_attr->port_num;

	if (MLX5_CAP_GEN(mdev, ece_support))
		MLX5_SET(create_qp_in, in, ece, ucmd->ece_options);
	qpc = MLX5_ADDR_OF(create_qp_in, in, qpc);

	MLX5_SET(qpc, qpc, st, mlx5_st);
	MLX5_SET(qpc, qpc, pm_state, MLX5_QP_PM_MIGRATED);
	MLX5_SET(qpc, qpc, pd, to_mpd(pd)->pdn);

	if (qp->flags_en & MLX5_QP_FLAG_SIGNATURE)
		MLX5_SET(qpc, qpc, wq_signature, 1);

	if (qp->flags & IB_QP_CREATE_BLOCK_MULTICAST_LOOPBACK)
		MLX5_SET(qpc, qpc, block_lb_mc, 1);

	if (qp->flags & IB_QP_CREATE_CROSS_CHANNEL)
		MLX5_SET(qpc, qpc, cd_master, 1);
	if (qp->flags & IB_QP_CREATE_MANAGED_SEND)
		MLX5_SET(qpc, qpc, cd_slave_send, 1);
	if (qp->flags & IB_QP_CREATE_MANAGED_RECV)
		MLX5_SET(qpc, qpc, cd_slave_receive, 1);
	if (qp->flags_en & MLX5_QP_FLAG_PACKET_BASED_CREDIT_MODE)
		MLX5_SET(qpc, qpc, req_e2e_credit_mode, 1);
	if ((qp->flags_en & MLX5_QP_FLAG_SCATTER_CQE) &&
	    (init_attr->qp_type == IB_QPT_RC ||
	     init_attr->qp_type == IB_QPT_UC)) {
		int rcqe_sz = mlx5_ib_get_cqe_size(init_attr->recv_cq);

		MLX5_SET(qpc, qpc, cs_res,
			 rcqe_sz == 128 ? MLX5_RES_SCAT_DATA64_CQE :
					  MLX5_RES_SCAT_DATA32_CQE);
	}
	if ((qp->flags_en & MLX5_QP_FLAG_SCATTER_CQE) &&
	    (qp->type == MLX5_IB_QPT_DCI || qp->type == IB_QPT_RC))
		configure_requester_scat_cqe(dev, init_attr, ucmd, qpc);

	if (qp->rq.wqe_cnt) {
		MLX5_SET(qpc, qpc, log_rq_stride, qp->rq.wqe_shift - 4);
		MLX5_SET(qpc, qpc, log_rq_size, ilog2(qp->rq.wqe_cnt));
	}

	MLX5_SET(qpc, qpc, rq_type, get_rx_type(qp, init_attr));

	if (qp->sq.wqe_cnt) {
		MLX5_SET(qpc, qpc, log_sq_size, ilog2(qp->sq.wqe_cnt));
	} else {
		MLX5_SET(qpc, qpc, no_sq, 1);
		if (init_attr->srq &&
		    init_attr->srq->srq_type == IB_SRQT_TM)
			MLX5_SET(qpc, qpc, offload_type,
				 MLX5_QPC_OFFLOAD_TYPE_RNDV);
	}

	/* Set default resources */
	switch (init_attr->qp_type) {
	case IB_QPT_XRC_INI:
		MLX5_SET(qpc, qpc, cqn_rcv, to_mcq(devr->c0)->mcq.cqn);
		MLX5_SET(qpc, qpc, xrcd, to_mxrcd(devr->x1)->xrcdn);
		MLX5_SET(qpc, qpc, srqn_rmpn_xrqn, to_msrq(devr->s0)->msrq.srqn);
		break;
	default:
		if (init_attr->srq) {
			MLX5_SET(qpc, qpc, xrcd, to_mxrcd(devr->x0)->xrcdn);
			MLX5_SET(qpc, qpc, srqn_rmpn_xrqn, to_msrq(init_attr->srq)->msrq.srqn);
		} else {
			MLX5_SET(qpc, qpc, xrcd, to_mxrcd(devr->x1)->xrcdn);
			MLX5_SET(qpc, qpc, srqn_rmpn_xrqn, to_msrq(devr->s1)->msrq.srqn);
		}
	}

	if (init_attr->send_cq)
		MLX5_SET(qpc, qpc, cqn_snd, to_mcq(init_attr->send_cq)->mcq.cqn);

	if (init_attr->recv_cq)
		MLX5_SET(qpc, qpc, cqn_rcv, to_mcq(init_attr->recv_cq)->mcq.cqn);

	MLX5_SET64(qpc, qpc, dbr_addr, qp->db.dma);

	/* 0xffffff means we ask to work with cqe version 0 */
	if (MLX5_CAP_GEN(mdev, cqe_version) == MLX5_CQE_VERSION_V1)
		MLX5_SET(qpc, qpc, user_index, uidx);

	if (qp->flags & IB_QP_CREATE_PCI_WRITE_END_PADDING &&
	    init_attr->qp_type != IB_QPT_RAW_PACKET) {
		MLX5_SET(qpc, qpc, end_padding_mode,
			 MLX5_WQ_END_PAD_MODE_ALIGN);
		/* Special case to clean flag */
		qp->flags &= ~IB_QP_CREATE_PCI_WRITE_END_PADDING;
	}

	if (init_attr->qp_type == IB_QPT_RAW_PACKET ||
	    qp->flags & IB_QP_CREATE_SOURCE_QPN) {
		qp->raw_packet_qp.sq.ubuffer.buf_addr = ucmd->sq_buf_addr;
		raw_packet_qp_copy_info(qp, &qp->raw_packet_qp);
		err = create_raw_packet_qp(dev, qp, in, inlen, pd, udata,
					   &params->resp);
	} else
		err = mlx5_qpc_create_qp(dev, &base->mqp, in, inlen, out);

	kvfree(in);
	if (err)
		goto err_create;

	base->container_mibqp = qp;
	base->mqp.event = mlx5_ib_qp_event;
	if (MLX5_CAP_GEN(mdev, ece_support))
		params->resp.ece_options = MLX5_GET(create_qp_out, out, ece);

	get_cqs(qp->type, init_attr->send_cq, init_attr->recv_cq,
		&send_cq, &recv_cq);
	spin_lock_irqsave(&dev->reset_flow_resource_lock, flags);
	mlx5_ib_lock_cqs(send_cq, recv_cq);
	/* Maintain device to QPs access, needed for further handling via reset
	 * flow
	 */
	list_add_tail(&qp->qps_list, &dev->qp_list);
	/* Maintain CQ to QPs access, needed for further handling via reset flow
	 */
	if (send_cq)
		list_add_tail(&qp->cq_send_list, &send_cq->list_send_qp);
	if (recv_cq)
		list_add_tail(&qp->cq_recv_list, &recv_cq->list_recv_qp);
	mlx5_ib_unlock_cqs(send_cq, recv_cq);
	spin_unlock_irqrestore(&dev->reset_flow_resource_lock, flags);

	return 0;

err_create:
	destroy_qp(dev, qp, base, udata);
	return err;
}

static int create_kernel_qp(struct mlx5_ib_dev *dev, struct ib_pd *pd,
			    struct mlx5_ib_qp *qp,
			    struct mlx5_create_qp_params *params)
{
	struct ib_qp_init_attr *attr = params->attr;
	u32 uidx = params->uidx;
	struct mlx5_ib_resources *devr = &dev->devr;
	u32 out[MLX5_ST_SZ_DW(create_qp_out)] = {};
	int inlen = MLX5_ST_SZ_BYTES(create_qp_in);
	struct mlx5_core_dev *mdev = dev->mdev;
	struct mlx5_ib_cq *send_cq;
	struct mlx5_ib_cq *recv_cq;
	unsigned long flags;
	struct mlx5_ib_qp_base *base;
	int mlx5_st;
	void *qpc;
	u32 *in;
	int err;

	mutex_init(&qp->mutex);
	spin_lock_init(&qp->sq.lock);
	spin_lock_init(&qp->rq.lock);

	mlx5_st = to_mlx5_st(qp->type);
	if (mlx5_st < 0)
		return -EINVAL;

	if (attr->sq_sig_type == IB_SIGNAL_ALL_WR)
		qp->sq_signal_bits = MLX5_WQE_CTRL_CQ_UPDATE;

	base = &qp->trans_qp.base;

	qp->has_rq = qp_has_rq(attr);
	err = set_rq_size(dev, &attr->cap, qp->has_rq, qp, NULL);
	if (err) {
		mlx5_ib_dbg(dev, "err %d\n", err);
		return err;
	}

	err = _create_kernel_qp(dev, attr, qp, &in, &inlen, base);
	if (err)
		return err;

	if (is_sqp(attr->qp_type))
		qp->port = attr->port_num;

	qpc = MLX5_ADDR_OF(create_qp_in, in, qpc);

	MLX5_SET(qpc, qpc, st, mlx5_st);
	MLX5_SET(qpc, qpc, pm_state, MLX5_QP_PM_MIGRATED);

	if (attr->qp_type != MLX5_IB_QPT_REG_UMR)
		MLX5_SET(qpc, qpc, pd, to_mpd(pd ? pd : devr->p0)->pdn);
	else
		MLX5_SET(qpc, qpc, latency_sensitive, 1);


	if (qp->flags & IB_QP_CREATE_BLOCK_MULTICAST_LOOPBACK)
		MLX5_SET(qpc, qpc, block_lb_mc, 1);

	if (qp->rq.wqe_cnt) {
		MLX5_SET(qpc, qpc, log_rq_stride, qp->rq.wqe_shift - 4);
		MLX5_SET(qpc, qpc, log_rq_size, ilog2(qp->rq.wqe_cnt));
	}

	MLX5_SET(qpc, qpc, rq_type, get_rx_type(qp, attr));

	if (qp->sq.wqe_cnt)
		MLX5_SET(qpc, qpc, log_sq_size, ilog2(qp->sq.wqe_cnt));
	else
		MLX5_SET(qpc, qpc, no_sq, 1);

	if (attr->srq) {
		MLX5_SET(qpc, qpc, xrcd, to_mxrcd(devr->x0)->xrcdn);
		MLX5_SET(qpc, qpc, srqn_rmpn_xrqn,
			 to_msrq(attr->srq)->msrq.srqn);
	} else {
		MLX5_SET(qpc, qpc, xrcd, to_mxrcd(devr->x1)->xrcdn);
		MLX5_SET(qpc, qpc, srqn_rmpn_xrqn,
			 to_msrq(devr->s1)->msrq.srqn);
	}

	if (attr->send_cq)
		MLX5_SET(qpc, qpc, cqn_snd, to_mcq(attr->send_cq)->mcq.cqn);

	if (attr->recv_cq)
		MLX5_SET(qpc, qpc, cqn_rcv, to_mcq(attr->recv_cq)->mcq.cqn);

	MLX5_SET64(qpc, qpc, dbr_addr, qp->db.dma);

	/* 0xffffff means we ask to work with cqe version 0 */
	if (MLX5_CAP_GEN(mdev, cqe_version) == MLX5_CQE_VERSION_V1)
		MLX5_SET(qpc, qpc, user_index, uidx);

	/* we use IB_QP_CREATE_IPOIB_UD_LSO to indicates ipoib qp */
	if (qp->flags & IB_QP_CREATE_IPOIB_UD_LSO)
		MLX5_SET(qpc, qpc, ulp_stateless_offload_mode, 1);

	err = mlx5_qpc_create_qp(dev, &base->mqp, in, inlen, out);
	kvfree(in);
	if (err)
		goto err_create;

	base->container_mibqp = qp;
	base->mqp.event = mlx5_ib_qp_event;

	get_cqs(qp->type, attr->send_cq, attr->recv_cq,
		&send_cq, &recv_cq);
	spin_lock_irqsave(&dev->reset_flow_resource_lock, flags);
	mlx5_ib_lock_cqs(send_cq, recv_cq);
	/* Maintain device to QPs access, needed for further handling via reset
	 * flow
	 */
	list_add_tail(&qp->qps_list, &dev->qp_list);
	/* Maintain CQ to QPs access, needed for further handling via reset flow
	 */
	if (send_cq)
		list_add_tail(&qp->cq_send_list, &send_cq->list_send_qp);
	if (recv_cq)
		list_add_tail(&qp->cq_recv_list, &recv_cq->list_recv_qp);
	mlx5_ib_unlock_cqs(send_cq, recv_cq);
	spin_unlock_irqrestore(&dev->reset_flow_resource_lock, flags);

	return 0;

err_create:
	destroy_qp(dev, qp, base, NULL);
	return err;
}

static void mlx5_ib_lock_cqs(struct mlx5_ib_cq *send_cq, struct mlx5_ib_cq *recv_cq)
	__acquires(&send_cq->lock) __acquires(&recv_cq->lock)
{
	if (send_cq) {
		if (recv_cq) {
			if (send_cq->mcq.cqn < recv_cq->mcq.cqn)  {
				spin_lock(&send_cq->lock);
				spin_lock_nested(&recv_cq->lock,
						 SINGLE_DEPTH_NESTING);
			} else if (send_cq->mcq.cqn == recv_cq->mcq.cqn) {
				spin_lock(&send_cq->lock);
				__acquire(&recv_cq->lock);
			} else {
				spin_lock(&recv_cq->lock);
				spin_lock_nested(&send_cq->lock,
						 SINGLE_DEPTH_NESTING);
			}
		} else {
			spin_lock(&send_cq->lock);
			__acquire(&recv_cq->lock);
		}
	} else if (recv_cq) {
		spin_lock(&recv_cq->lock);
		__acquire(&send_cq->lock);
	} else {
		__acquire(&send_cq->lock);
		__acquire(&recv_cq->lock);
	}
}

static void mlx5_ib_unlock_cqs(struct mlx5_ib_cq *send_cq, struct mlx5_ib_cq *recv_cq)
	__releases(&send_cq->lock) __releases(&recv_cq->lock)
{
	if (send_cq) {
		if (recv_cq) {
			if (send_cq->mcq.cqn < recv_cq->mcq.cqn)  {
				spin_unlock(&recv_cq->lock);
				spin_unlock(&send_cq->lock);
			} else if (send_cq->mcq.cqn == recv_cq->mcq.cqn) {
				__release(&recv_cq->lock);
				spin_unlock(&send_cq->lock);
			} else {
				spin_unlock(&send_cq->lock);
				spin_unlock(&recv_cq->lock);
			}
		} else {
			__release(&recv_cq->lock);
			spin_unlock(&send_cq->lock);
		}
	} else if (recv_cq) {
		__release(&send_cq->lock);
		spin_unlock(&recv_cq->lock);
	} else {
		__release(&recv_cq->lock);
		__release(&send_cq->lock);
	}
}

static void get_cqs(enum ib_qp_type qp_type,
		    struct ib_cq *ib_send_cq, struct ib_cq *ib_recv_cq,
		    struct mlx5_ib_cq **send_cq, struct mlx5_ib_cq **recv_cq)
{
	switch (qp_type) {
	case IB_QPT_XRC_TGT:
		*send_cq = NULL;
		*recv_cq = NULL;
		break;
	case MLX5_IB_QPT_REG_UMR:
	case IB_QPT_XRC_INI:
		*send_cq = ib_send_cq ? to_mcq(ib_send_cq) : NULL;
		*recv_cq = NULL;
		break;

	case IB_QPT_SMI:
	case MLX5_IB_QPT_HW_GSI:
	case IB_QPT_RC:
	case IB_QPT_UC:
	case IB_QPT_UD:
	case IB_QPT_RAW_PACKET:
		*send_cq = ib_send_cq ? to_mcq(ib_send_cq) : NULL;
		*recv_cq = ib_recv_cq ? to_mcq(ib_recv_cq) : NULL;
		break;
	default:
		*send_cq = NULL;
		*recv_cq = NULL;
		break;
	}
}

static int modify_raw_packet_qp(struct mlx5_ib_dev *dev, struct mlx5_ib_qp *qp,
				const struct mlx5_modify_raw_qp_param *raw_qp_param,
				u8 lag_tx_affinity);

static void destroy_qp_common(struct mlx5_ib_dev *dev, struct mlx5_ib_qp *qp,
			      struct ib_udata *udata)
{
	struct mlx5_ib_cq *send_cq, *recv_cq;
	struct mlx5_ib_qp_base *base;
	unsigned long flags;
	int err;

	if (qp->is_rss) {
		destroy_rss_raw_qp_tir(dev, qp);
		return;
	}

	base = (qp->type == IB_QPT_RAW_PACKET ||
		qp->flags & IB_QP_CREATE_SOURCE_QPN) ?
		       &qp->raw_packet_qp.rq.base :
		       &qp->trans_qp.base;

	if (qp->state != IB_QPS_RESET) {
		if (qp->type != IB_QPT_RAW_PACKET &&
		    !(qp->flags & IB_QP_CREATE_SOURCE_QPN)) {
			err = mlx5_core_qp_modify(dev, MLX5_CMD_OP_2RST_QP, 0,
						  NULL, &base->mqp, NULL);
		} else {
			struct mlx5_modify_raw_qp_param raw_qp_param = {
				.operation = MLX5_CMD_OP_2RST_QP
			};

			err = modify_raw_packet_qp(dev, qp, &raw_qp_param, 0);
		}
		if (err)
			mlx5_ib_warn(dev, "mlx5_ib: modify QP 0x%06x to RESET failed\n",
				     base->mqp.qpn);
	}

	get_cqs(qp->type, qp->ibqp.send_cq, qp->ibqp.recv_cq, &send_cq,
		&recv_cq);

	spin_lock_irqsave(&dev->reset_flow_resource_lock, flags);
	mlx5_ib_lock_cqs(send_cq, recv_cq);
	/* del from lists under both locks above to protect reset flow paths */
	list_del(&qp->qps_list);
	if (send_cq)
		list_del(&qp->cq_send_list);

	if (recv_cq)
		list_del(&qp->cq_recv_list);

	if (!udata) {
		__mlx5_ib_cq_clean(recv_cq, base->mqp.qpn,
				   qp->ibqp.srq ? to_msrq(qp->ibqp.srq) : NULL);
		if (send_cq != recv_cq)
			__mlx5_ib_cq_clean(send_cq, base->mqp.qpn,
					   NULL);
	}
	mlx5_ib_unlock_cqs(send_cq, recv_cq);
	spin_unlock_irqrestore(&dev->reset_flow_resource_lock, flags);

	if (qp->type == IB_QPT_RAW_PACKET ||
	    qp->flags & IB_QP_CREATE_SOURCE_QPN) {
		destroy_raw_packet_qp(dev, qp);
	} else {
		err = mlx5_core_destroy_qp(dev, &base->mqp);
		if (err)
			mlx5_ib_warn(dev, "failed to destroy QP 0x%x\n",
				     base->mqp.qpn);
	}

	destroy_qp(dev, qp, base, udata);
}

static int create_dct(struct mlx5_ib_dev *dev, struct ib_pd *pd,
		      struct mlx5_ib_qp *qp,
		      struct mlx5_create_qp_params *params)
{
	struct ib_qp_init_attr *attr = params->attr;
	struct mlx5_ib_create_qp *ucmd = params->ucmd;
	u32 uidx = params->uidx;
	void *dctc;

	qp->dct.in = kzalloc(MLX5_ST_SZ_BYTES(create_dct_in), GFP_KERNEL);
	if (!qp->dct.in)
		return -ENOMEM;

	MLX5_SET(create_dct_in, qp->dct.in, uid, to_mpd(pd)->uid);
	dctc = MLX5_ADDR_OF(create_dct_in, qp->dct.in, dct_context_entry);
	MLX5_SET(dctc, dctc, pd, to_mpd(pd)->pdn);
	MLX5_SET(dctc, dctc, srqn_xrqn, to_msrq(attr->srq)->msrq.srqn);
	MLX5_SET(dctc, dctc, cqn, to_mcq(attr->recv_cq)->mcq.cqn);
	MLX5_SET64(dctc, dctc, dc_access_key, ucmd->access_key);
	MLX5_SET(dctc, dctc, user_index, uidx);
	if (MLX5_CAP_GEN(dev->mdev, ece_support))
		MLX5_SET(dctc, dctc, ece, ucmd->ece_options);

	if (qp->flags_en & MLX5_QP_FLAG_SCATTER_CQE) {
		int rcqe_sz = mlx5_ib_get_cqe_size(attr->recv_cq);

		if (rcqe_sz == 128)
			MLX5_SET(dctc, dctc, cs_res, MLX5_RES_SCAT_DATA64_CQE);
	}

	qp->state = IB_QPS_RESET;

	return 0;
}

static int check_qp_type(struct mlx5_ib_dev *dev, struct ib_qp_init_attr *attr,
			 enum ib_qp_type *type)
{
	if (attr->qp_type == IB_QPT_DRIVER && !MLX5_CAP_GEN(dev->mdev, dct))
		goto out;

	switch (attr->qp_type) {
	case IB_QPT_XRC_TGT:
	case IB_QPT_XRC_INI:
		if (!MLX5_CAP_GEN(dev->mdev, xrc))
			goto out;
		fallthrough;
	case IB_QPT_RC:
	case IB_QPT_UC:
	case IB_QPT_SMI:
	case MLX5_IB_QPT_HW_GSI:
	case IB_QPT_DRIVER:
	case IB_QPT_GSI:
		if (dev->profile == &raw_eth_profile)
			goto out;
	case IB_QPT_RAW_PACKET:
	case IB_QPT_UD:
	case MLX5_IB_QPT_REG_UMR:
		break;
	default:
		goto out;
	}

	*type = attr->qp_type;
	return 0;

out:
	mlx5_ib_dbg(dev, "Unsupported QP type %d\n", attr->qp_type);
	return -EOPNOTSUPP;
}

static int check_valid_flow(struct mlx5_ib_dev *dev, struct ib_pd *pd,
			    struct ib_qp_init_attr *attr,
			    struct ib_udata *udata)
{
	struct mlx5_ib_ucontext *ucontext = rdma_udata_to_drv_context(
		udata, struct mlx5_ib_ucontext, ibucontext);

	if (!udata) {
		/* Kernel create_qp callers */
		if (attr->rwq_ind_tbl)
			return -EOPNOTSUPP;

		switch (attr->qp_type) {
		case IB_QPT_RAW_PACKET:
		case IB_QPT_DRIVER:
			return -EOPNOTSUPP;
		default:
			return 0;
		}
	}

	/* Userspace create_qp callers */
	if (attr->qp_type == IB_QPT_RAW_PACKET && !ucontext->cqe_version) {
		mlx5_ib_dbg(dev,
			"Raw Packet QP is only supported for CQE version > 0\n");
		return -EINVAL;
	}

	if (attr->qp_type != IB_QPT_RAW_PACKET && attr->rwq_ind_tbl) {
		mlx5_ib_dbg(dev,
			    "Wrong QP type %d for the RWQ indirect table\n",
			    attr->qp_type);
		return -EINVAL;
	}

	switch (attr->qp_type) {
	case IB_QPT_SMI:
	case MLX5_IB_QPT_HW_GSI:
	case MLX5_IB_QPT_REG_UMR:
	case IB_QPT_GSI:
		mlx5_ib_dbg(dev, "Kernel doesn't support QP type %d\n",
			    attr->qp_type);
		return -EINVAL;
	default:
		break;
	}

	/*
	 * We don't need to see this warning, it means that kernel code
	 * missing ib_pd. Placed here to catch developer's mistakes.
	 */
	WARN_ONCE(!pd && attr->qp_type != IB_QPT_XRC_TGT,
		  "There is a missing PD pointer assignment\n");
	return 0;
}

static void process_vendor_flag(struct mlx5_ib_dev *dev, int *flags, int flag,
				bool cond, struct mlx5_ib_qp *qp)
{
	if (!(*flags & flag))
		return;

	if (cond) {
		qp->flags_en |= flag;
		*flags &= ~flag;
		return;
	}

	if (flag == MLX5_QP_FLAG_SCATTER_CQE) {
		/*
		 * We don't return error if this flag was provided,
		 * and mlx5 doesn't have right capability.
		 */
		*flags &= ~MLX5_QP_FLAG_SCATTER_CQE;
		return;
	}
	mlx5_ib_dbg(dev, "Vendor create QP flag 0x%X is not supported\n", flag);
}

static int process_vendor_flags(struct mlx5_ib_dev *dev, struct mlx5_ib_qp *qp,
				void *ucmd, struct ib_qp_init_attr *attr)
{
	struct mlx5_core_dev *mdev = dev->mdev;
	bool cond;
	int flags;

	if (attr->rwq_ind_tbl)
		flags = ((struct mlx5_ib_create_qp_rss *)ucmd)->flags;
	else
		flags = ((struct mlx5_ib_create_qp *)ucmd)->flags;

	switch (flags & (MLX5_QP_FLAG_TYPE_DCT | MLX5_QP_FLAG_TYPE_DCI)) {
	case MLX5_QP_FLAG_TYPE_DCI:
		qp->type = MLX5_IB_QPT_DCI;
		break;
	case MLX5_QP_FLAG_TYPE_DCT:
		qp->type = MLX5_IB_QPT_DCT;
		break;
	default:
		if (qp->type != IB_QPT_DRIVER)
			break;
		/*
		 * It is IB_QPT_DRIVER and or no subtype or
		 * wrong subtype were provided.
		 */
		return -EINVAL;
	}

	process_vendor_flag(dev, &flags, MLX5_QP_FLAG_TYPE_DCI, true, qp);
	process_vendor_flag(dev, &flags, MLX5_QP_FLAG_TYPE_DCT, true, qp);

	process_vendor_flag(dev, &flags, MLX5_QP_FLAG_SIGNATURE, true, qp);
	process_vendor_flag(dev, &flags, MLX5_QP_FLAG_SCATTER_CQE,
			    MLX5_CAP_GEN(mdev, sctr_data_cqe), qp);

	if (qp->type == IB_QPT_RAW_PACKET) {
		cond = MLX5_CAP_ETH(mdev, tunnel_stateless_vxlan) ||
		       MLX5_CAP_ETH(mdev, tunnel_stateless_gre) ||
		       MLX5_CAP_ETH(mdev, tunnel_stateless_geneve_rx);
		process_vendor_flag(dev, &flags, MLX5_QP_FLAG_TUNNEL_OFFLOADS,
				    cond, qp);
		process_vendor_flag(dev, &flags,
				    MLX5_QP_FLAG_TIR_ALLOW_SELF_LB_UC, true,
				    qp);
		process_vendor_flag(dev, &flags,
				    MLX5_QP_FLAG_TIR_ALLOW_SELF_LB_MC, true,
				    qp);
	}

	if (qp->type == IB_QPT_RC)
		process_vendor_flag(dev, &flags,
				    MLX5_QP_FLAG_PACKET_BASED_CREDIT_MODE,
				    MLX5_CAP_GEN(mdev, qp_packet_based), qp);

	process_vendor_flag(dev, &flags, MLX5_QP_FLAG_BFREG_INDEX, true, qp);
	process_vendor_flag(dev, &flags, MLX5_QP_FLAG_UAR_PAGE_INDEX, true, qp);

	cond = qp->flags_en & ~(MLX5_QP_FLAG_TUNNEL_OFFLOADS |
				MLX5_QP_FLAG_TIR_ALLOW_SELF_LB_UC |
				MLX5_QP_FLAG_TIR_ALLOW_SELF_LB_MC);
	if (attr->rwq_ind_tbl && cond) {
		mlx5_ib_dbg(dev, "RSS RAW QP has unsupported flags 0x%X\n",
			    cond);
		return -EINVAL;
	}

	if (flags)
		mlx5_ib_dbg(dev, "udata has unsupported flags 0x%X\n", flags);

	return (flags) ? -EINVAL : 0;
	}

static void process_create_flag(struct mlx5_ib_dev *dev, int *flags, int flag,
				bool cond, struct mlx5_ib_qp *qp)
{
	if (!(*flags & flag))
		return;

	if (cond) {
		qp->flags |= flag;
		*flags &= ~flag;
		return;
	}

	if (flag == MLX5_IB_QP_CREATE_WC_TEST) {
		/*
		 * Special case, if condition didn't meet, it won't be error,
		 * just different in-kernel flow.
		 */
		*flags &= ~MLX5_IB_QP_CREATE_WC_TEST;
		return;
	}
	mlx5_ib_dbg(dev, "Verbs create QP flag 0x%X is not supported\n", flag);
}

static int process_create_flags(struct mlx5_ib_dev *dev, struct mlx5_ib_qp *qp,
				struct ib_qp_init_attr *attr)
{
	enum ib_qp_type qp_type = qp->type;
	struct mlx5_core_dev *mdev = dev->mdev;
	int create_flags = attr->create_flags;
	bool cond;

	if (qp->type == IB_QPT_UD && dev->profile == &raw_eth_profile)
		if (create_flags & ~MLX5_IB_QP_CREATE_WC_TEST)
			return -EINVAL;

	if (qp_type == MLX5_IB_QPT_DCT)
		return (create_flags) ? -EINVAL : 0;

	if (qp_type == IB_QPT_RAW_PACKET && attr->rwq_ind_tbl)
		return (create_flags) ? -EINVAL : 0;

	process_create_flag(dev, &create_flags, IB_QP_CREATE_NETIF_QP,
			    mlx5_get_flow_namespace(dev->mdev,
						    MLX5_FLOW_NAMESPACE_BYPASS),
			    qp);
	process_create_flag(dev, &create_flags,
			    IB_QP_CREATE_INTEGRITY_EN,
			    MLX5_CAP_GEN(mdev, sho), qp);
	process_create_flag(dev, &create_flags,
			    IB_QP_CREATE_INTEGRITY_EN,
			    MLX5_CAP_GEN(mdev, sho), qp);
	process_create_flag(dev, &create_flags,
			    IB_QP_CREATE_BLOCK_MULTICAST_LOOPBACK,
			    MLX5_CAP_GEN(mdev, block_lb_mc), qp);
	process_create_flag(dev, &create_flags, IB_QP_CREATE_CROSS_CHANNEL,
			    MLX5_CAP_GEN(mdev, cd), qp);
	process_create_flag(dev, &create_flags, IB_QP_CREATE_MANAGED_SEND,
			    MLX5_CAP_GEN(mdev, cd), qp);
	process_create_flag(dev, &create_flags, IB_QP_CREATE_MANAGED_RECV,
			    MLX5_CAP_GEN(mdev, cd), qp);

	if (qp_type == IB_QPT_UD) {
		process_create_flag(dev, &create_flags,
				    IB_QP_CREATE_IPOIB_UD_LSO,
				    MLX5_CAP_GEN(mdev, ipoib_basic_offloads),
				    qp);
		cond = MLX5_CAP_GEN(mdev, port_type) == MLX5_CAP_PORT_TYPE_IB;
		process_create_flag(dev, &create_flags, IB_QP_CREATE_SOURCE_QPN,
				    cond, qp);
	}

	if (qp_type == IB_QPT_RAW_PACKET) {
		cond = MLX5_CAP_GEN(mdev, eth_net_offloads) &&
		       MLX5_CAP_ETH(mdev, scatter_fcs);
		process_create_flag(dev, &create_flags,
				    IB_QP_CREATE_SCATTER_FCS, cond, qp);

		cond = MLX5_CAP_GEN(mdev, eth_net_offloads) &&
		       MLX5_CAP_ETH(mdev, vlan_cap);
		process_create_flag(dev, &create_flags,
				    IB_QP_CREATE_CVLAN_STRIPPING, cond, qp);
	}

	process_create_flag(dev, &create_flags,
			    IB_QP_CREATE_PCI_WRITE_END_PADDING,
			    MLX5_CAP_GEN(mdev, end_pad), qp);

	process_create_flag(dev, &create_flags, MLX5_IB_QP_CREATE_WC_TEST,
			    qp_type != MLX5_IB_QPT_REG_UMR, qp);
	process_create_flag(dev, &create_flags, MLX5_IB_QP_CREATE_SQPN_QP1,
			    true, qp);

	if (create_flags)
		mlx5_ib_dbg(dev, "Create QP has unsupported flags 0x%X\n",
			    create_flags);

	return (create_flags) ? -EINVAL : 0;
}

static int process_udata_size(struct mlx5_ib_dev *dev,
			      struct mlx5_create_qp_params *params)
{
	size_t ucmd = sizeof(struct mlx5_ib_create_qp);
	struct ib_udata *udata = params->udata;
	size_t outlen = udata->outlen;
	size_t inlen = udata->inlen;

	params->outlen = min(outlen, sizeof(struct mlx5_ib_create_qp_resp));
	params->ucmd_size = ucmd;
	if (!params->is_rss_raw) {
		/* User has old rdma-core, which doesn't support ECE */
		size_t min_inlen =
			offsetof(struct mlx5_ib_create_qp, ece_options);

		/*
		 * We will check in check_ucmd_data() that user
		 * cleared everything after inlen.
		 */
		params->inlen = (inlen < min_inlen) ? 0 : min(inlen, ucmd);
		goto out;
	}

	/* RSS RAW QP */
	if (inlen < offsetofend(struct mlx5_ib_create_qp_rss, flags))
		return -EINVAL;

	if (outlen < offsetofend(struct mlx5_ib_create_qp_resp, bfreg_index))
		return -EINVAL;

	ucmd = sizeof(struct mlx5_ib_create_qp_rss);
	params->ucmd_size = ucmd;
	if (inlen > ucmd && !ib_is_udata_cleared(udata, ucmd, inlen - ucmd))
		return -EINVAL;

	params->inlen = min(ucmd, inlen);
out:
	if (!params->inlen)
		mlx5_ib_dbg(dev, "udata is too small\n");

	return (params->inlen) ? 0 : -EINVAL;
}

static int create_qp(struct mlx5_ib_dev *dev, struct ib_pd *pd,
		     struct mlx5_ib_qp *qp,
		     struct mlx5_create_qp_params *params)
{
	int err;

	if (params->is_rss_raw) {
		err = create_rss_raw_qp_tir(dev, pd, qp, params);
		goto out;
	}

	if (qp->type == MLX5_IB_QPT_DCT) {
		err = create_dct(dev, pd, qp, params);
		goto out;
	}

	if (qp->type == IB_QPT_XRC_TGT) {
		err = create_xrc_tgt_qp(dev, qp, params);
		goto out;
	}

	if (params->udata)
		err = create_user_qp(dev, pd, qp, params);
	else
		err = create_kernel_qp(dev, pd, qp, params);

out:
	if (err) {
		mlx5_ib_err(dev, "Create QP type %d failed\n", qp->type);
		return err;
	}

	if (is_qp0(qp->type))
		qp->ibqp.qp_num = 0;
	else if (is_qp1(qp->type))
		qp->ibqp.qp_num = 1;
	else
		qp->ibqp.qp_num = qp->trans_qp.base.mqp.qpn;

	mlx5_ib_dbg(dev,
		"QP type %d, ib qpn 0x%X, mlx qpn 0x%x, rcqn 0x%x, scqn 0x%x, ece 0x%x\n",
		qp->type, qp->ibqp.qp_num, qp->trans_qp.base.mqp.qpn,
		params->attr->recv_cq ? to_mcq(params->attr->recv_cq)->mcq.cqn :
					-1,
		params->attr->send_cq ? to_mcq(params->attr->send_cq)->mcq.cqn :
					-1,
		params->resp.ece_options);

	return 0;
}

static int check_qp_attr(struct mlx5_ib_dev *dev, struct mlx5_ib_qp *qp,
			 struct ib_qp_init_attr *attr)
{
	int ret = 0;

	switch (qp->type) {
	case MLX5_IB_QPT_DCT:
		ret = (!attr->srq || !attr->recv_cq) ? -EINVAL : 0;
		break;
	case MLX5_IB_QPT_DCI:
		ret = (attr->cap.max_recv_wr || attr->cap.max_recv_sge) ?
			      -EINVAL :
			      0;
		break;
	case IB_QPT_RAW_PACKET:
		ret = (attr->rwq_ind_tbl && attr->send_cq) ? -EINVAL : 0;
		break;
	default:
		break;
	}

	if (ret)
		mlx5_ib_dbg(dev, "QP type %d has wrong attributes\n", qp->type);

	return ret;
}

static int get_qp_uidx(struct mlx5_ib_qp *qp,
		       struct mlx5_create_qp_params *params)
{
	struct mlx5_ib_create_qp *ucmd = params->ucmd;
	struct ib_udata *udata = params->udata;
	struct mlx5_ib_ucontext *ucontext = rdma_udata_to_drv_context(
		udata, struct mlx5_ib_ucontext, ibucontext);

	if (params->is_rss_raw)
		return 0;

	return get_qp_user_index(ucontext, ucmd, sizeof(*ucmd), &params->uidx);
}

static int mlx5_ib_destroy_dct(struct mlx5_ib_qp *mqp)
{
	struct mlx5_ib_dev *dev = to_mdev(mqp->ibqp.device);

	if (mqp->state == IB_QPS_RTR) {
		int err;

		err = mlx5_core_destroy_dct(dev, &mqp->dct.mdct);
		if (err) {
			mlx5_ib_warn(dev, "failed to destroy DCT %d\n", err);
			return err;
		}
	}

	kfree(mqp->dct.in);
	kfree(mqp);
	return 0;
}

static int check_ucmd_data(struct mlx5_ib_dev *dev,
			   struct mlx5_create_qp_params *params)
{
	struct ib_udata *udata = params->udata;
	size_t size, last;
	int ret;

	if (params->is_rss_raw)
		/*
		 * These QPs don't have "reserved" field in their
		 * create_qp input struct, so their data is always valid.
		 */
		last = sizeof(struct mlx5_ib_create_qp_rss);
	else
		last = offsetof(struct mlx5_ib_create_qp, reserved);

	if (udata->inlen <= last)
		return 0;

	/*
	 * User provides different create_qp structures based on the
	 * flow and we need to know if he cleared memory after our
	 * struct create_qp ends.
	 */
	size = udata->inlen - last;
	ret = ib_is_udata_cleared(params->udata, last, size);
	if (!ret)
		mlx5_ib_dbg(
			dev,
			"udata is not cleared, inlen = %zu, ucmd = %zu, last = %zu, size = %zu\n",
			udata->inlen, params->ucmd_size, last, size);
	return ret ? 0 : -EINVAL;
}

struct ib_qp *mlx5_ib_create_qp(struct ib_pd *pd, struct ib_qp_init_attr *attr,
				struct ib_udata *udata)
{
	struct mlx5_create_qp_params params = {};
	struct mlx5_ib_dev *dev;
	struct mlx5_ib_qp *qp;
	enum ib_qp_type type;
	int err;

	dev = pd ? to_mdev(pd->device) :
		   to_mdev(to_mxrcd(attr->xrcd)->ibxrcd.device);

	err = check_qp_type(dev, attr, &type);
	if (err)
		return ERR_PTR(err);

	err = check_valid_flow(dev, pd, attr, udata);
	if (err)
		return ERR_PTR(err);

	if (attr->qp_type == IB_QPT_GSI)
		return mlx5_ib_gsi_create_qp(pd, attr);

	params.udata = udata;
	params.uidx = MLX5_IB_DEFAULT_UIDX;
	params.attr = attr;
	params.is_rss_raw = !!attr->rwq_ind_tbl;

	if (udata) {
		err = process_udata_size(dev, &params);
		if (err)
			return ERR_PTR(err);

		err = check_ucmd_data(dev, &params);
		if (err)
			return ERR_PTR(err);

		params.ucmd = kzalloc(params.ucmd_size, GFP_KERNEL);
		if (!params.ucmd)
			return ERR_PTR(-ENOMEM);

		err = ib_copy_from_udata(params.ucmd, udata, params.inlen);
		if (err)
			goto free_ucmd;
	}

	qp = kzalloc(sizeof(*qp), GFP_KERNEL);
	if (!qp) {
		err = -ENOMEM;
		goto free_ucmd;
	}

	qp->type = type;
	if (udata) {
		err = process_vendor_flags(dev, qp, params.ucmd, attr);
		if (err)
			goto free_qp;

		err = get_qp_uidx(qp, &params);
		if (err)
			goto free_qp;
	}
	err = process_create_flags(dev, qp, attr);
	if (err)
		goto free_qp;

	err = check_qp_attr(dev, qp, attr);
	if (err)
		goto free_qp;

	err = create_qp(dev, pd, qp, &params);
	if (err)
		goto free_qp;

	kfree(params.ucmd);
	params.ucmd = NULL;

	if (udata)
		/*
		 * It is safe to copy response for all user create QP flows,
		 * including MLX5_IB_QPT_DCT, which doesn't need it.
		 * In that case, resp will be filled with zeros.
		 */
		err = ib_copy_to_udata(udata, &params.resp, params.outlen);
	if (err)
		goto destroy_qp;

	return &qp->ibqp;

destroy_qp:
	if (qp->type == MLX5_IB_QPT_DCT) {
		mlx5_ib_destroy_dct(qp);
	} else {
		/*
<<<<<<< HEAD
		 * The two lines below are temp solution till QP allocation
=======
		 * These lines below are temp solution till QP allocation
>>>>>>> 935ace2f
		 * will be moved to be under IB/core responsiblity.
		 */
		qp->ibqp.send_cq = attr->send_cq;
		qp->ibqp.recv_cq = attr->recv_cq;
<<<<<<< HEAD
=======
		qp->ibqp.pd = pd;
>>>>>>> 935ace2f
		destroy_qp_common(dev, qp, udata);
	}

	qp = NULL;
free_qp:
	kfree(qp);
free_ucmd:
	kfree(params.ucmd);
	return ERR_PTR(err);
}

int mlx5_ib_destroy_qp(struct ib_qp *qp, struct ib_udata *udata)
{
	struct mlx5_ib_dev *dev = to_mdev(qp->device);
	struct mlx5_ib_qp *mqp = to_mqp(qp);

	if (unlikely(qp->qp_type == IB_QPT_GSI))
		return mlx5_ib_gsi_destroy_qp(qp);

	if (mqp->type == MLX5_IB_QPT_DCT)
		return mlx5_ib_destroy_dct(mqp);

	destroy_qp_common(dev, mqp, udata);

	kfree(mqp);

	return 0;
}

static int set_qpc_atomic_flags(struct mlx5_ib_qp *qp,
				const struct ib_qp_attr *attr, int attr_mask,
				void *qpc)
{
	struct mlx5_ib_dev *dev = to_mdev(qp->ibqp.device);
	u8 dest_rd_atomic;
	u32 access_flags;

	if (attr_mask & IB_QP_MAX_DEST_RD_ATOMIC)
		dest_rd_atomic = attr->max_dest_rd_atomic;
	else
		dest_rd_atomic = qp->trans_qp.resp_depth;

	if (attr_mask & IB_QP_ACCESS_FLAGS)
		access_flags = attr->qp_access_flags;
	else
		access_flags = qp->trans_qp.atomic_rd_en;

	if (!dest_rd_atomic)
		access_flags &= IB_ACCESS_REMOTE_WRITE;

	MLX5_SET(qpc, qpc, rre, !!(access_flags & IB_ACCESS_REMOTE_READ));

	if (access_flags & IB_ACCESS_REMOTE_ATOMIC) {
		int atomic_mode;

		atomic_mode = get_atomic_mode(dev, qp->ibqp.qp_type);
		if (atomic_mode < 0)
			return -EOPNOTSUPP;

		MLX5_SET(qpc, qpc, rae, 1);
		MLX5_SET(qpc, qpc, atomic_mode, atomic_mode);
	}

	MLX5_SET(qpc, qpc, rwe, !!(access_flags & IB_ACCESS_REMOTE_WRITE));
	return 0;
}

enum {
	MLX5_PATH_FLAG_FL	= 1 << 0,
	MLX5_PATH_FLAG_FREE_AR	= 1 << 1,
	MLX5_PATH_FLAG_COUNTER	= 1 << 2,
};

static int ib_rate_to_mlx5(struct mlx5_ib_dev *dev, u8 rate)
{
	if (rate == IB_RATE_PORT_CURRENT)
		return 0;

	if (rate < IB_RATE_2_5_GBPS || rate > IB_RATE_600_GBPS)
		return -EINVAL;

	while (rate != IB_RATE_PORT_CURRENT &&
	       !(1 << (rate + MLX5_STAT_RATE_OFFSET) &
		 MLX5_CAP_GEN(dev->mdev, stat_rate_support)))
		--rate;

	return rate ? rate + MLX5_STAT_RATE_OFFSET : rate;
}

static int modify_raw_packet_eth_prio(struct mlx5_core_dev *dev,
				      struct mlx5_ib_sq *sq, u8 sl,
				      struct ib_pd *pd)
{
	void *in;
	void *tisc;
	int inlen;
	int err;

	inlen = MLX5_ST_SZ_BYTES(modify_tis_in);
	in = kvzalloc(inlen, GFP_KERNEL);
	if (!in)
		return -ENOMEM;

	MLX5_SET(modify_tis_in, in, bitmask.prio, 1);
	MLX5_SET(modify_tis_in, in, uid, to_mpd(pd)->uid);

	tisc = MLX5_ADDR_OF(modify_tis_in, in, ctx);
	MLX5_SET(tisc, tisc, prio, ((sl & 0x7) << 1));

	err = mlx5_core_modify_tis(dev, sq->tisn, in);

	kvfree(in);

	return err;
}

static int modify_raw_packet_tx_affinity(struct mlx5_core_dev *dev,
					 struct mlx5_ib_sq *sq, u8 tx_affinity,
					 struct ib_pd *pd)
{
	void *in;
	void *tisc;
	int inlen;
	int err;

	inlen = MLX5_ST_SZ_BYTES(modify_tis_in);
	in = kvzalloc(inlen, GFP_KERNEL);
	if (!in)
		return -ENOMEM;

	MLX5_SET(modify_tis_in, in, bitmask.lag_tx_port_affinity, 1);
	MLX5_SET(modify_tis_in, in, uid, to_mpd(pd)->uid);

	tisc = MLX5_ADDR_OF(modify_tis_in, in, ctx);
	MLX5_SET(tisc, tisc, lag_tx_port_affinity, tx_affinity);

	err = mlx5_core_modify_tis(dev, sq->tisn, in);

	kvfree(in);

	return err;
}

static void mlx5_set_path_udp_sport(void *path, const struct rdma_ah_attr *ah,
				    u32 lqpn, u32 rqpn)

{
	u32 fl = ah->grh.flow_label;

	if (!fl)
		fl = rdma_calc_flow_label(lqpn, rqpn);

	MLX5_SET(ads, path, udp_sport, rdma_flow_label_to_udp_sport(fl));
}

static int mlx5_set_path(struct mlx5_ib_dev *dev, struct mlx5_ib_qp *qp,
			 const struct rdma_ah_attr *ah, void *path, u8 port,
			 int attr_mask, u32 path_flags,
			 const struct ib_qp_attr *attr, bool alt)
{
	const struct ib_global_route *grh = rdma_ah_read_grh(ah);
	int err;
	enum ib_gid_type gid_type;
	u8 ah_flags = rdma_ah_get_ah_flags(ah);
	u8 sl = rdma_ah_get_sl(ah);

	if (attr_mask & IB_QP_PKEY_INDEX)
		MLX5_SET(ads, path, pkey_index,
			 alt ? attr->alt_pkey_index : attr->pkey_index);

	if (ah_flags & IB_AH_GRH) {
		if (grh->sgid_index >=
		    dev->mdev->port_caps[port - 1].gid_table_len) {
			pr_err("sgid_index (%u) too large. max is %d\n",
			       grh->sgid_index,
			       dev->mdev->port_caps[port - 1].gid_table_len);
			return -EINVAL;
		}
	}

	if (ah->type == RDMA_AH_ATTR_TYPE_ROCE) {
		if (!(ah_flags & IB_AH_GRH))
			return -EINVAL;

		ether_addr_copy(MLX5_ADDR_OF(ads, path, rmac_47_32),
				ah->roce.dmac);
		if ((qp->ibqp.qp_type == IB_QPT_RC ||
		     qp->ibqp.qp_type == IB_QPT_UC ||
		     qp->ibqp.qp_type == IB_QPT_XRC_INI ||
		     qp->ibqp.qp_type == IB_QPT_XRC_TGT) &&
		    (grh->sgid_attr->gid_type == IB_GID_TYPE_ROCE_UDP_ENCAP) &&
		    (attr_mask & IB_QP_DEST_QPN))
			mlx5_set_path_udp_sport(path, ah,
						qp->ibqp.qp_num,
						attr->dest_qp_num);
		MLX5_SET(ads, path, eth_prio, sl & 0x7);
		gid_type = ah->grh.sgid_attr->gid_type;
		if (gid_type == IB_GID_TYPE_ROCE_UDP_ENCAP)
			MLX5_SET(ads, path, dscp, grh->traffic_class >> 2);
	} else {
		MLX5_SET(ads, path, fl, !!(path_flags & MLX5_PATH_FLAG_FL));
		MLX5_SET(ads, path, free_ar,
			 !!(path_flags & MLX5_PATH_FLAG_FREE_AR));
		MLX5_SET(ads, path, rlid, rdma_ah_get_dlid(ah));
		MLX5_SET(ads, path, mlid, rdma_ah_get_path_bits(ah));
		MLX5_SET(ads, path, grh, !!(ah_flags & IB_AH_GRH));
		MLX5_SET(ads, path, sl, sl);
	}

	if (ah_flags & IB_AH_GRH) {
		MLX5_SET(ads, path, src_addr_index, grh->sgid_index);
		MLX5_SET(ads, path, hop_limit, grh->hop_limit);
		MLX5_SET(ads, path, tclass, grh->traffic_class);
		MLX5_SET(ads, path, flow_label, grh->flow_label);
		memcpy(MLX5_ADDR_OF(ads, path, rgid_rip), grh->dgid.raw,
		       sizeof(grh->dgid.raw));
	}

	err = ib_rate_to_mlx5(dev, rdma_ah_get_static_rate(ah));
	if (err < 0)
		return err;
	MLX5_SET(ads, path, stat_rate, err);
	MLX5_SET(ads, path, vhca_port_num, port);

	if (attr_mask & IB_QP_TIMEOUT)
		MLX5_SET(ads, path, ack_timeout,
			 alt ? attr->alt_timeout : attr->timeout);

	if ((qp->ibqp.qp_type == IB_QPT_RAW_PACKET) && qp->sq.wqe_cnt)
		return modify_raw_packet_eth_prio(dev->mdev,
						  &qp->raw_packet_qp.sq,
						  sl & 0xf, qp->ibqp.pd);

	return 0;
}

static enum mlx5_qp_optpar opt_mask[MLX5_QP_NUM_STATE][MLX5_QP_NUM_STATE][MLX5_QP_ST_MAX] = {
	[MLX5_QP_STATE_INIT] = {
		[MLX5_QP_STATE_INIT] = {
			[MLX5_QP_ST_RC] = MLX5_QP_OPTPAR_RRE		|
					  MLX5_QP_OPTPAR_RAE		|
					  MLX5_QP_OPTPAR_RWE		|
					  MLX5_QP_OPTPAR_PKEY_INDEX	|
					  MLX5_QP_OPTPAR_PRI_PORT	|
					  MLX5_QP_OPTPAR_LAG_TX_AFF,
			[MLX5_QP_ST_UC] = MLX5_QP_OPTPAR_RWE		|
					  MLX5_QP_OPTPAR_PKEY_INDEX	|
					  MLX5_QP_OPTPAR_PRI_PORT	|
					  MLX5_QP_OPTPAR_LAG_TX_AFF,
			[MLX5_QP_ST_UD] = MLX5_QP_OPTPAR_PKEY_INDEX	|
					  MLX5_QP_OPTPAR_Q_KEY		|
					  MLX5_QP_OPTPAR_PRI_PORT,
			[MLX5_QP_ST_XRC] = MLX5_QP_OPTPAR_RRE		|
					  MLX5_QP_OPTPAR_RAE		|
					  MLX5_QP_OPTPAR_RWE		|
					  MLX5_QP_OPTPAR_PKEY_INDEX	|
					  MLX5_QP_OPTPAR_PRI_PORT	|
					  MLX5_QP_OPTPAR_LAG_TX_AFF,
		},
		[MLX5_QP_STATE_RTR] = {
			[MLX5_QP_ST_RC] = MLX5_QP_OPTPAR_ALT_ADDR_PATH  |
					  MLX5_QP_OPTPAR_RRE            |
					  MLX5_QP_OPTPAR_RAE            |
					  MLX5_QP_OPTPAR_RWE            |
					  MLX5_QP_OPTPAR_PKEY_INDEX	|
					  MLX5_QP_OPTPAR_LAG_TX_AFF,
			[MLX5_QP_ST_UC] = MLX5_QP_OPTPAR_ALT_ADDR_PATH  |
					  MLX5_QP_OPTPAR_RWE            |
					  MLX5_QP_OPTPAR_PKEY_INDEX	|
					  MLX5_QP_OPTPAR_LAG_TX_AFF,
			[MLX5_QP_ST_UD] = MLX5_QP_OPTPAR_PKEY_INDEX     |
					  MLX5_QP_OPTPAR_Q_KEY,
			[MLX5_QP_ST_MLX] = MLX5_QP_OPTPAR_PKEY_INDEX	|
					   MLX5_QP_OPTPAR_Q_KEY,
			[MLX5_QP_ST_XRC] = MLX5_QP_OPTPAR_ALT_ADDR_PATH |
					  MLX5_QP_OPTPAR_RRE            |
					  MLX5_QP_OPTPAR_RAE            |
					  MLX5_QP_OPTPAR_RWE            |
					  MLX5_QP_OPTPAR_PKEY_INDEX	|
					  MLX5_QP_OPTPAR_LAG_TX_AFF,
		},
	},
	[MLX5_QP_STATE_RTR] = {
		[MLX5_QP_STATE_RTS] = {
			[MLX5_QP_ST_RC] = MLX5_QP_OPTPAR_ALT_ADDR_PATH	|
					  MLX5_QP_OPTPAR_RRE		|
					  MLX5_QP_OPTPAR_RAE		|
					  MLX5_QP_OPTPAR_RWE		|
					  MLX5_QP_OPTPAR_PM_STATE	|
					  MLX5_QP_OPTPAR_RNR_TIMEOUT,
			[MLX5_QP_ST_UC] = MLX5_QP_OPTPAR_ALT_ADDR_PATH	|
					  MLX5_QP_OPTPAR_RWE		|
					  MLX5_QP_OPTPAR_PM_STATE,
			[MLX5_QP_ST_UD] = MLX5_QP_OPTPAR_Q_KEY,
			[MLX5_QP_ST_XRC] = MLX5_QP_OPTPAR_ALT_ADDR_PATH	|
					  MLX5_QP_OPTPAR_RRE		|
					  MLX5_QP_OPTPAR_RAE		|
					  MLX5_QP_OPTPAR_RWE		|
					  MLX5_QP_OPTPAR_PM_STATE	|
					  MLX5_QP_OPTPAR_RNR_TIMEOUT,
		},
	},
	[MLX5_QP_STATE_RTS] = {
		[MLX5_QP_STATE_RTS] = {
			[MLX5_QP_ST_RC] = MLX5_QP_OPTPAR_RRE		|
					  MLX5_QP_OPTPAR_RAE		|
					  MLX5_QP_OPTPAR_RWE		|
					  MLX5_QP_OPTPAR_RNR_TIMEOUT	|
					  MLX5_QP_OPTPAR_PM_STATE	|
					  MLX5_QP_OPTPAR_ALT_ADDR_PATH,
			[MLX5_QP_ST_UC] = MLX5_QP_OPTPAR_RWE		|
					  MLX5_QP_OPTPAR_PM_STATE	|
					  MLX5_QP_OPTPAR_ALT_ADDR_PATH,
			[MLX5_QP_ST_UD] = MLX5_QP_OPTPAR_Q_KEY		|
					  MLX5_QP_OPTPAR_SRQN		|
					  MLX5_QP_OPTPAR_CQN_RCV,
			[MLX5_QP_ST_XRC] = MLX5_QP_OPTPAR_RRE		|
					  MLX5_QP_OPTPAR_RAE		|
					  MLX5_QP_OPTPAR_RWE		|
					  MLX5_QP_OPTPAR_RNR_TIMEOUT	|
					  MLX5_QP_OPTPAR_PM_STATE	|
					  MLX5_QP_OPTPAR_ALT_ADDR_PATH,
		},
	},
	[MLX5_QP_STATE_SQER] = {
		[MLX5_QP_STATE_RTS] = {
			[MLX5_QP_ST_UD]	 = MLX5_QP_OPTPAR_Q_KEY,
			[MLX5_QP_ST_MLX] = MLX5_QP_OPTPAR_Q_KEY,
			[MLX5_QP_ST_UC]	 = MLX5_QP_OPTPAR_RWE,
			[MLX5_QP_ST_RC]	 = MLX5_QP_OPTPAR_RNR_TIMEOUT	|
					   MLX5_QP_OPTPAR_RWE		|
					   MLX5_QP_OPTPAR_RAE		|
					   MLX5_QP_OPTPAR_RRE,
			[MLX5_QP_ST_XRC]  = MLX5_QP_OPTPAR_RNR_TIMEOUT	|
					   MLX5_QP_OPTPAR_RWE		|
					   MLX5_QP_OPTPAR_RAE		|
					   MLX5_QP_OPTPAR_RRE,
		},
	},
};

static int ib_nr_to_mlx5_nr(int ib_mask)
{
	switch (ib_mask) {
	case IB_QP_STATE:
		return 0;
	case IB_QP_CUR_STATE:
		return 0;
	case IB_QP_EN_SQD_ASYNC_NOTIFY:
		return 0;
	case IB_QP_ACCESS_FLAGS:
		return MLX5_QP_OPTPAR_RWE | MLX5_QP_OPTPAR_RRE |
			MLX5_QP_OPTPAR_RAE;
	case IB_QP_PKEY_INDEX:
		return MLX5_QP_OPTPAR_PKEY_INDEX;
	case IB_QP_PORT:
		return MLX5_QP_OPTPAR_PRI_PORT;
	case IB_QP_QKEY:
		return MLX5_QP_OPTPAR_Q_KEY;
	case IB_QP_AV:
		return MLX5_QP_OPTPAR_PRIMARY_ADDR_PATH |
			MLX5_QP_OPTPAR_PRI_PORT;
	case IB_QP_PATH_MTU:
		return 0;
	case IB_QP_TIMEOUT:
		return MLX5_QP_OPTPAR_ACK_TIMEOUT;
	case IB_QP_RETRY_CNT:
		return MLX5_QP_OPTPAR_RETRY_COUNT;
	case IB_QP_RNR_RETRY:
		return MLX5_QP_OPTPAR_RNR_RETRY;
	case IB_QP_RQ_PSN:
		return 0;
	case IB_QP_MAX_QP_RD_ATOMIC:
		return MLX5_QP_OPTPAR_SRA_MAX;
	case IB_QP_ALT_PATH:
		return MLX5_QP_OPTPAR_ALT_ADDR_PATH;
	case IB_QP_MIN_RNR_TIMER:
		return MLX5_QP_OPTPAR_RNR_TIMEOUT;
	case IB_QP_SQ_PSN:
		return 0;
	case IB_QP_MAX_DEST_RD_ATOMIC:
		return MLX5_QP_OPTPAR_RRA_MAX | MLX5_QP_OPTPAR_RWE |
			MLX5_QP_OPTPAR_RRE | MLX5_QP_OPTPAR_RAE;
	case IB_QP_PATH_MIG_STATE:
		return MLX5_QP_OPTPAR_PM_STATE;
	case IB_QP_CAP:
		return 0;
	case IB_QP_DEST_QPN:
		return 0;
	}
	return 0;
}

static int ib_mask_to_mlx5_opt(int ib_mask)
{
	int result = 0;
	int i;

	for (i = 0; i < 8 * sizeof(int); i++) {
		if ((1 << i) & ib_mask)
			result |= ib_nr_to_mlx5_nr(1 << i);
	}

	return result;
}

static int modify_raw_packet_qp_rq(
	struct mlx5_ib_dev *dev, struct mlx5_ib_rq *rq, int new_state,
	const struct mlx5_modify_raw_qp_param *raw_qp_param, struct ib_pd *pd)
{
	void *in;
	void *rqc;
	int inlen;
	int err;

	inlen = MLX5_ST_SZ_BYTES(modify_rq_in);
	in = kvzalloc(inlen, GFP_KERNEL);
	if (!in)
		return -ENOMEM;

	MLX5_SET(modify_rq_in, in, rq_state, rq->state);
	MLX5_SET(modify_rq_in, in, uid, to_mpd(pd)->uid);

	rqc = MLX5_ADDR_OF(modify_rq_in, in, ctx);
	MLX5_SET(rqc, rqc, state, new_state);

	if (raw_qp_param->set_mask & MLX5_RAW_QP_MOD_SET_RQ_Q_CTR_ID) {
		if (MLX5_CAP_GEN(dev->mdev, modify_rq_counter_set_id)) {
			MLX5_SET64(modify_rq_in, in, modify_bitmask,
				   MLX5_MODIFY_RQ_IN_MODIFY_BITMASK_RQ_COUNTER_SET_ID);
			MLX5_SET(rqc, rqc, counter_set_id, raw_qp_param->rq_q_ctr_id);
		} else
			dev_info_once(
				&dev->ib_dev.dev,
				"RAW PACKET QP counters are not supported on current FW\n");
	}

	err = mlx5_core_modify_rq(dev->mdev, rq->base.mqp.qpn, in);
	if (err)
		goto out;

	rq->state = new_state;

out:
	kvfree(in);
	return err;
}

static int modify_raw_packet_qp_sq(
	struct mlx5_core_dev *dev, struct mlx5_ib_sq *sq, int new_state,
	const struct mlx5_modify_raw_qp_param *raw_qp_param, struct ib_pd *pd)
{
	struct mlx5_ib_qp *ibqp = sq->base.container_mibqp;
	struct mlx5_rate_limit old_rl = ibqp->rl;
	struct mlx5_rate_limit new_rl = old_rl;
	bool new_rate_added = false;
	u16 rl_index = 0;
	void *in;
	void *sqc;
	int inlen;
	int err;

	inlen = MLX5_ST_SZ_BYTES(modify_sq_in);
	in = kvzalloc(inlen, GFP_KERNEL);
	if (!in)
		return -ENOMEM;

	MLX5_SET(modify_sq_in, in, uid, to_mpd(pd)->uid);
	MLX5_SET(modify_sq_in, in, sq_state, sq->state);

	sqc = MLX5_ADDR_OF(modify_sq_in, in, ctx);
	MLX5_SET(sqc, sqc, state, new_state);

	if (raw_qp_param->set_mask & MLX5_RAW_QP_RATE_LIMIT) {
		if (new_state != MLX5_SQC_STATE_RDY)
			pr_warn("%s: Rate limit can only be changed when SQ is moving to RDY\n",
				__func__);
		else
			new_rl = raw_qp_param->rl;
	}

	if (!mlx5_rl_are_equal(&old_rl, &new_rl)) {
		if (new_rl.rate) {
			err = mlx5_rl_add_rate(dev, &rl_index, &new_rl);
			if (err) {
				pr_err("Failed configuring rate limit(err %d): \
				       rate %u, max_burst_sz %u, typical_pkt_sz %u\n",
				       err, new_rl.rate, new_rl.max_burst_sz,
				       new_rl.typical_pkt_sz);

				goto out;
			}
			new_rate_added = true;
		}

		MLX5_SET64(modify_sq_in, in, modify_bitmask, 1);
		/* index 0 means no limit */
		MLX5_SET(sqc, sqc, packet_pacing_rate_limit_index, rl_index);
	}

	err = mlx5_core_modify_sq(dev, sq->base.mqp.qpn, in);
	if (err) {
		/* Remove new rate from table if failed */
		if (new_rate_added)
			mlx5_rl_remove_rate(dev, &new_rl);
		goto out;
	}

	/* Only remove the old rate after new rate was set */
	if ((old_rl.rate && !mlx5_rl_are_equal(&old_rl, &new_rl)) ||
	    (new_state != MLX5_SQC_STATE_RDY)) {
		mlx5_rl_remove_rate(dev, &old_rl);
		if (new_state != MLX5_SQC_STATE_RDY)
			memset(&new_rl, 0, sizeof(new_rl));
	}

	ibqp->rl = new_rl;
	sq->state = new_state;

out:
	kvfree(in);
	return err;
}

static int modify_raw_packet_qp(struct mlx5_ib_dev *dev, struct mlx5_ib_qp *qp,
				const struct mlx5_modify_raw_qp_param *raw_qp_param,
				u8 tx_affinity)
{
	struct mlx5_ib_raw_packet_qp *raw_packet_qp = &qp->raw_packet_qp;
	struct mlx5_ib_rq *rq = &raw_packet_qp->rq;
	struct mlx5_ib_sq *sq = &raw_packet_qp->sq;
	int modify_rq = !!qp->rq.wqe_cnt;
	int modify_sq = !!qp->sq.wqe_cnt;
	int rq_state;
	int sq_state;
	int err;

	switch (raw_qp_param->operation) {
	case MLX5_CMD_OP_RST2INIT_QP:
		rq_state = MLX5_RQC_STATE_RDY;
		sq_state = MLX5_SQC_STATE_RDY;
		break;
	case MLX5_CMD_OP_2ERR_QP:
		rq_state = MLX5_RQC_STATE_ERR;
		sq_state = MLX5_SQC_STATE_ERR;
		break;
	case MLX5_CMD_OP_2RST_QP:
		rq_state = MLX5_RQC_STATE_RST;
		sq_state = MLX5_SQC_STATE_RST;
		break;
	case MLX5_CMD_OP_RTR2RTS_QP:
	case MLX5_CMD_OP_RTS2RTS_QP:
		if (raw_qp_param->set_mask ==
		    MLX5_RAW_QP_RATE_LIMIT) {
			modify_rq = 0;
			sq_state = sq->state;
		} else {
			return raw_qp_param->set_mask ? -EINVAL : 0;
		}
		break;
	case MLX5_CMD_OP_INIT2INIT_QP:
	case MLX5_CMD_OP_INIT2RTR_QP:
		if (raw_qp_param->set_mask)
			return -EINVAL;
		else
			return 0;
	default:
		WARN_ON(1);
		return -EINVAL;
	}

	if (modify_rq) {
		err =  modify_raw_packet_qp_rq(dev, rq, rq_state, raw_qp_param,
					       qp->ibqp.pd);
		if (err)
			return err;
	}

	if (modify_sq) {
		struct mlx5_flow_handle *flow_rule;

		if (tx_affinity) {
			err = modify_raw_packet_tx_affinity(dev->mdev, sq,
							    tx_affinity,
							    qp->ibqp.pd);
			if (err)
				return err;
		}

		flow_rule = create_flow_rule_vport_sq(dev, sq,
						      raw_qp_param->port);
		if (IS_ERR(flow_rule))
			return PTR_ERR(flow_rule);

		err = modify_raw_packet_qp_sq(dev->mdev, sq, sq_state,
					      raw_qp_param, qp->ibqp.pd);
		if (err) {
			if (flow_rule)
				mlx5_del_flow_rules(flow_rule);
			return err;
		}

		if (flow_rule) {
			destroy_flow_rule_vport_sq(sq);
			sq->flow_rule = flow_rule;
		}

		return err;
	}

	return 0;
}

static unsigned int get_tx_affinity_rr(struct mlx5_ib_dev *dev,
				       struct ib_udata *udata)
{
	struct mlx5_ib_ucontext *ucontext = rdma_udata_to_drv_context(
		udata, struct mlx5_ib_ucontext, ibucontext);
	u8 port_num = mlx5_core_native_port_num(dev->mdev) - 1;
	atomic_t *tx_port_affinity;

	if (ucontext)
		tx_port_affinity = &ucontext->tx_port_affinity;
	else
		tx_port_affinity = &dev->port[port_num].roce.tx_port_affinity;

	return (unsigned int)atomic_add_return(1, tx_port_affinity) %
		MLX5_MAX_PORTS + 1;
}

static bool qp_supports_affinity(struct ib_qp *qp)
{
	if ((qp->qp_type == IB_QPT_RC) ||
	    (qp->qp_type == IB_QPT_UD) ||
	    (qp->qp_type == IB_QPT_UC) ||
	    (qp->qp_type == IB_QPT_RAW_PACKET) ||
	    (qp->qp_type == IB_QPT_XRC_INI) ||
	    (qp->qp_type == IB_QPT_XRC_TGT))
		return true;
	return false;
}

static unsigned int get_tx_affinity(struct ib_qp *qp,
				    const struct ib_qp_attr *attr,
				    int attr_mask, u8 init,
				    struct ib_udata *udata)
{
	struct mlx5_ib_ucontext *ucontext = rdma_udata_to_drv_context(
		udata, struct mlx5_ib_ucontext, ibucontext);
	struct mlx5_ib_dev *dev = to_mdev(qp->device);
	struct mlx5_ib_qp *mqp = to_mqp(qp);
	struct mlx5_ib_qp_base *qp_base;
	unsigned int tx_affinity;

	if (!(mlx5_ib_lag_should_assign_affinity(dev) &&
	      qp_supports_affinity(qp)))
		return 0;

	if (mqp->flags & MLX5_IB_QP_CREATE_SQPN_QP1)
		tx_affinity = mqp->gsi_lag_port;
	else if (init)
		tx_affinity = get_tx_affinity_rr(dev, udata);
	else if ((attr_mask & IB_QP_AV) && attr->xmit_slave)
		tx_affinity =
			mlx5_lag_get_slave_port(dev->mdev, attr->xmit_slave);
	else
		return 0;

	qp_base = &mqp->trans_qp.base;
	if (ucontext)
		mlx5_ib_dbg(dev, "Set tx affinity 0x%x to qpn 0x%x ucontext %p\n",
			    tx_affinity, qp_base->mqp.qpn, ucontext);
	else
		mlx5_ib_dbg(dev, "Set tx affinity 0x%x to qpn 0x%x\n",
			    tx_affinity, qp_base->mqp.qpn);
	return tx_affinity;
}

static int __mlx5_ib_qp_set_counter(struct ib_qp *qp,
				    struct rdma_counter *counter)
{
	struct mlx5_ib_dev *dev = to_mdev(qp->device);
	u32 in[MLX5_ST_SZ_DW(rts2rts_qp_in)] = {};
	struct mlx5_ib_qp *mqp = to_mqp(qp);
	struct mlx5_ib_qp_base *base;
	u32 set_id;
	u32 *qpc;

	if (counter)
		set_id = counter->id;
	else
		set_id = mlx5_ib_get_counters_id(dev, mqp->port - 1);

	base = &mqp->trans_qp.base;
	MLX5_SET(rts2rts_qp_in, in, opcode, MLX5_CMD_OP_RTS2RTS_QP);
	MLX5_SET(rts2rts_qp_in, in, qpn, base->mqp.qpn);
	MLX5_SET(rts2rts_qp_in, in, uid, base->mqp.uid);
	MLX5_SET(rts2rts_qp_in, in, opt_param_mask,
		 MLX5_QP_OPTPAR_COUNTER_SET_ID);

	qpc = MLX5_ADDR_OF(rts2rts_qp_in, in, qpc);
	MLX5_SET(qpc, qpc, counter_set_id, set_id);
	return mlx5_cmd_exec_in(dev->mdev, rts2rts_qp, in);
}

static int __mlx5_ib_modify_qp(struct ib_qp *ibqp,
			       const struct ib_qp_attr *attr, int attr_mask,
			       enum ib_qp_state cur_state,
			       enum ib_qp_state new_state,
			       const struct mlx5_ib_modify_qp *ucmd,
			       struct mlx5_ib_modify_qp_resp *resp,
			       struct ib_udata *udata)
{
	static const u16 optab[MLX5_QP_NUM_STATE][MLX5_QP_NUM_STATE] = {
		[MLX5_QP_STATE_RST] = {
			[MLX5_QP_STATE_RST]	= MLX5_CMD_OP_2RST_QP,
			[MLX5_QP_STATE_ERR]	= MLX5_CMD_OP_2ERR_QP,
			[MLX5_QP_STATE_INIT]	= MLX5_CMD_OP_RST2INIT_QP,
		},
		[MLX5_QP_STATE_INIT]  = {
			[MLX5_QP_STATE_RST]	= MLX5_CMD_OP_2RST_QP,
			[MLX5_QP_STATE_ERR]	= MLX5_CMD_OP_2ERR_QP,
			[MLX5_QP_STATE_INIT]	= MLX5_CMD_OP_INIT2INIT_QP,
			[MLX5_QP_STATE_RTR]	= MLX5_CMD_OP_INIT2RTR_QP,
		},
		[MLX5_QP_STATE_RTR]   = {
			[MLX5_QP_STATE_RST]	= MLX5_CMD_OP_2RST_QP,
			[MLX5_QP_STATE_ERR]	= MLX5_CMD_OP_2ERR_QP,
			[MLX5_QP_STATE_RTS]	= MLX5_CMD_OP_RTR2RTS_QP,
		},
		[MLX5_QP_STATE_RTS]   = {
			[MLX5_QP_STATE_RST]	= MLX5_CMD_OP_2RST_QP,
			[MLX5_QP_STATE_ERR]	= MLX5_CMD_OP_2ERR_QP,
			[MLX5_QP_STATE_RTS]	= MLX5_CMD_OP_RTS2RTS_QP,
		},
		[MLX5_QP_STATE_SQD] = {
			[MLX5_QP_STATE_RST]	= MLX5_CMD_OP_2RST_QP,
			[MLX5_QP_STATE_ERR]	= MLX5_CMD_OP_2ERR_QP,
		},
		[MLX5_QP_STATE_SQER] = {
			[MLX5_QP_STATE_RST]	= MLX5_CMD_OP_2RST_QP,
			[MLX5_QP_STATE_ERR]	= MLX5_CMD_OP_2ERR_QP,
			[MLX5_QP_STATE_RTS]	= MLX5_CMD_OP_SQERR2RTS_QP,
		},
		[MLX5_QP_STATE_ERR] = {
			[MLX5_QP_STATE_RST]	= MLX5_CMD_OP_2RST_QP,
			[MLX5_QP_STATE_ERR]	= MLX5_CMD_OP_2ERR_QP,
		}
	};

	struct mlx5_ib_dev *dev = to_mdev(ibqp->device);
	struct mlx5_ib_qp *qp = to_mqp(ibqp);
	struct mlx5_ib_qp_base *base = &qp->trans_qp.base;
	struct mlx5_ib_cq *send_cq, *recv_cq;
	struct mlx5_ib_pd *pd;
	enum mlx5_qp_state mlx5_cur, mlx5_new;
	void *qpc, *pri_path, *alt_path;
	enum mlx5_qp_optpar optpar = 0;
	u32 set_id = 0;
	int mlx5_st;
	int err;
	u16 op;
	u8 tx_affinity = 0;

	mlx5_st = to_mlx5_st(qp->type);
	if (mlx5_st < 0)
		return -EINVAL;

	qpc = kzalloc(MLX5_ST_SZ_BYTES(qpc), GFP_KERNEL);
	if (!qpc)
		return -ENOMEM;

	pd = to_mpd(qp->ibqp.pd);
	MLX5_SET(qpc, qpc, st, mlx5_st);

	if (!(attr_mask & IB_QP_PATH_MIG_STATE)) {
		MLX5_SET(qpc, qpc, pm_state, MLX5_QP_PM_MIGRATED);
	} else {
		switch (attr->path_mig_state) {
		case IB_MIG_MIGRATED:
			MLX5_SET(qpc, qpc, pm_state, MLX5_QP_PM_MIGRATED);
			break;
		case IB_MIG_REARM:
			MLX5_SET(qpc, qpc, pm_state, MLX5_QP_PM_REARM);
			break;
		case IB_MIG_ARMED:
			MLX5_SET(qpc, qpc, pm_state, MLX5_QP_PM_ARMED);
			break;
		}
	}

	tx_affinity = get_tx_affinity(ibqp, attr, attr_mask,
				      cur_state == IB_QPS_RESET &&
				      new_state == IB_QPS_INIT, udata);

	MLX5_SET(qpc, qpc, lag_tx_port_affinity, tx_affinity);
	if (tx_affinity && new_state == IB_QPS_RTR &&
	    MLX5_CAP_GEN(dev->mdev, init2_lag_tx_port_affinity))
		optpar |= MLX5_QP_OPTPAR_LAG_TX_AFF;

	if (is_sqp(ibqp->qp_type)) {
		MLX5_SET(qpc, qpc, mtu, IB_MTU_256);
		MLX5_SET(qpc, qpc, log_msg_max, 8);
	} else if ((ibqp->qp_type == IB_QPT_UD &&
		    !(qp->flags & IB_QP_CREATE_SOURCE_QPN)) ||
		   ibqp->qp_type == MLX5_IB_QPT_REG_UMR) {
		MLX5_SET(qpc, qpc, mtu, IB_MTU_4096);
		MLX5_SET(qpc, qpc, log_msg_max, 12);
	} else if (attr_mask & IB_QP_PATH_MTU) {
		if (attr->path_mtu < IB_MTU_256 ||
		    attr->path_mtu > IB_MTU_4096) {
			mlx5_ib_warn(dev, "invalid mtu %d\n", attr->path_mtu);
			err = -EINVAL;
			goto out;
		}
		MLX5_SET(qpc, qpc, mtu, attr->path_mtu);
		MLX5_SET(qpc, qpc, log_msg_max,
			 MLX5_CAP_GEN(dev->mdev, log_max_msg));
	}

	if (attr_mask & IB_QP_DEST_QPN)
		MLX5_SET(qpc, qpc, remote_qpn, attr->dest_qp_num);

	pri_path = MLX5_ADDR_OF(qpc, qpc, primary_address_path);
	alt_path = MLX5_ADDR_OF(qpc, qpc, secondary_address_path);

	if (attr_mask & IB_QP_PKEY_INDEX)
		MLX5_SET(ads, pri_path, pkey_index, attr->pkey_index);

	/* todo implement counter_index functionality */

	if (is_sqp(ibqp->qp_type))
		MLX5_SET(ads, pri_path, vhca_port_num, qp->port);

	if (attr_mask & IB_QP_PORT)
		MLX5_SET(ads, pri_path, vhca_port_num, attr->port_num);

	if (attr_mask & IB_QP_AV) {
		err = mlx5_set_path(dev, qp, &attr->ah_attr, pri_path,
				    attr_mask & IB_QP_PORT ? attr->port_num :
							     qp->port,
				    attr_mask, 0, attr, false);
		if (err)
			goto out;
	}

	if (attr_mask & IB_QP_TIMEOUT)
		MLX5_SET(ads, pri_path, ack_timeout, attr->timeout);

	if (attr_mask & IB_QP_ALT_PATH) {
		err = mlx5_set_path(dev, qp, &attr->alt_ah_attr, alt_path,
				    attr->alt_port_num,
				    attr_mask | IB_QP_PKEY_INDEX |
					    IB_QP_TIMEOUT,
				    0, attr, true);
		if (err)
			goto out;
	}

	get_cqs(qp->ibqp.qp_type, qp->ibqp.send_cq, qp->ibqp.recv_cq,
		&send_cq, &recv_cq);

	MLX5_SET(qpc, qpc, pd, pd ? pd->pdn : to_mpd(dev->devr.p0)->pdn);
	if (send_cq)
		MLX5_SET(qpc, qpc, cqn_snd, send_cq->mcq.cqn);
	if (recv_cq)
		MLX5_SET(qpc, qpc, cqn_rcv, recv_cq->mcq.cqn);

	MLX5_SET(qpc, qpc, log_ack_req_freq, MLX5_IB_ACK_REQ_FREQ);

	if (attr_mask & IB_QP_RNR_RETRY)
		MLX5_SET(qpc, qpc, rnr_retry, attr->rnr_retry);

	if (attr_mask & IB_QP_RETRY_CNT)
		MLX5_SET(qpc, qpc, retry_count, attr->retry_cnt);

	if (attr_mask & IB_QP_MAX_QP_RD_ATOMIC && attr->max_rd_atomic)
		MLX5_SET(qpc, qpc, log_sra_max, ilog2(attr->max_rd_atomic));

	if (attr_mask & IB_QP_SQ_PSN)
		MLX5_SET(qpc, qpc, next_send_psn, attr->sq_psn);

	if (attr_mask & IB_QP_MAX_DEST_RD_ATOMIC && attr->max_dest_rd_atomic)
		MLX5_SET(qpc, qpc, log_rra_max,
			 ilog2(attr->max_dest_rd_atomic));

	if (attr_mask & (IB_QP_ACCESS_FLAGS | IB_QP_MAX_DEST_RD_ATOMIC)) {
		err = set_qpc_atomic_flags(qp, attr, attr_mask, qpc);
		if (err)
			goto out;
	}

	if (attr_mask & IB_QP_MIN_RNR_TIMER)
		MLX5_SET(qpc, qpc, min_rnr_nak, attr->min_rnr_timer);

	if (attr_mask & IB_QP_RQ_PSN)
		MLX5_SET(qpc, qpc, next_rcv_psn, attr->rq_psn);

	if (attr_mask & IB_QP_QKEY)
		MLX5_SET(qpc, qpc, q_key, attr->qkey);

	if (qp->rq.wqe_cnt && cur_state == IB_QPS_RESET && new_state == IB_QPS_INIT)
		MLX5_SET64(qpc, qpc, dbr_addr, qp->db.dma);

	if (cur_state == IB_QPS_RESET && new_state == IB_QPS_INIT) {
		u8 port_num = (attr_mask & IB_QP_PORT ? attr->port_num :
			       qp->port) - 1;

		/* Underlay port should be used - index 0 function per port */
		if (qp->flags & IB_QP_CREATE_SOURCE_QPN)
			port_num = 0;

		if (ibqp->counter)
			set_id = ibqp->counter->id;
		else
			set_id = mlx5_ib_get_counters_id(dev, port_num);
		MLX5_SET(qpc, qpc, counter_set_id, set_id);
	}

	if (!ibqp->uobject && cur_state == IB_QPS_RESET && new_state == IB_QPS_INIT)
		MLX5_SET(qpc, qpc, rlky, 1);

	if (qp->flags & MLX5_IB_QP_CREATE_SQPN_QP1)
		MLX5_SET(qpc, qpc, deth_sqpn, 1);

	mlx5_cur = to_mlx5_state(cur_state);
	mlx5_new = to_mlx5_state(new_state);

	if (mlx5_cur >= MLX5_QP_NUM_STATE || mlx5_new >= MLX5_QP_NUM_STATE ||
	    !optab[mlx5_cur][mlx5_new]) {
		err = -EINVAL;
		goto out;
	}

	op = optab[mlx5_cur][mlx5_new];
	optpar |= ib_mask_to_mlx5_opt(attr_mask);
	optpar &= opt_mask[mlx5_cur][mlx5_new][mlx5_st];

	if (qp->ibqp.qp_type == IB_QPT_RAW_PACKET ||
	    qp->flags & IB_QP_CREATE_SOURCE_QPN) {
		struct mlx5_modify_raw_qp_param raw_qp_param = {};

		raw_qp_param.operation = op;
		if (cur_state == IB_QPS_RESET && new_state == IB_QPS_INIT) {
			raw_qp_param.rq_q_ctr_id = set_id;
			raw_qp_param.set_mask |= MLX5_RAW_QP_MOD_SET_RQ_Q_CTR_ID;
		}

		if (attr_mask & IB_QP_PORT)
			raw_qp_param.port = attr->port_num;

		if (attr_mask & IB_QP_RATE_LIMIT) {
			raw_qp_param.rl.rate = attr->rate_limit;

			if (ucmd->burst_info.max_burst_sz) {
				if (attr->rate_limit &&
				    MLX5_CAP_QOS(dev->mdev, packet_pacing_burst_bound)) {
					raw_qp_param.rl.max_burst_sz =
						ucmd->burst_info.max_burst_sz;
				} else {
					err = -EINVAL;
					goto out;
				}
			}

			if (ucmd->burst_info.typical_pkt_sz) {
				if (attr->rate_limit &&
				    MLX5_CAP_QOS(dev->mdev, packet_pacing_typical_size)) {
					raw_qp_param.rl.typical_pkt_sz =
						ucmd->burst_info.typical_pkt_sz;
				} else {
					err = -EINVAL;
					goto out;
				}
			}

			raw_qp_param.set_mask |= MLX5_RAW_QP_RATE_LIMIT;
		}

		err = modify_raw_packet_qp(dev, qp, &raw_qp_param, tx_affinity);
	} else {
		if (udata) {
			/* For the kernel flows, the resp will stay zero */
			resp->ece_options =
				MLX5_CAP_GEN(dev->mdev, ece_support) ?
					ucmd->ece_options : 0;
			resp->response_length = sizeof(*resp);
		}
		err = mlx5_core_qp_modify(dev, op, optpar, qpc, &base->mqp,
					  &resp->ece_options);
	}

	if (err)
		goto out;

	qp->state = new_state;

	if (attr_mask & IB_QP_ACCESS_FLAGS)
		qp->trans_qp.atomic_rd_en = attr->qp_access_flags;
	if (attr_mask & IB_QP_MAX_DEST_RD_ATOMIC)
		qp->trans_qp.resp_depth = attr->max_dest_rd_atomic;
	if (attr_mask & IB_QP_PORT)
		qp->port = attr->port_num;
	if (attr_mask & IB_QP_ALT_PATH)
		qp->trans_qp.alt_port = attr->alt_port_num;

	/*
	 * If we moved a kernel QP to RESET, clean up all old CQ
	 * entries and reinitialize the QP.
	 */
	if (new_state == IB_QPS_RESET &&
	    !ibqp->uobject && ibqp->qp_type != IB_QPT_XRC_TGT) {
		mlx5_ib_cq_clean(recv_cq, base->mqp.qpn,
				 ibqp->srq ? to_msrq(ibqp->srq) : NULL);
		if (send_cq != recv_cq)
			mlx5_ib_cq_clean(send_cq, base->mqp.qpn, NULL);

		qp->rq.head = 0;
		qp->rq.tail = 0;
		qp->sq.head = 0;
		qp->sq.tail = 0;
		qp->sq.cur_post = 0;
		if (qp->sq.wqe_cnt)
			qp->sq.cur_edge = get_sq_edge(&qp->sq, 0);
		qp->sq.last_poll = 0;
		qp->db.db[MLX5_RCV_DBR] = 0;
		qp->db.db[MLX5_SND_DBR] = 0;
	}

	if ((new_state == IB_QPS_RTS) && qp->counter_pending) {
		err = __mlx5_ib_qp_set_counter(ibqp, ibqp->counter);
		if (!err)
			qp->counter_pending = 0;
	}

out:
	kfree(qpc);
	return err;
}

static inline bool is_valid_mask(int mask, int req, int opt)
{
	if ((mask & req) != req)
		return false;

	if (mask & ~(req | opt))
		return false;

	return true;
}

/* check valid transition for driver QP types
 * for now the only QP type that this function supports is DCI
 */
static bool modify_dci_qp_is_ok(enum ib_qp_state cur_state, enum ib_qp_state new_state,
				enum ib_qp_attr_mask attr_mask)
{
	int req = IB_QP_STATE;
	int opt = 0;

	if (new_state == IB_QPS_RESET) {
		return is_valid_mask(attr_mask, req, opt);
	} else if (cur_state == IB_QPS_RESET && new_state == IB_QPS_INIT) {
		req |= IB_QP_PKEY_INDEX | IB_QP_PORT;
		return is_valid_mask(attr_mask, req, opt);
	} else if (cur_state == IB_QPS_INIT && new_state == IB_QPS_INIT) {
		opt = IB_QP_PKEY_INDEX | IB_QP_PORT;
		return is_valid_mask(attr_mask, req, opt);
	} else if (cur_state == IB_QPS_INIT && new_state == IB_QPS_RTR) {
		req |= IB_QP_PATH_MTU;
		opt = IB_QP_PKEY_INDEX | IB_QP_AV;
		return is_valid_mask(attr_mask, req, opt);
	} else if (cur_state == IB_QPS_RTR && new_state == IB_QPS_RTS) {
		req |= IB_QP_TIMEOUT | IB_QP_RETRY_CNT | IB_QP_RNR_RETRY |
		       IB_QP_MAX_QP_RD_ATOMIC | IB_QP_SQ_PSN;
		opt = IB_QP_MIN_RNR_TIMER;
		return is_valid_mask(attr_mask, req, opt);
	} else if (cur_state == IB_QPS_RTS && new_state == IB_QPS_RTS) {
		opt = IB_QP_MIN_RNR_TIMER;
		return is_valid_mask(attr_mask, req, opt);
	} else if (cur_state != IB_QPS_RESET && new_state == IB_QPS_ERR) {
		return is_valid_mask(attr_mask, req, opt);
	}
	return false;
}

/* mlx5_ib_modify_dct: modify a DCT QP
 * valid transitions are:
 * RESET to INIT: must set access_flags, pkey_index and port
 * INIT  to RTR : must set min_rnr_timer, tclass, flow_label,
 *			   mtu, gid_index and hop_limit
 * Other transitions and attributes are illegal
 */
static int mlx5_ib_modify_dct(struct ib_qp *ibqp, struct ib_qp_attr *attr,
			      int attr_mask, struct mlx5_ib_modify_qp *ucmd,
			      struct ib_udata *udata)
{
	struct mlx5_ib_qp *qp = to_mqp(ibqp);
	struct mlx5_ib_dev *dev = to_mdev(ibqp->device);
	enum ib_qp_state cur_state, new_state;
	int err = 0;
	int required = IB_QP_STATE;
	void *dctc;

	if (!(attr_mask & IB_QP_STATE))
		return -EINVAL;

	cur_state = qp->state;
	new_state = attr->qp_state;

	dctc = MLX5_ADDR_OF(create_dct_in, qp->dct.in, dct_context_entry);
	if (MLX5_CAP_GEN(dev->mdev, ece_support) && ucmd->ece_options)
		/*
		 * DCT doesn't initialize QP till modify command is executed,
		 * so we need to overwrite previously set ECE field if user
		 * provided any value except zero, which means not set/not
		 * valid.
		 */
		MLX5_SET(dctc, dctc, ece, ucmd->ece_options);

	if (cur_state == IB_QPS_RESET && new_state == IB_QPS_INIT) {
		u16 set_id;

		required |= IB_QP_ACCESS_FLAGS | IB_QP_PKEY_INDEX | IB_QP_PORT;
		if (!is_valid_mask(attr_mask, required, 0))
			return -EINVAL;

		if (attr->port_num == 0 ||
		    attr->port_num > MLX5_CAP_GEN(dev->mdev, num_ports)) {
			mlx5_ib_dbg(dev, "invalid port number %d. number of ports is %d\n",
				    attr->port_num, dev->num_ports);
			return -EINVAL;
		}
		if (attr->qp_access_flags & IB_ACCESS_REMOTE_READ)
			MLX5_SET(dctc, dctc, rre, 1);
		if (attr->qp_access_flags & IB_ACCESS_REMOTE_WRITE)
			MLX5_SET(dctc, dctc, rwe, 1);
		if (attr->qp_access_flags & IB_ACCESS_REMOTE_ATOMIC) {
			int atomic_mode;

			atomic_mode = get_atomic_mode(dev, MLX5_IB_QPT_DCT);
			if (atomic_mode < 0)
				return -EOPNOTSUPP;

			MLX5_SET(dctc, dctc, atomic_mode, atomic_mode);
			MLX5_SET(dctc, dctc, rae, 1);
		}
		MLX5_SET(dctc, dctc, pkey_index, attr->pkey_index);
		MLX5_SET(dctc, dctc, port, attr->port_num);

		set_id = mlx5_ib_get_counters_id(dev, attr->port_num - 1);
		MLX5_SET(dctc, dctc, counter_set_id, set_id);
	} else if (cur_state == IB_QPS_INIT && new_state == IB_QPS_RTR) {
		struct mlx5_ib_modify_qp_resp resp = {};
		u32 out[MLX5_ST_SZ_DW(create_dct_out)] = {};
		u32 min_resp_len = offsetofend(typeof(resp), dctn);

		if (udata->outlen < min_resp_len)
			return -EINVAL;
		/*
		 * If we don't have enough space for the ECE options,
		 * simply indicate it with resp.response_length.
		 */
		resp.response_length = (udata->outlen < sizeof(resp)) ?
					       min_resp_len :
					       sizeof(resp);

		required |= IB_QP_MIN_RNR_TIMER | IB_QP_AV | IB_QP_PATH_MTU;
		if (!is_valid_mask(attr_mask, required, 0))
			return -EINVAL;
		MLX5_SET(dctc, dctc, min_rnr_nak, attr->min_rnr_timer);
		MLX5_SET(dctc, dctc, tclass, attr->ah_attr.grh.traffic_class);
		MLX5_SET(dctc, dctc, flow_label, attr->ah_attr.grh.flow_label);
		MLX5_SET(dctc, dctc, mtu, attr->path_mtu);
		MLX5_SET(dctc, dctc, my_addr_index, attr->ah_attr.grh.sgid_index);
		MLX5_SET(dctc, dctc, hop_limit, attr->ah_attr.grh.hop_limit);

		err = mlx5_core_create_dct(dev, &qp->dct.mdct, qp->dct.in,
					   MLX5_ST_SZ_BYTES(create_dct_in), out,
					   sizeof(out));
		if (err)
			return err;
		resp.dctn = qp->dct.mdct.mqp.qpn;
		if (MLX5_CAP_GEN(dev->mdev, ece_support))
			resp.ece_options = MLX5_GET(create_dct_out, out, ece);
		err = ib_copy_to_udata(udata, &resp, resp.response_length);
		if (err) {
			mlx5_core_destroy_dct(dev, &qp->dct.mdct);
			return err;
		}
	} else {
		mlx5_ib_warn(dev, "Modify DCT: Invalid transition from %d to %d\n", cur_state, new_state);
		return -EINVAL;
	}
	if (err)
		qp->state = IB_QPS_ERR;
	else
		qp->state = new_state;
	return err;
}

int mlx5_ib_modify_qp(struct ib_qp *ibqp, struct ib_qp_attr *attr,
		      int attr_mask, struct ib_udata *udata)
{
	struct mlx5_ib_dev *dev = to_mdev(ibqp->device);
	struct mlx5_ib_modify_qp_resp resp = {};
	struct mlx5_ib_qp *qp = to_mqp(ibqp);
	struct mlx5_ib_modify_qp ucmd = {};
	enum ib_qp_type qp_type;
	enum ib_qp_state cur_state, new_state;
	int err = -EINVAL;
	int port;

	if (ibqp->rwq_ind_tbl)
		return -ENOSYS;

	if (udata && udata->inlen) {
		if (udata->inlen < offsetofend(typeof(ucmd), ece_options))
			return -EINVAL;

		if (udata->inlen > sizeof(ucmd) &&
		    !ib_is_udata_cleared(udata, sizeof(ucmd),
					 udata->inlen - sizeof(ucmd)))
			return -EOPNOTSUPP;

		if (ib_copy_from_udata(&ucmd, udata,
				       min(udata->inlen, sizeof(ucmd))))
			return -EFAULT;

		if (ucmd.comp_mask ||
		    memchr_inv(&ucmd.burst_info.reserved, 0,
			       sizeof(ucmd.burst_info.reserved)))
			return -EOPNOTSUPP;

	}

	if (unlikely(ibqp->qp_type == IB_QPT_GSI))
		return mlx5_ib_gsi_modify_qp(ibqp, attr, attr_mask);

	qp_type = (unlikely(ibqp->qp_type == MLX5_IB_QPT_HW_GSI)) ? IB_QPT_GSI :
								    qp->type;

	if (qp_type == MLX5_IB_QPT_DCT)
		return mlx5_ib_modify_dct(ibqp, attr, attr_mask, &ucmd, udata);

	mutex_lock(&qp->mutex);

	cur_state = attr_mask & IB_QP_CUR_STATE ? attr->cur_qp_state : qp->state;
	new_state = attr_mask & IB_QP_STATE ? attr->qp_state : cur_state;

	if (!(cur_state == new_state && cur_state == IB_QPS_RESET)) {
		port = attr_mask & IB_QP_PORT ? attr->port_num : qp->port;
	}

	if (qp->flags & IB_QP_CREATE_SOURCE_QPN) {
		if (attr_mask & ~(IB_QP_STATE | IB_QP_CUR_STATE)) {
			mlx5_ib_dbg(dev, "invalid attr_mask 0x%x when underlay QP is used\n",
				    attr_mask);
			goto out;
		}
	} else if (qp_type != MLX5_IB_QPT_REG_UMR &&
		   qp_type != MLX5_IB_QPT_DCI &&
		   !ib_modify_qp_is_ok(cur_state, new_state, qp_type,
				       attr_mask)) {
		mlx5_ib_dbg(dev, "invalid QP state transition from %d to %d, qp_type %d, attr_mask 0x%x\n",
			    cur_state, new_state, ibqp->qp_type, attr_mask);
		goto out;
	} else if (qp_type == MLX5_IB_QPT_DCI &&
		   !modify_dci_qp_is_ok(cur_state, new_state, attr_mask)) {
		mlx5_ib_dbg(dev, "invalid QP state transition from %d to %d, qp_type %d, attr_mask 0x%x\n",
			    cur_state, new_state, qp_type, attr_mask);
		goto out;
	}

	if ((attr_mask & IB_QP_PORT) &&
	    (attr->port_num == 0 ||
	     attr->port_num > dev->num_ports)) {
		mlx5_ib_dbg(dev, "invalid port number %d. number of ports is %d\n",
			    attr->port_num, dev->num_ports);
		goto out;
	}

	if (attr_mask & IB_QP_PKEY_INDEX) {
		port = attr_mask & IB_QP_PORT ? attr->port_num : qp->port;
		if (attr->pkey_index >=
		    dev->mdev->port_caps[port - 1].pkey_table_len) {
			mlx5_ib_dbg(dev, "invalid pkey index %d\n",
				    attr->pkey_index);
			goto out;
		}
	}

	if (attr_mask & IB_QP_MAX_QP_RD_ATOMIC &&
	    attr->max_rd_atomic >
	    (1 << MLX5_CAP_GEN(dev->mdev, log_max_ra_res_qp))) {
		mlx5_ib_dbg(dev, "invalid max_rd_atomic value %d\n",
			    attr->max_rd_atomic);
		goto out;
	}

	if (attr_mask & IB_QP_MAX_DEST_RD_ATOMIC &&
	    attr->max_dest_rd_atomic >
	    (1 << MLX5_CAP_GEN(dev->mdev, log_max_ra_req_qp))) {
		mlx5_ib_dbg(dev, "invalid max_dest_rd_atomic value %d\n",
			    attr->max_dest_rd_atomic);
		goto out;
	}

	if (cur_state == new_state && cur_state == IB_QPS_RESET) {
		err = 0;
		goto out;
	}

	err = __mlx5_ib_modify_qp(ibqp, attr, attr_mask, cur_state,
				  new_state, &ucmd, &resp, udata);

	/* resp.response_length is set in ECE supported flows only */
	if (!err && resp.response_length &&
	    udata->outlen >= resp.response_length)
		/* Return -EFAULT to the user and expect him to destroy QP. */
		err = ib_copy_to_udata(udata, &resp, resp.response_length);

out:
	mutex_unlock(&qp->mutex);
	return err;
}

static inline enum ib_qp_state to_ib_qp_state(enum mlx5_qp_state mlx5_state)
{
	switch (mlx5_state) {
	case MLX5_QP_STATE_RST:      return IB_QPS_RESET;
	case MLX5_QP_STATE_INIT:     return IB_QPS_INIT;
	case MLX5_QP_STATE_RTR:      return IB_QPS_RTR;
	case MLX5_QP_STATE_RTS:      return IB_QPS_RTS;
	case MLX5_QP_STATE_SQ_DRAINING:
	case MLX5_QP_STATE_SQD:      return IB_QPS_SQD;
	case MLX5_QP_STATE_SQER:     return IB_QPS_SQE;
	case MLX5_QP_STATE_ERR:      return IB_QPS_ERR;
	default:		     return -1;
	}
}

static inline enum ib_mig_state to_ib_mig_state(int mlx5_mig_state)
{
	switch (mlx5_mig_state) {
	case MLX5_QP_PM_ARMED:		return IB_MIG_ARMED;
	case MLX5_QP_PM_REARM:		return IB_MIG_REARM;
	case MLX5_QP_PM_MIGRATED:	return IB_MIG_MIGRATED;
	default: return -1;
	}
}

static void to_rdma_ah_attr(struct mlx5_ib_dev *ibdev,
			    struct rdma_ah_attr *ah_attr, void *path)
{
	int port = MLX5_GET(ads, path, vhca_port_num);
	int static_rate;

	memset(ah_attr, 0, sizeof(*ah_attr));

	if (!port || port > ibdev->num_ports)
		return;

	ah_attr->type = rdma_ah_find_type(&ibdev->ib_dev, port);

	rdma_ah_set_port_num(ah_attr, port);
	rdma_ah_set_sl(ah_attr, MLX5_GET(ads, path, sl));

	rdma_ah_set_dlid(ah_attr, MLX5_GET(ads, path, rlid));
	rdma_ah_set_path_bits(ah_attr, MLX5_GET(ads, path, mlid));

	static_rate = MLX5_GET(ads, path, stat_rate);
	rdma_ah_set_static_rate(ah_attr, static_rate ? static_rate - 5 : 0);
	if (MLX5_GET(ads, path, grh) ||
	    ah_attr->type == RDMA_AH_ATTR_TYPE_ROCE) {
		rdma_ah_set_grh(ah_attr, NULL, MLX5_GET(ads, path, flow_label),
				MLX5_GET(ads, path, src_addr_index),
				MLX5_GET(ads, path, hop_limit),
				MLX5_GET(ads, path, tclass));
		rdma_ah_set_dgid_raw(ah_attr, MLX5_ADDR_OF(ads, path, rgid_rip));
	}
}

static int query_raw_packet_qp_sq_state(struct mlx5_ib_dev *dev,
					struct mlx5_ib_sq *sq,
					u8 *sq_state)
{
	int err;

	err = mlx5_core_query_sq_state(dev->mdev, sq->base.mqp.qpn, sq_state);
	if (err)
		goto out;
	sq->state = *sq_state;

out:
	return err;
}

static int query_raw_packet_qp_rq_state(struct mlx5_ib_dev *dev,
					struct mlx5_ib_rq *rq,
					u8 *rq_state)
{
	void *out;
	void *rqc;
	int inlen;
	int err;

	inlen = MLX5_ST_SZ_BYTES(query_rq_out);
	out = kvzalloc(inlen, GFP_KERNEL);
	if (!out)
		return -ENOMEM;

	err = mlx5_core_query_rq(dev->mdev, rq->base.mqp.qpn, out);
	if (err)
		goto out;

	rqc = MLX5_ADDR_OF(query_rq_out, out, rq_context);
	*rq_state = MLX5_GET(rqc, rqc, state);
	rq->state = *rq_state;

out:
	kvfree(out);
	return err;
}

static int sqrq_state_to_qp_state(u8 sq_state, u8 rq_state,
				  struct mlx5_ib_qp *qp, u8 *qp_state)
{
	static const u8 sqrq_trans[MLX5_RQ_NUM_STATE][MLX5_SQ_NUM_STATE] = {
		[MLX5_RQC_STATE_RST] = {
			[MLX5_SQC_STATE_RST]	= IB_QPS_RESET,
			[MLX5_SQC_STATE_RDY]	= MLX5_QP_STATE_BAD,
			[MLX5_SQC_STATE_ERR]	= MLX5_QP_STATE_BAD,
			[MLX5_SQ_STATE_NA]	= IB_QPS_RESET,
		},
		[MLX5_RQC_STATE_RDY] = {
			[MLX5_SQC_STATE_RST]	= MLX5_QP_STATE_BAD,
			[MLX5_SQC_STATE_RDY]	= MLX5_QP_STATE,
			[MLX5_SQC_STATE_ERR]	= IB_QPS_SQE,
			[MLX5_SQ_STATE_NA]	= MLX5_QP_STATE,
		},
		[MLX5_RQC_STATE_ERR] = {
			[MLX5_SQC_STATE_RST]    = MLX5_QP_STATE_BAD,
			[MLX5_SQC_STATE_RDY]	= MLX5_QP_STATE_BAD,
			[MLX5_SQC_STATE_ERR]	= IB_QPS_ERR,
			[MLX5_SQ_STATE_NA]	= IB_QPS_ERR,
		},
		[MLX5_RQ_STATE_NA] = {
			[MLX5_SQC_STATE_RST]    = IB_QPS_RESET,
			[MLX5_SQC_STATE_RDY]	= MLX5_QP_STATE,
			[MLX5_SQC_STATE_ERR]	= MLX5_QP_STATE,
			[MLX5_SQ_STATE_NA]	= MLX5_QP_STATE_BAD,
		},
	};

	*qp_state = sqrq_trans[rq_state][sq_state];

	if (*qp_state == MLX5_QP_STATE_BAD) {
		WARN(1, "Buggy Raw Packet QP state, SQ 0x%x state: 0x%x, RQ 0x%x state: 0x%x",
		     qp->raw_packet_qp.sq.base.mqp.qpn, sq_state,
		     qp->raw_packet_qp.rq.base.mqp.qpn, rq_state);
		return -EINVAL;
	}

	if (*qp_state == MLX5_QP_STATE)
		*qp_state = qp->state;

	return 0;
}

static int query_raw_packet_qp_state(struct mlx5_ib_dev *dev,
				     struct mlx5_ib_qp *qp,
				     u8 *raw_packet_qp_state)
{
	struct mlx5_ib_raw_packet_qp *raw_packet_qp = &qp->raw_packet_qp;
	struct mlx5_ib_sq *sq = &raw_packet_qp->sq;
	struct mlx5_ib_rq *rq = &raw_packet_qp->rq;
	int err;
	u8 sq_state = MLX5_SQ_STATE_NA;
	u8 rq_state = MLX5_RQ_STATE_NA;

	if (qp->sq.wqe_cnt) {
		err = query_raw_packet_qp_sq_state(dev, sq, &sq_state);
		if (err)
			return err;
	}

	if (qp->rq.wqe_cnt) {
		err = query_raw_packet_qp_rq_state(dev, rq, &rq_state);
		if (err)
			return err;
	}

	return sqrq_state_to_qp_state(sq_state, rq_state, qp,
				      raw_packet_qp_state);
}

static int query_qp_attr(struct mlx5_ib_dev *dev, struct mlx5_ib_qp *qp,
			 struct ib_qp_attr *qp_attr)
{
	int outlen = MLX5_ST_SZ_BYTES(query_qp_out);
	void *qpc, *pri_path, *alt_path;
	u32 *outb;
	int err;

	outb = kzalloc(outlen, GFP_KERNEL);
	if (!outb)
		return -ENOMEM;

	err = mlx5_core_qp_query(dev, &qp->trans_qp.base.mqp, outb, outlen);
	if (err)
		goto out;

	qpc = MLX5_ADDR_OF(query_qp_out, outb, qpc);

	qp->state = to_ib_qp_state(MLX5_GET(qpc, qpc, state));
	if (MLX5_GET(qpc, qpc, state) == MLX5_QP_STATE_SQ_DRAINING)
		qp_attr->sq_draining = 1;

	qp_attr->path_mtu = MLX5_GET(qpc, qpc, mtu);
	qp_attr->path_mig_state = to_ib_mig_state(MLX5_GET(qpc, qpc, pm_state));
	qp_attr->qkey = MLX5_GET(qpc, qpc, q_key);
	qp_attr->rq_psn = MLX5_GET(qpc, qpc, next_rcv_psn);
	qp_attr->sq_psn = MLX5_GET(qpc, qpc, next_send_psn);
	qp_attr->dest_qp_num = MLX5_GET(qpc, qpc, remote_qpn);

	if (MLX5_GET(qpc, qpc, rre))
		qp_attr->qp_access_flags |= IB_ACCESS_REMOTE_READ;
	if (MLX5_GET(qpc, qpc, rwe))
		qp_attr->qp_access_flags |= IB_ACCESS_REMOTE_WRITE;
	if (MLX5_GET(qpc, qpc, rae))
		qp_attr->qp_access_flags |= IB_ACCESS_REMOTE_ATOMIC;

	qp_attr->max_rd_atomic = 1 << MLX5_GET(qpc, qpc, log_sra_max);
	qp_attr->max_dest_rd_atomic = 1 << MLX5_GET(qpc, qpc, log_rra_max);
	qp_attr->min_rnr_timer = MLX5_GET(qpc, qpc, min_rnr_nak);
	qp_attr->retry_cnt = MLX5_GET(qpc, qpc, retry_count);
	qp_attr->rnr_retry = MLX5_GET(qpc, qpc, rnr_retry);

	pri_path = MLX5_ADDR_OF(qpc, qpc, primary_address_path);
	alt_path = MLX5_ADDR_OF(qpc, qpc, secondary_address_path);

	if (qp->ibqp.qp_type == IB_QPT_RC || qp->ibqp.qp_type == IB_QPT_UC) {
		to_rdma_ah_attr(dev, &qp_attr->ah_attr, pri_path);
		to_rdma_ah_attr(dev, &qp_attr->alt_ah_attr, alt_path);
		qp_attr->alt_pkey_index = MLX5_GET(ads, alt_path, pkey_index);
		qp_attr->alt_port_num = MLX5_GET(ads, alt_path, vhca_port_num);
	}

	qp_attr->pkey_index = MLX5_GET(ads, pri_path, pkey_index);
	qp_attr->port_num = MLX5_GET(ads, pri_path, vhca_port_num);
	qp_attr->timeout = MLX5_GET(ads, pri_path, ack_timeout);
	qp_attr->alt_timeout = MLX5_GET(ads, alt_path, ack_timeout);

out:
	kfree(outb);
	return err;
}

static int mlx5_ib_dct_query_qp(struct mlx5_ib_dev *dev, struct mlx5_ib_qp *mqp,
				struct ib_qp_attr *qp_attr, int qp_attr_mask,
				struct ib_qp_init_attr *qp_init_attr)
{
	struct mlx5_core_dct	*dct = &mqp->dct.mdct;
	u32 *out;
	u32 access_flags = 0;
	int outlen = MLX5_ST_SZ_BYTES(query_dct_out);
	void *dctc;
	int err;
	int supported_mask = IB_QP_STATE |
			     IB_QP_ACCESS_FLAGS |
			     IB_QP_PORT |
			     IB_QP_MIN_RNR_TIMER |
			     IB_QP_AV |
			     IB_QP_PATH_MTU |
			     IB_QP_PKEY_INDEX;

	if (qp_attr_mask & ~supported_mask)
		return -EINVAL;
	if (mqp->state != IB_QPS_RTR)
		return -EINVAL;

	out = kzalloc(outlen, GFP_KERNEL);
	if (!out)
		return -ENOMEM;

	err = mlx5_core_dct_query(dev, dct, out, outlen);
	if (err)
		goto out;

	dctc = MLX5_ADDR_OF(query_dct_out, out, dct_context_entry);

	if (qp_attr_mask & IB_QP_STATE)
		qp_attr->qp_state = IB_QPS_RTR;

	if (qp_attr_mask & IB_QP_ACCESS_FLAGS) {
		if (MLX5_GET(dctc, dctc, rre))
			access_flags |= IB_ACCESS_REMOTE_READ;
		if (MLX5_GET(dctc, dctc, rwe))
			access_flags |= IB_ACCESS_REMOTE_WRITE;
		if (MLX5_GET(dctc, dctc, rae))
			access_flags |= IB_ACCESS_REMOTE_ATOMIC;
		qp_attr->qp_access_flags = access_flags;
	}

	if (qp_attr_mask & IB_QP_PORT)
		qp_attr->port_num = MLX5_GET(dctc, dctc, port);
	if (qp_attr_mask & IB_QP_MIN_RNR_TIMER)
		qp_attr->min_rnr_timer = MLX5_GET(dctc, dctc, min_rnr_nak);
	if (qp_attr_mask & IB_QP_AV) {
		qp_attr->ah_attr.grh.traffic_class = MLX5_GET(dctc, dctc, tclass);
		qp_attr->ah_attr.grh.flow_label = MLX5_GET(dctc, dctc, flow_label);
		qp_attr->ah_attr.grh.sgid_index = MLX5_GET(dctc, dctc, my_addr_index);
		qp_attr->ah_attr.grh.hop_limit = MLX5_GET(dctc, dctc, hop_limit);
	}
	if (qp_attr_mask & IB_QP_PATH_MTU)
		qp_attr->path_mtu = MLX5_GET(dctc, dctc, mtu);
	if (qp_attr_mask & IB_QP_PKEY_INDEX)
		qp_attr->pkey_index = MLX5_GET(dctc, dctc, pkey_index);
out:
	kfree(out);
	return err;
}

int mlx5_ib_query_qp(struct ib_qp *ibqp, struct ib_qp_attr *qp_attr,
		     int qp_attr_mask, struct ib_qp_init_attr *qp_init_attr)
{
	struct mlx5_ib_dev *dev = to_mdev(ibqp->device);
	struct mlx5_ib_qp *qp = to_mqp(ibqp);
	int err = 0;
	u8 raw_packet_qp_state;

	if (ibqp->rwq_ind_tbl)
		return -ENOSYS;

	if (unlikely(ibqp->qp_type == IB_QPT_GSI))
		return mlx5_ib_gsi_query_qp(ibqp, qp_attr, qp_attr_mask,
					    qp_init_attr);

	/* Not all of output fields are applicable, make sure to zero them */
	memset(qp_init_attr, 0, sizeof(*qp_init_attr));
	memset(qp_attr, 0, sizeof(*qp_attr));

	if (unlikely(qp->type == MLX5_IB_QPT_DCT))
		return mlx5_ib_dct_query_qp(dev, qp, qp_attr,
					    qp_attr_mask, qp_init_attr);

	mutex_lock(&qp->mutex);

	if (qp->ibqp.qp_type == IB_QPT_RAW_PACKET ||
	    qp->flags & IB_QP_CREATE_SOURCE_QPN) {
		err = query_raw_packet_qp_state(dev, qp, &raw_packet_qp_state);
		if (err)
			goto out;
		qp->state = raw_packet_qp_state;
		qp_attr->port_num = 1;
	} else {
		err = query_qp_attr(dev, qp, qp_attr);
		if (err)
			goto out;
	}

	qp_attr->qp_state	     = qp->state;
	qp_attr->cur_qp_state	     = qp_attr->qp_state;
	qp_attr->cap.max_recv_wr     = qp->rq.wqe_cnt;
	qp_attr->cap.max_recv_sge    = qp->rq.max_gs;

	if (!ibqp->uobject) {
		qp_attr->cap.max_send_wr  = qp->sq.max_post;
		qp_attr->cap.max_send_sge = qp->sq.max_gs;
		qp_init_attr->qp_context = ibqp->qp_context;
	} else {
		qp_attr->cap.max_send_wr  = 0;
		qp_attr->cap.max_send_sge = 0;
	}

	qp_init_attr->qp_type = ibqp->qp_type;
	qp_init_attr->recv_cq = ibqp->recv_cq;
	qp_init_attr->send_cq = ibqp->send_cq;
	qp_init_attr->srq = ibqp->srq;
	qp_attr->cap.max_inline_data = qp->max_inline_data;

	qp_init_attr->cap	     = qp_attr->cap;

	qp_init_attr->create_flags = qp->flags;

	qp_init_attr->sq_sig_type = qp->sq_signal_bits & MLX5_WQE_CTRL_CQ_UPDATE ?
		IB_SIGNAL_ALL_WR : IB_SIGNAL_REQ_WR;

out:
	mutex_unlock(&qp->mutex);
	return err;
}

struct ib_xrcd *mlx5_ib_alloc_xrcd(struct ib_device *ibdev,
				   struct ib_udata *udata)
{
	struct mlx5_ib_dev *dev = to_mdev(ibdev);
	struct mlx5_ib_xrcd *xrcd;
	int err;

	if (!MLX5_CAP_GEN(dev->mdev, xrc))
		return ERR_PTR(-ENOSYS);

	xrcd = kmalloc(sizeof(*xrcd), GFP_KERNEL);
	if (!xrcd)
		return ERR_PTR(-ENOMEM);

	err = mlx5_cmd_xrcd_alloc(dev->mdev, &xrcd->xrcdn, 0);
	if (err) {
		kfree(xrcd);
		return ERR_PTR(-ENOMEM);
	}

	return &xrcd->ibxrcd;
}

int mlx5_ib_dealloc_xrcd(struct ib_xrcd *xrcd, struct ib_udata *udata)
{
	struct mlx5_ib_dev *dev = to_mdev(xrcd->device);
	u32 xrcdn = to_mxrcd(xrcd)->xrcdn;
	int err;

	err = mlx5_cmd_xrcd_dealloc(dev->mdev, xrcdn, 0);
	if (err)
		mlx5_ib_warn(dev, "failed to dealloc xrcdn 0x%x\n", xrcdn);

	kfree(xrcd);
	return 0;
}

static void mlx5_ib_wq_event(struct mlx5_core_qp *core_qp, int type)
{
	struct mlx5_ib_rwq *rwq = to_mibrwq(core_qp);
	struct mlx5_ib_dev *dev = to_mdev(rwq->ibwq.device);
	struct ib_event event;

	if (rwq->ibwq.event_handler) {
		event.device     = rwq->ibwq.device;
		event.element.wq = &rwq->ibwq;
		switch (type) {
		case MLX5_EVENT_TYPE_WQ_CATAS_ERROR:
			event.event = IB_EVENT_WQ_FATAL;
			break;
		default:
			mlx5_ib_warn(dev, "Unexpected event type %d on WQ %06x\n", type, core_qp->qpn);
			return;
		}

		rwq->ibwq.event_handler(&event, rwq->ibwq.wq_context);
	}
}

static int set_delay_drop(struct mlx5_ib_dev *dev)
{
	int err = 0;

	mutex_lock(&dev->delay_drop.lock);
	if (dev->delay_drop.activate)
		goto out;

	err = mlx5_core_set_delay_drop(dev, dev->delay_drop.timeout);
	if (err)
		goto out;

	dev->delay_drop.activate = true;
out:
	mutex_unlock(&dev->delay_drop.lock);

	if (!err)
		atomic_inc(&dev->delay_drop.rqs_cnt);
	return err;
}

static int  create_rq(struct mlx5_ib_rwq *rwq, struct ib_pd *pd,
		      struct ib_wq_init_attr *init_attr)
{
	struct mlx5_ib_dev *dev;
	int has_net_offloads;
	__be64 *rq_pas0;
	void *in;
	void *rqc;
	void *wq;
	int inlen;
	int err;

	dev = to_mdev(pd->device);

	inlen = MLX5_ST_SZ_BYTES(create_rq_in) + sizeof(u64) * rwq->rq_num_pas;
	in = kvzalloc(inlen, GFP_KERNEL);
	if (!in)
		return -ENOMEM;

	MLX5_SET(create_rq_in, in, uid, to_mpd(pd)->uid);
	rqc = MLX5_ADDR_OF(create_rq_in, in, ctx);
	MLX5_SET(rqc,  rqc, mem_rq_type,
		 MLX5_RQC_MEM_RQ_TYPE_MEMORY_RQ_INLINE);
	MLX5_SET(rqc, rqc, user_index, rwq->user_index);
	MLX5_SET(rqc,  rqc, cqn, to_mcq(init_attr->cq)->mcq.cqn);
	MLX5_SET(rqc,  rqc, state, MLX5_RQC_STATE_RST);
	MLX5_SET(rqc,  rqc, flush_in_error_en, 1);
	wq = MLX5_ADDR_OF(rqc, rqc, wq);
	MLX5_SET(wq, wq, wq_type,
		 rwq->create_flags & MLX5_IB_WQ_FLAGS_STRIDING_RQ ?
		 MLX5_WQ_TYPE_CYCLIC_STRIDING_RQ : MLX5_WQ_TYPE_CYCLIC);
	if (init_attr->create_flags & IB_WQ_FLAGS_PCI_WRITE_END_PADDING) {
		if (!MLX5_CAP_GEN(dev->mdev, end_pad)) {
			mlx5_ib_dbg(dev, "Scatter end padding is not supported\n");
			err = -EOPNOTSUPP;
			goto out;
		} else {
			MLX5_SET(wq, wq, end_padding_mode, MLX5_WQ_END_PAD_MODE_ALIGN);
		}
	}
	MLX5_SET(wq, wq, log_wq_stride, rwq->log_rq_stride);
	if (rwq->create_flags & MLX5_IB_WQ_FLAGS_STRIDING_RQ) {
		/*
		 * In Firmware number of strides in each WQE is:
		 *   "512 * 2^single_wqe_log_num_of_strides"
		 * Values 3 to 8 are accepted as 10 to 15, 9 to 18 are
		 * accepted as 0 to 9
		 */
		static const u8 fw_map[] = { 10, 11, 12, 13, 14, 15, 0, 1,
					     2,  3,  4,  5,  6,  7,  8, 9 };
		MLX5_SET(wq, wq, two_byte_shift_en, rwq->two_byte_shift_en);
		MLX5_SET(wq, wq, log_wqe_stride_size,
			 rwq->single_stride_log_num_of_bytes -
			 MLX5_MIN_SINGLE_STRIDE_LOG_NUM_BYTES);
		MLX5_SET(wq, wq, log_wqe_num_of_strides,
			 fw_map[rwq->log_num_strides -
				MLX5_EXT_MIN_SINGLE_WQE_LOG_NUM_STRIDES]);
	}
	MLX5_SET(wq, wq, log_wq_sz, rwq->log_rq_size);
	MLX5_SET(wq, wq, pd, to_mpd(pd)->pdn);
	MLX5_SET(wq, wq, page_offset, rwq->rq_page_offset);
	MLX5_SET(wq, wq, log_wq_pg_sz, rwq->log_page_size);
	MLX5_SET(wq, wq, wq_signature, rwq->wq_sig);
	MLX5_SET64(wq, wq, dbr_addr, rwq->db.dma);
	has_net_offloads = MLX5_CAP_GEN(dev->mdev, eth_net_offloads);
	if (init_attr->create_flags & IB_WQ_FLAGS_CVLAN_STRIPPING) {
		if (!(has_net_offloads && MLX5_CAP_ETH(dev->mdev, vlan_cap))) {
			mlx5_ib_dbg(dev, "VLAN offloads are not supported\n");
			err = -EOPNOTSUPP;
			goto out;
		}
	} else {
		MLX5_SET(rqc, rqc, vsd, 1);
	}
	if (init_attr->create_flags & IB_WQ_FLAGS_SCATTER_FCS) {
		if (!(has_net_offloads && MLX5_CAP_ETH(dev->mdev, scatter_fcs))) {
			mlx5_ib_dbg(dev, "Scatter FCS is not supported\n");
			err = -EOPNOTSUPP;
			goto out;
		}
		MLX5_SET(rqc, rqc, scatter_fcs, 1);
	}
	if (init_attr->create_flags & IB_WQ_FLAGS_DELAY_DROP) {
		if (!(dev->ib_dev.attrs.raw_packet_caps &
		      IB_RAW_PACKET_CAP_DELAY_DROP)) {
			mlx5_ib_dbg(dev, "Delay drop is not supported\n");
			err = -EOPNOTSUPP;
			goto out;
		}
		MLX5_SET(rqc, rqc, delay_drop_en, 1);
	}
	rq_pas0 = (__be64 *)MLX5_ADDR_OF(wq, wq, pas);
	mlx5_ib_populate_pas(dev, rwq->umem, rwq->page_shift, rq_pas0, 0);
	err = mlx5_core_create_rq_tracked(dev, in, inlen, &rwq->core_qp);
	if (!err && init_attr->create_flags & IB_WQ_FLAGS_DELAY_DROP) {
		err = set_delay_drop(dev);
		if (err) {
			mlx5_ib_warn(dev, "Failed to enable delay drop err=%d\n",
				     err);
			mlx5_core_destroy_rq_tracked(dev, &rwq->core_qp);
		} else {
			rwq->create_flags |= MLX5_IB_WQ_FLAGS_DELAY_DROP;
		}
	}
out:
	kvfree(in);
	return err;
}

static int set_user_rq_size(struct mlx5_ib_dev *dev,
			    struct ib_wq_init_attr *wq_init_attr,
			    struct mlx5_ib_create_wq *ucmd,
			    struct mlx5_ib_rwq *rwq)
{
	/* Sanity check RQ size before proceeding */
	if (wq_init_attr->max_wr > (1 << MLX5_CAP_GEN(dev->mdev, log_max_wq_sz)))
		return -EINVAL;

	if (!ucmd->rq_wqe_count)
		return -EINVAL;

	rwq->wqe_count = ucmd->rq_wqe_count;
	rwq->wqe_shift = ucmd->rq_wqe_shift;
	if (check_shl_overflow(rwq->wqe_count, rwq->wqe_shift, &rwq->buf_size))
		return -EINVAL;

	rwq->log_rq_stride = rwq->wqe_shift;
	rwq->log_rq_size = ilog2(rwq->wqe_count);
	return 0;
}

static bool log_of_strides_valid(struct mlx5_ib_dev *dev, u32 log_num_strides)
{
	if ((log_num_strides > MLX5_MAX_SINGLE_WQE_LOG_NUM_STRIDES) ||
	    (log_num_strides < MLX5_EXT_MIN_SINGLE_WQE_LOG_NUM_STRIDES))
		return false;

	if (!MLX5_CAP_GEN(dev->mdev, ext_stride_num_range) &&
	    (log_num_strides < MLX5_MIN_SINGLE_WQE_LOG_NUM_STRIDES))
		return false;

	return true;
}

static int prepare_user_rq(struct ib_pd *pd,
			   struct ib_wq_init_attr *init_attr,
			   struct ib_udata *udata,
			   struct mlx5_ib_rwq *rwq)
{
	struct mlx5_ib_dev *dev = to_mdev(pd->device);
	struct mlx5_ib_create_wq ucmd = {};
	int err;
	size_t required_cmd_sz;

	required_cmd_sz = offsetof(typeof(ucmd), single_stride_log_num_of_bytes)
		+ sizeof(ucmd.single_stride_log_num_of_bytes);
	if (udata->inlen < required_cmd_sz) {
		mlx5_ib_dbg(dev, "invalid inlen\n");
		return -EINVAL;
	}

	if (udata->inlen > sizeof(ucmd) &&
	    !ib_is_udata_cleared(udata, sizeof(ucmd),
				 udata->inlen - sizeof(ucmd))) {
		mlx5_ib_dbg(dev, "inlen is not supported\n");
		return -EOPNOTSUPP;
	}

	if (ib_copy_from_udata(&ucmd, udata, min(sizeof(ucmd), udata->inlen))) {
		mlx5_ib_dbg(dev, "copy failed\n");
		return -EFAULT;
	}

	if (ucmd.comp_mask & (~MLX5_IB_CREATE_WQ_STRIDING_RQ)) {
		mlx5_ib_dbg(dev, "invalid comp mask\n");
		return -EOPNOTSUPP;
	} else if (ucmd.comp_mask & MLX5_IB_CREATE_WQ_STRIDING_RQ) {
		if (!MLX5_CAP_GEN(dev->mdev, striding_rq)) {
			mlx5_ib_dbg(dev, "Striding RQ is not supported\n");
			return -EOPNOTSUPP;
		}
		if ((ucmd.single_stride_log_num_of_bytes <
		    MLX5_MIN_SINGLE_STRIDE_LOG_NUM_BYTES) ||
		    (ucmd.single_stride_log_num_of_bytes >
		     MLX5_MAX_SINGLE_STRIDE_LOG_NUM_BYTES)) {
			mlx5_ib_dbg(dev, "Invalid log stride size (%u. Range is %u - %u)\n",
				    ucmd.single_stride_log_num_of_bytes,
				    MLX5_MIN_SINGLE_STRIDE_LOG_NUM_BYTES,
				    MLX5_MAX_SINGLE_STRIDE_LOG_NUM_BYTES);
			return -EINVAL;
		}
		if (!log_of_strides_valid(dev,
					  ucmd.single_wqe_log_num_of_strides)) {
			mlx5_ib_dbg(
				dev,
				"Invalid log num strides (%u. Range is %u - %u)\n",
				ucmd.single_wqe_log_num_of_strides,
				MLX5_CAP_GEN(dev->mdev, ext_stride_num_range) ?
					MLX5_EXT_MIN_SINGLE_WQE_LOG_NUM_STRIDES :
					MLX5_MIN_SINGLE_WQE_LOG_NUM_STRIDES,
				MLX5_MAX_SINGLE_WQE_LOG_NUM_STRIDES);
			return -EINVAL;
		}
		rwq->single_stride_log_num_of_bytes =
			ucmd.single_stride_log_num_of_bytes;
		rwq->log_num_strides = ucmd.single_wqe_log_num_of_strides;
		rwq->two_byte_shift_en = !!ucmd.two_byte_shift_en;
		rwq->create_flags |= MLX5_IB_WQ_FLAGS_STRIDING_RQ;
	}

	err = set_user_rq_size(dev, init_attr, &ucmd, rwq);
	if (err) {
		mlx5_ib_dbg(dev, "err %d\n", err);
		return err;
	}

	err = create_user_rq(dev, pd, udata, rwq, &ucmd);
	if (err) {
		mlx5_ib_dbg(dev, "err %d\n", err);
		return err;
	}

	rwq->user_index = ucmd.user_index;
	return 0;
}

struct ib_wq *mlx5_ib_create_wq(struct ib_pd *pd,
				struct ib_wq_init_attr *init_attr,
				struct ib_udata *udata)
{
	struct mlx5_ib_dev *dev;
	struct mlx5_ib_rwq *rwq;
	struct mlx5_ib_create_wq_resp resp = {};
	size_t min_resp_len;
	int err;

	if (!udata)
		return ERR_PTR(-ENOSYS);

	min_resp_len = offsetof(typeof(resp), reserved) + sizeof(resp.reserved);
	if (udata->outlen && udata->outlen < min_resp_len)
		return ERR_PTR(-EINVAL);

	if (!capable(CAP_SYS_RAWIO) &&
	    init_attr->create_flags & IB_WQ_FLAGS_DELAY_DROP)
		return ERR_PTR(-EPERM);

	dev = to_mdev(pd->device);
	switch (init_attr->wq_type) {
	case IB_WQT_RQ:
		rwq = kzalloc(sizeof(*rwq), GFP_KERNEL);
		if (!rwq)
			return ERR_PTR(-ENOMEM);
		err = prepare_user_rq(pd, init_attr, udata, rwq);
		if (err)
			goto err;
		err = create_rq(rwq, pd, init_attr);
		if (err)
			goto err_user_rq;
		break;
	default:
		mlx5_ib_dbg(dev, "unsupported wq type %d\n",
			    init_attr->wq_type);
		return ERR_PTR(-EINVAL);
	}

	rwq->ibwq.wq_num = rwq->core_qp.qpn;
	rwq->ibwq.state = IB_WQS_RESET;
	if (udata->outlen) {
		resp.response_length = offsetof(typeof(resp), response_length) +
				sizeof(resp.response_length);
		err = ib_copy_to_udata(udata, &resp, resp.response_length);
		if (err)
			goto err_copy;
	}

	rwq->core_qp.event = mlx5_ib_wq_event;
	rwq->ibwq.event_handler = init_attr->event_handler;
	return &rwq->ibwq;

err_copy:
	mlx5_core_destroy_rq_tracked(dev, &rwq->core_qp);
err_user_rq:
	destroy_user_rq(dev, pd, rwq, udata);
err:
	kfree(rwq);
	return ERR_PTR(err);
}

void mlx5_ib_destroy_wq(struct ib_wq *wq, struct ib_udata *udata)
{
	struct mlx5_ib_dev *dev = to_mdev(wq->device);
	struct mlx5_ib_rwq *rwq = to_mrwq(wq);

	mlx5_core_destroy_rq_tracked(dev, &rwq->core_qp);
	destroy_user_rq(dev, wq->pd, rwq, udata);
	kfree(rwq);
}

struct ib_rwq_ind_table *mlx5_ib_create_rwq_ind_table(struct ib_device *device,
						      struct ib_rwq_ind_table_init_attr *init_attr,
						      struct ib_udata *udata)
{
	struct mlx5_ib_dev *dev = to_mdev(device);
	struct mlx5_ib_rwq_ind_table *rwq_ind_tbl;
	int sz = 1 << init_attr->log_ind_tbl_size;
	struct mlx5_ib_create_rwq_ind_tbl_resp resp = {};
	size_t min_resp_len;
	int inlen;
	int err;
	int i;
	u32 *in;
	void *rqtc;

	if (udata->inlen > 0 &&
	    !ib_is_udata_cleared(udata, 0,
				 udata->inlen))
		return ERR_PTR(-EOPNOTSUPP);

	if (init_attr->log_ind_tbl_size >
	    MLX5_CAP_GEN(dev->mdev, log_max_rqt_size)) {
		mlx5_ib_dbg(dev, "log_ind_tbl_size = %d is bigger than supported = %d\n",
			    init_attr->log_ind_tbl_size,
			    MLX5_CAP_GEN(dev->mdev, log_max_rqt_size));
		return ERR_PTR(-EINVAL);
	}

	min_resp_len = offsetof(typeof(resp), reserved) + sizeof(resp.reserved);
	if (udata->outlen && udata->outlen < min_resp_len)
		return ERR_PTR(-EINVAL);

	rwq_ind_tbl = kzalloc(sizeof(*rwq_ind_tbl), GFP_KERNEL);
	if (!rwq_ind_tbl)
		return ERR_PTR(-ENOMEM);

	inlen = MLX5_ST_SZ_BYTES(create_rqt_in) + sizeof(u32) * sz;
	in = kvzalloc(inlen, GFP_KERNEL);
	if (!in) {
		err = -ENOMEM;
		goto err;
	}

	rqtc = MLX5_ADDR_OF(create_rqt_in, in, rqt_context);

	MLX5_SET(rqtc, rqtc, rqt_actual_size, sz);
	MLX5_SET(rqtc, rqtc, rqt_max_size, sz);

	for (i = 0; i < sz; i++)
		MLX5_SET(rqtc, rqtc, rq_num[i], init_attr->ind_tbl[i]->wq_num);

	rwq_ind_tbl->uid = to_mpd(init_attr->ind_tbl[0]->pd)->uid;
	MLX5_SET(create_rqt_in, in, uid, rwq_ind_tbl->uid);

	err = mlx5_core_create_rqt(dev->mdev, in, inlen, &rwq_ind_tbl->rqtn);
	kvfree(in);

	if (err)
		goto err;

	rwq_ind_tbl->ib_rwq_ind_tbl.ind_tbl_num = rwq_ind_tbl->rqtn;
	if (udata->outlen) {
		resp.response_length = offsetof(typeof(resp), response_length) +
					sizeof(resp.response_length);
		err = ib_copy_to_udata(udata, &resp, resp.response_length);
		if (err)
			goto err_copy;
	}

	return &rwq_ind_tbl->ib_rwq_ind_tbl;

err_copy:
	mlx5_cmd_destroy_rqt(dev->mdev, rwq_ind_tbl->rqtn, rwq_ind_tbl->uid);
err:
	kfree(rwq_ind_tbl);
	return ERR_PTR(err);
}

int mlx5_ib_destroy_rwq_ind_table(struct ib_rwq_ind_table *ib_rwq_ind_tbl)
{
	struct mlx5_ib_rwq_ind_table *rwq_ind_tbl = to_mrwq_ind_table(ib_rwq_ind_tbl);
	struct mlx5_ib_dev *dev = to_mdev(ib_rwq_ind_tbl->device);

	mlx5_cmd_destroy_rqt(dev->mdev, rwq_ind_tbl->rqtn, rwq_ind_tbl->uid);

	kfree(rwq_ind_tbl);
	return 0;
}

int mlx5_ib_modify_wq(struct ib_wq *wq, struct ib_wq_attr *wq_attr,
		      u32 wq_attr_mask, struct ib_udata *udata)
{
	struct mlx5_ib_dev *dev = to_mdev(wq->device);
	struct mlx5_ib_rwq *rwq = to_mrwq(wq);
	struct mlx5_ib_modify_wq ucmd = {};
	size_t required_cmd_sz;
	int curr_wq_state;
	int wq_state;
	int inlen;
	int err;
	void *rqc;
	void *in;

	required_cmd_sz = offsetof(typeof(ucmd), reserved) + sizeof(ucmd.reserved);
	if (udata->inlen < required_cmd_sz)
		return -EINVAL;

	if (udata->inlen > sizeof(ucmd) &&
	    !ib_is_udata_cleared(udata, sizeof(ucmd),
				 udata->inlen - sizeof(ucmd)))
		return -EOPNOTSUPP;

	if (ib_copy_from_udata(&ucmd, udata, min(sizeof(ucmd), udata->inlen)))
		return -EFAULT;

	if (ucmd.comp_mask || ucmd.reserved)
		return -EOPNOTSUPP;

	inlen = MLX5_ST_SZ_BYTES(modify_rq_in);
	in = kvzalloc(inlen, GFP_KERNEL);
	if (!in)
		return -ENOMEM;

	rqc = MLX5_ADDR_OF(modify_rq_in, in, ctx);

	curr_wq_state = (wq_attr_mask & IB_WQ_CUR_STATE) ?
		wq_attr->curr_wq_state : wq->state;
	wq_state = (wq_attr_mask & IB_WQ_STATE) ?
		wq_attr->wq_state : curr_wq_state;
	if (curr_wq_state == IB_WQS_ERR)
		curr_wq_state = MLX5_RQC_STATE_ERR;
	if (wq_state == IB_WQS_ERR)
		wq_state = MLX5_RQC_STATE_ERR;
	MLX5_SET(modify_rq_in, in, rq_state, curr_wq_state);
	MLX5_SET(modify_rq_in, in, uid, to_mpd(wq->pd)->uid);
	MLX5_SET(rqc, rqc, state, wq_state);

	if (wq_attr_mask & IB_WQ_FLAGS) {
		if (wq_attr->flags_mask & IB_WQ_FLAGS_CVLAN_STRIPPING) {
			if (!(MLX5_CAP_GEN(dev->mdev, eth_net_offloads) &&
			      MLX5_CAP_ETH(dev->mdev, vlan_cap))) {
				mlx5_ib_dbg(dev, "VLAN offloads are not "
					    "supported\n");
				err = -EOPNOTSUPP;
				goto out;
			}
			MLX5_SET64(modify_rq_in, in, modify_bitmask,
				   MLX5_MODIFY_RQ_IN_MODIFY_BITMASK_VSD);
			MLX5_SET(rqc, rqc, vsd,
				 (wq_attr->flags & IB_WQ_FLAGS_CVLAN_STRIPPING) ? 0 : 1);
		}

		if (wq_attr->flags_mask & IB_WQ_FLAGS_PCI_WRITE_END_PADDING) {
			mlx5_ib_dbg(dev, "Modifying scatter end padding is not supported\n");
			err = -EOPNOTSUPP;
			goto out;
		}
	}

	if (curr_wq_state == IB_WQS_RESET && wq_state == IB_WQS_RDY) {
		u16 set_id;

		set_id = mlx5_ib_get_counters_id(dev, 0);
		if (MLX5_CAP_GEN(dev->mdev, modify_rq_counter_set_id)) {
			MLX5_SET64(modify_rq_in, in, modify_bitmask,
				   MLX5_MODIFY_RQ_IN_MODIFY_BITMASK_RQ_COUNTER_SET_ID);
			MLX5_SET(rqc, rqc, counter_set_id, set_id);
		} else
			dev_info_once(
				&dev->ib_dev.dev,
				"Receive WQ counters are not supported on current FW\n");
	}

	err = mlx5_core_modify_rq(dev->mdev, rwq->core_qp.qpn, in);
	if (!err)
		rwq->ibwq.state = (wq_state == MLX5_RQC_STATE_ERR) ? IB_WQS_ERR : wq_state;

out:
	kvfree(in);
	return err;
}

struct mlx5_ib_drain_cqe {
	struct ib_cqe cqe;
	struct completion done;
};

static void mlx5_ib_drain_qp_done(struct ib_cq *cq, struct ib_wc *wc)
{
	struct mlx5_ib_drain_cqe *cqe = container_of(wc->wr_cqe,
						     struct mlx5_ib_drain_cqe,
						     cqe);

	complete(&cqe->done);
}

/* This function returns only once the drained WR was completed */
static void handle_drain_completion(struct ib_cq *cq,
				    struct mlx5_ib_drain_cqe *sdrain,
				    struct mlx5_ib_dev *dev)
{
	struct mlx5_core_dev *mdev = dev->mdev;

	if (cq->poll_ctx == IB_POLL_DIRECT) {
		while (wait_for_completion_timeout(&sdrain->done, HZ / 10) <= 0)
			ib_process_cq_direct(cq, -1);
		return;
	}

	if (mdev->state == MLX5_DEVICE_STATE_INTERNAL_ERROR) {
		struct mlx5_ib_cq *mcq = to_mcq(cq);
		bool triggered = false;
		unsigned long flags;

		spin_lock_irqsave(&dev->reset_flow_resource_lock, flags);
		/* Make sure that the CQ handler won't run if wasn't run yet */
		if (!mcq->mcq.reset_notify_added)
			mcq->mcq.reset_notify_added = 1;
		else
			triggered = true;
		spin_unlock_irqrestore(&dev->reset_flow_resource_lock, flags);

		if (triggered) {
			/* Wait for any scheduled/running task to be ended */
			switch (cq->poll_ctx) {
			case IB_POLL_SOFTIRQ:
				irq_poll_disable(&cq->iop);
				irq_poll_enable(&cq->iop);
				break;
			case IB_POLL_WORKQUEUE:
				cancel_work_sync(&cq->work);
				break;
			default:
				WARN_ON_ONCE(1);
			}
		}

		/* Run the CQ handler - this makes sure that the drain WR will
		 * be processed if wasn't processed yet.
		 */
		mcq->mcq.comp(&mcq->mcq, NULL);
	}

	wait_for_completion(&sdrain->done);
}

void mlx5_ib_drain_sq(struct ib_qp *qp)
{
	struct ib_cq *cq = qp->send_cq;
	struct ib_qp_attr attr = { .qp_state = IB_QPS_ERR };
	struct mlx5_ib_drain_cqe sdrain;
	const struct ib_send_wr *bad_swr;
	struct ib_rdma_wr swr = {
		.wr = {
			.next = NULL,
			{ .wr_cqe	= &sdrain.cqe, },
			.opcode	= IB_WR_RDMA_WRITE,
		},
	};
	int ret;
	struct mlx5_ib_dev *dev = to_mdev(qp->device);
	struct mlx5_core_dev *mdev = dev->mdev;

	ret = ib_modify_qp(qp, &attr, IB_QP_STATE);
	if (ret && mdev->state != MLX5_DEVICE_STATE_INTERNAL_ERROR) {
		WARN_ONCE(ret, "failed to drain send queue: %d\n", ret);
		return;
	}

	sdrain.cqe.done = mlx5_ib_drain_qp_done;
	init_completion(&sdrain.done);

	ret = mlx5_ib_post_send_drain(qp, &swr.wr, &bad_swr);
	if (ret) {
		WARN_ONCE(ret, "failed to drain send queue: %d\n", ret);
		return;
	}

	handle_drain_completion(cq, &sdrain, dev);
}

void mlx5_ib_drain_rq(struct ib_qp *qp)
{
	struct ib_cq *cq = qp->recv_cq;
	struct ib_qp_attr attr = { .qp_state = IB_QPS_ERR };
	struct mlx5_ib_drain_cqe rdrain;
	struct ib_recv_wr rwr = {};
	const struct ib_recv_wr *bad_rwr;
	int ret;
	struct mlx5_ib_dev *dev = to_mdev(qp->device);
	struct mlx5_core_dev *mdev = dev->mdev;

	ret = ib_modify_qp(qp, &attr, IB_QP_STATE);
	if (ret && mdev->state != MLX5_DEVICE_STATE_INTERNAL_ERROR) {
		WARN_ONCE(ret, "failed to drain recv queue: %d\n", ret);
		return;
	}

	rwr.wr_cqe = &rdrain.cqe;
	rdrain.cqe.done = mlx5_ib_drain_qp_done;
	init_completion(&rdrain.done);

	ret = mlx5_ib_post_recv_drain(qp, &rwr, &bad_rwr);
	if (ret) {
		WARN_ONCE(ret, "failed to drain recv queue: %d\n", ret);
		return;
	}

	handle_drain_completion(cq, &rdrain, dev);
}

/**
 * Bind a qp to a counter. If @counter is NULL then bind the qp to
 * the default counter
 */
int mlx5_ib_qp_set_counter(struct ib_qp *qp, struct rdma_counter *counter)
{
	struct mlx5_ib_dev *dev = to_mdev(qp->device);
	struct mlx5_ib_qp *mqp = to_mqp(qp);
	int err = 0;

	mutex_lock(&mqp->mutex);
	if (mqp->state == IB_QPS_RESET) {
		qp->counter = counter;
		goto out;
	}

	if (!MLX5_CAP_GEN(dev->mdev, rts2rts_qp_counters_set_id)) {
		err = -EOPNOTSUPP;
		goto out;
	}

	if (mqp->state == IB_QPS_RTS) {
		err = __mlx5_ib_qp_set_counter(qp, counter);
		if (!err)
			qp->counter = counter;

		goto out;
	}

	mqp->counter_pending = 1;
	qp->counter = counter;

out:
	mutex_unlock(&mqp->mutex);
	return err;
}<|MERGE_RESOLUTION|>--- conflicted
+++ resolved
@@ -2676,9 +2676,6 @@
 			    IB_QP_CREATE_INTEGRITY_EN,
 			    MLX5_CAP_GEN(mdev, sho), qp);
 	process_create_flag(dev, &create_flags,
-			    IB_QP_CREATE_INTEGRITY_EN,
-			    MLX5_CAP_GEN(mdev, sho), qp);
-	process_create_flag(dev, &create_flags,
 			    IB_QP_CREATE_BLOCK_MULTICAST_LOOPBACK,
 			    MLX5_CAP_GEN(mdev, block_lb_mc), qp);
 	process_create_flag(dev, &create_flags, IB_QP_CREATE_CROSS_CHANNEL,
@@ -3008,19 +3005,12 @@
 		mlx5_ib_destroy_dct(qp);
 	} else {
 		/*
-<<<<<<< HEAD
-		 * The two lines below are temp solution till QP allocation
-=======
 		 * These lines below are temp solution till QP allocation
->>>>>>> 935ace2f
 		 * will be moved to be under IB/core responsiblity.
 		 */
 		qp->ibqp.send_cq = attr->send_cq;
 		qp->ibqp.recv_cq = attr->recv_cq;
-<<<<<<< HEAD
-=======
 		qp->ibqp.pd = pd;
->>>>>>> 935ace2f
 		destroy_qp_common(dev, qp, udata);
 	}
 
