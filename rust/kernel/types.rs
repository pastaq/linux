// SPDX-License-Identifier: GPL-2.0

//! Kernel types.

use crate::init::{self, PinInit};
use core::{
    cell::UnsafeCell,
    marker::{PhantomData, PhantomPinned},
    mem::{ManuallyDrop, MaybeUninit},
    ops::{Deref, DerefMut},
    ptr::NonNull,
};

/// Used to transfer ownership to and from foreign (non-Rust) languages.
///
/// Ownership is transferred from Rust to a foreign language by calling [`Self::into_foreign`] and
/// later may be transferred back to Rust by calling [`Self::from_foreign`].
///
/// This trait is meant to be used in cases when Rust objects are stored in C objects and
/// eventually "freed" back to Rust.
pub trait ForeignOwnable: Sized {
    /// Type used to immutably borrow a value that is currently foreign-owned.
    type Borrowed<'a>;

    /// Type used to mutably borrow a value that is currently foreign-owned.
    type BorrowedMut<'a>;

    /// Converts a Rust-owned object to a foreign-owned one.
    ///
    /// The foreign representation is a pointer to void. There are no guarantees for this pointer.
    /// For example, it might be invalid, dangling or pointing to uninitialized memory. Using it in
<<<<<<< HEAD
    /// any way except for [`ForeignOwnable::from_foreign`], [`ForeignOwnable::borrow`],
    /// [`ForeignOwnable::try_from_foreign`] can result in undefined behavior.
    fn into_foreign(self) -> *const crate::ffi::c_void;

    /// Borrows a foreign-owned object.
    ///
    /// # Safety
    ///
    /// `ptr` must have been returned by a previous call to [`ForeignOwnable::into_foreign`] for
    /// which a previous matching [`ForeignOwnable::from_foreign`] hasn't been called yet.
    unsafe fn borrow<'a>(ptr: *const crate::ffi::c_void) -> Self::Borrowed<'a>;
=======
    /// any way except for [`from_foreign`], [`try_from_foreign`], [`borrow`], or [`borrow_mut`] can
    /// result in undefined behavior.
    ///
    /// [`from_foreign`]: Self::from_foreign
    /// [`try_from_foreign`]: Self::try_from_foreign
    /// [`borrow`]: Self::borrow
    /// [`borrow_mut`]: Self::borrow_mut
    fn into_foreign(self) -> *mut crate::ffi::c_void;
>>>>>>> a5a056c8

    /// Converts a foreign-owned object back to a Rust-owned one.
    ///
    /// # Safety
    ///
<<<<<<< HEAD
    /// `ptr` must have been returned by a previous call to [`ForeignOwnable::into_foreign`] for
    /// which a previous matching [`ForeignOwnable::from_foreign`] hasn't been called yet.
    /// Additionally, all instances (if any) of values returned by [`ForeignOwnable::borrow`] for
    /// this object must have been dropped.
    unsafe fn from_foreign(ptr: *const crate::ffi::c_void) -> Self;
=======
    /// The provided pointer must have been returned by a previous call to [`into_foreign`], and it
    /// must not be passed to `from_foreign` more than once.
    ///
    /// [`into_foreign`]: Self::into_foreign
    unsafe fn from_foreign(ptr: *mut crate::ffi::c_void) -> Self;
>>>>>>> a5a056c8

    /// Tries to convert a foreign-owned object back to a Rust-owned one.
    ///
    /// A convenience wrapper over [`ForeignOwnable::from_foreign`] that returns [`None`] if `ptr`
    /// is null.
    ///
    /// # Safety
    ///
<<<<<<< HEAD
    /// `ptr` must either be null or satisfy the safety requirements for
    /// [`ForeignOwnable::from_foreign`].
    unsafe fn try_from_foreign(ptr: *const crate::ffi::c_void) -> Option<Self> {
=======
    /// `ptr` must either be null or satisfy the safety requirements for [`from_foreign`].
    ///
    /// [`from_foreign`]: Self::from_foreign
    unsafe fn try_from_foreign(ptr: *mut crate::ffi::c_void) -> Option<Self> {
>>>>>>> a5a056c8
        if ptr.is_null() {
            None
        } else {
            // SAFETY: Since `ptr` is not null here, then `ptr` satisfies the safety requirements
            // of `from_foreign` given the safety requirements of this function.
            unsafe { Some(Self::from_foreign(ptr)) }
        }
    }
<<<<<<< HEAD
=======

    /// Borrows a foreign-owned object immutably.
    ///
    /// This method provides a way to access a foreign-owned value from Rust immutably. It provides
    /// you with exactly the same abilities as an `&Self` when the value is Rust-owned.
    ///
    /// # Safety
    ///
    /// The provided pointer must have been returned by a previous call to [`into_foreign`], and if
    /// the pointer is ever passed to [`from_foreign`], then that call must happen after the end of
    /// the lifetime 'a.
    ///
    /// [`into_foreign`]: Self::into_foreign
    /// [`from_foreign`]: Self::from_foreign
    unsafe fn borrow<'a>(ptr: *mut crate::ffi::c_void) -> Self::Borrowed<'a>;

    /// Borrows a foreign-owned object mutably.
    ///
    /// This method provides a way to access a foreign-owned value from Rust mutably. It provides
    /// you with exactly the same abilities as an `&mut Self` when the value is Rust-owned, except
    /// that the address of the object must not be changed.
    ///
    /// Note that for types like [`Arc`], an `&mut Arc<T>` only gives you immutable access to the
    /// inner value, so this method also only provides immutable access in that case.
    ///
    /// In the case of `Box<T>`, this method gives you the ability to modify the inner `T`, but it
    /// does not let you change the box itself. That is, you cannot change which allocation the box
    /// points at.
    ///
    /// # Safety
    ///
    /// The provided pointer must have been returned by a previous call to [`into_foreign`], and if
    /// the pointer is ever passed to [`from_foreign`], then that call must happen after the end of
    /// the lifetime 'a.
    ///
    /// The lifetime 'a must not overlap with the lifetime of any other call to [`borrow`] or
    /// `borrow_mut` on the same object.
    ///
    /// [`into_foreign`]: Self::into_foreign
    /// [`from_foreign`]: Self::from_foreign
    /// [`borrow`]: Self::borrow
    /// [`Arc`]: crate::sync::Arc
    unsafe fn borrow_mut<'a>(ptr: *mut crate::ffi::c_void) -> Self::BorrowedMut<'a>;
>>>>>>> a5a056c8
}

impl ForeignOwnable for () {
    type Borrowed<'a> = ();
    type BorrowedMut<'a> = ();

<<<<<<< HEAD
    fn into_foreign(self) -> *const crate::ffi::c_void {
        core::ptr::NonNull::dangling().as_ptr()
    }

    unsafe fn borrow<'a>(_: *const crate::ffi::c_void) -> Self::Borrowed<'a> {}

    unsafe fn from_foreign(_: *const crate::ffi::c_void) -> Self {}
=======
    fn into_foreign(self) -> *mut crate::ffi::c_void {
        core::ptr::NonNull::dangling().as_ptr()
    }

    unsafe fn from_foreign(_: *mut crate::ffi::c_void) -> Self {}

    unsafe fn borrow<'a>(_: *mut crate::ffi::c_void) -> Self::Borrowed<'a> {}
    unsafe fn borrow_mut<'a>(_: *mut crate::ffi::c_void) -> Self::BorrowedMut<'a> {}
>>>>>>> a5a056c8
}

/// Runs a cleanup function/closure when dropped.
///
/// The [`ScopeGuard::dismiss`] function prevents the cleanup function from running.
///
/// # Examples
///
/// In the example below, we have multiple exit paths and we want to log regardless of which one is
/// taken:
///
/// ```
/// # use kernel::types::ScopeGuard;
/// fn example1(arg: bool) {
///     let _log = ScopeGuard::new(|| pr_info!("example1 completed\n"));
///
///     if arg {
///         return;
///     }
///
///     pr_info!("Do something...\n");
/// }
///
/// # example1(false);
/// # example1(true);
/// ```
///
/// In the example below, we want to log the same message on all early exits but a different one on
/// the main exit path:
///
/// ```
/// # use kernel::types::ScopeGuard;
/// fn example2(arg: bool) {
///     let log = ScopeGuard::new(|| pr_info!("example2 returned early\n"));
///
///     if arg {
///         return;
///     }
///
///     // (Other early returns...)
///
///     log.dismiss();
///     pr_info!("example2 no early return\n");
/// }
///
/// # example2(false);
/// # example2(true);
/// ```
///
/// In the example below, we need a mutable object (the vector) to be accessible within the log
/// function, so we wrap it in the [`ScopeGuard`]:
///
/// ```
/// # use kernel::types::ScopeGuard;
/// fn example3(arg: bool) -> Result {
///     let mut vec =
///         ScopeGuard::new_with_data(KVec::new(), |v| pr_info!("vec had {} elements\n", v.len()));
///
///     vec.push(10u8, GFP_KERNEL)?;
///     if arg {
///         return Ok(());
///     }
///     vec.push(20u8, GFP_KERNEL)?;
///     Ok(())
/// }
///
/// # assert_eq!(example3(false), Ok(()));
/// # assert_eq!(example3(true), Ok(()));
/// ```
///
/// # Invariants
///
/// The value stored in the struct is nearly always `Some(_)`, except between
/// [`ScopeGuard::dismiss`] and [`ScopeGuard::drop`]: in this case, it will be `None` as the value
/// will have been returned to the caller. Since  [`ScopeGuard::dismiss`] consumes the guard,
/// callers won't be able to use it anymore.
pub struct ScopeGuard<T, F: FnOnce(T)>(Option<(T, F)>);

impl<T, F: FnOnce(T)> ScopeGuard<T, F> {
    /// Creates a new guarded object wrapping the given data and with the given cleanup function.
    pub fn new_with_data(data: T, cleanup_func: F) -> Self {
        // INVARIANT: The struct is being initialised with `Some(_)`.
        Self(Some((data, cleanup_func)))
    }

    /// Prevents the cleanup function from running and returns the guarded data.
    pub fn dismiss(mut self) -> T {
        // INVARIANT: This is the exception case in the invariant; it is not visible to callers
        // because this function consumes `self`.
        self.0.take().unwrap().0
    }
}

impl ScopeGuard<(), fn(())> {
    /// Creates a new guarded object with the given cleanup function.
    pub fn new(cleanup: impl FnOnce()) -> ScopeGuard<(), impl FnOnce(())> {
        ScopeGuard::new_with_data((), move |()| cleanup())
    }
}

impl<T, F: FnOnce(T)> Deref for ScopeGuard<T, F> {
    type Target = T;

    fn deref(&self) -> &T {
        // The type invariants guarantee that `unwrap` will succeed.
        &self.0.as_ref().unwrap().0
    }
}

impl<T, F: FnOnce(T)> DerefMut for ScopeGuard<T, F> {
    fn deref_mut(&mut self) -> &mut T {
        // The type invariants guarantee that `unwrap` will succeed.
        &mut self.0.as_mut().unwrap().0
    }
}

impl<T, F: FnOnce(T)> Drop for ScopeGuard<T, F> {
    fn drop(&mut self) {
        // Run the cleanup function if one is still present.
        if let Some((data, cleanup)) = self.0.take() {
            cleanup(data)
        }
    }
}

/// Stores an opaque value.
///
/// `Opaque<T>` is meant to be used with FFI objects that are never interpreted by Rust code.
///
/// It is used to wrap structs from the C side, like for example `Opaque<bindings::mutex>`.
/// It gets rid of all the usual assumptions that Rust has for a value:
///
/// * The value is allowed to be uninitialized (for example have invalid bit patterns: `3` for a
///   [`bool`]).
/// * The value is allowed to be mutated, when a `&Opaque<T>` exists on the Rust side.
/// * No uniqueness for mutable references: it is fine to have multiple `&mut Opaque<T>` point to
///   the same value.
/// * The value is not allowed to be shared with other threads (i.e. it is `!Sync`).
///
/// This has to be used for all values that the C side has access to, because it can't be ensured
/// that the C side is adhering to the usual constraints that Rust needs.
///
/// Using `Opaque<T>` allows to continue to use references on the Rust side even for values shared
/// with C.
///
/// # Examples
///
/// ```
/// # #![expect(unreachable_pub, clippy::disallowed_names)]
/// use kernel::types::Opaque;
/// # // Emulate a C struct binding which is from C, maybe uninitialized or not, only the C side
/// # // knows.
/// # mod bindings {
/// #     pub struct Foo {
/// #         pub val: u8,
/// #     }
/// # }
///
/// // `foo.val` is assumed to be handled on the C side, so we use `Opaque` to wrap it.
/// pub struct Foo {
///     foo: Opaque<bindings::Foo>,
/// }
///
/// impl Foo {
///     pub fn get_val(&self) -> u8 {
///         let ptr = Opaque::get(&self.foo);
///
///         // SAFETY: `Self` is valid from C side.
///         unsafe { (*ptr).val }
///     }
/// }
///
/// // Create an instance of `Foo` with the `Opaque` wrapper.
/// let foo = Foo {
///     foo: Opaque::new(bindings::Foo { val: 0xdb }),
/// };
///
/// assert_eq!(foo.get_val(), 0xdb);
/// ```
#[repr(transparent)]
pub struct Opaque<T> {
    value: UnsafeCell<MaybeUninit<T>>,
    _pin: PhantomPinned,
}

impl<T> Opaque<T> {
    /// Creates a new opaque value.
    pub const fn new(value: T) -> Self {
        Self {
            value: UnsafeCell::new(MaybeUninit::new(value)),
            _pin: PhantomPinned,
        }
    }

    /// Creates an uninitialised value.
    pub const fn uninit() -> Self {
        Self {
            value: UnsafeCell::new(MaybeUninit::uninit()),
            _pin: PhantomPinned,
        }
    }

    /// Creates a pin-initializer from the given initializer closure.
    ///
    /// The returned initializer calls the given closure with the pointer to the inner `T` of this
    /// `Opaque`. Since this memory is uninitialized, the closure is not allowed to read from it.
    ///
    /// This function is safe, because the `T` inside of an `Opaque` is allowed to be
    /// uninitialized. Additionally, access to the inner `T` requires `unsafe`, so the caller needs
    /// to verify at that point that the inner value is valid.
    pub fn ffi_init(init_func: impl FnOnce(*mut T)) -> impl PinInit<Self> {
        // SAFETY: We contain a `MaybeUninit`, so it is OK for the `init_func` to not fully
        // initialize the `T`.
        unsafe {
            init::pin_init_from_closure::<_, ::core::convert::Infallible>(move |slot| {
                init_func(Self::raw_get(slot));
                Ok(())
            })
        }
    }

    /// Creates a fallible pin-initializer from the given initializer closure.
    ///
    /// The returned initializer calls the given closure with the pointer to the inner `T` of this
    /// `Opaque`. Since this memory is uninitialized, the closure is not allowed to read from it.
    ///
    /// This function is safe, because the `T` inside of an `Opaque` is allowed to be
    /// uninitialized. Additionally, access to the inner `T` requires `unsafe`, so the caller needs
    /// to verify at that point that the inner value is valid.
    pub fn try_ffi_init<E>(
        init_func: impl FnOnce(*mut T) -> Result<(), E>,
    ) -> impl PinInit<Self, E> {
        // SAFETY: We contain a `MaybeUninit`, so it is OK for the `init_func` to not fully
        // initialize the `T`.
        unsafe { init::pin_init_from_closure::<_, E>(move |slot| init_func(Self::raw_get(slot))) }
    }

    /// Returns a raw pointer to the opaque data.
    pub const fn get(&self) -> *mut T {
        UnsafeCell::get(&self.value).cast::<T>()
    }

    /// Gets the value behind `this`.
    ///
    /// This function is useful to get access to the value without creating intermediate
    /// references.
    pub const fn raw_get(this: *const Self) -> *mut T {
        UnsafeCell::raw_get(this.cast::<UnsafeCell<MaybeUninit<T>>>()).cast::<T>()
    }
}

/// Types that are _always_ reference counted.
///
/// It allows such types to define their own custom ref increment and decrement functions.
/// Additionally, it allows users to convert from a shared reference `&T` to an owned reference
/// [`ARef<T>`].
///
/// This is usually implemented by wrappers to existing structures on the C side of the code. For
/// Rust code, the recommendation is to use [`Arc`](crate::sync::Arc) to create reference-counted
/// instances of a type.
///
/// # Safety
///
/// Implementers must ensure that increments to the reference count keep the object alive in memory
/// at least until matching decrements are performed.
///
/// Implementers must also ensure that all instances are reference-counted. (Otherwise they
/// won't be able to honour the requirement that [`AlwaysRefCounted::inc_ref`] keep the object
/// alive.)
pub unsafe trait AlwaysRefCounted {
    /// Increments the reference count on the object.
    fn inc_ref(&self);

    /// Decrements the reference count on the object.
    ///
    /// Frees the object when the count reaches zero.
    ///
    /// # Safety
    ///
    /// Callers must ensure that there was a previous matching increment to the reference count,
    /// and that the object is no longer used after its reference count is decremented (as it may
    /// result in the object being freed), unless the caller owns another increment on the refcount
    /// (e.g., it calls [`AlwaysRefCounted::inc_ref`] twice, then calls
    /// [`AlwaysRefCounted::dec_ref`] once).
    unsafe fn dec_ref(obj: NonNull<Self>);
}

/// An owned reference to an always-reference-counted object.
///
/// The object's reference count is automatically decremented when an instance of [`ARef`] is
/// dropped. It is also automatically incremented when a new instance is created via
/// [`ARef::clone`].
///
/// # Invariants
///
/// The pointer stored in `ptr` is non-null and valid for the lifetime of the [`ARef`] instance. In
/// particular, the [`ARef`] instance owns an increment on the underlying object's reference count.
pub struct ARef<T: AlwaysRefCounted> {
    ptr: NonNull<T>,
    _p: PhantomData<T>,
}

// SAFETY: It is safe to send `ARef<T>` to another thread when the underlying `T` is `Sync` because
// it effectively means sharing `&T` (which is safe because `T` is `Sync`); additionally, it needs
// `T` to be `Send` because any thread that has an `ARef<T>` may ultimately access `T` using a
// mutable reference, for example, when the reference count reaches zero and `T` is dropped.
unsafe impl<T: AlwaysRefCounted + Sync + Send> Send for ARef<T> {}

// SAFETY: It is safe to send `&ARef<T>` to another thread when the underlying `T` is `Sync`
// because it effectively means sharing `&T` (which is safe because `T` is `Sync`); additionally,
// it needs `T` to be `Send` because any thread that has a `&ARef<T>` may clone it and get an
// `ARef<T>` on that thread, so the thread may ultimately access `T` using a mutable reference, for
// example, when the reference count reaches zero and `T` is dropped.
unsafe impl<T: AlwaysRefCounted + Sync + Send> Sync for ARef<T> {}

impl<T: AlwaysRefCounted> ARef<T> {
    /// Creates a new instance of [`ARef`].
    ///
    /// It takes over an increment of the reference count on the underlying object.
    ///
    /// # Safety
    ///
    /// Callers must ensure that the reference count was incremented at least once, and that they
    /// are properly relinquishing one increment. That is, if there is only one increment, callers
    /// must not use the underlying object anymore -- it is only safe to do so via the newly
    /// created [`ARef`].
    pub unsafe fn from_raw(ptr: NonNull<T>) -> Self {
        // INVARIANT: The safety requirements guarantee that the new instance now owns the
        // increment on the refcount.
        Self {
            ptr,
            _p: PhantomData,
        }
    }

    /// Consumes the `ARef`, returning a raw pointer.
    ///
    /// This function does not change the refcount. After calling this function, the caller is
    /// responsible for the refcount previously managed by the `ARef`.
    ///
    /// # Examples
    ///
    /// ```
    /// use core::ptr::NonNull;
    /// use kernel::types::{ARef, AlwaysRefCounted};
    ///
    /// struct Empty {}
    ///
    /// # // SAFETY: TODO.
    /// unsafe impl AlwaysRefCounted for Empty {
    ///     fn inc_ref(&self) {}
    ///     unsafe fn dec_ref(_obj: NonNull<Self>) {}
    /// }
    ///
    /// let mut data = Empty {};
<<<<<<< HEAD
    /// let ptr = NonNull::<Empty>::new(&mut data as *mut _).unwrap();
=======
    /// let ptr = NonNull::<Empty>::new(&mut data).unwrap();
>>>>>>> a5a056c8
    /// # // SAFETY: TODO.
    /// let data_ref: ARef<Empty> = unsafe { ARef::from_raw(ptr) };
    /// let raw_ptr: NonNull<Empty> = ARef::into_raw(data_ref);
    ///
    /// assert_eq!(ptr, raw_ptr);
    /// ```
    pub fn into_raw(me: Self) -> NonNull<T> {
        ManuallyDrop::new(me).ptr
    }
}

impl<T: AlwaysRefCounted> Clone for ARef<T> {
    fn clone(&self) -> Self {
        self.inc_ref();
        // SAFETY: We just incremented the refcount above.
        unsafe { Self::from_raw(self.ptr) }
    }
}

impl<T: AlwaysRefCounted> Deref for ARef<T> {
    type Target = T;

    fn deref(&self) -> &Self::Target {
        // SAFETY: The type invariants guarantee that the object is valid.
        unsafe { self.ptr.as_ref() }
    }
}

impl<T: AlwaysRefCounted> From<&T> for ARef<T> {
    fn from(b: &T) -> Self {
        b.inc_ref();
        // SAFETY: We just incremented the refcount above.
        unsafe { Self::from_raw(NonNull::from(b)) }
    }
}

impl<T: AlwaysRefCounted> Drop for ARef<T> {
    fn drop(&mut self) {
        // SAFETY: The type invariants guarantee that the `ARef` owns the reference we're about to
        // decrement.
        unsafe { T::dec_ref(self.ptr) };
    }
}

/// A sum type that always holds either a value of type `L` or `R`.
///
/// # Examples
///
/// ```
/// use kernel::types::Either;
///
/// let left_value: Either<i32, &str> = Either::Left(7);
/// let right_value: Either<i32, &str> = Either::Right("right value");
/// ```
pub enum Either<L, R> {
    /// Constructs an instance of [`Either`] containing a value of type `L`.
    Left(L),

    /// Constructs an instance of [`Either`] containing a value of type `R`.
    Right(R),
}

/// Zero-sized type to mark types not [`Send`].
///
/// Add this type as a field to your struct if your type should not be sent to a different task.
/// Since [`Send`] is an auto trait, adding a single field that is `!Send` will ensure that the
/// whole type is `!Send`.
///
/// If a type is `!Send` it is impossible to give control over an instance of the type to another
/// task. This is useful to include in types that store or reference task-local information. A file
/// descriptor is an example of such task-local information.
///
/// This type also makes the type `!Sync`, which prevents immutable access to the value from
/// several threads in parallel.
pub type NotThreadSafe = PhantomData<*mut ()>;

/// Used to construct instances of type [`NotThreadSafe`] similar to how `PhantomData` is
/// constructed.
///
/// [`NotThreadSafe`]: type@NotThreadSafe
#[allow(non_upper_case_globals)]
pub const NotThreadSafe: NotThreadSafe = PhantomData;<|MERGE_RESOLUTION|>--- conflicted
+++ resolved
@@ -29,19 +29,6 @@
     ///
     /// The foreign representation is a pointer to void. There are no guarantees for this pointer.
     /// For example, it might be invalid, dangling or pointing to uninitialized memory. Using it in
-<<<<<<< HEAD
-    /// any way except for [`ForeignOwnable::from_foreign`], [`ForeignOwnable::borrow`],
-    /// [`ForeignOwnable::try_from_foreign`] can result in undefined behavior.
-    fn into_foreign(self) -> *const crate::ffi::c_void;
-
-    /// Borrows a foreign-owned object.
-    ///
-    /// # Safety
-    ///
-    /// `ptr` must have been returned by a previous call to [`ForeignOwnable::into_foreign`] for
-    /// which a previous matching [`ForeignOwnable::from_foreign`] hasn't been called yet.
-    unsafe fn borrow<'a>(ptr: *const crate::ffi::c_void) -> Self::Borrowed<'a>;
-=======
     /// any way except for [`from_foreign`], [`try_from_foreign`], [`borrow`], or [`borrow_mut`] can
     /// result in undefined behavior.
     ///
@@ -50,25 +37,16 @@
     /// [`borrow`]: Self::borrow
     /// [`borrow_mut`]: Self::borrow_mut
     fn into_foreign(self) -> *mut crate::ffi::c_void;
->>>>>>> a5a056c8
 
     /// Converts a foreign-owned object back to a Rust-owned one.
     ///
     /// # Safety
     ///
-<<<<<<< HEAD
-    /// `ptr` must have been returned by a previous call to [`ForeignOwnable::into_foreign`] for
-    /// which a previous matching [`ForeignOwnable::from_foreign`] hasn't been called yet.
-    /// Additionally, all instances (if any) of values returned by [`ForeignOwnable::borrow`] for
-    /// this object must have been dropped.
-    unsafe fn from_foreign(ptr: *const crate::ffi::c_void) -> Self;
-=======
     /// The provided pointer must have been returned by a previous call to [`into_foreign`], and it
     /// must not be passed to `from_foreign` more than once.
     ///
     /// [`into_foreign`]: Self::into_foreign
     unsafe fn from_foreign(ptr: *mut crate::ffi::c_void) -> Self;
->>>>>>> a5a056c8
 
     /// Tries to convert a foreign-owned object back to a Rust-owned one.
     ///
@@ -77,16 +55,10 @@
     ///
     /// # Safety
     ///
-<<<<<<< HEAD
-    /// `ptr` must either be null or satisfy the safety requirements for
-    /// [`ForeignOwnable::from_foreign`].
-    unsafe fn try_from_foreign(ptr: *const crate::ffi::c_void) -> Option<Self> {
-=======
     /// `ptr` must either be null or satisfy the safety requirements for [`from_foreign`].
     ///
     /// [`from_foreign`]: Self::from_foreign
     unsafe fn try_from_foreign(ptr: *mut crate::ffi::c_void) -> Option<Self> {
->>>>>>> a5a056c8
         if ptr.is_null() {
             None
         } else {
@@ -95,8 +67,6 @@
             unsafe { Some(Self::from_foreign(ptr)) }
         }
     }
-<<<<<<< HEAD
-=======
 
     /// Borrows a foreign-owned object immutably.
     ///
@@ -140,22 +110,12 @@
     /// [`borrow`]: Self::borrow
     /// [`Arc`]: crate::sync::Arc
     unsafe fn borrow_mut<'a>(ptr: *mut crate::ffi::c_void) -> Self::BorrowedMut<'a>;
->>>>>>> a5a056c8
 }
 
 impl ForeignOwnable for () {
     type Borrowed<'a> = ();
     type BorrowedMut<'a> = ();
 
-<<<<<<< HEAD
-    fn into_foreign(self) -> *const crate::ffi::c_void {
-        core::ptr::NonNull::dangling().as_ptr()
-    }
-
-    unsafe fn borrow<'a>(_: *const crate::ffi::c_void) -> Self::Borrowed<'a> {}
-
-    unsafe fn from_foreign(_: *const crate::ffi::c_void) -> Self {}
-=======
     fn into_foreign(self) -> *mut crate::ffi::c_void {
         core::ptr::NonNull::dangling().as_ptr()
     }
@@ -164,7 +124,6 @@
 
     unsafe fn borrow<'a>(_: *mut crate::ffi::c_void) -> Self::Borrowed<'a> {}
     unsafe fn borrow_mut<'a>(_: *mut crate::ffi::c_void) -> Self::BorrowedMut<'a> {}
->>>>>>> a5a056c8
 }
 
 /// Runs a cleanup function/closure when dropped.
@@ -520,11 +479,7 @@
     /// }
     ///
     /// let mut data = Empty {};
-<<<<<<< HEAD
-    /// let ptr = NonNull::<Empty>::new(&mut data as *mut _).unwrap();
-=======
     /// let ptr = NonNull::<Empty>::new(&mut data).unwrap();
->>>>>>> a5a056c8
     /// # // SAFETY: TODO.
     /// let data_ref: ARef<Empty> = unsafe { ARef::from_raw(ptr) };
     /// let raw_ptr: NonNull<Empty> = ARef::into_raw(data_ref);
