// SPDX-License-Identifier: GPL-2.0

//! A kernel mutex.
//!
//! This module allows Rust code to use the kernel's `struct mutex`.

/// Creates a [`Mutex`] initialiser with the given name and a newly-created lock class.
///
/// It uses the name if one is given, otherwise it generates one based on the file name and line
/// number.
#[macro_export]
macro_rules! new_mutex {
    ($inner:expr $(, $name:literal)? $(,)?) => {
        $crate::sync::Mutex::new(
            $inner, $crate::optional_name!($($name)?), $crate::static_lock_class!())
    };
}
pub use new_mutex;

/// A mutual exclusion primitive.
///
/// Exposes the kernel's [`struct mutex`]. When multiple threads attempt to lock the same mutex,
/// only one at a time is allowed to progress, the others will block (sleep) until the mutex is
/// unlocked, at which point another thread will be allowed to wake up and make progress.
///
/// Since it may block, [`Mutex`] needs to be used with care in atomic contexts.
///
/// Instances of [`Mutex`] need a lock class and to be pinned. The recommended way to create such
/// instances is with the [`pin_init`](crate::pin_init) and [`new_mutex`] macros.
///
/// # Examples
///
/// The following example shows how to declare, allocate and initialise a struct (`Example`) that
/// contains an inner struct (`Inner`) that is protected by a mutex.
///
/// ```
/// use kernel::sync::{new_mutex, Mutex};
///
/// struct Inner {
///     a: u32,
///     b: u32,
/// }
///
/// #[pin_data]
/// struct Example {
///     c: u32,
///     #[pin]
///     d: Mutex<Inner>,
/// }
///
/// impl Example {
///     fn new() -> impl PinInit<Self> {
///         pin_init!(Self {
///             c: 10,
///             d <- new_mutex!(Inner { a: 20, b: 30 }),
///         })
///     }
/// }
///
/// // Allocate a boxed `Example`.
/// let e = KBox::pin_init(Example::new(), GFP_KERNEL)?;
/// assert_eq!(e.c, 10);
/// assert_eq!(e.d.lock().a, 20);
/// assert_eq!(e.d.lock().b, 30);
/// # Ok::<(), Error>(())
/// ```
///
/// The following example shows how to use interior mutability to modify the contents of a struct
/// protected by a mutex despite only having a shared reference:
///
/// ```
/// use kernel::sync::Mutex;
///
/// struct Example {
///     a: u32,
///     b: u32,
/// }
///
/// fn example(m: &Mutex<Example>) {
///     let mut guard = m.lock();
///     guard.a += 10;
///     guard.b += 20;
/// }
/// ```
///
/// [`struct mutex`]: srctree/include/linux/mutex.h
pub type Mutex<T> = super::Lock<T, MutexBackend>;

/// A [`Guard`] acquired from locking a [`Mutex`].
///
/// This is simply a type alias for a [`Guard`] returned from locking a [`Mutex`]. It will unlock
/// the [`Mutex`] upon being dropped.
///
/// [`Guard`]: super::Guard
pub type MutexGuard<'a, T> = super::Guard<'a, T, MutexBackend>;

/// A kernel `struct mutex` lock backend.
pub struct MutexBackend;

// SAFETY: The underlying kernel `struct mutex` object ensures mutual exclusion.
unsafe impl super::Backend for MutexBackend {
    type State = bindings::mutex;
    type GuardState = ();

    unsafe fn init(
        ptr: *mut Self::State,
        name: *const crate::ffi::c_char,
        key: *mut bindings::lock_class_key,
    ) {
        // SAFETY: The safety requirements ensure that `ptr` is valid for writes, and `name` and
        // `key` are valid for read indefinitely.
        unsafe { bindings::__mutex_init(ptr, name, key) }
    }

    unsafe fn lock(ptr: *mut Self::State) -> Self::GuardState {
        // SAFETY: The safety requirements of this function ensure that `ptr` points to valid
        // memory, and that it has been initialised before.
        unsafe { bindings::mutex_lock(ptr) };
    }

    unsafe fn unlock(ptr: *mut Self::State, _guard_state: &Self::GuardState) {
        // SAFETY: The safety requirements of this function ensure that `ptr` is valid and that the
        // caller is the owner of the mutex.
        unsafe { bindings::mutex_unlock(ptr) };
    }

    unsafe fn try_lock(ptr: *mut Self::State) -> Option<Self::GuardState> {
        // SAFETY: The `ptr` pointer is guaranteed to be valid and initialized before use.
        let result = unsafe { bindings::mutex_trylock(ptr) };

        if result != 0 {
            Some(())
        } else {
            None
        }
    }
<<<<<<< HEAD
=======

    unsafe fn assert_is_held(ptr: *mut Self::State) {
        // SAFETY: The `ptr` pointer is guaranteed to be valid and initialized before use.
        unsafe { bindings::mutex_assert_is_held(ptr) }
    }
>>>>>>> a5a056c8
}<|MERGE_RESOLUTION|>--- conflicted
+++ resolved
@@ -134,12 +134,9 @@
             None
         }
     }
-<<<<<<< HEAD
-=======
 
     unsafe fn assert_is_held(ptr: *mut Self::State) {
         // SAFETY: The `ptr` pointer is guaranteed to be valid and initialized before use.
         unsafe { bindings::mutex_assert_is_held(ptr) }
     }
->>>>>>> a5a056c8
 }