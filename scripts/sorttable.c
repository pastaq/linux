// SPDX-License-Identifier: GPL-2.0-only
/*
 * sorttable.c: Sort the kernel's table
 *
 * Added ORC unwind tables sort support and other updates:
 * Copyright (C) 1999-2019 Alibaba Group Holding Limited. by:
 * Shile Zhang <shile.zhang@linux.alibaba.com>
 *
 * Copyright 2011 - 2012 Cavium, Inc.
 *
 * Based on code taken from recortmcount.c which is:
 *
 * Copyright 2009 John F. Reiser <jreiser@BitWagon.com>.  All rights reserved.
 *
 * Restructured to fit Linux format, as well as other updates:
 * Copyright 2010 Steven Rostedt <srostedt@redhat.com>, Red Hat Inc.
 */

/*
 * Strategy: alter the vmlinux file in-place.
 */

#include <sys/types.h>
#include <sys/mman.h>
#include <sys/stat.h>
#include <getopt.h>
#include <elf.h>
#include <fcntl.h>
#include <stdio.h>
#include <stdlib.h>
#include <stdbool.h>
#include <string.h>
#include <unistd.h>
#include <errno.h>
#include <pthread.h>

#include <tools/be_byteshift.h>
#include <tools/le_byteshift.h>

#ifndef EM_ARCOMPACT
#define EM_ARCOMPACT	93
#endif

#ifndef EM_XTENSA
#define EM_XTENSA	94
#endif

#ifndef EM_AARCH64
#define EM_AARCH64	183
#endif

#ifndef EM_MICROBLAZE
#define EM_MICROBLAZE	189
#endif

#ifndef EM_ARCV2
#define EM_ARCV2	195
#endif

#ifndef EM_RISCV
#define EM_RISCV	243
#endif

#ifndef EM_LOONGARCH
#define EM_LOONGARCH	258
#endif

typedef union {
	Elf32_Ehdr	e32;
	Elf64_Ehdr	e64;
} Elf_Ehdr;

typedef union {
	Elf32_Shdr	e32;
	Elf64_Shdr	e64;
} Elf_Shdr;

typedef union {
	Elf32_Sym	e32;
	Elf64_Sym	e64;
} Elf_Sym;

<<<<<<< HEAD
=======
typedef union {
	Elf32_Rela	e32;
	Elf64_Rela	e64;
} Elf_Rela;

>>>>>>> bd67c1c3
static uint32_t (*r)(const uint32_t *);
static uint16_t (*r2)(const uint16_t *);
static uint64_t (*r8)(const uint64_t *);
static void (*w)(uint32_t, uint32_t *);
<<<<<<< HEAD
=======
static void (*w8)(uint64_t, uint64_t *);
>>>>>>> bd67c1c3
typedef void (*table_sort_t)(char *, int);

static struct elf_funcs {
	int (*compare_extable)(const void *a, const void *b);
	uint64_t (*ehdr_shoff)(Elf_Ehdr *ehdr);
	uint16_t (*ehdr_shstrndx)(Elf_Ehdr *ehdr);
	uint16_t (*ehdr_shentsize)(Elf_Ehdr *ehdr);
	uint16_t (*ehdr_shnum)(Elf_Ehdr *ehdr);
	uint64_t (*shdr_addr)(Elf_Shdr *shdr);
	uint64_t (*shdr_offset)(Elf_Shdr *shdr);
	uint64_t (*shdr_size)(Elf_Shdr *shdr);
	uint64_t (*shdr_entsize)(Elf_Shdr *shdr);
	uint32_t (*shdr_link)(Elf_Shdr *shdr);
	uint32_t (*shdr_name)(Elf_Shdr *shdr);
	uint32_t (*shdr_type)(Elf_Shdr *shdr);
	uint8_t (*sym_type)(Elf_Sym *sym);
	uint32_t (*sym_name)(Elf_Sym *sym);
	uint64_t (*sym_value)(Elf_Sym *sym);
	uint16_t (*sym_shndx)(Elf_Sym *sym);
<<<<<<< HEAD
=======
	uint64_t (*rela_offset)(Elf_Rela *rela);
	uint64_t (*rela_info)(Elf_Rela *rela);
	uint64_t (*rela_addend)(Elf_Rela *rela);
	void (*rela_write_addend)(Elf_Rela *rela, uint64_t val);
>>>>>>> bd67c1c3
} e;

static uint64_t ehdr64_shoff(Elf_Ehdr *ehdr)
{
	return r8(&ehdr->e64.e_shoff);
}

static uint64_t ehdr32_shoff(Elf_Ehdr *ehdr)
{
	return r(&ehdr->e32.e_shoff);
}

static uint64_t ehdr_shoff(Elf_Ehdr *ehdr)
{
	return e.ehdr_shoff(ehdr);
}

#define EHDR_HALF(fn_name)				\
static uint16_t ehdr64_##fn_name(Elf_Ehdr *ehdr)	\
{							\
	return r2(&ehdr->e64.e_##fn_name);		\
}							\
							\
static uint16_t ehdr32_##fn_name(Elf_Ehdr *ehdr)	\
{							\
	return r2(&ehdr->e32.e_##fn_name);		\
}							\
							\
static uint16_t ehdr_##fn_name(Elf_Ehdr *ehdr)		\
{							\
	return e.ehdr_##fn_name(ehdr);			\
}

EHDR_HALF(shentsize)
EHDR_HALF(shstrndx)
EHDR_HALF(shnum)

#define SHDR_WORD(fn_name)				\
static uint32_t shdr64_##fn_name(Elf_Shdr *shdr)	\
{							\
	return r(&shdr->e64.sh_##fn_name);		\
}							\
							\
static uint32_t shdr32_##fn_name(Elf_Shdr *shdr)	\
{							\
	return r(&shdr->e32.sh_##fn_name);		\
}							\
							\
static uint32_t shdr_##fn_name(Elf_Shdr *shdr)		\
{							\
	return e.shdr_##fn_name(shdr);			\
}

#define SHDR_ADDR(fn_name)				\
static uint64_t shdr64_##fn_name(Elf_Shdr *shdr)	\
{							\
	return r8(&shdr->e64.sh_##fn_name);		\
}							\
							\
static uint64_t shdr32_##fn_name(Elf_Shdr *shdr)	\
{							\
	return r(&shdr->e32.sh_##fn_name);		\
}							\
							\
static uint64_t shdr_##fn_name(Elf_Shdr *shdr)		\
{							\
	return e.shdr_##fn_name(shdr);			\
}

#define SHDR_WORD(fn_name)				\
static uint32_t shdr64_##fn_name(Elf_Shdr *shdr)	\
{							\
	return r(&shdr->e64.sh_##fn_name);		\
}							\
							\
static uint32_t shdr32_##fn_name(Elf_Shdr *shdr)	\
{							\
	return r(&shdr->e32.sh_##fn_name);		\
}							\
static uint32_t shdr_##fn_name(Elf_Shdr *shdr)		\
{							\
	return e.shdr_##fn_name(shdr);			\
}

SHDR_ADDR(addr)
SHDR_ADDR(offset)
SHDR_ADDR(size)
SHDR_ADDR(entsize)

SHDR_WORD(link)
SHDR_WORD(name)
SHDR_WORD(type)

#define SYM_ADDR(fn_name)			\
static uint64_t sym64_##fn_name(Elf_Sym *sym)	\
{						\
	return r8(&sym->e64.st_##fn_name);	\
}						\
						\
static uint64_t sym32_##fn_name(Elf_Sym *sym)	\
{						\
	return r(&sym->e32.st_##fn_name);	\
}						\
						\
static uint64_t sym_##fn_name(Elf_Sym *sym)	\
{						\
	return e.sym_##fn_name(sym);		\
}

#define SYM_WORD(fn_name)			\
static uint32_t sym64_##fn_name(Elf_Sym *sym)	\
{						\
	return r(&sym->e64.st_##fn_name);	\
}						\
						\
static uint32_t sym32_##fn_name(Elf_Sym *sym)	\
{						\
	return r(&sym->e32.st_##fn_name);	\
}						\
						\
static uint32_t sym_##fn_name(Elf_Sym *sym)	\
{						\
	return e.sym_##fn_name(sym);		\
}

#define SYM_HALF(fn_name)			\
static uint16_t sym64_##fn_name(Elf_Sym *sym)	\
{						\
	return r2(&sym->e64.st_##fn_name);	\
}						\
						\
static uint16_t sym32_##fn_name(Elf_Sym *sym)	\
{						\
	return r2(&sym->e32.st_##fn_name);	\
}						\
						\
static uint16_t sym_##fn_name(Elf_Sym *sym)	\
{						\
	return e.sym_##fn_name(sym);		\
}

static uint8_t sym64_type(Elf_Sym *sym)
{
	return ELF64_ST_TYPE(sym->e64.st_info);
}

static uint8_t sym32_type(Elf_Sym *sym)
{
	return ELF32_ST_TYPE(sym->e32.st_info);
}

static uint8_t sym_type(Elf_Sym *sym)
{
	return e.sym_type(sym);
}

SYM_ADDR(value)
SYM_WORD(name)
SYM_HALF(shndx)

<<<<<<< HEAD
=======
#define __maybe_unused			__attribute__((__unused__))

#define RELA_ADDR(fn_name)					\
static uint64_t rela64_##fn_name(Elf_Rela *rela)		\
{								\
	return r8((uint64_t *)&rela->e64.r_##fn_name);		\
}								\
								\
static uint64_t rela32_##fn_name(Elf_Rela *rela)		\
{								\
	return r((uint32_t *)&rela->e32.r_##fn_name);		\
}								\
								\
static uint64_t __maybe_unused rela_##fn_name(Elf_Rela *rela)	\
{								\
	return e.rela_##fn_name(rela);				\
}

RELA_ADDR(offset)
RELA_ADDR(info)
RELA_ADDR(addend)

static void rela64_write_addend(Elf_Rela *rela, uint64_t val)
{
	w8(val, (uint64_t *)&rela->e64.r_addend);
}

static void rela32_write_addend(Elf_Rela *rela, uint64_t val)
{
	w(val, (uint32_t *)&rela->e32.r_addend);
}

>>>>>>> bd67c1c3
/*
 * Get the whole file as a programming convenience in order to avoid
 * malloc+lseek+read+free of many pieces.  If successful, then mmap
 * avoids copying unused pieces; else just read the whole file.
 * Open for both read and write.
 */
static void *mmap_file(char const *fname, size_t *size)
{
	int fd;
	struct stat sb;
	void *addr = NULL;

	fd = open(fname, O_RDWR);
	if (fd < 0) {
		perror(fname);
		return NULL;
	}
	if (fstat(fd, &sb) < 0) {
		perror(fname);
		goto out;
	}
	if (!S_ISREG(sb.st_mode)) {
		fprintf(stderr, "not a regular file: %s\n", fname);
		goto out;
	}

	addr = mmap(0, sb.st_size, PROT_READ|PROT_WRITE, MAP_SHARED, fd, 0);
	if (addr == MAP_FAILED) {
		fprintf(stderr, "Could not mmap file: %s\n", fname);
		goto out;
	}

	*size = sb.st_size;

out:
	close(fd);
	return addr;
}

static uint32_t rbe(const uint32_t *x)
{
	return get_unaligned_be32(x);
}

static uint16_t r2be(const uint16_t *x)
{
	return get_unaligned_be16(x);
}

static uint64_t r8be(const uint64_t *x)
{
	return get_unaligned_be64(x);
}

static uint32_t rle(const uint32_t *x)
{
	return get_unaligned_le32(x);
}

static uint16_t r2le(const uint16_t *x)
{
	return get_unaligned_le16(x);
}

static uint64_t r8le(const uint64_t *x)
{
	return get_unaligned_le64(x);
}

static void wbe(uint32_t val, uint32_t *x)
{
	put_unaligned_be32(val, x);
}

static void wle(uint32_t val, uint32_t *x)
{
	put_unaligned_le32(val, x);
}

<<<<<<< HEAD
=======
static void w8be(uint64_t val, uint64_t *x)
{
	put_unaligned_be64(val, x);
}

static void w8le(uint64_t val, uint64_t *x)
{
	put_unaligned_le64(val, x);
}

>>>>>>> bd67c1c3
/*
 * Move reserved section indices SHN_LORESERVE..SHN_HIRESERVE out of
 * the way to -256..-1, to avoid conflicting with real section
 * indices.
 */
#define SPECIAL(i) ((i) - (SHN_HIRESERVE + 1))

static inline int is_shndx_special(unsigned int i)
{
	return i != SHN_XINDEX && i >= SHN_LORESERVE && i <= SHN_HIRESERVE;
}

/* Accessor for sym->st_shndx, hides ugliness of "64k sections" */
static inline unsigned int get_secindex(unsigned int shndx,
					unsigned int sym_offs,
					const Elf32_Word *symtab_shndx_start)
{
	if (is_shndx_special(shndx))
		return SPECIAL(shndx);
	if (shndx != SHN_XINDEX)
		return shndx;
	return r(&symtab_shndx_start[sym_offs]);
}

static int compare_extable_32(const void *a, const void *b)
{
	Elf32_Addr av = r(a);
	Elf32_Addr bv = r(b);

	if (av < bv)
		return -1;
	return av > bv;
}

static int compare_extable_64(const void *a, const void *b)
{
	Elf64_Addr av = r8(a);
	Elf64_Addr bv = r8(b);

	if (av < bv)
		return -1;
	return av > bv;
}

static int compare_extable(const void *a, const void *b)
{
	return e.compare_extable(a, b);
}

static inline void *get_index(void *start, int entsize, int index)
{
	return start + (entsize * index);
}

static int extable_ent_size;
static int long_size;

<<<<<<< HEAD
=======
#define ERRSTR_MAXSZ	256
>>>>>>> bd67c1c3

#ifdef UNWINDER_ORC_ENABLED
/* ORC unwinder only support X86_64 */
#include <asm/orc_types.h>

<<<<<<< HEAD
#define ERRSTR_MAXSZ	256

=======
>>>>>>> bd67c1c3
static char g_err[ERRSTR_MAXSZ];
static int *g_orc_ip_table;
static struct orc_entry *g_orc_table;

static pthread_t orc_sort_thread;

static inline unsigned long orc_ip(const int *ip)
{
	return (unsigned long)ip + *ip;
}

static int orc_sort_cmp(const void *_a, const void *_b)
{
	struct orc_entry *orc_a, *orc_b;
	const int *a = g_orc_ip_table + *(int *)_a;
	const int *b = g_orc_ip_table + *(int *)_b;
	unsigned long a_val = orc_ip(a);
	unsigned long b_val = orc_ip(b);

	if (a_val > b_val)
		return 1;
	if (a_val < b_val)
		return -1;

	/*
	 * The "weak" section terminator entries need to always be on the left
	 * to ensure the lookup code skips them in favor of real entries.
	 * These terminator entries exist to handle any gaps created by
	 * whitelisted .o files which didn't get objtool generation.
	 */
	orc_a = g_orc_table + (a - g_orc_ip_table);
	orc_b = g_orc_table + (b - g_orc_ip_table);
	if (orc_a->type == ORC_TYPE_UNDEFINED && orc_b->type == ORC_TYPE_UNDEFINED)
		return 0;
	return orc_a->type == ORC_TYPE_UNDEFINED ? -1 : 1;
}

static void *sort_orctable(void *arg)
{
	int i;
	int *idxs = NULL;
	int *tmp_orc_ip_table = NULL;
	struct orc_entry *tmp_orc_table = NULL;
	unsigned int *orc_ip_size = (unsigned int *)arg;
	unsigned int num_entries = *orc_ip_size / sizeof(int);
	unsigned int orc_size = num_entries * sizeof(struct orc_entry);

	idxs = (int *)malloc(*orc_ip_size);
	if (!idxs) {
		snprintf(g_err, ERRSTR_MAXSZ, "malloc idxs: %s",
			 strerror(errno));
		pthread_exit(g_err);
	}

	tmp_orc_ip_table = (int *)malloc(*orc_ip_size);
	if (!tmp_orc_ip_table) {
		snprintf(g_err, ERRSTR_MAXSZ, "malloc tmp_orc_ip_table: %s",
			 strerror(errno));
		pthread_exit(g_err);
	}

	tmp_orc_table = (struct orc_entry *)malloc(orc_size);
	if (!tmp_orc_table) {
		snprintf(g_err, ERRSTR_MAXSZ, "malloc tmp_orc_table: %s",
			 strerror(errno));
		pthread_exit(g_err);
	}

	/* initialize indices array, convert ip_table to absolute address */
	for (i = 0; i < num_entries; i++) {
		idxs[i] = i;
		tmp_orc_ip_table[i] = g_orc_ip_table[i] + i * sizeof(int);
	}
	memcpy(tmp_orc_table, g_orc_table, orc_size);

	qsort(idxs, num_entries, sizeof(int), orc_sort_cmp);

	for (i = 0; i < num_entries; i++) {
		if (idxs[i] == i)
			continue;

		/* convert back to relative address */
		g_orc_ip_table[i] = tmp_orc_ip_table[idxs[i]] - i * sizeof(int);
		g_orc_table[i] = tmp_orc_table[idxs[i]];
	}

	free(idxs);
	free(tmp_orc_ip_table);
	free(tmp_orc_table);
	pthread_exit(NULL);
}
#endif

#ifdef MCOUNT_SORT_ENABLED
<<<<<<< HEAD
static pthread_t mcount_sort_thread;
=======

static int compare_values_64(const void *a, const void *b)
{
	uint64_t av = *(uint64_t *)a;
	uint64_t bv = *(uint64_t *)b;

	if (av < bv)
		return -1;
	return av > bv;
}

static int compare_values_32(const void *a, const void *b)
{
	uint32_t av = *(uint32_t *)a;
	uint32_t bv = *(uint32_t *)b;

	if (av < bv)
		return -1;
	return av > bv;
}

static int (*compare_values)(const void *a, const void *b);

/* Only used for sorting mcount table */
static void rela_write_addend(Elf_Rela *rela, uint64_t val)
{
	e.rela_write_addend(rela, val);
}

struct func_info {
	uint64_t	addr;
	uint64_t	size;
};

/* List of functions created by: nm -S vmlinux */
static struct func_info *function_list;
static int function_list_size;

/* Allocate functions in 1k blocks */
#define FUNC_BLK_SIZE	1024
#define FUNC_BLK_MASK	(FUNC_BLK_SIZE - 1)

static int add_field(uint64_t addr, uint64_t size)
{
	struct func_info *fi;
	int fsize = function_list_size;

	if (!(fsize & FUNC_BLK_MASK)) {
		fsize += FUNC_BLK_SIZE;
		fi = realloc(function_list, fsize * sizeof(struct func_info));
		if (!fi)
			return -1;
		function_list = fi;
	}
	fi = &function_list[function_list_size++];
	fi->addr = addr;
	fi->size = size;
	return 0;
}

/* Used for when mcount/fentry is before the function entry */
static int before_func;

/* Only return match if the address lies inside the function size */
static int cmp_func_addr(const void *K, const void *A)
{
	uint64_t key = *(const uint64_t *)K;
	const struct func_info *a = A;

	if (key + before_func < a->addr)
		return -1;
	return key >= a->addr + a->size;
}

/* Find the function in function list that is bounded by the function size */
static int find_func(uint64_t key)
{
	return bsearch(&key, function_list, function_list_size,
		       sizeof(struct func_info), cmp_func_addr) != NULL;
}

static int cmp_funcs(const void *A, const void *B)
{
	const struct func_info *a = A;
	const struct func_info *b = B;

	if (a->addr < b->addr)
		return -1;
	return a->addr > b->addr;
}

static int parse_symbols(const char *fname)
{
	FILE *fp;
	char addr_str[20]; /* Only need 17, but round up to next int size */
	char size_str[20];
	char type;

	fp = fopen(fname, "r");
	if (!fp) {
		perror(fname);
		return -1;
	}

	while (fscanf(fp, "%16s %16s %c %*s\n", addr_str, size_str, &type) == 3) {
		uint64_t addr;
		uint64_t size;

		/* Only care about functions */
		if (type != 't' && type != 'T' && type != 'W')
			continue;

		addr = strtoull(addr_str, NULL, 16);
		size = strtoull(size_str, NULL, 16);
		if (add_field(addr, size) < 0)
			return -1;
	}
	fclose(fp);

	qsort(function_list, function_list_size, sizeof(struct func_info), cmp_funcs);

	return 0;
}

static pthread_t mcount_sort_thread;
static bool sort_reloc;

static long rela_type;

static char m_err[ERRSTR_MAXSZ];
>>>>>>> bd67c1c3

struct elf_mcount_loc {
	Elf_Ehdr *ehdr;
	Elf_Shdr *init_data_sec;
	uint64_t start_mcount_loc;
	uint64_t stop_mcount_loc;
};

<<<<<<< HEAD
=======
/* Fill the array with the content of the relocs */
static int fill_relocs(void *ptr, uint64_t size, Elf_Ehdr *ehdr, uint64_t start_loc)
{
	Elf_Shdr *shdr_start;
	Elf_Rela *rel;
	unsigned int shnum;
	unsigned int count = 0;
	int shentsize;
	void *array_end = ptr + size;

	shdr_start = (Elf_Shdr *)((char *)ehdr + ehdr_shoff(ehdr));
	shentsize = ehdr_shentsize(ehdr);

	shnum = ehdr_shnum(ehdr);
	if (shnum == SHN_UNDEF)
		shnum = shdr_size(shdr_start);

	for (int i = 0; i < shnum; i++) {
		Elf_Shdr *shdr = get_index(shdr_start, shentsize, i);
		void *end;

		if (shdr_type(shdr) != SHT_RELA)
			continue;

		rel = (void *)ehdr + shdr_offset(shdr);
		end = (void *)rel + shdr_size(shdr);

		for (; (void *)rel < end; rel = (void *)rel + shdr_entsize(shdr)) {
			uint64_t offset = rela_offset(rel);

			if (offset >= start_loc && offset < start_loc + size) {
				if (ptr + long_size > array_end) {
					snprintf(m_err, ERRSTR_MAXSZ,
						 "Too many relocations");
					return -1;
				}

				/* Make sure this has the correct type */
				if (rela_info(rel) != rela_type) {
					snprintf(m_err, ERRSTR_MAXSZ,
						"rela has type %lx but expected %lx\n",
						(long)rela_info(rel), rela_type);
					return -1;
				}

				if (long_size == 4)
					*(uint32_t *)ptr = rela_addend(rel);
				else
					*(uint64_t *)ptr = rela_addend(rel);
				ptr += long_size;
				count++;
			}
		}
	}
	return count;
}

/* Put the sorted vals back into the relocation elements */
static void replace_relocs(void *ptr, uint64_t size, Elf_Ehdr *ehdr, uint64_t start_loc)
{
	Elf_Shdr *shdr_start;
	Elf_Rela *rel;
	unsigned int shnum;
	int shentsize;

	shdr_start = (Elf_Shdr *)((char *)ehdr + ehdr_shoff(ehdr));
	shentsize = ehdr_shentsize(ehdr);

	shnum = ehdr_shnum(ehdr);
	if (shnum == SHN_UNDEF)
		shnum = shdr_size(shdr_start);

	for (int i = 0; i < shnum; i++) {
		Elf_Shdr *shdr = get_index(shdr_start, shentsize, i);
		void *end;

		if (shdr_type(shdr) != SHT_RELA)
			continue;

		rel = (void *)ehdr + shdr_offset(shdr);
		end = (void *)rel + shdr_size(shdr);

		for (; (void *)rel < end; rel = (void *)rel + shdr_entsize(shdr)) {
			uint64_t offset = rela_offset(rel);

			if (offset >= start_loc && offset < start_loc + size) {
				if (long_size == 4)
					rela_write_addend(rel, *(uint32_t *)ptr);
				else
					rela_write_addend(rel, *(uint64_t *)ptr);
				ptr += long_size;
			}
		}
	}
}

static int fill_addrs(void *ptr, uint64_t size, void *addrs)
{
	void *end = ptr + size;
	int count = 0;

	for (; ptr < end; ptr += long_size, addrs += long_size, count++) {
		if (long_size == 4)
			*(uint32_t *)ptr = r(addrs);
		else
			*(uint64_t *)ptr = r8(addrs);
	}
	return count;
}

static void replace_addrs(void *ptr, uint64_t size, void *addrs)
{
	void *end = ptr + size;

	for (; ptr < end; ptr += long_size, addrs += long_size) {
		if (long_size == 4)
			w(*(uint32_t *)ptr, addrs);
		else
			w8(*(uint64_t *)ptr, addrs);
	}
}

>>>>>>> bd67c1c3
/* Sort the addresses stored between __start_mcount_loc to __stop_mcount_loc in vmlinux */
static void *sort_mcount_loc(void *arg)
{
	struct elf_mcount_loc *emloc = (struct elf_mcount_loc *)arg;
	uint64_t offset = emloc->start_mcount_loc - shdr_addr(emloc->init_data_sec)
					+ shdr_offset(emloc->init_data_sec);
<<<<<<< HEAD
	uint64_t count = emloc->stop_mcount_loc - emloc->start_mcount_loc;
	unsigned char *start_loc = (void *)emloc->ehdr + offset;

	qsort(start_loc, count/long_size, long_size, compare_extable);
	return NULL;
=======
	uint64_t size = emloc->stop_mcount_loc - emloc->start_mcount_loc;
	unsigned char *start_loc = (void *)emloc->ehdr + offset;
	Elf_Ehdr *ehdr = emloc->ehdr;
	void *e_msg = NULL;
	void *vals;
	int count;

	vals = malloc(long_size * size);
	if (!vals) {
		snprintf(m_err, ERRSTR_MAXSZ, "Failed to allocate sort array");
		pthread_exit(m_err);
	}

	if (sort_reloc) {
		count = fill_relocs(vals, size, ehdr, emloc->start_mcount_loc);
		/* gcc may use relocs to save the addresses, but clang does not. */
		if (!count) {
			count = fill_addrs(vals, size, start_loc);
			sort_reloc = 0;
		}
	} else
		count = fill_addrs(vals, size, start_loc);

	if (count < 0) {
		e_msg = m_err;
		goto out;
	}

	if (count != size / long_size) {
		snprintf(m_err, ERRSTR_MAXSZ, "Expected %u mcount elements but found %u\n",
			(int)(size / long_size), count);
		e_msg = m_err;
		goto out;
	}

	/* zero out any locations not found by function list */
	if (function_list_size) {
		for (void *ptr = vals; ptr < vals + size; ptr += long_size) {
			uint64_t key;

			key = long_size == 4 ? r((uint32_t *)ptr) : r8((uint64_t *)ptr);
			if (!find_func(key)) {
				if (long_size == 4)
					*(uint32_t *)ptr = 0;
				else
					*(uint64_t *)ptr = 0;
			}
		}
	}

	compare_values = long_size == 4 ? compare_values_32 : compare_values_64;

	qsort(vals, count, long_size, compare_values);

	if (sort_reloc)
		replace_relocs(vals, size, ehdr, emloc->start_mcount_loc);
	else
		replace_addrs(vals, size, start_loc);

out:
	free(vals);

	pthread_exit(e_msg);
>>>>>>> bd67c1c3
}

/* Get the address of __start_mcount_loc and __stop_mcount_loc in System.map */
static void get_mcount_loc(struct elf_mcount_loc *emloc, Elf_Shdr *symtab_sec,
			   const char *strtab)
{
	Elf_Sym *sym, *end_sym;
	int symentsize = shdr_entsize(symtab_sec);
	int found = 0;

	sym = (void *)emloc->ehdr + shdr_offset(symtab_sec);
	end_sym = (void *)sym + shdr_size(symtab_sec);

	while (sym < end_sym) {
		if (!strcmp(strtab + sym_name(sym), "__start_mcount_loc")) {
			emloc->start_mcount_loc = sym_value(sym);
			if (++found == 2)
				break;
		} else if (!strcmp(strtab + sym_name(sym), "__stop_mcount_loc")) {
			emloc->stop_mcount_loc = sym_value(sym);
			if (++found == 2)
				break;
		}
		sym = (void *)sym + symentsize;
	}

	if (!emloc->start_mcount_loc) {
		fprintf(stderr, "get start_mcount_loc error!");
		return;
	}

	if (!emloc->stop_mcount_loc) {
		fprintf(stderr, "get stop_mcount_loc error!");
		return;
	}
}
<<<<<<< HEAD
=======
#else /* MCOUNT_SORT_ENABLED */
static inline int parse_symbols(const char *fname) { return 0; }
>>>>>>> bd67c1c3
#endif

static int do_sort(Elf_Ehdr *ehdr,
		   char const *const fname,
		   table_sort_t custom_sort)
{
	int rc = -1;
	Elf_Shdr *shdr_start;
	Elf_Shdr *strtab_sec = NULL;
	Elf_Shdr *symtab_sec = NULL;
	Elf_Shdr *extab_sec = NULL;
	Elf_Shdr *string_sec;
	Elf_Sym *sym;
	const Elf_Sym *symtab;
	Elf32_Word *symtab_shndx = NULL;
	Elf_Sym *sort_needed_sym = NULL;
	Elf_Shdr *sort_needed_sec;
	uint32_t *sort_needed_loc;
	void *sym_start;
	void *sym_end;
	const char *secstrings;
	const char *strtab;
	char *extab_image;
	int sort_need_index;
	int symentsize;
	int shentsize;
	int idx;
	int i;
	unsigned int shnum;
	unsigned int shstrndx;
#ifdef MCOUNT_SORT_ENABLED
	struct elf_mcount_loc mstruct = {0};
#endif
#ifdef UNWINDER_ORC_ENABLED
	unsigned int orc_ip_size = 0;
	unsigned int orc_size = 0;
	unsigned int orc_num_entries = 0;
#endif

	shdr_start = (Elf_Shdr *)((char *)ehdr + ehdr_shoff(ehdr));
	shentsize = ehdr_shentsize(ehdr);

	shstrndx = ehdr_shstrndx(ehdr);
	if (shstrndx == SHN_XINDEX)
		shstrndx = shdr_link(shdr_start);
	string_sec = get_index(shdr_start, shentsize, shstrndx);
	secstrings = (const char *)ehdr + shdr_offset(string_sec);

	shnum = ehdr_shnum(ehdr);
	if (shnum == SHN_UNDEF)
		shnum = shdr_size(shdr_start);

	for (i = 0; i < shnum; i++) {
		Elf_Shdr *shdr = get_index(shdr_start, shentsize, i);

		idx = shdr_name(shdr);
		if (!strcmp(secstrings + idx, "__ex_table"))
			extab_sec = shdr;
		if (!strcmp(secstrings + idx, ".symtab"))
			symtab_sec = shdr;
		if (!strcmp(secstrings + idx, ".strtab"))
			strtab_sec = shdr;

		if (shdr_type(shdr) == SHT_SYMTAB_SHNDX)
			symtab_shndx = (Elf32_Word *)((const char *)ehdr +
						      shdr_offset(shdr));

#ifdef MCOUNT_SORT_ENABLED
		/* locate the .init.data section in vmlinux */
		if (!strcmp(secstrings + idx, ".init.data"))
			mstruct.init_data_sec = shdr;
#endif

#ifdef UNWINDER_ORC_ENABLED
		/* locate the ORC unwind tables */
		if (!strcmp(secstrings + idx, ".orc_unwind_ip")) {
			orc_ip_size = shdr_size(shdr);
			g_orc_ip_table = (int *)((void *)ehdr +
						   shdr_offset(shdr));
		}
		if (!strcmp(secstrings + idx, ".orc_unwind")) {
			orc_size = shdr_size(shdr);
			g_orc_table = (struct orc_entry *)((void *)ehdr +
							     shdr_offset(shdr));
		}
#endif
	} /* for loop */

#ifdef UNWINDER_ORC_ENABLED
	if (!g_orc_ip_table || !g_orc_table) {
		fprintf(stderr,
			"incomplete ORC unwind tables in file: %s\n", fname);
		goto out;
	}

	orc_num_entries = orc_ip_size / sizeof(int);
	if (orc_ip_size % sizeof(int) != 0 ||
	    orc_size % sizeof(struct orc_entry) != 0 ||
	    orc_num_entries != orc_size / sizeof(struct orc_entry)) {
		fprintf(stderr,
			"inconsistent ORC unwind table entries in file: %s\n",
			fname);
		goto out;
	}

	/* create thread to sort ORC unwind tables concurrently */
	if (pthread_create(&orc_sort_thread, NULL,
			   sort_orctable, &orc_ip_size)) {
		fprintf(stderr,
			"pthread_create orc_sort_thread failed '%s': %s\n",
			strerror(errno), fname);
		goto out;
	}
#endif
	if (!extab_sec) {
		fprintf(stderr,	"no __ex_table in file: %s\n", fname);
		goto out;
	}

	if (!symtab_sec) {
		fprintf(stderr,	"no .symtab in file: %s\n", fname);
		goto out;
	}

	if (!strtab_sec) {
		fprintf(stderr,	"no .strtab in file: %s\n", fname);
		goto out;
	}

	extab_image = (void *)ehdr + shdr_offset(extab_sec);
	strtab = (const char *)ehdr + shdr_offset(strtab_sec);
	symtab = (const Elf_Sym *)((const char *)ehdr + shdr_offset(symtab_sec));

#ifdef MCOUNT_SORT_ENABLED
	mstruct.ehdr = ehdr;
	get_mcount_loc(&mstruct, symtab_sec, strtab);

	if (!mstruct.init_data_sec || !mstruct.start_mcount_loc || !mstruct.stop_mcount_loc) {
		fprintf(stderr,
			"incomplete mcount's sort in file: %s\n",
			fname);
		goto out;
	}

	/* create thread to sort mcount_loc concurrently */
	if (pthread_create(&mcount_sort_thread, NULL, &sort_mcount_loc, &mstruct)) {
		fprintf(stderr,
			"pthread_create mcount_sort_thread failed '%s': %s\n",
			strerror(errno), fname);
		goto out;
	}
#endif

	if (custom_sort) {
		custom_sort(extab_image, shdr_size(extab_sec));
	} else {
		int num_entries = shdr_size(extab_sec) / extable_ent_size;
		qsort(extab_image, num_entries,
		      extable_ent_size, compare_extable);
	}

	/* find the flag main_extable_sort_needed */
	sym_start = (void *)ehdr + shdr_offset(symtab_sec);
	sym_end = sym_start + shdr_size(symtab_sec);
	symentsize = shdr_entsize(symtab_sec);

	for (sym = sym_start; (void *)sym + symentsize < sym_end;
	     sym = (void *)sym + symentsize) {
		if (sym_type(sym) != STT_OBJECT)
			continue;
		if (!strcmp(strtab + sym_name(sym),
			    "main_extable_sort_needed")) {
			sort_needed_sym = sym;
			break;
		}
	}

	if (!sort_needed_sym) {
		fprintf(stderr,
			"no main_extable_sort_needed symbol in file: %s\n",
			fname);
		goto out;
	}

	sort_need_index = get_secindex(sym_shndx(sym),
				       ((void *)sort_needed_sym - (void *)symtab) / symentsize,
				       symtab_shndx);
	sort_needed_sec = get_index(shdr_start, shentsize, sort_need_index);
	sort_needed_loc = (void *)ehdr +
		shdr_offset(sort_needed_sec) +
		sym_value(sort_needed_sym) - shdr_addr(sort_needed_sec);

	/* extable has been sorted, clear the flag */
	w(0, sort_needed_loc);
	rc = 0;

out:
#ifdef UNWINDER_ORC_ENABLED
	if (orc_sort_thread) {
		void *retval = NULL;
		/* wait for ORC tables sort done */
		rc = pthread_join(orc_sort_thread, &retval);
		if (rc) {
			fprintf(stderr,
				"pthread_join failed '%s': %s\n",
				strerror(errno), fname);
		} else if (retval) {
			rc = -1;
			fprintf(stderr,
				"failed to sort ORC tables '%s': %s\n",
				(char *)retval, fname);
		}
	}
#endif

#ifdef MCOUNT_SORT_ENABLED
	if (mcount_sort_thread) {
		void *retval = NULL;
		/* wait for mcount sort done */
		rc = pthread_join(mcount_sort_thread, &retval);
		if (rc) {
			fprintf(stderr,
				"pthread_join failed '%s': %s\n",
				strerror(errno), fname);
		} else if (retval) {
			rc = -1;
			fprintf(stderr,
				"failed to sort mcount '%s': %s\n",
				(char *)retval, fname);
		}
	}
#endif
	return rc;
}

static int compare_relative_table(const void *a, const void *b)
{
	int32_t av = (int32_t)r(a);
	int32_t bv = (int32_t)r(b);

	if (av < bv)
		return -1;
	if (av > bv)
		return 1;
	return 0;
}

static void sort_relative_table(char *extab_image, int image_size)
{
	int i = 0;

	/*
	 * Do the same thing the runtime sort does, first normalize to
	 * being relative to the start of the section.
	 */
	while (i < image_size) {
		uint32_t *loc = (uint32_t *)(extab_image + i);
		w(r(loc) + i, loc);
		i += 4;
	}

	qsort(extab_image, image_size / 8, 8, compare_relative_table);

	/* Now denormalize. */
	i = 0;
	while (i < image_size) {
		uint32_t *loc = (uint32_t *)(extab_image + i);
		w(r(loc) - i, loc);
		i += 4;
	}
}

static void sort_relative_table_with_data(char *extab_image, int image_size)
{
	int i = 0;

	while (i < image_size) {
		uint32_t *loc = (uint32_t *)(extab_image + i);

		w(r(loc) + i, loc);
		w(r(loc + 1) + i + 4, loc + 1);
		/* Don't touch the fixup type or data */

		i += sizeof(uint32_t) * 3;
	}

	qsort(extab_image, image_size / 12, 12, compare_relative_table);

	i = 0;
	while (i < image_size) {
		uint32_t *loc = (uint32_t *)(extab_image + i);

		w(r(loc) - i, loc);
		w(r(loc + 1) - (i + 4), loc + 1);
		/* Don't touch the fixup type or data */

		i += sizeof(uint32_t) * 3;
	}
}

static int do_file(char const *const fname, void *addr)
{
	Elf_Ehdr *ehdr = addr;
	table_sort_t custom_sort = NULL;

	switch (ehdr->e32.e_ident[EI_DATA]) {
	case ELFDATA2LSB:
		r	= rle;
		r2	= r2le;
		r8	= r8le;
		w	= wle;
<<<<<<< HEAD
=======
		w8	= w8le;
>>>>>>> bd67c1c3
		break;
	case ELFDATA2MSB:
		r	= rbe;
		r2	= r2be;
		r8	= r8be;
		w	= wbe;
<<<<<<< HEAD
=======
		w8	= w8be;
>>>>>>> bd67c1c3
		break;
	default:
		fprintf(stderr, "unrecognized ELF data encoding %d: %s\n",
			ehdr->e32.e_ident[EI_DATA], fname);
		return -1;
	}

	if (memcmp(ELFMAG, ehdr->e32.e_ident, SELFMAG) != 0 ||
	    (r2(&ehdr->e32.e_type) != ET_EXEC && r2(&ehdr->e32.e_type) != ET_DYN) ||
	    ehdr->e32.e_ident[EI_VERSION] != EV_CURRENT) {
		fprintf(stderr, "unrecognized ET_EXEC/ET_DYN file %s\n", fname);
		return -1;
	}

	switch (r2(&ehdr->e32.e_machine)) {
<<<<<<< HEAD
	case EM_386:
=======
>>>>>>> bd67c1c3
	case EM_AARCH64:
#ifdef MCOUNT_SORT_ENABLED
		sort_reloc = true;
		rela_type = 0x403;
		/* arm64 uses patchable function entry placing before function */
		before_func = 8;
#endif
		/* fallthrough */
	case EM_386:
	case EM_LOONGARCH:
	case EM_RISCV:
	case EM_S390:
	case EM_X86_64:
		custom_sort = sort_relative_table_with_data;
		break;
	case EM_PARISC:
	case EM_PPC:
	case EM_PPC64:
		custom_sort = sort_relative_table;
		break;
	case EM_ARCOMPACT:
	case EM_ARCV2:
	case EM_ARM:
	case EM_MICROBLAZE:
	case EM_MIPS:
	case EM_XTENSA:
		break;
	default:
		fprintf(stderr, "unrecognized e_machine %d %s\n",
			r2(&ehdr->e32.e_machine), fname);
		return -1;
	}

	switch (ehdr->e32.e_ident[EI_CLASS]) {
	case ELFCLASS32: {
		struct elf_funcs efuncs = {
			.compare_extable	= compare_extable_32,
			.ehdr_shoff		= ehdr32_shoff,
			.ehdr_shentsize		= ehdr32_shentsize,
			.ehdr_shstrndx		= ehdr32_shstrndx,
			.ehdr_shnum		= ehdr32_shnum,
			.shdr_addr		= shdr32_addr,
			.shdr_offset		= shdr32_offset,
			.shdr_link		= shdr32_link,
			.shdr_size		= shdr32_size,
			.shdr_name		= shdr32_name,
			.shdr_type		= shdr32_type,
			.shdr_entsize		= shdr32_entsize,
			.sym_type		= sym32_type,
			.sym_name		= sym32_name,
			.sym_value		= sym32_value,
			.sym_shndx		= sym32_shndx,
<<<<<<< HEAD
=======
			.rela_offset		= rela32_offset,
			.rela_info		= rela32_info,
			.rela_addend		= rela32_addend,
			.rela_write_addend	= rela32_write_addend,
>>>>>>> bd67c1c3
		};

		e = efuncs;
		long_size		= 4;
		extable_ent_size	= 8;

		if (r2(&ehdr->e32.e_ehsize) != sizeof(Elf32_Ehdr) ||
		    r2(&ehdr->e32.e_shentsize) != sizeof(Elf32_Shdr)) {
			fprintf(stderr,
				"unrecognized ET_EXEC/ET_DYN file: %s\n", fname);
			return -1;
		}

		}
		break;
	case ELFCLASS64: {
		struct elf_funcs efuncs = {
			.compare_extable	= compare_extable_64,
			.ehdr_shoff		= ehdr64_shoff,
			.ehdr_shentsize		= ehdr64_shentsize,
			.ehdr_shstrndx		= ehdr64_shstrndx,
			.ehdr_shnum		= ehdr64_shnum,
			.shdr_addr		= shdr64_addr,
			.shdr_offset		= shdr64_offset,
			.shdr_link		= shdr64_link,
			.shdr_size		= shdr64_size,
			.shdr_name		= shdr64_name,
			.shdr_type		= shdr64_type,
			.shdr_entsize		= shdr64_entsize,
			.sym_type		= sym64_type,
			.sym_name		= sym64_name,
			.sym_value		= sym64_value,
			.sym_shndx		= sym64_shndx,
<<<<<<< HEAD
=======
			.rela_offset		= rela64_offset,
			.rela_info		= rela64_info,
			.rela_addend		= rela64_addend,
			.rela_write_addend	= rela64_write_addend,
>>>>>>> bd67c1c3
		};

		e = efuncs;
		long_size		= 8;
		extable_ent_size	= 16;

		if (r2(&ehdr->e64.e_ehsize) != sizeof(Elf64_Ehdr) ||
		    r2(&ehdr->e64.e_shentsize) != sizeof(Elf64_Shdr)) {
			fprintf(stderr,
				"unrecognized ET_EXEC/ET_DYN file: %s\n",
				fname);
			return -1;
		}

		}
		break;
	default:
		fprintf(stderr, "unrecognized ELF class %d %s\n",
			ehdr->e32.e_ident[EI_CLASS], fname);
		return -1;
	}

	return do_sort(ehdr, fname, custom_sort);
}

int main(int argc, char *argv[])
{
	int i, n_error = 0;  /* gcc-4.3.0 false positive complaint */
	size_t size = 0;
	void *addr = NULL;
	int c;

	while ((c = getopt(argc, argv, "s:")) >= 0) {
		switch (c) {
		case 's':
			if (parse_symbols(optarg) < 0) {
				fprintf(stderr, "Could not parse %s\n", optarg);
				return -1;
			}
			break;
		default:
			fprintf(stderr, "usage: sorttable [-s nm-file] vmlinux...\n");
			return 0;
		}
	}

	if ((argc - optind) < 1) {
		fprintf(stderr, "usage: sorttable vmlinux...\n");
		return 0;
	}

	/* Process each file in turn, allowing deep failure. */
	for (i = optind; i < argc; i++) {
		addr = mmap_file(argv[i], &size);
		if (!addr) {
			++n_error;
			continue;
		}

		if (do_file(argv[i], addr))
			++n_error;

		munmap(addr, size);
	}

	return !!n_error;
}<|MERGE_RESOLUTION|>--- conflicted
+++ resolved
@@ -80,22 +80,16 @@
 	Elf64_Sym	e64;
 } Elf_Sym;
 
-<<<<<<< HEAD
-=======
 typedef union {
 	Elf32_Rela	e32;
 	Elf64_Rela	e64;
 } Elf_Rela;
 
->>>>>>> bd67c1c3
 static uint32_t (*r)(const uint32_t *);
 static uint16_t (*r2)(const uint16_t *);
 static uint64_t (*r8)(const uint64_t *);
 static void (*w)(uint32_t, uint32_t *);
-<<<<<<< HEAD
-=======
 static void (*w8)(uint64_t, uint64_t *);
->>>>>>> bd67c1c3
 typedef void (*table_sort_t)(char *, int);
 
 static struct elf_funcs {
@@ -115,13 +109,10 @@
 	uint32_t (*sym_name)(Elf_Sym *sym);
 	uint64_t (*sym_value)(Elf_Sym *sym);
 	uint16_t (*sym_shndx)(Elf_Sym *sym);
-<<<<<<< HEAD
-=======
 	uint64_t (*rela_offset)(Elf_Rela *rela);
 	uint64_t (*rela_info)(Elf_Rela *rela);
 	uint64_t (*rela_addend)(Elf_Rela *rela);
 	void (*rela_write_addend)(Elf_Rela *rela, uint64_t val);
->>>>>>> bd67c1c3
 } e;
 
 static uint64_t ehdr64_shoff(Elf_Ehdr *ehdr)
@@ -282,8 +273,6 @@
 SYM_WORD(name)
 SYM_HALF(shndx)
 
-<<<<<<< HEAD
-=======
 #define __maybe_unused			__attribute__((__unused__))
 
 #define RELA_ADDR(fn_name)					\
@@ -316,7 +305,6 @@
 	w(val, (uint32_t *)&rela->e32.r_addend);
 }
 
->>>>>>> bd67c1c3
 /*
  * Get the whole file as a programming convenience in order to avoid
  * malloc+lseek+read+free of many pieces.  If successful, then mmap
@@ -396,8 +384,6 @@
 	put_unaligned_le32(val, x);
 }
 
-<<<<<<< HEAD
-=======
 static void w8be(uint64_t val, uint64_t *x)
 {
 	put_unaligned_be64(val, x);
@@ -408,7 +394,6 @@
 	put_unaligned_le64(val, x);
 }
 
->>>>>>> bd67c1c3
 /*
  * Move reserved section indices SHN_LORESERVE..SHN_HIRESERVE out of
  * the way to -256..-1, to avoid conflicting with real section
@@ -466,20 +451,12 @@
 static int extable_ent_size;
 static int long_size;
 
-<<<<<<< HEAD
-=======
 #define ERRSTR_MAXSZ	256
->>>>>>> bd67c1c3
 
 #ifdef UNWINDER_ORC_ENABLED
 /* ORC unwinder only support X86_64 */
 #include <asm/orc_types.h>
 
-<<<<<<< HEAD
-#define ERRSTR_MAXSZ	256
-
-=======
->>>>>>> bd67c1c3
 static char g_err[ERRSTR_MAXSZ];
 static int *g_orc_ip_table;
 static struct orc_entry *g_orc_table;
@@ -574,9 +551,6 @@
 #endif
 
 #ifdef MCOUNT_SORT_ENABLED
-<<<<<<< HEAD
-static pthread_t mcount_sort_thread;
-=======
 
 static int compare_values_64(const void *a, const void *b)
 {
@@ -707,7 +681,6 @@
 static long rela_type;
 
 static char m_err[ERRSTR_MAXSZ];
->>>>>>> bd67c1c3
 
 struct elf_mcount_loc {
 	Elf_Ehdr *ehdr;
@@ -716,8 +689,6 @@
 	uint64_t stop_mcount_loc;
 };
 
-<<<<<<< HEAD
-=======
 /* Fill the array with the content of the relocs */
 static int fill_relocs(void *ptr, uint64_t size, Elf_Ehdr *ehdr, uint64_t start_loc)
 {
@@ -840,20 +811,12 @@
 	}
 }
 
->>>>>>> bd67c1c3
 /* Sort the addresses stored between __start_mcount_loc to __stop_mcount_loc in vmlinux */
 static void *sort_mcount_loc(void *arg)
 {
 	struct elf_mcount_loc *emloc = (struct elf_mcount_loc *)arg;
 	uint64_t offset = emloc->start_mcount_loc - shdr_addr(emloc->init_data_sec)
 					+ shdr_offset(emloc->init_data_sec);
-<<<<<<< HEAD
-	uint64_t count = emloc->stop_mcount_loc - emloc->start_mcount_loc;
-	unsigned char *start_loc = (void *)emloc->ehdr + offset;
-
-	qsort(start_loc, count/long_size, long_size, compare_extable);
-	return NULL;
-=======
 	uint64_t size = emloc->stop_mcount_loc - emloc->start_mcount_loc;
 	unsigned char *start_loc = (void *)emloc->ehdr + offset;
 	Elf_Ehdr *ehdr = emloc->ehdr;
@@ -917,7 +880,6 @@
 	free(vals);
 
 	pthread_exit(e_msg);
->>>>>>> bd67c1c3
 }
 
 /* Get the address of __start_mcount_loc and __stop_mcount_loc in System.map */
@@ -954,11 +916,8 @@
 		return;
 	}
 }
-<<<<<<< HEAD
-=======
 #else /* MCOUNT_SORT_ENABLED */
 static inline int parse_symbols(const char *fname) { return 0; }
->>>>>>> bd67c1c3
 #endif
 
 static int do_sort(Elf_Ehdr *ehdr,
@@ -1270,20 +1229,14 @@
 		r2	= r2le;
 		r8	= r8le;
 		w	= wle;
-<<<<<<< HEAD
-=======
 		w8	= w8le;
->>>>>>> bd67c1c3
 		break;
 	case ELFDATA2MSB:
 		r	= rbe;
 		r2	= r2be;
 		r8	= r8be;
 		w	= wbe;
-<<<<<<< HEAD
-=======
 		w8	= w8be;
->>>>>>> bd67c1c3
 		break;
 	default:
 		fprintf(stderr, "unrecognized ELF data encoding %d: %s\n",
@@ -1299,10 +1252,6 @@
 	}
 
 	switch (r2(&ehdr->e32.e_machine)) {
-<<<<<<< HEAD
-	case EM_386:
-=======
->>>>>>> bd67c1c3
 	case EM_AARCH64:
 #ifdef MCOUNT_SORT_ENABLED
 		sort_reloc = true;
@@ -1355,13 +1304,10 @@
 			.sym_name		= sym32_name,
 			.sym_value		= sym32_value,
 			.sym_shndx		= sym32_shndx,
-<<<<<<< HEAD
-=======
 			.rela_offset		= rela32_offset,
 			.rela_info		= rela32_info,
 			.rela_addend		= rela32_addend,
 			.rela_write_addend	= rela32_write_addend,
->>>>>>> bd67c1c3
 		};
 
 		e = efuncs;
@@ -1395,13 +1341,10 @@
 			.sym_name		= sym64_name,
 			.sym_value		= sym64_value,
 			.sym_shndx		= sym64_shndx,
-<<<<<<< HEAD
-=======
 			.rela_offset		= rela64_offset,
 			.rela_info		= rela64_info,
 			.rela_addend		= rela64_addend,
 			.rela_write_addend	= rela64_write_addend,
->>>>>>> bd67c1c3
 		};
 
 		e = efuncs;
