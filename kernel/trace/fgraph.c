--- conflicted
+++ resolved
@@ -826,10 +826,6 @@
 		return (unsigned long)panic;
 	}
 
-<<<<<<< HEAD
-	trace.rettime = trace_clock_local();
-=======
->>>>>>> bd67c1c3
 	if (fregs)
 		ftrace_regs_set_instruction_pointer(fregs, ret);
 
@@ -869,11 +865,7 @@
 }
 
 /*
-<<<<<<< HEAD
- * After all architecures have selected HAVE_FUNCTION_GRAPH_FREGS, we can
-=======
  * After all architectures have selected HAVE_FUNCTION_GRAPH_FREGS, we can
->>>>>>> bd67c1c3
  * leave only ftrace_return_to_handler(fregs).
  */
 #ifdef CONFIG_HAVE_FUNCTION_GRAPH_FREGS
