// SPDX-License-Identifier: GPL-2.0
/*
 *
 * Function graph tracer.
 * Copyright (c) 2008-2009 Frederic Weisbecker <fweisbec@gmail.com>
 * Mostly borrowed from function tracer which
 * is Copyright (c) Steven Rostedt <srostedt@redhat.com>
 *
 */
#include <linux/uaccess.h>
#include <linux/ftrace.h>
#include <linux/interrupt.h>
#include <linux/slab.h>
#include <linux/fs.h>

#include "trace.h"
#include "trace_output.h"

/* When set, irq functions will be ignored */
static int ftrace_graph_skip_irqs;

struct fgraph_cpu_data {
	pid_t		last_pid;
	int		depth;
	int		depth_irq;
	int		ignore;
	unsigned long	enter_funcs[FTRACE_RETFUNC_DEPTH];
};

struct fgraph_data {
	struct fgraph_cpu_data __percpu *cpu_data;

	/* Place to preserve last processed entry. */
	union {
		struct ftrace_graph_ent_entry	ent;
		struct fgraph_retaddr_ent_entry	rent;
	} ent;
	struct ftrace_graph_ret_entry	ret;
	int				failed;
	int				cpu;
};

#define TRACE_GRAPH_INDENT	2

unsigned int fgraph_max_depth;

static struct tracer_opt trace_opts[] = {
	/* Display overruns? (for self-debug purpose) */
	{ TRACER_OPT(funcgraph-overrun, TRACE_GRAPH_PRINT_OVERRUN) },
	/* Display CPU ? */
	{ TRACER_OPT(funcgraph-cpu, TRACE_GRAPH_PRINT_CPU) },
	/* Display Overhead ? */
	{ TRACER_OPT(funcgraph-overhead, TRACE_GRAPH_PRINT_OVERHEAD) },
	/* Display proc name/pid */
	{ TRACER_OPT(funcgraph-proc, TRACE_GRAPH_PRINT_PROC) },
	/* Display duration of execution */
	{ TRACER_OPT(funcgraph-duration, TRACE_GRAPH_PRINT_DURATION) },
	/* Display absolute time of an entry */
	{ TRACER_OPT(funcgraph-abstime, TRACE_GRAPH_PRINT_ABS_TIME) },
	/* Display interrupts */
	{ TRACER_OPT(funcgraph-irqs, TRACE_GRAPH_PRINT_IRQS) },
	/* Display function name after trailing } */
	{ TRACER_OPT(funcgraph-tail, TRACE_GRAPH_PRINT_TAIL) },
#ifdef CONFIG_FUNCTION_GRAPH_RETVAL
	/* Display function return value ? */
	{ TRACER_OPT(funcgraph-retval, TRACE_GRAPH_PRINT_RETVAL) },
	/* Display function return value in hexadecimal format ? */
	{ TRACER_OPT(funcgraph-retval-hex, TRACE_GRAPH_PRINT_RETVAL_HEX) },
#endif
#ifdef CONFIG_FUNCTION_GRAPH_RETADDR
	/* Display function return address ? */
	{ TRACER_OPT(funcgraph-retaddr, TRACE_GRAPH_PRINT_RETADDR) },
#endif
#ifdef CONFIG_FUNCTION_TRACE_ARGS
	/* Display function arguments ? */
	{ TRACER_OPT(funcgraph-args, TRACE_GRAPH_ARGS) },
#endif
	/* Include sleep time (scheduled out) between entry and return */
	{ TRACER_OPT(sleep-time, TRACE_GRAPH_SLEEP_TIME) },

#ifdef CONFIG_FUNCTION_PROFILER
	/* Include time within nested functions */
	{ TRACER_OPT(graph-time, TRACE_GRAPH_GRAPH_TIME) },
#endif

	{ } /* Empty entry */
};

static struct tracer_flags tracer_flags = {
	/* Don't display overruns, proc, or tail by default */
	.val = TRACE_GRAPH_PRINT_CPU | TRACE_GRAPH_PRINT_OVERHEAD |
	       TRACE_GRAPH_PRINT_DURATION | TRACE_GRAPH_PRINT_IRQS |
	       TRACE_GRAPH_SLEEP_TIME | TRACE_GRAPH_GRAPH_TIME,
	.opts = trace_opts
};

static bool tracer_flags_is_set(u32 flags)
{
	return (tracer_flags.val & flags) == flags;
}

/*
 * DURATION column is being also used to display IRQ signs,
 * following values are used by print_graph_irq and others
 * to fill in space into DURATION column.
 */
enum {
	FLAGS_FILL_FULL  = 1 << TRACE_GRAPH_PRINT_FILL_SHIFT,
	FLAGS_FILL_START = 2 << TRACE_GRAPH_PRINT_FILL_SHIFT,
	FLAGS_FILL_END   = 3 << TRACE_GRAPH_PRINT_FILL_SHIFT,
};

static void
print_graph_duration(struct trace_array *tr, unsigned long long duration,
		     struct trace_seq *s, u32 flags);

static int __graph_entry(struct trace_array *tr, struct ftrace_graph_ent *trace,
			 unsigned int trace_ctx, struct ftrace_regs *fregs)
{
	struct ring_buffer_event *event;
	struct trace_buffer *buffer = tr->array_buffer.buffer;
	struct ftrace_graph_ent_entry *entry;
	int size;

	/* If fregs is defined, add FTRACE_REGS_MAX_ARGS long size words */
	size = sizeof(*entry) + (FTRACE_REGS_MAX_ARGS * !!fregs * sizeof(long));

	event = trace_buffer_lock_reserve(buffer, TRACE_GRAPH_ENT, size, trace_ctx);
	if (!event)
		return 0;

	entry = ring_buffer_event_data(event);
	entry->graph_ent = *trace;

#ifdef CONFIG_HAVE_FUNCTION_ARG_ACCESS_API
	if (fregs) {
		for (int i = 0; i < FTRACE_REGS_MAX_ARGS; i++)
			entry->args[i] = ftrace_regs_get_argument(fregs, i);
	}
#endif

	trace_buffer_unlock_commit_nostack(buffer, event);

	return 1;
}

int __trace_graph_entry(struct trace_array *tr,
				struct ftrace_graph_ent *trace,
				unsigned int trace_ctx)
{
	return __graph_entry(tr, trace, trace_ctx, NULL);
}

#ifdef CONFIG_FUNCTION_GRAPH_RETADDR
int __trace_graph_retaddr_entry(struct trace_array *tr,
				struct ftrace_graph_ent *trace,
				unsigned int trace_ctx,
				unsigned long retaddr)
{
	struct ring_buffer_event *event;
	struct trace_buffer *buffer = tr->array_buffer.buffer;
	struct fgraph_retaddr_ent_entry *entry;

	event = trace_buffer_lock_reserve(buffer, TRACE_GRAPH_RETADDR_ENT,
					  sizeof(*entry), trace_ctx);
	if (!event)
		return 0;
	entry	= ring_buffer_event_data(event);
	entry->graph_ent.func = trace->func;
	entry->graph_ent.depth = trace->depth;
	entry->graph_ent.retaddr = retaddr;
	trace_buffer_unlock_commit_nostack(buffer, event);

	return 1;
}
#else
int __trace_graph_retaddr_entry(struct trace_array *tr,
				struct ftrace_graph_ent *trace,
				unsigned int trace_ctx,
				unsigned long retaddr)
{
	return 1;
}
#endif

static inline int ftrace_graph_ignore_irqs(void)
{
	if (!ftrace_graph_skip_irqs || trace_recursion_test(TRACE_IRQ_BIT))
		return 0;

	return in_hardirq();
}

struct fgraph_times {
	unsigned long long		calltime;
	unsigned long long		sleeptime; /* may be optional! */
};

<<<<<<< HEAD
int trace_graph_entry(struct ftrace_graph_ent *trace,
		      struct fgraph_ops *gops,
		      struct ftrace_regs *fregs)
=======
static int graph_entry(struct ftrace_graph_ent *trace,
		       struct fgraph_ops *gops,
		       struct ftrace_regs *fregs)
>>>>>>> bd67c1c3
{
	unsigned long *task_var = fgraph_get_task_var(gops);
	struct trace_array *tr = gops->private;
	struct trace_array_cpu *data;
	struct fgraph_times *ftimes;
	unsigned int trace_ctx;
	long disabled;
	int ret = 0;
	int cpu;

	if (*task_var & TRACE_GRAPH_NOTRACE)
		return 0;

	/*
	 * Do not trace a function if it's filtered by set_graph_notrace.
	 * Make the index of ret stack negative to indicate that it should
	 * ignore further functions.  But it needs its own ret stack entry
	 * to recover the original index in order to continue tracing after
	 * returning from the function.
	 */
	if (ftrace_graph_notrace_addr(trace->func)) {
		*task_var |= TRACE_GRAPH_NOTRACE;
		/*
		 * Need to return 1 to have the return called
		 * that will clear the NOTRACE bit.
		 */
		return 1;
	}

	if (!ftrace_trace_task(tr))
		return 0;

	if (ftrace_graph_ignore_func(gops, trace))
		return 0;

	if (ftrace_graph_ignore_irqs())
		return 0;

	if (fgraph_sleep_time) {
		/* Only need to record the calltime */
		ftimes = fgraph_reserve_data(gops->idx, sizeof(ftimes->calltime));
	} else {
		ftimes = fgraph_reserve_data(gops->idx, sizeof(*ftimes));
		if (ftimes)
			ftimes->sleeptime = current->ftrace_sleeptime;
	}
	if (!ftimes)
		return 0;

	ftimes->calltime = trace_clock_local();

	/*
	 * Stop here if tracing_threshold is set. We only write function return
	 * events to the ring buffer.
	 */
	if (tracing_thresh)
		return 1;

	preempt_disable_notrace();
	cpu = raw_smp_processor_id();
	data = per_cpu_ptr(tr->array_buffer.data, cpu);
	disabled = atomic_read(&data->disabled);
	if (likely(!disabled)) {
		trace_ctx = tracing_gen_ctx();
		if (IS_ENABLED(CONFIG_FUNCTION_GRAPH_RETADDR) &&
		    tracer_flags_is_set(TRACE_GRAPH_PRINT_RETADDR)) {
			unsigned long retaddr = ftrace_graph_top_ret_addr(current);
			ret = __trace_graph_retaddr_entry(tr, trace, trace_ctx, retaddr);
		} else {
<<<<<<< HEAD
			ret = __trace_graph_entry(tr, trace, trace_ctx);
=======
			ret = __graph_entry(tr, trace, trace_ctx, fregs);
>>>>>>> bd67c1c3
		}
	}
	preempt_enable_notrace();

	return ret;
}

int trace_graph_entry(struct ftrace_graph_ent *trace,
		      struct fgraph_ops *gops,
		      struct ftrace_regs *fregs)
{
	return graph_entry(trace, gops, NULL);
}

static int trace_graph_entry_args(struct ftrace_graph_ent *trace,
				  struct fgraph_ops *gops,
				  struct ftrace_regs *fregs)
{
	return graph_entry(trace, gops, fregs);
}

static void
__trace_graph_function(struct trace_array *tr,
		unsigned long ip, unsigned int trace_ctx)
{
	u64 time = trace_clock_local();
	struct ftrace_graph_ent ent = {
		.func  = ip,
		.depth = 0,
	};
	struct ftrace_graph_ret ret = {
		.func     = ip,
		.depth    = 0,
	};

	__trace_graph_entry(tr, &ent, trace_ctx);
	__trace_graph_return(tr, &ret, trace_ctx, time, time);
}

void
trace_graph_function(struct trace_array *tr,
		unsigned long ip, unsigned long parent_ip,
		unsigned int trace_ctx)
{
	__trace_graph_function(tr, ip, trace_ctx);
}

void __trace_graph_return(struct trace_array *tr,
			  struct ftrace_graph_ret *trace,
			  unsigned int trace_ctx,
			  u64 calltime, u64 rettime)
{
	struct ring_buffer_event *event;
	struct trace_buffer *buffer = tr->array_buffer.buffer;
	struct ftrace_graph_ret_entry *entry;

	event = trace_buffer_lock_reserve(buffer, TRACE_GRAPH_RET,
					  sizeof(*entry), trace_ctx);
	if (!event)
		return;
	entry	= ring_buffer_event_data(event);
	entry->ret				= *trace;
	entry->calltime				= calltime;
	entry->rettime				= rettime;
	trace_buffer_unlock_commit_nostack(buffer, event);
}

static void handle_nosleeptime(struct ftrace_graph_ret *trace,
			       struct fgraph_times *ftimes,
			       int size)
{
	if (fgraph_sleep_time || size < sizeof(*ftimes))
		return;

	ftimes->calltime += current->ftrace_sleeptime - ftimes->sleeptime;
}

void trace_graph_return(struct ftrace_graph_ret *trace,
			struct fgraph_ops *gops, struct ftrace_regs *fregs)
{
	unsigned long *task_var = fgraph_get_task_var(gops);
	struct trace_array *tr = gops->private;
	struct trace_array_cpu *data;
	struct fgraph_times *ftimes;
	unsigned int trace_ctx;
	u64 calltime, rettime;
	long disabled;
	int size;
	int cpu;

	rettime = trace_clock_local();

	ftrace_graph_addr_finish(gops, trace);

	if (*task_var & TRACE_GRAPH_NOTRACE) {
		*task_var &= ~TRACE_GRAPH_NOTRACE;
		return;
	}

	ftimes = fgraph_retrieve_data(gops->idx, &size);
	if (!ftimes)
		return;

	handle_nosleeptime(trace, ftimes, size);

	calltime = ftimes->calltime;

	preempt_disable_notrace();
	cpu = raw_smp_processor_id();
	data = per_cpu_ptr(tr->array_buffer.data, cpu);
	disabled = atomic_read(&data->disabled);
	if (likely(!disabled)) {
		trace_ctx = tracing_gen_ctx();
<<<<<<< HEAD
		__trace_graph_return(tr, trace, trace_ctx);
=======
		__trace_graph_return(tr, trace, trace_ctx, calltime, rettime);
>>>>>>> bd67c1c3
	}
	preempt_enable_notrace();
}

static void trace_graph_thresh_return(struct ftrace_graph_ret *trace,
				      struct fgraph_ops *gops,
				      struct ftrace_regs *fregs)
{
	struct fgraph_times *ftimes;
	int size;

	ftrace_graph_addr_finish(gops, trace);

	if (trace_recursion_test(TRACE_GRAPH_NOTRACE_BIT)) {
		trace_recursion_clear(TRACE_GRAPH_NOTRACE_BIT);
		return;
	}

	ftimes = fgraph_retrieve_data(gops->idx, &size);
	if (!ftimes)
		return;

	handle_nosleeptime(trace, ftimes, size);

	if (tracing_thresh &&
	    (trace_clock_local() - ftimes->calltime < tracing_thresh))
		return;
	else
		trace_graph_return(trace, gops, fregs);
}

static struct fgraph_ops funcgraph_ops = {
	.entryfunc = &trace_graph_entry,
	.retfunc = &trace_graph_return,
};

int allocate_fgraph_ops(struct trace_array *tr, struct ftrace_ops *ops)
{
	struct fgraph_ops *gops;

	gops = kzalloc(sizeof(*gops), GFP_KERNEL);
	if (!gops)
		return -ENOMEM;

	gops->entryfunc = &trace_graph_entry;
	gops->retfunc = &trace_graph_return;

	tr->gops = gops;
	gops->private = tr;

	fgraph_init_ops(&gops->ops, ops);

	return 0;
}

void free_fgraph_ops(struct trace_array *tr)
{
	kfree(tr->gops);
}

__init void init_array_fgraph_ops(struct trace_array *tr, struct ftrace_ops *ops)
{
	tr->gops = &funcgraph_ops;
	funcgraph_ops.private = tr;
	fgraph_init_ops(&tr->gops->ops, ops);
}

static int graph_trace_init(struct trace_array *tr)
{
	int ret;

	if (tracer_flags_is_set(TRACE_GRAPH_ARGS))
		tr->gops->entryfunc = trace_graph_entry_args;
	else
		tr->gops->entryfunc = trace_graph_entry;

	if (tracing_thresh)
		tr->gops->retfunc = trace_graph_thresh_return;
	else
		tr->gops->retfunc = trace_graph_return;

	/* Make gops functions visible before we start tracing */
	smp_mb();

	ret = register_ftrace_graph(tr->gops);
	if (ret)
		return ret;
	tracing_start_cmdline_record();

	return 0;
}

static int ftrace_graph_trace_args(struct trace_array *tr, int set)
{
	trace_func_graph_ent_t entry;

	if (set)
		entry = trace_graph_entry_args;
	else
		entry = trace_graph_entry;

	/* See if there's any changes */
	if (tr->gops->entryfunc == entry)
		return 0;

	unregister_ftrace_graph(tr->gops);

	tr->gops->entryfunc = entry;

	/* Make gops functions visible before we start tracing */
	smp_mb();
	return register_ftrace_graph(tr->gops);
}

static void graph_trace_reset(struct trace_array *tr)
{
	tracing_stop_cmdline_record();
	unregister_ftrace_graph(tr->gops);
}

static int graph_trace_update_thresh(struct trace_array *tr)
{
	graph_trace_reset(tr);
	return graph_trace_init(tr);
}

static int max_bytes_for_cpu;

static void print_graph_cpu(struct trace_seq *s, int cpu)
{
	/*
	 * Start with a space character - to make it stand out
	 * to the right a bit when trace output is pasted into
	 * email:
	 */
	trace_seq_printf(s, " %*d) ", max_bytes_for_cpu, cpu);
}

#define TRACE_GRAPH_PROCINFO_LENGTH	14

static void print_graph_proc(struct trace_seq *s, pid_t pid)
{
	char comm[TASK_COMM_LEN];
	/* sign + log10(MAX_INT) + '\0' */
	char pid_str[11];
	int spaces = 0;
	int len;
	int i;

	trace_find_cmdline(pid, comm);
	comm[7] = '\0';
	sprintf(pid_str, "%d", pid);

	/* 1 stands for the "-" character */
	len = strlen(comm) + strlen(pid_str) + 1;

	if (len < TRACE_GRAPH_PROCINFO_LENGTH)
		spaces = TRACE_GRAPH_PROCINFO_LENGTH - len;

	/* First spaces to align center */
	for (i = 0; i < spaces / 2; i++)
		trace_seq_putc(s, ' ');

	trace_seq_printf(s, "%s-%s", comm, pid_str);

	/* Last spaces to align center */
	for (i = 0; i < spaces - (spaces / 2); i++)
		trace_seq_putc(s, ' ');
}


static void print_graph_lat_fmt(struct trace_seq *s, struct trace_entry *entry)
{
	trace_seq_putc(s, ' ');
	trace_print_lat_fmt(s, entry);
	trace_seq_puts(s, " | ");
}

/* If the pid changed since the last trace, output this event */
static void
verif_pid(struct trace_seq *s, pid_t pid, int cpu, struct fgraph_data *data)
{
	pid_t prev_pid;
	pid_t *last_pid;

	if (!data)
		return;

	last_pid = &(per_cpu_ptr(data->cpu_data, cpu)->last_pid);

	if (*last_pid == pid)
		return;

	prev_pid = *last_pid;
	*last_pid = pid;

	if (prev_pid == -1)
		return;
/*
 * Context-switch trace line:

 ------------------------------------------
 | 1)  migration/0--1  =>  sshd-1755
 ------------------------------------------

 */
	trace_seq_puts(s, " ------------------------------------------\n");
	print_graph_cpu(s, cpu);
	print_graph_proc(s, prev_pid);
	trace_seq_puts(s, " => ");
	print_graph_proc(s, pid);
	trace_seq_puts(s, "\n ------------------------------------------\n\n");
}

static struct ftrace_graph_ret_entry *
get_return_for_leaf(struct trace_iterator *iter,
		struct ftrace_graph_ent_entry *curr)
{
	struct fgraph_data *data = iter->private;
	struct ring_buffer_iter *ring_iter = NULL;
	struct ring_buffer_event *event;
	struct ftrace_graph_ret_entry *next;

	/*
	 * If the previous output failed to write to the seq buffer,
	 * then we just reuse the data from before.
	 */
	if (data && data->failed) {
		curr = &data->ent.ent;
		next = &data->ret;
	} else {

		ring_iter = trace_buffer_iter(iter, iter->cpu);

		/* First peek to compare current entry and the next one */
		if (ring_iter)
			event = ring_buffer_iter_peek(ring_iter, NULL);
		else {
			/*
			 * We need to consume the current entry to see
			 * the next one.
			 */
			ring_buffer_consume(iter->array_buffer->buffer, iter->cpu,
					    NULL, NULL);
			event = ring_buffer_peek(iter->array_buffer->buffer, iter->cpu,
						 NULL, NULL);
		}

		if (!event)
			return NULL;

		next = ring_buffer_event_data(event);

		if (data) {
			/*
			 * Save current and next entries for later reference
			 * if the output fails.
			 */
			if (unlikely(curr->ent.type == TRACE_GRAPH_RETADDR_ENT))
				data->ent.rent = *(struct fgraph_retaddr_ent_entry *)curr;
			else
				data->ent.ent = *curr;
			/*
			 * If the next event is not a return type, then
			 * we only care about what type it is. Otherwise we can
			 * safely copy the entire event.
			 */
			if (next->ent.type == TRACE_GRAPH_RET)
				data->ret = *next;
			else
				data->ret.ent.type = next->ent.type;
		}
	}

	if (next->ent.type != TRACE_GRAPH_RET)
		return NULL;

	if (curr->ent.pid != next->ent.pid ||
			curr->graph_ent.func != next->ret.func)
		return NULL;

	/* this is a leaf, now advance the iterator */
	if (ring_iter)
		ring_buffer_iter_advance(ring_iter);

	return next;
}

static void print_graph_abs_time(u64 t, struct trace_seq *s)
{
	unsigned long usecs_rem;

	usecs_rem = do_div(t, NSEC_PER_SEC);
	usecs_rem /= 1000;

	trace_seq_printf(s, "%5lu.%06lu |  ",
			 (unsigned long)t, usecs_rem);
}

static void
print_graph_rel_time(struct trace_iterator *iter, struct trace_seq *s)
{
	unsigned long long usecs;

	usecs = iter->ts - iter->array_buffer->time_start;
	do_div(usecs, NSEC_PER_USEC);

	trace_seq_printf(s, "%9llu us |  ", usecs);
}

static void
print_graph_irq(struct trace_iterator *iter, unsigned long addr,
		enum trace_type type, int cpu, pid_t pid, u32 flags)
{
	struct trace_array *tr = iter->tr;
	struct trace_seq *s = &iter->seq;
	struct trace_entry *ent = iter->ent;

	addr += iter->tr->text_delta;

	if (addr < (unsigned long)__irqentry_text_start ||
		addr >= (unsigned long)__irqentry_text_end)
		return;

	if (tr->trace_flags & TRACE_ITER_CONTEXT_INFO) {
		/* Absolute time */
		if (flags & TRACE_GRAPH_PRINT_ABS_TIME)
			print_graph_abs_time(iter->ts, s);

		/* Relative time */
		if (flags & TRACE_GRAPH_PRINT_REL_TIME)
			print_graph_rel_time(iter, s);

		/* Cpu */
		if (flags & TRACE_GRAPH_PRINT_CPU)
			print_graph_cpu(s, cpu);

		/* Proc */
		if (flags & TRACE_GRAPH_PRINT_PROC) {
			print_graph_proc(s, pid);
			trace_seq_puts(s, " | ");
		}

		/* Latency format */
		if (tr->trace_flags & TRACE_ITER_LATENCY_FMT)
			print_graph_lat_fmt(s, ent);
	}

	/* No overhead */
	print_graph_duration(tr, 0, s, flags | FLAGS_FILL_START);

	if (type == TRACE_GRAPH_ENT)
		trace_seq_puts(s, "==========>");
	else
		trace_seq_puts(s, "<==========");

	print_graph_duration(tr, 0, s, flags | FLAGS_FILL_END);
	trace_seq_putc(s, '\n');
}

void
trace_print_graph_duration(unsigned long long duration, struct trace_seq *s)
{
	unsigned long nsecs_rem = do_div(duration, 1000);
	/* log10(ULONG_MAX) + '\0' */
	char usecs_str[21];
	char nsecs_str[5];
	int len;
	int i;

	sprintf(usecs_str, "%lu", (unsigned long) duration);

	/* Print msecs */
	trace_seq_printf(s, "%s", usecs_str);

	len = strlen(usecs_str);

	/* Print nsecs (we don't want to exceed 7 numbers) */
	if (len < 7) {
		size_t slen = min_t(size_t, sizeof(nsecs_str), 8UL - len);

		snprintf(nsecs_str, slen, "%03lu", nsecs_rem);
		trace_seq_printf(s, ".%s", nsecs_str);
		len += strlen(nsecs_str) + 1;
	}

	trace_seq_puts(s, " us ");

	/* Print remaining spaces to fit the row's width */
	for (i = len; i < 8; i++)
		trace_seq_putc(s, ' ');
}

static void
print_graph_duration(struct trace_array *tr, unsigned long long duration,
		     struct trace_seq *s, u32 flags)
{
	if (!(flags & TRACE_GRAPH_PRINT_DURATION) ||
	    !(tr->trace_flags & TRACE_ITER_CONTEXT_INFO))
		return;

	/* No real adata, just filling the column with spaces */
	switch (flags & TRACE_GRAPH_PRINT_FILL_MASK) {
	case FLAGS_FILL_FULL:
		trace_seq_puts(s, "              |  ");
		return;
	case FLAGS_FILL_START:
		trace_seq_puts(s, "  ");
		return;
	case FLAGS_FILL_END:
		trace_seq_puts(s, " |");
		return;
	}

	/* Signal a overhead of time execution to the output */
	if (flags & TRACE_GRAPH_PRINT_OVERHEAD)
		trace_seq_printf(s, "%c ", trace_find_mark(duration));
	else
		trace_seq_puts(s, "  ");

	trace_print_graph_duration(duration, s);
	trace_seq_puts(s, "|  ");
}

#ifdef CONFIG_FUNCTION_GRAPH_RETVAL
#define __TRACE_GRAPH_PRINT_RETVAL TRACE_GRAPH_PRINT_RETVAL
#else
#define __TRACE_GRAPH_PRINT_RETVAL 0
#endif

#ifdef CONFIG_FUNCTION_GRAPH_RETADDR
#define __TRACE_GRAPH_PRINT_RETADDR TRACE_GRAPH_PRINT_RETADDR
static void print_graph_retaddr(struct trace_seq *s, struct fgraph_retaddr_ent_entry *entry,
				u32 trace_flags, bool comment)
{
	if (comment)
		trace_seq_puts(s, " /*");

	trace_seq_puts(s, " <-");
	seq_print_ip_sym(s, entry->graph_ent.retaddr, trace_flags | TRACE_ITER_SYM_OFFSET);

	if (comment)
		trace_seq_puts(s, " */");
}
#else
#define __TRACE_GRAPH_PRINT_RETADDR 0
#define print_graph_retaddr(_seq, _entry, _tflags, _comment)		do { } while (0)
#endif

#if defined(CONFIG_FUNCTION_GRAPH_RETVAL) || defined(CONFIG_FUNCTION_GRAPH_RETADDR)

static void print_graph_retval(struct trace_seq *s, struct ftrace_graph_ent_entry *entry,
				struct ftrace_graph_ret *graph_ret, void *func,
				u32 opt_flags, u32 trace_flags, int args_size)
{
	unsigned long err_code = 0;
	unsigned long retval = 0;
	bool print_retaddr = false;
	bool print_retval = false;
	bool hex_format = !!(opt_flags & TRACE_GRAPH_PRINT_RETVAL_HEX);

#ifdef CONFIG_FUNCTION_GRAPH_RETVAL
	retval = graph_ret->retval;
	print_retval = !!(opt_flags & TRACE_GRAPH_PRINT_RETVAL);
#endif

#ifdef CONFIG_FUNCTION_GRAPH_RETADDR
	print_retaddr = !!(opt_flags & TRACE_GRAPH_PRINT_RETADDR);
#endif

	if (print_retval && retval && !hex_format) {
		/* Check if the return value matches the negative format */
		if (IS_ENABLED(CONFIG_64BIT) && (retval & BIT(31)) &&
			(((u64)retval) >> 32) == 0) {
			err_code = sign_extend64(retval, 31);
		} else {
			err_code = retval;
		}

		if (!IS_ERR_VALUE(err_code))
			err_code = 0;
	}

	if (entry) {
		if (entry->ent.type != TRACE_GRAPH_RETADDR_ENT)
			print_retaddr = false;

		trace_seq_printf(s, "%ps", func);

		if (args_size >= FTRACE_REGS_MAX_ARGS * sizeof(long)) {
			print_function_args(s, entry->args, (unsigned long)func);
			trace_seq_putc(s, ';');
		} else
			trace_seq_puts(s, "();");

		if (print_retval || print_retaddr)
			trace_seq_puts(s, " /*");
		else
			trace_seq_putc(s, '\n');
	} else {
		print_retaddr = false;
		trace_seq_printf(s, "} /* %ps", func);
	}

	if (print_retaddr)
		print_graph_retaddr(s, (struct fgraph_retaddr_ent_entry *)entry,
				    trace_flags, false);

	if (print_retval) {
		if (hex_format || (err_code == 0))
			trace_seq_printf(s, " ret=0x%lx", retval);
		else
			trace_seq_printf(s, " ret=%ld", err_code);
	}

	if (!entry || print_retval || print_retaddr)
		trace_seq_puts(s, " */\n");
}

#else

#define print_graph_retval(_seq, _ent, _ret, _func, _opt_flags, _trace_flags, args_size) \
	do {} while (0)

#endif

/* Case of a leaf function on its call entry */
static enum print_line_t
print_graph_entry_leaf(struct trace_iterator *iter,
		struct ftrace_graph_ent_entry *entry,
		struct ftrace_graph_ret_entry *ret_entry,
		struct trace_seq *s, u32 flags)
{
	struct fgraph_data *data = iter->private;
	struct trace_array *tr = iter->tr;
	struct ftrace_graph_ret *graph_ret;
	struct ftrace_graph_ent *call;
	unsigned long long duration;
	unsigned long ret_func;
	int args_size;
	int cpu = iter->cpu;
	int i;

	args_size = iter->ent_size - offsetof(struct ftrace_graph_ent_entry, args);

	graph_ret = &ret_entry->ret;
	call = &entry->graph_ent;
	duration = ret_entry->rettime - ret_entry->calltime;

	if (data) {
		struct fgraph_cpu_data *cpu_data;

		cpu_data = per_cpu_ptr(data->cpu_data, cpu);

		/*
		 * Comments display at + 1 to depth. Since
		 * this is a leaf function, keep the comments
		 * equal to this depth.
		 */
		cpu_data->depth = call->depth - 1;

		/* No need to keep this function around for this depth */
		if (call->depth < FTRACE_RETFUNC_DEPTH &&
		    !WARN_ON_ONCE(call->depth < 0))
			cpu_data->enter_funcs[call->depth] = 0;
	}

	/* Overhead and duration */
	print_graph_duration(tr, duration, s, flags);

	/* Function */
	for (i = 0; i < call->depth * TRACE_GRAPH_INDENT; i++)
		trace_seq_putc(s, ' ');

	ret_func = graph_ret->func + iter->tr->text_delta;

	/*
	 * Write out the function return value or return address
	 */
	if (flags & (__TRACE_GRAPH_PRINT_RETVAL | __TRACE_GRAPH_PRINT_RETADDR)) {
		print_graph_retval(s, entry, graph_ret,
				   (void *)graph_ret->func + iter->tr->text_delta,
				   flags, tr->trace_flags, args_size);
	} else {
		trace_seq_printf(s, "%ps", (void *)ret_func);

		if (args_size >= FTRACE_REGS_MAX_ARGS * sizeof(long)) {
			print_function_args(s, entry->args, ret_func);
			trace_seq_putc(s, ';');
		} else
			trace_seq_puts(s, "();");
	}
	trace_seq_printf(s, "\n");

	print_graph_irq(iter, graph_ret->func, TRACE_GRAPH_RET,
			cpu, iter->ent->pid, flags);

	return trace_handle_return(s);
}

static enum print_line_t
print_graph_entry_nested(struct trace_iterator *iter,
			 struct ftrace_graph_ent_entry *entry,
			 struct trace_seq *s, int cpu, u32 flags)
{
	struct ftrace_graph_ent *call = &entry->graph_ent;
	struct fgraph_data *data = iter->private;
	struct trace_array *tr = iter->tr;
	unsigned long func;
	int args_size;
	int i;

	if (data) {
		struct fgraph_cpu_data *cpu_data;
		int cpu = iter->cpu;

		cpu_data = per_cpu_ptr(data->cpu_data, cpu);
		cpu_data->depth = call->depth;

		/* Save this function pointer to see if the exit matches */
		if (call->depth < FTRACE_RETFUNC_DEPTH &&
		    !WARN_ON_ONCE(call->depth < 0))
			cpu_data->enter_funcs[call->depth] = call->func;
	}

	/* No time */
	print_graph_duration(tr, 0, s, flags | FLAGS_FILL_FULL);

	/* Function */
	for (i = 0; i < call->depth * TRACE_GRAPH_INDENT; i++)
		trace_seq_putc(s, ' ');

	func = call->func + iter->tr->text_delta;

	trace_seq_printf(s, "%ps", (void *)func);

	args_size = iter->ent_size - offsetof(struct ftrace_graph_ent_entry, args);

	if (args_size >= FTRACE_REGS_MAX_ARGS * sizeof(long))
		print_function_args(s, entry->args, func);
	else
		trace_seq_puts(s, "()");

	trace_seq_puts(s, " {");

	if (flags & __TRACE_GRAPH_PRINT_RETADDR  &&
		entry->ent.type == TRACE_GRAPH_RETADDR_ENT)
		print_graph_retaddr(s, (struct fgraph_retaddr_ent_entry *)entry,
			tr->trace_flags, true);
	trace_seq_putc(s, '\n');

	if (trace_seq_has_overflowed(s))
		return TRACE_TYPE_PARTIAL_LINE;

	/*
	 * we already consumed the current entry to check the next one
	 * and see if this is a leaf.
	 */
	return TRACE_TYPE_NO_CONSUME;
}

static void
print_graph_prologue(struct trace_iterator *iter, struct trace_seq *s,
		     int type, unsigned long addr, u32 flags)
{
	struct fgraph_data *data = iter->private;
	struct trace_entry *ent = iter->ent;
	struct trace_array *tr = iter->tr;
	int cpu = iter->cpu;

	/* Pid */
	verif_pid(s, ent->pid, cpu, data);

	if (type)
		/* Interrupt */
		print_graph_irq(iter, addr, type, cpu, ent->pid, flags);

	if (!(tr->trace_flags & TRACE_ITER_CONTEXT_INFO))
		return;

	/* Absolute time */
	if (flags & TRACE_GRAPH_PRINT_ABS_TIME)
		print_graph_abs_time(iter->ts, s);

	/* Relative time */
	if (flags & TRACE_GRAPH_PRINT_REL_TIME)
		print_graph_rel_time(iter, s);

	/* Cpu */
	if (flags & TRACE_GRAPH_PRINT_CPU)
		print_graph_cpu(s, cpu);

	/* Proc */
	if (flags & TRACE_GRAPH_PRINT_PROC) {
		print_graph_proc(s, ent->pid);
		trace_seq_puts(s, " | ");
	}

	/* Latency format */
	if (tr->trace_flags & TRACE_ITER_LATENCY_FMT)
		print_graph_lat_fmt(s, ent);

	return;
}

/*
 * Entry check for irq code
 *
 * returns 1 if
 *  - we are inside irq code
 *  - we just entered irq code
 *
 * returns 0 if
 *  - funcgraph-interrupts option is set
 *  - we are not inside irq code
 */
static int
check_irq_entry(struct trace_iterator *iter, u32 flags,
		unsigned long addr, int depth)
{
	int cpu = iter->cpu;
	int *depth_irq;
	struct fgraph_data *data = iter->private;

	addr += iter->tr->text_delta;

	/*
	 * If we are either displaying irqs, or we got called as
	 * a graph event and private data does not exist,
	 * then we bypass the irq check.
	 */
	if ((flags & TRACE_GRAPH_PRINT_IRQS) ||
	    (!data))
		return 0;

	depth_irq = &(per_cpu_ptr(data->cpu_data, cpu)->depth_irq);

	/*
	 * We are inside the irq code
	 */
	if (*depth_irq >= 0)
		return 1;

	if ((addr < (unsigned long)__irqentry_text_start) ||
	    (addr >= (unsigned long)__irqentry_text_end))
		return 0;

	/*
	 * We are entering irq code.
	 */
	*depth_irq = depth;
	return 1;
}

/*
 * Return check for irq code
 *
 * returns 1 if
 *  - we are inside irq code
 *  - we just left irq code
 *
 * returns 0 if
 *  - funcgraph-interrupts option is set
 *  - we are not inside irq code
 */
static int
check_irq_return(struct trace_iterator *iter, u32 flags, int depth)
{
	int cpu = iter->cpu;
	int *depth_irq;
	struct fgraph_data *data = iter->private;

	/*
	 * If we are either displaying irqs, or we got called as
	 * a graph event and private data does not exist,
	 * then we bypass the irq check.
	 */
	if ((flags & TRACE_GRAPH_PRINT_IRQS) ||
	    (!data))
		return 0;

	depth_irq = &(per_cpu_ptr(data->cpu_data, cpu)->depth_irq);

	/*
	 * We are not inside the irq code.
	 */
	if (*depth_irq == -1)
		return 0;

	/*
	 * We are inside the irq code, and this is returning entry.
	 * Let's not trace it and clear the entry depth, since
	 * we are out of irq code.
	 *
	 * This condition ensures that we 'leave the irq code' once
	 * we are out of the entry depth. Thus protecting us from
	 * the RETURN entry loss.
	 */
	if (*depth_irq >= depth) {
		*depth_irq = -1;
		return 1;
	}

	/*
	 * We are inside the irq code, and this is not the entry.
	 */
	return 1;
}

static enum print_line_t
print_graph_entry(struct ftrace_graph_ent_entry *field, struct trace_seq *s,
			struct trace_iterator *iter, u32 flags)
{
	struct fgraph_data *data = iter->private;
	struct ftrace_graph_ent *call;
	struct ftrace_graph_ret_entry *leaf_ret;
	static enum print_line_t ret;
	int cpu = iter->cpu;
	/*
	 * print_graph_entry() may consume the current event,
	 * thus @field may become invalid, so we need to save it.
	 * sizeof(struct ftrace_graph_ent_entry) is very small,
	 * it can be safely saved at the stack.
	 */
	struct ftrace_graph_ent_entry *entry;
	u8 save_buf[sizeof(*entry) + FTRACE_REGS_MAX_ARGS * sizeof(long)];

	/* The ent_size is expected to be as big as the entry */
	if (iter->ent_size > sizeof(save_buf))
		iter->ent_size = sizeof(save_buf);

	entry = (void *)save_buf;
	memcpy(entry, field, iter->ent_size);

	call = &entry->graph_ent;

	if (check_irq_entry(iter, flags, call->func, call->depth))
		return TRACE_TYPE_HANDLED;

	print_graph_prologue(iter, s, TRACE_GRAPH_ENT, call->func, flags);

	leaf_ret = get_return_for_leaf(iter, entry);
	if (leaf_ret)
		ret = print_graph_entry_leaf(iter, entry, leaf_ret, s, flags);
	else
		ret = print_graph_entry_nested(iter, entry, s, cpu, flags);

	if (data) {
		/*
		 * If we failed to write our output, then we need to make
		 * note of it. Because we already consumed our entry.
		 */
		if (s->full) {
			data->failed = 1;
			data->cpu = cpu;
		} else
			data->failed = 0;
	}

	return ret;
}

static enum print_line_t
print_graph_return(struct ftrace_graph_ret_entry *retentry, struct trace_seq *s,
		   struct trace_entry *ent, struct trace_iterator *iter,
		   u32 flags)
{
	struct ftrace_graph_ret *trace = &retentry->ret;
	u64 calltime = retentry->calltime;
	u64 rettime = retentry->rettime;
	unsigned long long duration = rettime - calltime;
	struct fgraph_data *data = iter->private;
	struct trace_array *tr = iter->tr;
	unsigned long func;
	pid_t pid = ent->pid;
	int cpu = iter->cpu;
	int func_match = 1;
	int i;

	func = trace->func + iter->tr->text_delta;

	if (check_irq_return(iter, flags, trace->depth))
		return TRACE_TYPE_HANDLED;

	if (data) {
		struct fgraph_cpu_data *cpu_data;
		int cpu = iter->cpu;

		cpu_data = per_cpu_ptr(data->cpu_data, cpu);

		/*
		 * Comments display at + 1 to depth. This is the
		 * return from a function, we now want the comments
		 * to display at the same level of the bracket.
		 */
		cpu_data->depth = trace->depth - 1;

		if (trace->depth < FTRACE_RETFUNC_DEPTH &&
		    !WARN_ON_ONCE(trace->depth < 0)) {
			if (cpu_data->enter_funcs[trace->depth] != trace->func)
				func_match = 0;
			cpu_data->enter_funcs[trace->depth] = 0;
		}
	}

	print_graph_prologue(iter, s, 0, 0, flags);

	/* Overhead and duration */
	print_graph_duration(tr, duration, s, flags);

	/* Closing brace */
	for (i = 0; i < trace->depth * TRACE_GRAPH_INDENT; i++)
		trace_seq_putc(s, ' ');

	/*
	 * Always write out the function name and its return value if the
	 * funcgraph-retval option is enabled.
	 */
	if (flags & __TRACE_GRAPH_PRINT_RETVAL) {
		print_graph_retval(s, NULL, trace, (void *)func, flags,
				   tr->trace_flags, 0);
	} else {
		/*
		 * If the return function does not have a matching entry,
		 * then the entry was lost. Instead of just printing
		 * the '}' and letting the user guess what function this
		 * belongs to, write out the function name. Always do
		 * that if the funcgraph-tail option is enabled.
		 */
		if (func_match && !(flags & TRACE_GRAPH_PRINT_TAIL))
			trace_seq_puts(s, "}\n");
		else
			trace_seq_printf(s, "} /* %ps */\n", (void *)func);
	}

	/* Overrun */
	if (flags & TRACE_GRAPH_PRINT_OVERRUN)
		trace_seq_printf(s, " (Overruns: %u)\n",
				 trace->overrun);

	print_graph_irq(iter, trace->func, TRACE_GRAPH_RET,
			cpu, pid, flags);

	return trace_handle_return(s);
}

static enum print_line_t
print_graph_comment(struct trace_seq *s, struct trace_entry *ent,
		    struct trace_iterator *iter, u32 flags)
{
	struct trace_array *tr = iter->tr;
	unsigned long sym_flags = (tr->trace_flags & TRACE_ITER_SYM_MASK);
	struct fgraph_data *data = iter->private;
	struct trace_event *event;
	int depth = 0;
	int ret;
	int i;

	if (data)
		depth = per_cpu_ptr(data->cpu_data, iter->cpu)->depth;

	print_graph_prologue(iter, s, 0, 0, flags);

	/* No time */
	print_graph_duration(tr, 0, s, flags | FLAGS_FILL_FULL);

	/* Indentation */
	if (depth > 0)
		for (i = 0; i < (depth + 1) * TRACE_GRAPH_INDENT; i++)
			trace_seq_putc(s, ' ');

	/* The comment */
	trace_seq_puts(s, "/* ");

	switch (iter->ent->type) {
	case TRACE_BPUTS:
		ret = trace_print_bputs_msg_only(iter);
		if (ret != TRACE_TYPE_HANDLED)
			return ret;
		break;
	case TRACE_BPRINT:
		ret = trace_print_bprintk_msg_only(iter);
		if (ret != TRACE_TYPE_HANDLED)
			return ret;
		break;
	case TRACE_PRINT:
		ret = trace_print_printk_msg_only(iter);
		if (ret != TRACE_TYPE_HANDLED)
			return ret;
		break;
	default:
		event = ftrace_find_event(ent->type);
		if (!event)
			return TRACE_TYPE_UNHANDLED;

		ret = event->funcs->trace(iter, sym_flags, event);
		if (ret != TRACE_TYPE_HANDLED)
			return ret;
	}

	if (trace_seq_has_overflowed(s))
		goto out;

	/* Strip ending newline */
	if (s->buffer[s->seq.len - 1] == '\n') {
		s->buffer[s->seq.len - 1] = '\0';
		s->seq.len--;
	}

	trace_seq_puts(s, " */\n");
 out:
	return trace_handle_return(s);
}


enum print_line_t
print_graph_function_flags(struct trace_iterator *iter, u32 flags)
{
	struct ftrace_graph_ent_entry *field;
	struct fgraph_data *data = iter->private;
	struct trace_entry *entry = iter->ent;
	struct trace_seq *s = &iter->seq;
	int cpu = iter->cpu;
	int ret;

	if (data && per_cpu_ptr(data->cpu_data, cpu)->ignore) {
		per_cpu_ptr(data->cpu_data, cpu)->ignore = 0;
		return TRACE_TYPE_HANDLED;
	}

	/*
	 * If the last output failed, there's a possibility we need
	 * to print out the missing entry which would never go out.
	 */
	if (data && data->failed) {
		field = &data->ent.ent;
		iter->cpu = data->cpu;
		ret = print_graph_entry(field, s, iter, flags);
		if (ret == TRACE_TYPE_HANDLED && iter->cpu != cpu) {
			per_cpu_ptr(data->cpu_data, iter->cpu)->ignore = 1;
			ret = TRACE_TYPE_NO_CONSUME;
		}
		iter->cpu = cpu;
		return ret;
	}

	switch (entry->type) {
	case TRACE_GRAPH_ENT: {
		trace_assign_type(field, entry);
		return print_graph_entry(field, s, iter, flags);
	}
#ifdef CONFIG_FUNCTION_GRAPH_RETADDR
	case TRACE_GRAPH_RETADDR_ENT: {
		struct fgraph_retaddr_ent_entry saved;
		struct fgraph_retaddr_ent_entry *rfield;

		trace_assign_type(rfield, entry);
		saved = *rfield;
		return print_graph_entry((struct ftrace_graph_ent_entry *)&saved, s, iter, flags);
	}
#endif
	case TRACE_GRAPH_RET: {
		struct ftrace_graph_ret_entry *field;
		trace_assign_type(field, entry);
		return print_graph_return(field, s, entry, iter, flags);
	}
	case TRACE_STACK:
	case TRACE_FN:
		/* dont trace stack and functions as comments */
		return TRACE_TYPE_UNHANDLED;

	default:
		return print_graph_comment(s, entry, iter, flags);
	}

	return TRACE_TYPE_HANDLED;
}

static enum print_line_t
print_graph_function(struct trace_iterator *iter)
{
	return print_graph_function_flags(iter, tracer_flags.val);
}

static enum print_line_t
print_graph_function_event(struct trace_iterator *iter, int flags,
			   struct trace_event *event)
{
	return print_graph_function(iter);
}

static void print_lat_header(struct seq_file *s, u32 flags)
{
	static const char spaces[] = "                "	/* 16 spaces */
		"    "					/* 4 spaces */
		"                 ";			/* 17 spaces */
	int size = 0;

	if (flags & TRACE_GRAPH_PRINT_ABS_TIME)
		size += 16;
	if (flags & TRACE_GRAPH_PRINT_REL_TIME)
		size += 16;
	if (flags & TRACE_GRAPH_PRINT_CPU)
		size += 4;
	if (flags & TRACE_GRAPH_PRINT_PROC)
		size += 17;

	seq_printf(s, "#%.*s  _-----=> irqs-off        \n", size, spaces);
	seq_printf(s, "#%.*s / _----=> need-resched    \n", size, spaces);
	seq_printf(s, "#%.*s| / _---=> hardirq/softirq \n", size, spaces);
	seq_printf(s, "#%.*s|| / _--=> preempt-depth   \n", size, spaces);
	seq_printf(s, "#%.*s||| /                      \n", size, spaces);
}

static void __print_graph_headers_flags(struct trace_array *tr,
					struct seq_file *s, u32 flags)
{
	int lat = tr->trace_flags & TRACE_ITER_LATENCY_FMT;

	if (lat)
		print_lat_header(s, flags);

	/* 1st line */
	seq_putc(s, '#');
	if (flags & TRACE_GRAPH_PRINT_ABS_TIME)
		seq_puts(s, "     TIME       ");
	if (flags & TRACE_GRAPH_PRINT_REL_TIME)
		seq_puts(s, "   REL TIME     ");
	if (flags & TRACE_GRAPH_PRINT_CPU)
		seq_puts(s, " CPU");
	if (flags & TRACE_GRAPH_PRINT_PROC)
		seq_puts(s, "  TASK/PID       ");
	if (lat)
		seq_puts(s, "||||   ");
	if (flags & TRACE_GRAPH_PRINT_DURATION)
		seq_puts(s, "  DURATION   ");
	seq_puts(s, "               FUNCTION CALLS\n");

	/* 2nd line */
	seq_putc(s, '#');
	if (flags & TRACE_GRAPH_PRINT_ABS_TIME)
		seq_puts(s, "      |         ");
	if (flags & TRACE_GRAPH_PRINT_REL_TIME)
		seq_puts(s, "      |         ");
	if (flags & TRACE_GRAPH_PRINT_CPU)
		seq_puts(s, " |  ");
	if (flags & TRACE_GRAPH_PRINT_PROC)
		seq_puts(s, "   |    |        ");
	if (lat)
		seq_puts(s, "||||   ");
	if (flags & TRACE_GRAPH_PRINT_DURATION)
		seq_puts(s, "   |   |      ");
	seq_puts(s, "               |   |   |   |\n");
}

static void print_graph_headers(struct seq_file *s)
{
	print_graph_headers_flags(s, tracer_flags.val);
}

void print_graph_headers_flags(struct seq_file *s, u32 flags)
{
	struct trace_iterator *iter = s->private;
	struct trace_array *tr = iter->tr;

	if (!(tr->trace_flags & TRACE_ITER_CONTEXT_INFO))
		return;

	if (tr->trace_flags & TRACE_ITER_LATENCY_FMT) {
		/* print nothing if the buffers are empty */
		if (trace_empty(iter))
			return;

		print_trace_header(s, iter);
	}

	__print_graph_headers_flags(tr, s, flags);
}

void graph_trace_open(struct trace_iterator *iter)
{
	/* pid and depth on the last trace processed */
	struct fgraph_data *data;
	gfp_t gfpflags;
	int cpu;

	iter->private = NULL;

	/* We can be called in atomic context via ftrace_dump() */
	gfpflags = (in_atomic() || irqs_disabled()) ? GFP_ATOMIC : GFP_KERNEL;

	data = kzalloc(sizeof(*data), gfpflags);
	if (!data)
		goto out_err;

	data->cpu_data = alloc_percpu_gfp(struct fgraph_cpu_data, gfpflags);
	if (!data->cpu_data)
		goto out_err_free;

	for_each_possible_cpu(cpu) {
		pid_t *pid = &(per_cpu_ptr(data->cpu_data, cpu)->last_pid);
		int *depth = &(per_cpu_ptr(data->cpu_data, cpu)->depth);
		int *ignore = &(per_cpu_ptr(data->cpu_data, cpu)->ignore);
		int *depth_irq = &(per_cpu_ptr(data->cpu_data, cpu)->depth_irq);

		*pid = -1;
		*depth = 0;
		*ignore = 0;
		*depth_irq = -1;
	}

	iter->private = data;

	return;

 out_err_free:
	kfree(data);
 out_err:
	pr_warn("function graph tracer: not enough memory\n");
}

void graph_trace_close(struct trace_iterator *iter)
{
	struct fgraph_data *data = iter->private;

	if (data) {
		free_percpu(data->cpu_data);
		kfree(data);
		iter->private = NULL;
	}
}

static int
func_graph_set_flag(struct trace_array *tr, u32 old_flags, u32 bit, int set)
{
	if (bit == TRACE_GRAPH_PRINT_IRQS)
		ftrace_graph_skip_irqs = !set;

	if (bit == TRACE_GRAPH_SLEEP_TIME)
		ftrace_graph_sleep_time_control(set);

	if (bit == TRACE_GRAPH_GRAPH_TIME)
		ftrace_graph_graph_time_control(set);

	if (bit == TRACE_GRAPH_ARGS)
		return ftrace_graph_trace_args(tr, set);

	return 0;
}

static struct trace_event_functions graph_functions = {
	.trace		= print_graph_function_event,
};

static struct trace_event graph_trace_entry_event = {
	.type		= TRACE_GRAPH_ENT,
	.funcs		= &graph_functions,
};

#ifdef CONFIG_FUNCTION_GRAPH_RETADDR
static struct trace_event graph_trace_retaddr_entry_event = {
	.type		= TRACE_GRAPH_RETADDR_ENT,
	.funcs		= &graph_functions,
};
#endif

static struct trace_event graph_trace_ret_event = {
	.type		= TRACE_GRAPH_RET,
	.funcs		= &graph_functions
};

static struct tracer graph_trace __tracer_data = {
	.name		= "function_graph",
	.update_thresh	= graph_trace_update_thresh,
	.open		= graph_trace_open,
	.pipe_open	= graph_trace_open,
	.close		= graph_trace_close,
	.pipe_close	= graph_trace_close,
	.init		= graph_trace_init,
	.reset		= graph_trace_reset,
	.print_line	= print_graph_function,
	.print_header	= print_graph_headers,
	.flags		= &tracer_flags,
	.set_flag	= func_graph_set_flag,
	.allow_instances = true,
#ifdef CONFIG_FTRACE_SELFTEST
	.selftest	= trace_selftest_startup_function_graph,
#endif
};


static ssize_t
graph_depth_write(struct file *filp, const char __user *ubuf, size_t cnt,
		  loff_t *ppos)
{
	unsigned long val;
	int ret;

	ret = kstrtoul_from_user(ubuf, cnt, 10, &val);
	if (ret)
		return ret;

	fgraph_max_depth = val;

	*ppos += cnt;

	return cnt;
}

static ssize_t
graph_depth_read(struct file *filp, char __user *ubuf, size_t cnt,
		 loff_t *ppos)
{
	char buf[15]; /* More than enough to hold UINT_MAX + "\n"*/
	int n;

	n = sprintf(buf, "%d\n", fgraph_max_depth);

	return simple_read_from_buffer(ubuf, cnt, ppos, buf, n);
}

static const struct file_operations graph_depth_fops = {
	.open		= tracing_open_generic,
	.write		= graph_depth_write,
	.read		= graph_depth_read,
	.llseek		= generic_file_llseek,
};

static __init int init_graph_tracefs(void)
{
	int ret;

	ret = tracing_init_dentry();
	if (ret)
		return 0;

	trace_create_file("max_graph_depth", TRACE_MODE_WRITE, NULL,
			  NULL, &graph_depth_fops);

	return 0;
}
fs_initcall(init_graph_tracefs);

static __init int init_graph_trace(void)
{
	max_bytes_for_cpu = snprintf(NULL, 0, "%u", nr_cpu_ids - 1);

	if (!register_trace_event(&graph_trace_entry_event)) {
		pr_warn("Warning: could not register graph trace events\n");
		return 1;
	}

#ifdef CONFIG_FUNCTION_GRAPH_RETADDR
	if (!register_trace_event(&graph_trace_retaddr_entry_event)) {
		pr_warn("Warning: could not register graph trace retaddr events\n");
		return 1;
	}
#endif

	if (!register_trace_event(&graph_trace_ret_event)) {
		pr_warn("Warning: could not register graph trace events\n");
		return 1;
	}

	return register_tracer(&graph_trace);
}

core_initcall(init_graph_trace);<|MERGE_RESOLUTION|>--- conflicted
+++ resolved
@@ -196,15 +196,9 @@
 	unsigned long long		sleeptime; /* may be optional! */
 };
 
-<<<<<<< HEAD
-int trace_graph_entry(struct ftrace_graph_ent *trace,
-		      struct fgraph_ops *gops,
-		      struct ftrace_regs *fregs)
-=======
 static int graph_entry(struct ftrace_graph_ent *trace,
 		       struct fgraph_ops *gops,
 		       struct ftrace_regs *fregs)
->>>>>>> bd67c1c3
 {
 	unsigned long *task_var = fgraph_get_task_var(gops);
 	struct trace_array *tr = gops->private;
@@ -274,11 +268,7 @@
 			unsigned long retaddr = ftrace_graph_top_ret_addr(current);
 			ret = __trace_graph_retaddr_entry(tr, trace, trace_ctx, retaddr);
 		} else {
-<<<<<<< HEAD
-			ret = __trace_graph_entry(tr, trace, trace_ctx);
-=======
 			ret = __graph_entry(tr, trace, trace_ctx, fregs);
->>>>>>> bd67c1c3
 		}
 	}
 	preempt_enable_notrace();
@@ -392,11 +382,7 @@
 	disabled = atomic_read(&data->disabled);
 	if (likely(!disabled)) {
 		trace_ctx = tracing_gen_ctx();
-<<<<<<< HEAD
-		__trace_graph_return(tr, trace, trace_ctx);
-=======
 		__trace_graph_return(tr, trace, trace_ctx, calltime, rettime);
->>>>>>> bd67c1c3
 	}
 	preempt_enable_notrace();
 }
