// SPDX-License-Identifier: GPL-2.0
/*
 * Performance events core code:
 *
 *  Copyright (C) 2008 Thomas Gleixner <tglx@linutronix.de>
 *  Copyright (C) 2008-2011 Red Hat, Inc., Ingo Molnar
 *  Copyright (C) 2008-2011 Red Hat, Inc., Peter Zijlstra
 *  Copyright  ©  2009 Paul Mackerras, IBM Corp. <paulus@au1.ibm.com>
 */

#include <linux/fs.h>
#include <linux/mm.h>
#include <linux/cpu.h>
#include <linux/smp.h>
#include <linux/idr.h>
#include <linux/file.h>
#include <linux/poll.h>
#include <linux/slab.h>
#include <linux/hash.h>
#include <linux/tick.h>
#include <linux/sysfs.h>
#include <linux/dcache.h>
#include <linux/percpu.h>
#include <linux/ptrace.h>
#include <linux/reboot.h>
#include <linux/vmstat.h>
#include <linux/device.h>
#include <linux/export.h>
#include <linux/vmalloc.h>
#include <linux/hardirq.h>
#include <linux/hugetlb.h>
#include <linux/rculist.h>
#include <linux/uaccess.h>
#include <linux/syscalls.h>
#include <linux/anon_inodes.h>
#include <linux/kernel_stat.h>
#include <linux/cgroup.h>
#include <linux/perf_event.h>
#include <linux/trace_events.h>
#include <linux/hw_breakpoint.h>
#include <linux/mm_types.h>
#include <linux/module.h>
#include <linux/mman.h>
#include <linux/compat.h>
#include <linux/bpf.h>
#include <linux/filter.h>
#include <linux/namei.h>
#include <linux/parser.h>
#include <linux/sched/clock.h>
#include <linux/sched/mm.h>
#include <linux/proc_ns.h>
#include <linux/mount.h>
#include <linux/min_heap.h>
#include <linux/highmem.h>
#include <linux/pgtable.h>
#include <linux/buildid.h>
#include <linux/task_work.h>
#include <linux/percpu-rwsem.h>

#include "internal.h"

#include <asm/irq_regs.h>

typedef int (*remote_function_f)(void *);

struct remote_function_call {
	struct task_struct	*p;
	remote_function_f	func;
	void			*info;
	int			ret;
};

static void remote_function(void *data)
{
	struct remote_function_call *tfc = data;
	struct task_struct *p = tfc->p;

	if (p) {
		/* -EAGAIN */
		if (task_cpu(p) != smp_processor_id())
			return;

		/*
		 * Now that we're on right CPU with IRQs disabled, we can test
		 * if we hit the right task without races.
		 */

		tfc->ret = -ESRCH; /* No such (running) process */
		if (p != current)
			return;
	}

	tfc->ret = tfc->func(tfc->info);
}

/**
 * task_function_call - call a function on the cpu on which a task runs
 * @p:		the task to evaluate
 * @func:	the function to be called
 * @info:	the function call argument
 *
 * Calls the function @func when the task is currently running. This might
 * be on the current CPU, which just calls the function directly.  This will
 * retry due to any failures in smp_call_function_single(), such as if the
 * task_cpu() goes offline concurrently.
 *
 * returns @func return value or -ESRCH or -ENXIO when the process isn't running
 */
static int
task_function_call(struct task_struct *p, remote_function_f func, void *info)
{
	struct remote_function_call data = {
		.p	= p,
		.func	= func,
		.info	= info,
		.ret	= -EAGAIN,
	};
	int ret;

	for (;;) {
		ret = smp_call_function_single(task_cpu(p), remote_function,
					       &data, 1);
		if (!ret)
			ret = data.ret;

		if (ret != -EAGAIN)
			break;

		cond_resched();
	}

	return ret;
}

/**
 * cpu_function_call - call a function on the cpu
 * @cpu:	target cpu to queue this function
 * @func:	the function to be called
 * @info:	the function call argument
 *
 * Calls the function @func on the remote cpu.
 *
 * returns: @func return value or -ENXIO when the cpu is offline
 */
static int cpu_function_call(int cpu, remote_function_f func, void *info)
{
	struct remote_function_call data = {
		.p	= NULL,
		.func	= func,
		.info	= info,
		.ret	= -ENXIO, /* No such CPU */
	};

	smp_call_function_single(cpu, remote_function, &data, 1);

	return data.ret;
}

enum event_type_t {
	EVENT_FLEXIBLE	= 0x01,
	EVENT_PINNED	= 0x02,
	EVENT_TIME	= 0x04,
	EVENT_FROZEN	= 0x08,
	/* see ctx_resched() for details */
	EVENT_CPU	= 0x10,
	EVENT_CGROUP	= 0x20,

	/* compound helpers */
	EVENT_ALL         = EVENT_FLEXIBLE | EVENT_PINNED,
	EVENT_TIME_FROZEN = EVENT_TIME | EVENT_FROZEN,
};

static inline void __perf_ctx_lock(struct perf_event_context *ctx)
{
	raw_spin_lock(&ctx->lock);
	WARN_ON_ONCE(ctx->is_active & EVENT_FROZEN);
}

static void perf_ctx_lock(struct perf_cpu_context *cpuctx,
			  struct perf_event_context *ctx)
{
	__perf_ctx_lock(&cpuctx->ctx);
	if (ctx)
		__perf_ctx_lock(ctx);
}

static inline void __perf_ctx_unlock(struct perf_event_context *ctx)
{
	/*
	 * If ctx_sched_in() didn't again set any ALL flags, clean up
	 * after ctx_sched_out() by clearing is_active.
	 */
	if (ctx->is_active & EVENT_FROZEN) {
		if (!(ctx->is_active & EVENT_ALL))
			ctx->is_active = 0;
		else
			ctx->is_active &= ~EVENT_FROZEN;
	}
	raw_spin_unlock(&ctx->lock);
}

static void perf_ctx_unlock(struct perf_cpu_context *cpuctx,
			    struct perf_event_context *ctx)
{
	if (ctx)
		__perf_ctx_unlock(ctx);
	__perf_ctx_unlock(&cpuctx->ctx);
}

#define TASK_TOMBSTONE ((void *)-1L)
#define EVENT_TOMBSTONE ((void *)-1L)

static bool is_kernel_event(struct perf_event *event)
{
	return READ_ONCE(event->owner) == TASK_TOMBSTONE;
}

static DEFINE_PER_CPU(struct perf_cpu_context, perf_cpu_context);

struct perf_event_context *perf_cpu_task_ctx(void)
{
	lockdep_assert_irqs_disabled();
	return this_cpu_ptr(&perf_cpu_context)->task_ctx;
}

/*
 * On task ctx scheduling...
 *
 * When !ctx->nr_events a task context will not be scheduled. This means
 * we can disable the scheduler hooks (for performance) without leaving
 * pending task ctx state.
 *
 * This however results in two special cases:
 *
 *  - removing the last event from a task ctx; this is relatively straight
 *    forward and is done in __perf_remove_from_context.
 *
 *  - adding the first event to a task ctx; this is tricky because we cannot
 *    rely on ctx->is_active and therefore cannot use event_function_call().
 *    See perf_install_in_context().
 *
 * If ctx->nr_events, then ctx->is_active and cpuctx->task_ctx are set.
 */

typedef void (*event_f)(struct perf_event *, struct perf_cpu_context *,
			struct perf_event_context *, void *);

struct event_function_struct {
	struct perf_event *event;
	event_f func;
	void *data;
};

static int event_function(void *info)
{
	struct event_function_struct *efs = info;
	struct perf_event *event = efs->event;
	struct perf_event_context *ctx = event->ctx;
	struct perf_cpu_context *cpuctx = this_cpu_ptr(&perf_cpu_context);
	struct perf_event_context *task_ctx = cpuctx->task_ctx;
	int ret = 0;

	lockdep_assert_irqs_disabled();

	perf_ctx_lock(cpuctx, task_ctx);
	/*
	 * Since we do the IPI call without holding ctx->lock things can have
	 * changed, double check we hit the task we set out to hit.
	 */
	if (ctx->task) {
		if (ctx->task != current) {
			ret = -ESRCH;
			goto unlock;
		}

		/*
		 * We only use event_function_call() on established contexts,
		 * and event_function() is only ever called when active (or
		 * rather, we'll have bailed in task_function_call() or the
		 * above ctx->task != current test), therefore we must have
		 * ctx->is_active here.
		 */
		WARN_ON_ONCE(!ctx->is_active);
		/*
		 * And since we have ctx->is_active, cpuctx->task_ctx must
		 * match.
		 */
		WARN_ON_ONCE(task_ctx != ctx);
	} else {
		WARN_ON_ONCE(&cpuctx->ctx != ctx);
	}

	efs->func(event, cpuctx, ctx, efs->data);
unlock:
	perf_ctx_unlock(cpuctx, task_ctx);

	return ret;
}

static void event_function_call(struct perf_event *event, event_f func, void *data)
{
	struct perf_event_context *ctx = event->ctx;
	struct task_struct *task = READ_ONCE(ctx->task); /* verified in event_function */
	struct perf_cpu_context *cpuctx;
	struct event_function_struct efs = {
		.event = event,
		.func = func,
		.data = data,
	};

	if (!event->parent) {
		/*
		 * If this is a !child event, we must hold ctx::mutex to
		 * stabilize the event->ctx relation. See
		 * perf_event_ctx_lock().
		 */
		lockdep_assert_held(&ctx->mutex);
	}

	if (!task) {
		cpu_function_call(event->cpu, event_function, &efs);
		return;
	}

	if (task == TASK_TOMBSTONE)
		return;

again:
	if (!task_function_call(task, event_function, &efs))
		return;

	local_irq_disable();
	cpuctx = this_cpu_ptr(&perf_cpu_context);
	perf_ctx_lock(cpuctx, ctx);
	/*
	 * Reload the task pointer, it might have been changed by
	 * a concurrent perf_event_context_sched_out().
	 */
	task = ctx->task;
	if (task == TASK_TOMBSTONE)
		goto unlock;
	if (ctx->is_active) {
		perf_ctx_unlock(cpuctx, ctx);
		local_irq_enable();
		goto again;
	}
	func(event, NULL, ctx, data);
unlock:
	perf_ctx_unlock(cpuctx, ctx);
	local_irq_enable();
}

/*
 * Similar to event_function_call() + event_function(), but hard assumes IRQs
 * are already disabled and we're on the right CPU.
 */
static void event_function_local(struct perf_event *event, event_f func, void *data)
{
	struct perf_event_context *ctx = event->ctx;
	struct perf_cpu_context *cpuctx = this_cpu_ptr(&perf_cpu_context);
	struct task_struct *task = READ_ONCE(ctx->task);
	struct perf_event_context *task_ctx = NULL;

	lockdep_assert_irqs_disabled();

	if (task) {
		if (task == TASK_TOMBSTONE)
			return;

		task_ctx = ctx;
	}

	perf_ctx_lock(cpuctx, task_ctx);

	task = ctx->task;
	if (task == TASK_TOMBSTONE)
		goto unlock;

	if (task) {
		/*
		 * We must be either inactive or active and the right task,
		 * otherwise we're screwed, since we cannot IPI to somewhere
		 * else.
		 */
		if (ctx->is_active) {
			if (WARN_ON_ONCE(task != current))
				goto unlock;

			if (WARN_ON_ONCE(cpuctx->task_ctx != ctx))
				goto unlock;
		}
	} else {
		WARN_ON_ONCE(&cpuctx->ctx != ctx);
	}

	func(event, cpuctx, ctx, data);
unlock:
	perf_ctx_unlock(cpuctx, task_ctx);
}

#define PERF_FLAG_ALL (PERF_FLAG_FD_NO_GROUP |\
		       PERF_FLAG_FD_OUTPUT  |\
		       PERF_FLAG_PID_CGROUP |\
		       PERF_FLAG_FD_CLOEXEC)

/*
 * branch priv levels that need permission checks
 */
#define PERF_SAMPLE_BRANCH_PERM_PLM \
	(PERF_SAMPLE_BRANCH_KERNEL |\
	 PERF_SAMPLE_BRANCH_HV)

/*
 * perf_sched_events : >0 events exist
 */

static void perf_sched_delayed(struct work_struct *work);
DEFINE_STATIC_KEY_FALSE(perf_sched_events);
static DECLARE_DELAYED_WORK(perf_sched_work, perf_sched_delayed);
static DEFINE_MUTEX(perf_sched_mutex);
static atomic_t perf_sched_count;

static DEFINE_PER_CPU(struct pmu_event_list, pmu_sb_events);

static atomic_t nr_mmap_events __read_mostly;
static atomic_t nr_comm_events __read_mostly;
static atomic_t nr_namespaces_events __read_mostly;
static atomic_t nr_task_events __read_mostly;
static atomic_t nr_freq_events __read_mostly;
static atomic_t nr_switch_events __read_mostly;
static atomic_t nr_ksymbol_events __read_mostly;
static atomic_t nr_bpf_events __read_mostly;
static atomic_t nr_cgroup_events __read_mostly;
static atomic_t nr_text_poke_events __read_mostly;
static atomic_t nr_build_id_events __read_mostly;

static LIST_HEAD(pmus);
static DEFINE_MUTEX(pmus_lock);
static struct srcu_struct pmus_srcu;
static cpumask_var_t perf_online_mask;
static cpumask_var_t perf_online_core_mask;
static cpumask_var_t perf_online_die_mask;
static cpumask_var_t perf_online_cluster_mask;
static cpumask_var_t perf_online_pkg_mask;
static cpumask_var_t perf_online_sys_mask;
static struct kmem_cache *perf_event_cache;

/*
 * perf event paranoia level:
 *  -1 - not paranoid at all
 *   0 - disallow raw tracepoint access for unpriv
 *   1 - disallow cpu events for unpriv
 *   2 - disallow kernel profiling for unpriv
 */
int sysctl_perf_event_paranoid __read_mostly = 2;

/* Minimum for 512 kiB + 1 user control page. 'free' kiB per user. */
static int sysctl_perf_event_mlock __read_mostly = 512 + (PAGE_SIZE / 1024);

/*
 * max perf event sample rate
 */
#define DEFAULT_MAX_SAMPLE_RATE		100000
#define DEFAULT_SAMPLE_PERIOD_NS	(NSEC_PER_SEC / DEFAULT_MAX_SAMPLE_RATE)
#define DEFAULT_CPU_TIME_MAX_PERCENT	25

int sysctl_perf_event_sample_rate __read_mostly	= DEFAULT_MAX_SAMPLE_RATE;
static int sysctl_perf_cpu_time_max_percent __read_mostly = DEFAULT_CPU_TIME_MAX_PERCENT;

static int max_samples_per_tick __read_mostly	= DIV_ROUND_UP(DEFAULT_MAX_SAMPLE_RATE, HZ);
static int perf_sample_period_ns __read_mostly	= DEFAULT_SAMPLE_PERIOD_NS;

static int perf_sample_allowed_ns __read_mostly =
	DEFAULT_SAMPLE_PERIOD_NS * DEFAULT_CPU_TIME_MAX_PERCENT / 100;

static void update_perf_cpu_limits(void)
{
	u64 tmp = perf_sample_period_ns;

	tmp *= sysctl_perf_cpu_time_max_percent;
	tmp = div_u64(tmp, 100);
	if (!tmp)
		tmp = 1;

	WRITE_ONCE(perf_sample_allowed_ns, tmp);
}

static bool perf_rotate_context(struct perf_cpu_pmu_context *cpc);

static int perf_event_max_sample_rate_handler(const struct ctl_table *table, int write,
				       void *buffer, size_t *lenp, loff_t *ppos)
{
	int ret;
	int perf_cpu = sysctl_perf_cpu_time_max_percent;
	/*
	 * If throttling is disabled don't allow the write:
	 */
	if (write && (perf_cpu == 100 || perf_cpu == 0))
		return -EINVAL;

	ret = proc_dointvec_minmax(table, write, buffer, lenp, ppos);
	if (ret || !write)
		return ret;

	max_samples_per_tick = DIV_ROUND_UP(sysctl_perf_event_sample_rate, HZ);
	perf_sample_period_ns = NSEC_PER_SEC / sysctl_perf_event_sample_rate;
	update_perf_cpu_limits();

	return 0;
}

static int perf_cpu_time_max_percent_handler(const struct ctl_table *table, int write,
		void *buffer, size_t *lenp, loff_t *ppos)
{
	int ret = proc_dointvec_minmax(table, write, buffer, lenp, ppos);

	if (ret || !write)
		return ret;

	if (sysctl_perf_cpu_time_max_percent == 100 ||
	    sysctl_perf_cpu_time_max_percent == 0) {
		printk(KERN_WARNING
		       "perf: Dynamic interrupt throttling disabled, can hang your system!\n");
		WRITE_ONCE(perf_sample_allowed_ns, 0);
	} else {
		update_perf_cpu_limits();
	}

	return 0;
}

static const struct ctl_table events_core_sysctl_table[] = {
	/*
	 * User-space relies on this file as a feature check for
	 * perf_events being enabled. It's an ABI, do not remove!
	 */
	{
		.procname	= "perf_event_paranoid",
		.data		= &sysctl_perf_event_paranoid,
		.maxlen		= sizeof(sysctl_perf_event_paranoid),
		.mode		= 0644,
		.proc_handler	= proc_dointvec,
	},
	{
		.procname	= "perf_event_mlock_kb",
		.data		= &sysctl_perf_event_mlock,
		.maxlen		= sizeof(sysctl_perf_event_mlock),
		.mode		= 0644,
		.proc_handler	= proc_dointvec,
	},
	{
		.procname	= "perf_event_max_sample_rate",
		.data		= &sysctl_perf_event_sample_rate,
		.maxlen		= sizeof(sysctl_perf_event_sample_rate),
		.mode		= 0644,
		.proc_handler	= perf_event_max_sample_rate_handler,
		.extra1		= SYSCTL_ONE,
	},
	{
		.procname	= "perf_cpu_time_max_percent",
		.data		= &sysctl_perf_cpu_time_max_percent,
		.maxlen		= sizeof(sysctl_perf_cpu_time_max_percent),
		.mode		= 0644,
		.proc_handler	= perf_cpu_time_max_percent_handler,
		.extra1		= SYSCTL_ZERO,
		.extra2		= SYSCTL_ONE_HUNDRED,
	},
};

static int __init init_events_core_sysctls(void)
{
	register_sysctl_init("kernel", events_core_sysctl_table);
	return 0;
}
core_initcall(init_events_core_sysctls);


/*
 * perf samples are done in some very critical code paths (NMIs).
 * If they take too much CPU time, the system can lock up and not
 * get any real work done.  This will drop the sample rate when
 * we detect that events are taking too long.
 */
#define NR_ACCUMULATED_SAMPLES 128
static DEFINE_PER_CPU(u64, running_sample_length);

static u64 __report_avg;
static u64 __report_allowed;

static void perf_duration_warn(struct irq_work *w)
{
	printk_ratelimited(KERN_INFO
		"perf: interrupt took too long (%lld > %lld), lowering "
		"kernel.perf_event_max_sample_rate to %d\n",
		__report_avg, __report_allowed,
		sysctl_perf_event_sample_rate);
}

static DEFINE_IRQ_WORK(perf_duration_work, perf_duration_warn);

void perf_sample_event_took(u64 sample_len_ns)
{
	u64 max_len = READ_ONCE(perf_sample_allowed_ns);
	u64 running_len;
	u64 avg_len;
	u32 max;

	if (max_len == 0)
		return;

	/* Decay the counter by 1 average sample. */
	running_len = __this_cpu_read(running_sample_length);
	running_len -= running_len/NR_ACCUMULATED_SAMPLES;
	running_len += sample_len_ns;
	__this_cpu_write(running_sample_length, running_len);

	/*
	 * Note: this will be biased artificially low until we have
	 * seen NR_ACCUMULATED_SAMPLES. Doing it this way keeps us
	 * from having to maintain a count.
	 */
	avg_len = running_len/NR_ACCUMULATED_SAMPLES;
	if (avg_len <= max_len)
		return;

	__report_avg = avg_len;
	__report_allowed = max_len;

	/*
	 * Compute a throttle threshold 25% below the current duration.
	 */
	avg_len += avg_len / 4;
	max = (TICK_NSEC / 100) * sysctl_perf_cpu_time_max_percent;
	if (avg_len < max)
		max /= (u32)avg_len;
	else
		max = 1;

	WRITE_ONCE(perf_sample_allowed_ns, avg_len);
	WRITE_ONCE(max_samples_per_tick, max);

	sysctl_perf_event_sample_rate = max * HZ;
	perf_sample_period_ns = NSEC_PER_SEC / sysctl_perf_event_sample_rate;

	if (!irq_work_queue(&perf_duration_work)) {
		early_printk("perf: interrupt took too long (%lld > %lld), lowering "
			     "kernel.perf_event_max_sample_rate to %d\n",
			     __report_avg, __report_allowed,
			     sysctl_perf_event_sample_rate);
	}
}

static atomic64_t perf_event_id;

static void update_context_time(struct perf_event_context *ctx);
static u64 perf_event_time(struct perf_event *event);

void __weak perf_event_print_debug(void)	{ }

static inline u64 perf_clock(void)
{
	return local_clock();
}

static inline u64 perf_event_clock(struct perf_event *event)
{
	return event->clock();
}

/*
 * State based event timekeeping...
 *
 * The basic idea is to use event->state to determine which (if any) time
 * fields to increment with the current delta. This means we only need to
 * update timestamps when we change state or when they are explicitly requested
 * (read).
 *
 * Event groups make things a little more complicated, but not terribly so. The
 * rules for a group are that if the group leader is OFF the entire group is
 * OFF, irrespective of what the group member states are. This results in
 * __perf_effective_state().
 *
 * A further ramification is that when a group leader flips between OFF and
 * !OFF, we need to update all group member times.
 *
 *
 * NOTE: perf_event_time() is based on the (cgroup) context time, and thus we
 * need to make sure the relevant context time is updated before we try and
 * update our timestamps.
 */

static __always_inline enum perf_event_state
__perf_effective_state(struct perf_event *event)
{
	struct perf_event *leader = event->group_leader;

	if (leader->state <= PERF_EVENT_STATE_OFF)
		return leader->state;

	return event->state;
}

static __always_inline void
__perf_update_times(struct perf_event *event, u64 now, u64 *enabled, u64 *running)
{
	enum perf_event_state state = __perf_effective_state(event);
	u64 delta = now - event->tstamp;

	*enabled = event->total_time_enabled;
	if (state >= PERF_EVENT_STATE_INACTIVE)
		*enabled += delta;

	*running = event->total_time_running;
	if (state >= PERF_EVENT_STATE_ACTIVE)
		*running += delta;
}

static void perf_event_update_time(struct perf_event *event)
{
	u64 now = perf_event_time(event);

	__perf_update_times(event, now, &event->total_time_enabled,
					&event->total_time_running);
	event->tstamp = now;
}

static void perf_event_update_sibling_time(struct perf_event *leader)
{
	struct perf_event *sibling;

	for_each_sibling_event(sibling, leader)
		perf_event_update_time(sibling);
}

static void
perf_event_set_state(struct perf_event *event, enum perf_event_state state)
{
	if (event->state == state)
		return;

	perf_event_update_time(event);
	/*
	 * If a group leader gets enabled/disabled all its siblings
	 * are affected too.
	 */
	if ((event->state < 0) ^ (state < 0))
		perf_event_update_sibling_time(event);

	WRITE_ONCE(event->state, state);
}

/*
 * UP store-release, load-acquire
 */

#define __store_release(ptr, val)					\
do {									\
	barrier();							\
	WRITE_ONCE(*(ptr), (val));					\
} while (0)

#define __load_acquire(ptr)						\
({									\
	__unqual_scalar_typeof(*(ptr)) ___p = READ_ONCE(*(ptr));	\
	barrier();							\
	___p;								\
})

#define for_each_epc(_epc, _ctx, _pmu, _cgroup)				\
	list_for_each_entry(_epc, &((_ctx)->pmu_ctx_list), pmu_ctx_entry) \
		if (_cgroup && !_epc->nr_cgroups)			\
			continue;					\
		else if (_pmu && _epc->pmu != _pmu)			\
			continue;					\
		else

static void perf_ctx_disable(struct perf_event_context *ctx, bool cgroup)
{
	struct perf_event_pmu_context *pmu_ctx;

	for_each_epc(pmu_ctx, ctx, NULL, cgroup)
		perf_pmu_disable(pmu_ctx->pmu);
}

static void perf_ctx_enable(struct perf_event_context *ctx, bool cgroup)
{
	struct perf_event_pmu_context *pmu_ctx;

	for_each_epc(pmu_ctx, ctx, NULL, cgroup)
		perf_pmu_enable(pmu_ctx->pmu);
}

static void ctx_sched_out(struct perf_event_context *ctx, struct pmu *pmu, enum event_type_t event_type);
static void ctx_sched_in(struct perf_event_context *ctx, struct pmu *pmu, enum event_type_t event_type);

#ifdef CONFIG_CGROUP_PERF

static inline bool
perf_cgroup_match(struct perf_event *event)
{
	struct perf_cpu_context *cpuctx = this_cpu_ptr(&perf_cpu_context);

	/* @event doesn't care about cgroup */
	if (!event->cgrp)
		return true;

	/* wants specific cgroup scope but @cpuctx isn't associated with any */
	if (!cpuctx->cgrp)
		return false;

	/*
	 * Cgroup scoping is recursive.  An event enabled for a cgroup is
	 * also enabled for all its descendant cgroups.  If @cpuctx's
	 * cgroup is a descendant of @event's (the test covers identity
	 * case), it's a match.
	 */
	return cgroup_is_descendant(cpuctx->cgrp->css.cgroup,
				    event->cgrp->css.cgroup);
}

static inline void perf_detach_cgroup(struct perf_event *event)
{
	css_put(&event->cgrp->css);
	event->cgrp = NULL;
}

static inline int is_cgroup_event(struct perf_event *event)
{
	return event->cgrp != NULL;
}

static inline u64 perf_cgroup_event_time(struct perf_event *event)
{
	struct perf_cgroup_info *t;

	t = per_cpu_ptr(event->cgrp->info, event->cpu);
	return t->time;
}

static inline u64 perf_cgroup_event_time_now(struct perf_event *event, u64 now)
{
	struct perf_cgroup_info *t;

	t = per_cpu_ptr(event->cgrp->info, event->cpu);
	if (!__load_acquire(&t->active))
		return t->time;
	now += READ_ONCE(t->timeoffset);
	return now;
}

static inline void __update_cgrp_time(struct perf_cgroup_info *info, u64 now, bool adv)
{
	if (adv)
		info->time += now - info->timestamp;
	info->timestamp = now;
	/*
	 * see update_context_time()
	 */
	WRITE_ONCE(info->timeoffset, info->time - info->timestamp);
}

static inline void update_cgrp_time_from_cpuctx(struct perf_cpu_context *cpuctx, bool final)
{
	struct perf_cgroup *cgrp = cpuctx->cgrp;
	struct cgroup_subsys_state *css;
	struct perf_cgroup_info *info;

	if (cgrp) {
		u64 now = perf_clock();

		for (css = &cgrp->css; css; css = css->parent) {
			cgrp = container_of(css, struct perf_cgroup, css);
			info = this_cpu_ptr(cgrp->info);

			__update_cgrp_time(info, now, true);
			if (final)
				__store_release(&info->active, 0);
		}
	}
}

static inline void update_cgrp_time_from_event(struct perf_event *event)
{
	struct perf_cgroup_info *info;

	/*
	 * ensure we access cgroup data only when needed and
	 * when we know the cgroup is pinned (css_get)
	 */
	if (!is_cgroup_event(event))
		return;

	info = this_cpu_ptr(event->cgrp->info);
	/*
	 * Do not update time when cgroup is not active
	 */
	if (info->active)
		__update_cgrp_time(info, perf_clock(), true);
}

static inline void
perf_cgroup_set_timestamp(struct perf_cpu_context *cpuctx)
{
	struct perf_event_context *ctx = &cpuctx->ctx;
	struct perf_cgroup *cgrp = cpuctx->cgrp;
	struct perf_cgroup_info *info;
	struct cgroup_subsys_state *css;

	/*
	 * ctx->lock held by caller
	 * ensure we do not access cgroup data
	 * unless we have the cgroup pinned (css_get)
	 */
	if (!cgrp)
		return;

	WARN_ON_ONCE(!ctx->nr_cgroups);

	for (css = &cgrp->css; css; css = css->parent) {
		cgrp = container_of(css, struct perf_cgroup, css);
		info = this_cpu_ptr(cgrp->info);
		__update_cgrp_time(info, ctx->timestamp, false);
		__store_release(&info->active, 1);
	}
}

/*
 * reschedule events based on the cgroup constraint of task.
 */
static void perf_cgroup_switch(struct task_struct *task)
{
	struct perf_cpu_context *cpuctx = this_cpu_ptr(&perf_cpu_context);
	struct perf_cgroup *cgrp;

	/*
	 * cpuctx->cgrp is set when the first cgroup event enabled,
	 * and is cleared when the last cgroup event disabled.
	 */
	if (READ_ONCE(cpuctx->cgrp) == NULL)
		return;

	WARN_ON_ONCE(cpuctx->ctx.nr_cgroups == 0);

	cgrp = perf_cgroup_from_task(task, NULL);
	if (READ_ONCE(cpuctx->cgrp) == cgrp)
		return;

	perf_ctx_lock(cpuctx, cpuctx->task_ctx);
	perf_ctx_disable(&cpuctx->ctx, true);

	ctx_sched_out(&cpuctx->ctx, NULL, EVENT_ALL|EVENT_CGROUP);
	/*
	 * must not be done before ctxswout due
	 * to update_cgrp_time_from_cpuctx() in
	 * ctx_sched_out()
	 */
	cpuctx->cgrp = cgrp;
	/*
	 * set cgrp before ctxsw in to allow
	 * perf_cgroup_set_timestamp() in ctx_sched_in()
	 * to not have to pass task around
	 */
	ctx_sched_in(&cpuctx->ctx, NULL, EVENT_ALL|EVENT_CGROUP);

	perf_ctx_enable(&cpuctx->ctx, true);
	perf_ctx_unlock(cpuctx, cpuctx->task_ctx);
}

static int perf_cgroup_ensure_storage(struct perf_event *event,
				struct cgroup_subsys_state *css)
{
	struct perf_cpu_context *cpuctx;
	struct perf_event **storage;
	int cpu, heap_size, ret = 0;

	/*
	 * Allow storage to have sufficient space for an iterator for each
	 * possibly nested cgroup plus an iterator for events with no cgroup.
	 */
	for (heap_size = 1; css; css = css->parent)
		heap_size++;

	for_each_possible_cpu(cpu) {
		cpuctx = per_cpu_ptr(&perf_cpu_context, cpu);
		if (heap_size <= cpuctx->heap_size)
			continue;

		storage = kmalloc_node(heap_size * sizeof(struct perf_event *),
				       GFP_KERNEL, cpu_to_node(cpu));
		if (!storage) {
			ret = -ENOMEM;
			break;
		}

		raw_spin_lock_irq(&cpuctx->ctx.lock);
		if (cpuctx->heap_size < heap_size) {
			swap(cpuctx->heap, storage);
			if (storage == cpuctx->heap_default)
				storage = NULL;
			cpuctx->heap_size = heap_size;
		}
		raw_spin_unlock_irq(&cpuctx->ctx.lock);

		kfree(storage);
	}

	return ret;
}

static inline int perf_cgroup_connect(int fd, struct perf_event *event,
				      struct perf_event_attr *attr,
				      struct perf_event *group_leader)
{
	struct perf_cgroup *cgrp;
	struct cgroup_subsys_state *css;
	CLASS(fd, f)(fd);
	int ret = 0;

	if (fd_empty(f))
		return -EBADF;

	css = css_tryget_online_from_dir(fd_file(f)->f_path.dentry,
					 &perf_event_cgrp_subsys);
	if (IS_ERR(css))
		return PTR_ERR(css);

	ret = perf_cgroup_ensure_storage(event, css);
	if (ret)
		return ret;

	cgrp = container_of(css, struct perf_cgroup, css);
	event->cgrp = cgrp;

	/*
	 * all events in a group must monitor
	 * the same cgroup because a task belongs
	 * to only one perf cgroup at a time
	 */
	if (group_leader && group_leader->cgrp != cgrp) {
		perf_detach_cgroup(event);
		ret = -EINVAL;
	}
	return ret;
}

static inline void
perf_cgroup_event_enable(struct perf_event *event, struct perf_event_context *ctx)
{
	struct perf_cpu_context *cpuctx;

	if (!is_cgroup_event(event))
		return;

	event->pmu_ctx->nr_cgroups++;

	/*
	 * Because cgroup events are always per-cpu events,
	 * @ctx == &cpuctx->ctx.
	 */
	cpuctx = container_of(ctx, struct perf_cpu_context, ctx);

	if (ctx->nr_cgroups++)
		return;

	cpuctx->cgrp = perf_cgroup_from_task(current, ctx);
}

static inline void
perf_cgroup_event_disable(struct perf_event *event, struct perf_event_context *ctx)
{
	struct perf_cpu_context *cpuctx;

	if (!is_cgroup_event(event))
		return;

	event->pmu_ctx->nr_cgroups--;

	/*
	 * Because cgroup events are always per-cpu events,
	 * @ctx == &cpuctx->ctx.
	 */
	cpuctx = container_of(ctx, struct perf_cpu_context, ctx);

	if (--ctx->nr_cgroups)
		return;

	cpuctx->cgrp = NULL;
}

#else /* !CONFIG_CGROUP_PERF */

static inline bool
perf_cgroup_match(struct perf_event *event)
{
	return true;
}

static inline void perf_detach_cgroup(struct perf_event *event)
{}

static inline int is_cgroup_event(struct perf_event *event)
{
	return 0;
}

static inline void update_cgrp_time_from_event(struct perf_event *event)
{
}

static inline void update_cgrp_time_from_cpuctx(struct perf_cpu_context *cpuctx,
						bool final)
{
}

static inline int perf_cgroup_connect(pid_t pid, struct perf_event *event,
				      struct perf_event_attr *attr,
				      struct perf_event *group_leader)
{
	return -EINVAL;
}

static inline void
perf_cgroup_set_timestamp(struct perf_cpu_context *cpuctx)
{
}

static inline u64 perf_cgroup_event_time(struct perf_event *event)
{
	return 0;
}

static inline u64 perf_cgroup_event_time_now(struct perf_event *event, u64 now)
{
	return 0;
}

static inline void
perf_cgroup_event_enable(struct perf_event *event, struct perf_event_context *ctx)
{
}

static inline void
perf_cgroup_event_disable(struct perf_event *event, struct perf_event_context *ctx)
{
}

static void perf_cgroup_switch(struct task_struct *task)
{
}
#endif

/*
 * set default to be dependent on timer tick just
 * like original code
 */
#define PERF_CPU_HRTIMER (1000 / HZ)
/*
 * function must be called with interrupts disabled
 */
static enum hrtimer_restart perf_mux_hrtimer_handler(struct hrtimer *hr)
{
	struct perf_cpu_pmu_context *cpc;
	bool rotations;

	lockdep_assert_irqs_disabled();

	cpc = container_of(hr, struct perf_cpu_pmu_context, hrtimer);
	rotations = perf_rotate_context(cpc);

	raw_spin_lock(&cpc->hrtimer_lock);
	if (rotations)
		hrtimer_forward_now(hr, cpc->hrtimer_interval);
	else
		cpc->hrtimer_active = 0;
	raw_spin_unlock(&cpc->hrtimer_lock);

	return rotations ? HRTIMER_RESTART : HRTIMER_NORESTART;
}

static void __perf_mux_hrtimer_init(struct perf_cpu_pmu_context *cpc, int cpu)
{
	struct hrtimer *timer = &cpc->hrtimer;
	struct pmu *pmu = cpc->epc.pmu;
	u64 interval;

	/*
	 * check default is sane, if not set then force to
	 * default interval (1/tick)
	 */
	interval = pmu->hrtimer_interval_ms;
	if (interval < 1)
		interval = pmu->hrtimer_interval_ms = PERF_CPU_HRTIMER;

	cpc->hrtimer_interval = ns_to_ktime(NSEC_PER_MSEC * interval);

	raw_spin_lock_init(&cpc->hrtimer_lock);
	hrtimer_setup(timer, perf_mux_hrtimer_handler, CLOCK_MONOTONIC,
		      HRTIMER_MODE_ABS_PINNED_HARD);
}

static int perf_mux_hrtimer_restart(struct perf_cpu_pmu_context *cpc)
{
	struct hrtimer *timer = &cpc->hrtimer;
	unsigned long flags;

	raw_spin_lock_irqsave(&cpc->hrtimer_lock, flags);
	if (!cpc->hrtimer_active) {
		cpc->hrtimer_active = 1;
		hrtimer_forward_now(timer, cpc->hrtimer_interval);
		hrtimer_start_expires(timer, HRTIMER_MODE_ABS_PINNED_HARD);
	}
	raw_spin_unlock_irqrestore(&cpc->hrtimer_lock, flags);

	return 0;
}

static int perf_mux_hrtimer_restart_ipi(void *arg)
{
	return perf_mux_hrtimer_restart(arg);
}

static __always_inline struct perf_cpu_pmu_context *this_cpc(struct pmu *pmu)
{
	return *this_cpu_ptr(pmu->cpu_pmu_context);
}

void perf_pmu_disable(struct pmu *pmu)
{
	int *count = &this_cpc(pmu)->pmu_disable_count;
	if (!(*count)++)
		pmu->pmu_disable(pmu);
}

void perf_pmu_enable(struct pmu *pmu)
{
	int *count = &this_cpc(pmu)->pmu_disable_count;
	if (!--(*count))
		pmu->pmu_enable(pmu);
}

static void perf_assert_pmu_disabled(struct pmu *pmu)
{
	int *count = &this_cpc(pmu)->pmu_disable_count;
	WARN_ON_ONCE(*count == 0);
}

static inline void perf_pmu_read(struct perf_event *event)
{
	if (event->state == PERF_EVENT_STATE_ACTIVE)
		event->pmu->read(event);
}

static void get_ctx(struct perf_event_context *ctx)
{
	refcount_inc(&ctx->refcount);
}

static void free_ctx(struct rcu_head *head)
{
	struct perf_event_context *ctx;

	ctx = container_of(head, struct perf_event_context, rcu_head);
	kfree(ctx);
}

static void put_ctx(struct perf_event_context *ctx)
{
	if (refcount_dec_and_test(&ctx->refcount)) {
		if (ctx->parent_ctx)
			put_ctx(ctx->parent_ctx);
		if (ctx->task && ctx->task != TASK_TOMBSTONE)
			put_task_struct(ctx->task);
		call_rcu(&ctx->rcu_head, free_ctx);
	} else {
		smp_mb__after_atomic(); /* pairs with wait_var_event() */
		if (ctx->task == TASK_TOMBSTONE)
			wake_up_var(&ctx->refcount);
	}
}

/*
 * Because of perf_event::ctx migration in sys_perf_event_open::move_group and
 * perf_pmu_migrate_context() we need some magic.
 *
 * Those places that change perf_event::ctx will hold both
 * perf_event_ctx::mutex of the 'old' and 'new' ctx value.
 *
 * Lock ordering is by mutex address. There are two other sites where
 * perf_event_context::mutex nests and those are:
 *
 *  - perf_event_exit_task_context()	[ child , 0 ]
 *      perf_event_exit_event()
 *        put_event()			[ parent, 1 ]
 *
 *  - perf_event_init_context()		[ parent, 0 ]
 *      inherit_task_group()
 *        inherit_group()
 *          inherit_event()
 *            perf_event_alloc()
 *              perf_init_event()
 *                perf_try_init_event()	[ child , 1 ]
 *
 * While it appears there is an obvious deadlock here -- the parent and child
 * nesting levels are inverted between the two. This is in fact safe because
 * life-time rules separate them. That is an exiting task cannot fork, and a
 * spawning task cannot (yet) exit.
 *
 * But remember that these are parent<->child context relations, and
 * migration does not affect children, therefore these two orderings should not
 * interact.
 *
 * The change in perf_event::ctx does not affect children (as claimed above)
 * because the sys_perf_event_open() case will install a new event and break
 * the ctx parent<->child relation, and perf_pmu_migrate_context() is only
 * concerned with cpuctx and that doesn't have children.
 *
 * The places that change perf_event::ctx will issue:
 *
 *   perf_remove_from_context();
 *   synchronize_rcu();
 *   perf_install_in_context();
 *
 * to affect the change. The remove_from_context() + synchronize_rcu() should
 * quiesce the event, after which we can install it in the new location. This
 * means that only external vectors (perf_fops, prctl) can perturb the event
 * while in transit. Therefore all such accessors should also acquire
 * perf_event_context::mutex to serialize against this.
 *
 * However; because event->ctx can change while we're waiting to acquire
 * ctx->mutex we must be careful and use the below perf_event_ctx_lock()
 * function.
 *
 * Lock order:
 *    exec_update_lock
 *	task_struct::perf_event_mutex
 *	  perf_event_context::mutex
 *	    perf_event::child_mutex;
 *	      perf_event_context::lock
 *	    mmap_lock
 *	      perf_event::mmap_mutex
 *	        perf_buffer::aux_mutex
 *	      perf_addr_filters_head::lock
 *
 *    cpu_hotplug_lock
 *      pmus_lock
 *	  cpuctx->mutex / perf_event_context::mutex
 */
static struct perf_event_context *
perf_event_ctx_lock_nested(struct perf_event *event, int nesting)
{
	struct perf_event_context *ctx;

again:
	rcu_read_lock();
	ctx = READ_ONCE(event->ctx);
	if (!refcount_inc_not_zero(&ctx->refcount)) {
		rcu_read_unlock();
		goto again;
	}
	rcu_read_unlock();

	mutex_lock_nested(&ctx->mutex, nesting);
	if (event->ctx != ctx) {
		mutex_unlock(&ctx->mutex);
		put_ctx(ctx);
		goto again;
	}

	return ctx;
}

static inline struct perf_event_context *
perf_event_ctx_lock(struct perf_event *event)
{
	return perf_event_ctx_lock_nested(event, 0);
}

static void perf_event_ctx_unlock(struct perf_event *event,
				  struct perf_event_context *ctx)
{
	mutex_unlock(&ctx->mutex);
	put_ctx(ctx);
}

/*
 * This must be done under the ctx->lock, such as to serialize against
 * context_equiv(), therefore we cannot call put_ctx() since that might end up
 * calling scheduler related locks and ctx->lock nests inside those.
 */
static __must_check struct perf_event_context *
unclone_ctx(struct perf_event_context *ctx)
{
	struct perf_event_context *parent_ctx = ctx->parent_ctx;

	lockdep_assert_held(&ctx->lock);

	if (parent_ctx)
		ctx->parent_ctx = NULL;
	ctx->generation++;

	return parent_ctx;
}

static u32 perf_event_pid_type(struct perf_event *event, struct task_struct *p,
				enum pid_type type)
{
	u32 nr;
	/*
	 * only top level events have the pid namespace they were created in
	 */
	if (event->parent)
		event = event->parent;

	nr = __task_pid_nr_ns(p, type, event->ns);
	/* avoid -1 if it is idle thread or runs in another ns */
	if (!nr && !pid_alive(p))
		nr = -1;
	return nr;
}

static u32 perf_event_pid(struct perf_event *event, struct task_struct *p)
{
	return perf_event_pid_type(event, p, PIDTYPE_TGID);
}

static u32 perf_event_tid(struct perf_event *event, struct task_struct *p)
{
	return perf_event_pid_type(event, p, PIDTYPE_PID);
}

/*
 * If we inherit events we want to return the parent event id
 * to userspace.
 */
static u64 primary_event_id(struct perf_event *event)
{
	u64 id = event->id;

	if (event->parent)
		id = event->parent->id;

	return id;
}

/*
 * Get the perf_event_context for a task and lock it.
 *
 * This has to cope with the fact that until it is locked,
 * the context could get moved to another task.
 */
static struct perf_event_context *
perf_lock_task_context(struct task_struct *task, unsigned long *flags)
{
	struct perf_event_context *ctx;

retry:
	/*
	 * One of the few rules of preemptible RCU is that one cannot do
	 * rcu_read_unlock() while holding a scheduler (or nested) lock when
	 * part of the read side critical section was irqs-enabled -- see
	 * rcu_read_unlock_special().
	 *
	 * Since ctx->lock nests under rq->lock we must ensure the entire read
	 * side critical section has interrupts disabled.
	 */
	local_irq_save(*flags);
	rcu_read_lock();
	ctx = rcu_dereference(task->perf_event_ctxp);
	if (ctx) {
		/*
		 * If this context is a clone of another, it might
		 * get swapped for another underneath us by
		 * perf_event_task_sched_out, though the
		 * rcu_read_lock() protects us from any context
		 * getting freed.  Lock the context and check if it
		 * got swapped before we could get the lock, and retry
		 * if so.  If we locked the right context, then it
		 * can't get swapped on us any more.
		 */
		raw_spin_lock(&ctx->lock);
		if (ctx != rcu_dereference(task->perf_event_ctxp)) {
			raw_spin_unlock(&ctx->lock);
			rcu_read_unlock();
			local_irq_restore(*flags);
			goto retry;
		}

		if (ctx->task == TASK_TOMBSTONE ||
		    !refcount_inc_not_zero(&ctx->refcount)) {
			raw_spin_unlock(&ctx->lock);
			ctx = NULL;
		} else {
			WARN_ON_ONCE(ctx->task != task);
		}
	}
	rcu_read_unlock();
	if (!ctx)
		local_irq_restore(*flags);
	return ctx;
}

/*
 * Get the context for a task and increment its pin_count so it
 * can't get swapped to another task.  This also increments its
 * reference count so that the context can't get freed.
 */
static struct perf_event_context *
perf_pin_task_context(struct task_struct *task)
{
	struct perf_event_context *ctx;
	unsigned long flags;

	ctx = perf_lock_task_context(task, &flags);
	if (ctx) {
		++ctx->pin_count;
		raw_spin_unlock_irqrestore(&ctx->lock, flags);
	}
	return ctx;
}

static void perf_unpin_context(struct perf_event_context *ctx)
{
	unsigned long flags;

	raw_spin_lock_irqsave(&ctx->lock, flags);
	--ctx->pin_count;
	raw_spin_unlock_irqrestore(&ctx->lock, flags);
}

/*
 * Update the record of the current time in a context.
 */
static void __update_context_time(struct perf_event_context *ctx, bool adv)
{
	u64 now = perf_clock();

	lockdep_assert_held(&ctx->lock);

	if (adv)
		ctx->time += now - ctx->timestamp;
	ctx->timestamp = now;

	/*
	 * The above: time' = time + (now - timestamp), can be re-arranged
	 * into: time` = now + (time - timestamp), which gives a single value
	 * offset to compute future time without locks on.
	 *
	 * See perf_event_time_now(), which can be used from NMI context where
	 * it's (obviously) not possible to acquire ctx->lock in order to read
	 * both the above values in a consistent manner.
	 */
	WRITE_ONCE(ctx->timeoffset, ctx->time - ctx->timestamp);
}

static void update_context_time(struct perf_event_context *ctx)
{
	__update_context_time(ctx, true);
}

static u64 perf_event_time(struct perf_event *event)
{
	struct perf_event_context *ctx = event->ctx;

	if (unlikely(!ctx))
		return 0;

	if (is_cgroup_event(event))
		return perf_cgroup_event_time(event);

	return ctx->time;
}

static u64 perf_event_time_now(struct perf_event *event, u64 now)
{
	struct perf_event_context *ctx = event->ctx;

	if (unlikely(!ctx))
		return 0;

	if (is_cgroup_event(event))
		return perf_cgroup_event_time_now(event, now);

	if (!(__load_acquire(&ctx->is_active) & EVENT_TIME))
		return ctx->time;

	now += READ_ONCE(ctx->timeoffset);
	return now;
}

static enum event_type_t get_event_type(struct perf_event *event)
{
	struct perf_event_context *ctx = event->ctx;
	enum event_type_t event_type;

	lockdep_assert_held(&ctx->lock);

	/*
	 * It's 'group type', really, because if our group leader is
	 * pinned, so are we.
	 */
	if (event->group_leader != event)
		event = event->group_leader;

	event_type = event->attr.pinned ? EVENT_PINNED : EVENT_FLEXIBLE;
	if (!ctx->task)
		event_type |= EVENT_CPU;

	return event_type;
}

/*
 * Helper function to initialize event group nodes.
 */
static void init_event_group(struct perf_event *event)
{
	RB_CLEAR_NODE(&event->group_node);
	event->group_index = 0;
}

/*
 * Extract pinned or flexible groups from the context
 * based on event attrs bits.
 */
static struct perf_event_groups *
get_event_groups(struct perf_event *event, struct perf_event_context *ctx)
{
	if (event->attr.pinned)
		return &ctx->pinned_groups;
	else
		return &ctx->flexible_groups;
}

/*
 * Helper function to initializes perf_event_group trees.
 */
static void perf_event_groups_init(struct perf_event_groups *groups)
{
	groups->tree = RB_ROOT;
	groups->index = 0;
}

static inline struct cgroup *event_cgroup(const struct perf_event *event)
{
	struct cgroup *cgroup = NULL;

#ifdef CONFIG_CGROUP_PERF
	if (event->cgrp)
		cgroup = event->cgrp->css.cgroup;
#endif

	return cgroup;
}

/*
 * Compare function for event groups;
 *
 * Implements complex key that first sorts by CPU and then by virtual index
 * which provides ordering when rotating groups for the same CPU.
 */
static __always_inline int
perf_event_groups_cmp(const int left_cpu, const struct pmu *left_pmu,
		      const struct cgroup *left_cgroup, const u64 left_group_index,
		      const struct perf_event *right)
{
	if (left_cpu < right->cpu)
		return -1;
	if (left_cpu > right->cpu)
		return 1;

	if (left_pmu) {
		if (left_pmu < right->pmu_ctx->pmu)
			return -1;
		if (left_pmu > right->pmu_ctx->pmu)
			return 1;
	}

#ifdef CONFIG_CGROUP_PERF
	{
		const struct cgroup *right_cgroup = event_cgroup(right);

		if (left_cgroup != right_cgroup) {
			if (!left_cgroup) {
				/*
				 * Left has no cgroup but right does, no
				 * cgroups come first.
				 */
				return -1;
			}
			if (!right_cgroup) {
				/*
				 * Right has no cgroup but left does, no
				 * cgroups come first.
				 */
				return 1;
			}
			/* Two dissimilar cgroups, order by id. */
			if (cgroup_id(left_cgroup) < cgroup_id(right_cgroup))
				return -1;

			return 1;
		}
	}
#endif

	if (left_group_index < right->group_index)
		return -1;
	if (left_group_index > right->group_index)
		return 1;

	return 0;
}

#define __node_2_pe(node) \
	rb_entry((node), struct perf_event, group_node)

static inline bool __group_less(struct rb_node *a, const struct rb_node *b)
{
	struct perf_event *e = __node_2_pe(a);
	return perf_event_groups_cmp(e->cpu, e->pmu_ctx->pmu, event_cgroup(e),
				     e->group_index, __node_2_pe(b)) < 0;
}

struct __group_key {
	int cpu;
	struct pmu *pmu;
	struct cgroup *cgroup;
};

static inline int __group_cmp(const void *key, const struct rb_node *node)
{
	const struct __group_key *a = key;
	const struct perf_event *b = __node_2_pe(node);

	/* partial/subtree match: @cpu, @pmu, @cgroup; ignore: @group_index */
	return perf_event_groups_cmp(a->cpu, a->pmu, a->cgroup, b->group_index, b);
}

static inline int
__group_cmp_ignore_cgroup(const void *key, const struct rb_node *node)
{
	const struct __group_key *a = key;
	const struct perf_event *b = __node_2_pe(node);

	/* partial/subtree match: @cpu, @pmu, ignore: @cgroup, @group_index */
	return perf_event_groups_cmp(a->cpu, a->pmu, event_cgroup(b),
				     b->group_index, b);
}

/*
 * Insert @event into @groups' tree; using
 *   {@event->cpu, @event->pmu_ctx->pmu, event_cgroup(@event), ++@groups->index}
 * as key. This places it last inside the {cpu,pmu,cgroup} subtree.
 */
static void
perf_event_groups_insert(struct perf_event_groups *groups,
			 struct perf_event *event)
{
	event->group_index = ++groups->index;

	rb_add(&event->group_node, &groups->tree, __group_less);
}

/*
 * Helper function to insert event into the pinned or flexible groups.
 */
static void
add_event_to_groups(struct perf_event *event, struct perf_event_context *ctx)
{
	struct perf_event_groups *groups;

	groups = get_event_groups(event, ctx);
	perf_event_groups_insert(groups, event);
}

/*
 * Delete a group from a tree.
 */
static void
perf_event_groups_delete(struct perf_event_groups *groups,
			 struct perf_event *event)
{
	WARN_ON_ONCE(RB_EMPTY_NODE(&event->group_node) ||
		     RB_EMPTY_ROOT(&groups->tree));

	rb_erase(&event->group_node, &groups->tree);
	init_event_group(event);
}

/*
 * Helper function to delete event from its groups.
 */
static void
del_event_from_groups(struct perf_event *event, struct perf_event_context *ctx)
{
	struct perf_event_groups *groups;

	groups = get_event_groups(event, ctx);
	perf_event_groups_delete(groups, event);
}

/*
 * Get the leftmost event in the {cpu,pmu,cgroup} subtree.
 */
static struct perf_event *
perf_event_groups_first(struct perf_event_groups *groups, int cpu,
			struct pmu *pmu, struct cgroup *cgrp)
{
	struct __group_key key = {
		.cpu = cpu,
		.pmu = pmu,
		.cgroup = cgrp,
	};
	struct rb_node *node;

	node = rb_find_first(&key, &groups->tree, __group_cmp);
	if (node)
		return __node_2_pe(node);

	return NULL;
}

static struct perf_event *
perf_event_groups_next(struct perf_event *event, struct pmu *pmu)
{
	struct __group_key key = {
		.cpu = event->cpu,
		.pmu = pmu,
		.cgroup = event_cgroup(event),
	};
	struct rb_node *next;

	next = rb_next_match(&key, &event->group_node, __group_cmp);
	if (next)
		return __node_2_pe(next);

	return NULL;
}

#define perf_event_groups_for_cpu_pmu(event, groups, cpu, pmu)		\
	for (event = perf_event_groups_first(groups, cpu, pmu, NULL);	\
	     event; event = perf_event_groups_next(event, pmu))

/*
 * Iterate through the whole groups tree.
 */
#define perf_event_groups_for_each(event, groups)			\
	for (event = rb_entry_safe(rb_first(&((groups)->tree)),		\
				typeof(*event), group_node); event;	\
		event = rb_entry_safe(rb_next(&event->group_node),	\
				typeof(*event), group_node))

/*
 * Does the event attribute request inherit with PERF_SAMPLE_READ
 */
static inline bool has_inherit_and_sample_read(struct perf_event_attr *attr)
{
	return attr->inherit && (attr->sample_type & PERF_SAMPLE_READ);
}

/*
 * Add an event from the lists for its context.
 * Must be called with ctx->mutex and ctx->lock held.
 */
static void
list_add_event(struct perf_event *event, struct perf_event_context *ctx)
{
	lockdep_assert_held(&ctx->lock);

	WARN_ON_ONCE(event->attach_state & PERF_ATTACH_CONTEXT);
	event->attach_state |= PERF_ATTACH_CONTEXT;

	event->tstamp = perf_event_time(event);

	/*
	 * If we're a stand alone event or group leader, we go to the context
	 * list, group events are kept attached to the group so that
	 * perf_group_detach can, at all times, locate all siblings.
	 */
	if (event->group_leader == event) {
		event->group_caps = event->event_caps;
		add_event_to_groups(event, ctx);
	}

	list_add_rcu(&event->event_entry, &ctx->event_list);
	ctx->nr_events++;
	if (event->hw.flags & PERF_EVENT_FLAG_USER_READ_CNT)
		ctx->nr_user++;
	if (event->attr.inherit_stat)
		ctx->nr_stat++;
	if (has_inherit_and_sample_read(&event->attr))
		local_inc(&ctx->nr_no_switch_fast);

	if (event->state > PERF_EVENT_STATE_OFF)
		perf_cgroup_event_enable(event, ctx);

	ctx->generation++;
	event->pmu_ctx->nr_events++;
}

/*
 * Initialize event state based on the perf_event_attr::disabled.
 */
static inline void perf_event__state_init(struct perf_event *event)
{
	event->state = event->attr.disabled ? PERF_EVENT_STATE_OFF :
					      PERF_EVENT_STATE_INACTIVE;
}

static int __perf_event_read_size(u64 read_format, int nr_siblings)
{
	int entry = sizeof(u64); /* value */
	int size = 0;
	int nr = 1;

	if (read_format & PERF_FORMAT_TOTAL_TIME_ENABLED)
		size += sizeof(u64);

	if (read_format & PERF_FORMAT_TOTAL_TIME_RUNNING)
		size += sizeof(u64);

	if (read_format & PERF_FORMAT_ID)
		entry += sizeof(u64);

	if (read_format & PERF_FORMAT_LOST)
		entry += sizeof(u64);

	if (read_format & PERF_FORMAT_GROUP) {
		nr += nr_siblings;
		size += sizeof(u64);
	}

	/*
	 * Since perf_event_validate_size() limits this to 16k and inhibits
	 * adding more siblings, this will never overflow.
	 */
	return size + nr * entry;
}

static void __perf_event_header_size(struct perf_event *event, u64 sample_type)
{
	struct perf_sample_data *data;
	u16 size = 0;

	if (sample_type & PERF_SAMPLE_IP)
		size += sizeof(data->ip);

	if (sample_type & PERF_SAMPLE_ADDR)
		size += sizeof(data->addr);

	if (sample_type & PERF_SAMPLE_PERIOD)
		size += sizeof(data->period);

	if (sample_type & PERF_SAMPLE_WEIGHT_TYPE)
		size += sizeof(data->weight.full);

	if (sample_type & PERF_SAMPLE_READ)
		size += event->read_size;

	if (sample_type & PERF_SAMPLE_DATA_SRC)
		size += sizeof(data->data_src.val);

	if (sample_type & PERF_SAMPLE_TRANSACTION)
		size += sizeof(data->txn);

	if (sample_type & PERF_SAMPLE_PHYS_ADDR)
		size += sizeof(data->phys_addr);

	if (sample_type & PERF_SAMPLE_CGROUP)
		size += sizeof(data->cgroup);

	if (sample_type & PERF_SAMPLE_DATA_PAGE_SIZE)
		size += sizeof(data->data_page_size);

	if (sample_type & PERF_SAMPLE_CODE_PAGE_SIZE)
		size += sizeof(data->code_page_size);

	event->header_size = size;
}

/*
 * Called at perf_event creation and when events are attached/detached from a
 * group.
 */
static void perf_event__header_size(struct perf_event *event)
{
	event->read_size =
		__perf_event_read_size(event->attr.read_format,
				       event->group_leader->nr_siblings);
	__perf_event_header_size(event, event->attr.sample_type);
}

static void perf_event__id_header_size(struct perf_event *event)
{
	struct perf_sample_data *data;
	u64 sample_type = event->attr.sample_type;
	u16 size = 0;

	if (sample_type & PERF_SAMPLE_TID)
		size += sizeof(data->tid_entry);

	if (sample_type & PERF_SAMPLE_TIME)
		size += sizeof(data->time);

	if (sample_type & PERF_SAMPLE_IDENTIFIER)
		size += sizeof(data->id);

	if (sample_type & PERF_SAMPLE_ID)
		size += sizeof(data->id);

	if (sample_type & PERF_SAMPLE_STREAM_ID)
		size += sizeof(data->stream_id);

	if (sample_type & PERF_SAMPLE_CPU)
		size += sizeof(data->cpu_entry);

	event->id_header_size = size;
}

/*
 * Check that adding an event to the group does not result in anybody
 * overflowing the 64k event limit imposed by the output buffer.
 *
 * Specifically, check that the read_size for the event does not exceed 16k,
 * read_size being the one term that grows with groups size. Since read_size
 * depends on per-event read_format, also (re)check the existing events.
 *
 * This leaves 48k for the constant size fields and things like callchains,
 * branch stacks and register sets.
 */
static bool perf_event_validate_size(struct perf_event *event)
{
	struct perf_event *sibling, *group_leader = event->group_leader;

	if (__perf_event_read_size(event->attr.read_format,
				   group_leader->nr_siblings + 1) > 16*1024)
		return false;

	if (__perf_event_read_size(group_leader->attr.read_format,
				   group_leader->nr_siblings + 1) > 16*1024)
		return false;

	/*
	 * When creating a new group leader, group_leader->ctx is initialized
	 * after the size has been validated, but we cannot safely use
	 * for_each_sibling_event() until group_leader->ctx is set. A new group
	 * leader cannot have any siblings yet, so we can safely skip checking
	 * the non-existent siblings.
	 */
	if (event == group_leader)
		return true;

	for_each_sibling_event(sibling, group_leader) {
		if (__perf_event_read_size(sibling->attr.read_format,
					   group_leader->nr_siblings + 1) > 16*1024)
			return false;
	}

	return true;
}

static void perf_group_attach(struct perf_event *event)
{
	struct perf_event *group_leader = event->group_leader, *pos;

	lockdep_assert_held(&event->ctx->lock);

	/*
	 * We can have double attach due to group movement (move_group) in
	 * perf_event_open().
	 */
	if (event->attach_state & PERF_ATTACH_GROUP)
		return;

	event->attach_state |= PERF_ATTACH_GROUP;

	if (group_leader == event)
		return;

	WARN_ON_ONCE(group_leader->ctx != event->ctx);

	group_leader->group_caps &= event->event_caps;

	list_add_tail(&event->sibling_list, &group_leader->sibling_list);
	group_leader->nr_siblings++;
	group_leader->group_generation++;

	perf_event__header_size(group_leader);

	for_each_sibling_event(pos, group_leader)
		perf_event__header_size(pos);
}

/*
 * Remove an event from the lists for its context.
 * Must be called with ctx->mutex and ctx->lock held.
 */
static void
list_del_event(struct perf_event *event, struct perf_event_context *ctx)
{
	WARN_ON_ONCE(event->ctx != ctx);
	lockdep_assert_held(&ctx->lock);

	/*
	 * We can have double detach due to exit/hot-unplug + close.
	 */
	if (!(event->attach_state & PERF_ATTACH_CONTEXT))
		return;

	event->attach_state &= ~PERF_ATTACH_CONTEXT;

	ctx->nr_events--;
	if (event->hw.flags & PERF_EVENT_FLAG_USER_READ_CNT)
		ctx->nr_user--;
	if (event->attr.inherit_stat)
		ctx->nr_stat--;
	if (has_inherit_and_sample_read(&event->attr))
		local_dec(&ctx->nr_no_switch_fast);

	list_del_rcu(&event->event_entry);

	if (event->group_leader == event)
		del_event_from_groups(event, ctx);

	/*
	 * If event was in error state, then keep it
	 * that way, otherwise bogus counts will be
	 * returned on read(). The only way to get out
	 * of error state is by explicit re-enabling
	 * of the event
	 */
	if (event->state > PERF_EVENT_STATE_OFF) {
		perf_cgroup_event_disable(event, ctx);
		perf_event_set_state(event, PERF_EVENT_STATE_OFF);
	}

	ctx->generation++;
	event->pmu_ctx->nr_events--;
}

static int
perf_aux_output_match(struct perf_event *event, struct perf_event *aux_event)
{
	if (!has_aux(aux_event))
		return 0;

	if (!event->pmu->aux_output_match)
		return 0;

	return event->pmu->aux_output_match(aux_event);
}

static void put_event(struct perf_event *event);
static void event_sched_out(struct perf_event *event,
			    struct perf_event_context *ctx);

static void perf_put_aux_event(struct perf_event *event)
{
	struct perf_event_context *ctx = event->ctx;
	struct perf_event *iter;

	/*
	 * If event uses aux_event tear down the link
	 */
	if (event->aux_event) {
		iter = event->aux_event;
		event->aux_event = NULL;
		put_event(iter);
		return;
	}

	/*
	 * If the event is an aux_event, tear down all links to
	 * it from other events.
	 */
	for_each_sibling_event(iter, event) {
		if (iter->aux_event != event)
			continue;

		iter->aux_event = NULL;
		put_event(event);

		/*
		 * If it's ACTIVE, schedule it out and put it into ERROR
		 * state so that we don't try to schedule it again. Note
		 * that perf_event_enable() will clear the ERROR status.
		 */
		event_sched_out(iter, ctx);
		perf_event_set_state(event, PERF_EVENT_STATE_ERROR);
	}
}

static bool perf_need_aux_event(struct perf_event *event)
{
	return event->attr.aux_output || has_aux_action(event);
}

static int perf_get_aux_event(struct perf_event *event,
			      struct perf_event *group_leader)
{
	/*
	 * Our group leader must be an aux event if we want to be
	 * an aux_output. This way, the aux event will precede its
	 * aux_output events in the group, and therefore will always
	 * schedule first.
	 */
	if (!group_leader)
		return 0;

	/*
	 * aux_output and aux_sample_size are mutually exclusive.
	 */
	if (event->attr.aux_output && event->attr.aux_sample_size)
		return 0;

	if (event->attr.aux_output &&
	    !perf_aux_output_match(event, group_leader))
		return 0;

	if ((event->attr.aux_pause || event->attr.aux_resume) &&
	    !(group_leader->pmu->capabilities & PERF_PMU_CAP_AUX_PAUSE))
		return 0;

	if (event->attr.aux_sample_size && !group_leader->pmu->snapshot_aux)
		return 0;

	if (!atomic_long_inc_not_zero(&group_leader->refcount))
		return 0;

	/*
	 * Link aux_outputs to their aux event; this is undone in
	 * perf_group_detach() by perf_put_aux_event(). When the
	 * group in torn down, the aux_output events loose their
	 * link to the aux_event and can't schedule any more.
	 */
	event->aux_event = group_leader;

	return 1;
}

static inline struct list_head *get_event_list(struct perf_event *event)
{
	return event->attr.pinned ? &event->pmu_ctx->pinned_active :
				    &event->pmu_ctx->flexible_active;
}

/*
 * Events that have PERF_EV_CAP_SIBLING require being part of a group and
 * cannot exist on their own, schedule them out and move them into the ERROR
 * state. Also see _perf_event_enable(), it will not be able to recover
 * this ERROR state.
 */
static inline void perf_remove_sibling_event(struct perf_event *event)
{
	event_sched_out(event, event->ctx);
	perf_event_set_state(event, PERF_EVENT_STATE_ERROR);
}

static void perf_group_detach(struct perf_event *event)
{
	struct perf_event *leader = event->group_leader;
	struct perf_event *sibling, *tmp;
	struct perf_event_context *ctx = event->ctx;

	lockdep_assert_held(&ctx->lock);

	/*
	 * We can have double detach due to exit/hot-unplug + close.
	 */
	if (!(event->attach_state & PERF_ATTACH_GROUP))
		return;

	event->attach_state &= ~PERF_ATTACH_GROUP;

	perf_put_aux_event(event);

	/*
	 * If this is a sibling, remove it from its group.
	 */
	if (leader != event) {
		list_del_init(&event->sibling_list);
		event->group_leader->nr_siblings--;
		event->group_leader->group_generation++;
		goto out;
	}

	/*
	 * If this was a group event with sibling events then
	 * upgrade the siblings to singleton events by adding them
	 * to whatever list we are on.
	 */
	list_for_each_entry_safe(sibling, tmp, &event->sibling_list, sibling_list) {

		if (sibling->event_caps & PERF_EV_CAP_SIBLING)
			perf_remove_sibling_event(sibling);

		sibling->group_leader = sibling;
		list_del_init(&sibling->sibling_list);

		/* Inherit group flags from the previous leader */
		sibling->group_caps = event->group_caps;

		if (sibling->attach_state & PERF_ATTACH_CONTEXT) {
			add_event_to_groups(sibling, event->ctx);

			if (sibling->state == PERF_EVENT_STATE_ACTIVE)
				list_add_tail(&sibling->active_list, get_event_list(sibling));
		}

		WARN_ON_ONCE(sibling->ctx != event->ctx);
	}

out:
	for_each_sibling_event(tmp, leader)
		perf_event__header_size(tmp);

	perf_event__header_size(leader);
}

static void sync_child_event(struct perf_event *child_event);

static void perf_child_detach(struct perf_event *event)
{
	struct perf_event *parent_event = event->parent;

	if (!(event->attach_state & PERF_ATTACH_CHILD))
		return;

	event->attach_state &= ~PERF_ATTACH_CHILD;

	if (WARN_ON_ONCE(!parent_event))
		return;

	/*
	 * Can't check this from an IPI, the holder is likey another CPU.
	 *
	lockdep_assert_held(&parent_event->child_mutex);
	 */

	sync_child_event(event);
	list_del_init(&event->child_list);
	/*
	 * Cannot set to NULL, as that would confuse the situation vs
	 * not being a child event. See for example unaccount_event().
	 */
	event->parent = EVENT_TOMBSTONE;
	put_event(parent_event);
}

static bool is_orphaned_event(struct perf_event *event)
{
	return event->state == PERF_EVENT_STATE_DEAD;
}

static inline int
event_filter_match(struct perf_event *event)
{
	return (event->cpu == -1 || event->cpu == smp_processor_id()) &&
	       perf_cgroup_match(event);
}

static void
event_sched_out(struct perf_event *event, struct perf_event_context *ctx)
{
	struct perf_event_pmu_context *epc = event->pmu_ctx;
	struct perf_cpu_pmu_context *cpc = this_cpc(epc->pmu);
	enum perf_event_state state = PERF_EVENT_STATE_INACTIVE;

	// XXX cpc serialization, probably per-cpu IRQ disabled

	WARN_ON_ONCE(event->ctx != ctx);
	lockdep_assert_held(&ctx->lock);

	if (event->state != PERF_EVENT_STATE_ACTIVE)
		return;

	/*
	 * Asymmetry; we only schedule events _IN_ through ctx_sched_in(), but
	 * we can schedule events _OUT_ individually through things like
	 * __perf_remove_from_context().
	 */
	list_del_init(&event->active_list);

	perf_pmu_disable(event->pmu);

	event->pmu->del(event, 0);
	event->oncpu = -1;

	if (event->pending_disable) {
		event->pending_disable = 0;
		perf_cgroup_event_disable(event, ctx);
		state = PERF_EVENT_STATE_OFF;
	}

	perf_event_set_state(event, state);

	if (!is_software_event(event))
		cpc->active_oncpu--;
	if (event->attr.freq && event->attr.sample_freq) {
		ctx->nr_freq--;
		epc->nr_freq--;
	}
	if (event->attr.exclusive || !cpc->active_oncpu)
		cpc->exclusive = 0;

	perf_pmu_enable(event->pmu);
}

static void
group_sched_out(struct perf_event *group_event, struct perf_event_context *ctx)
{
	struct perf_event *event;

	if (group_event->state != PERF_EVENT_STATE_ACTIVE)
		return;

	perf_assert_pmu_disabled(group_event->pmu_ctx->pmu);

	event_sched_out(group_event, ctx);

	/*
	 * Schedule out siblings (if any):
	 */
	for_each_sibling_event(event, group_event)
		event_sched_out(event, ctx);
}

static inline void
__ctx_time_update(struct perf_cpu_context *cpuctx, struct perf_event_context *ctx, bool final)
{
	if (ctx->is_active & EVENT_TIME) {
		if (ctx->is_active & EVENT_FROZEN)
			return;
		update_context_time(ctx);
		update_cgrp_time_from_cpuctx(cpuctx, final);
	}
}

static inline void
ctx_time_update(struct perf_cpu_context *cpuctx, struct perf_event_context *ctx)
{
	__ctx_time_update(cpuctx, ctx, false);
}

/*
 * To be used inside perf_ctx_lock() / perf_ctx_unlock(). Lasts until perf_ctx_unlock().
 */
static inline void
ctx_time_freeze(struct perf_cpu_context *cpuctx, struct perf_event_context *ctx)
{
	ctx_time_update(cpuctx, ctx);
	if (ctx->is_active & EVENT_TIME)
		ctx->is_active |= EVENT_FROZEN;
}

static inline void
ctx_time_update_event(struct perf_event_context *ctx, struct perf_event *event)
{
	if (ctx->is_active & EVENT_TIME) {
		if (ctx->is_active & EVENT_FROZEN)
			return;
		update_context_time(ctx);
		update_cgrp_time_from_event(event);
	}
}

#define DETACH_GROUP	0x01UL
#define DETACH_CHILD	0x02UL
#define DETACH_EXIT	0x04UL
#define DETACH_REVOKE	0x08UL
#define DETACH_DEAD	0x10UL

/*
 * Cross CPU call to remove a performance event
 *
 * We disable the event on the hardware level first. After that we
 * remove it from the context list.
 */
static void
__perf_remove_from_context(struct perf_event *event,
			   struct perf_cpu_context *cpuctx,
			   struct perf_event_context *ctx,
			   void *info)
{
	struct perf_event_pmu_context *pmu_ctx = event->pmu_ctx;
	enum perf_event_state state = PERF_EVENT_STATE_OFF;
	unsigned long flags = (unsigned long)info;

	ctx_time_update(cpuctx, ctx);

	/*
	 * Ensure event_sched_out() switches to OFF, at the very least
	 * this avoids raising perf_pending_task() at this time.
	 */
	if (flags & DETACH_EXIT)
		state = PERF_EVENT_STATE_EXIT;
	if (flags & DETACH_REVOKE)
		state = PERF_EVENT_STATE_REVOKED;
	if (flags & DETACH_DEAD) {
		event->pending_disable = 1;
		state = PERF_EVENT_STATE_DEAD;
	}
	event_sched_out(event, ctx);
	perf_event_set_state(event, min(event->state, state));

	if (flags & DETACH_GROUP)
		perf_group_detach(event);
	if (flags & DETACH_CHILD)
		perf_child_detach(event);
	list_del_event(event, ctx);

	if (!pmu_ctx->nr_events) {
		pmu_ctx->rotate_necessary = 0;

		if (ctx->task && ctx->is_active) {
			struct perf_cpu_pmu_context *cpc = this_cpc(pmu_ctx->pmu);

			WARN_ON_ONCE(cpc->task_epc && cpc->task_epc != pmu_ctx);
			cpc->task_epc = NULL;
		}
	}

	if (!ctx->nr_events && ctx->is_active) {
		if (ctx == &cpuctx->ctx)
			update_cgrp_time_from_cpuctx(cpuctx, true);

		ctx->is_active = 0;
		if (ctx->task) {
			WARN_ON_ONCE(cpuctx->task_ctx != ctx);
			cpuctx->task_ctx = NULL;
		}
	}
}

/*
 * Remove the event from a task's (or a CPU's) list of events.
 *
 * If event->ctx is a cloned context, callers must make sure that
 * every task struct that event->ctx->task could possibly point to
 * remains valid.  This is OK when called from perf_release since
 * that only calls us on the top-level context, which can't be a clone.
 * When called from perf_event_exit_task, it's OK because the
 * context has been detached from its task.
 */
static void perf_remove_from_context(struct perf_event *event, unsigned long flags)
{
	struct perf_event_context *ctx = event->ctx;

	lockdep_assert_held(&ctx->mutex);

	/*
	 * Because of perf_event_exit_task(), perf_remove_from_context() ought
	 * to work in the face of TASK_TOMBSTONE, unlike every other
	 * event_function_call() user.
	 */
	raw_spin_lock_irq(&ctx->lock);
	if (!ctx->is_active) {
		__perf_remove_from_context(event, this_cpu_ptr(&perf_cpu_context),
					   ctx, (void *)flags);
		raw_spin_unlock_irq(&ctx->lock);
		return;
	}
	raw_spin_unlock_irq(&ctx->lock);

	event_function_call(event, __perf_remove_from_context, (void *)flags);
}

/*
 * Cross CPU call to disable a performance event
 */
static void __perf_event_disable(struct perf_event *event,
				 struct perf_cpu_context *cpuctx,
				 struct perf_event_context *ctx,
				 void *info)
{
	if (event->state < PERF_EVENT_STATE_INACTIVE)
		return;

	perf_pmu_disable(event->pmu_ctx->pmu);
	ctx_time_update_event(ctx, event);

	if (event == event->group_leader)
		group_sched_out(event, ctx);
	else
		event_sched_out(event, ctx);

	perf_event_set_state(event, PERF_EVENT_STATE_OFF);
	perf_cgroup_event_disable(event, ctx);

	perf_pmu_enable(event->pmu_ctx->pmu);
}

/*
 * Disable an event.
 *
 * If event->ctx is a cloned context, callers must make sure that
 * every task struct that event->ctx->task could possibly point to
 * remains valid.  This condition is satisfied when called through
 * perf_event_for_each_child or perf_event_for_each because they
 * hold the top-level event's child_mutex, so any descendant that
 * goes to exit will block in perf_event_exit_event().
 *
 * When called from perf_pending_disable it's OK because event->ctx
 * is the current context on this CPU and preemption is disabled,
 * hence we can't get into perf_event_task_sched_out for this context.
 */
static void _perf_event_disable(struct perf_event *event)
{
	struct perf_event_context *ctx = event->ctx;

	raw_spin_lock_irq(&ctx->lock);
	if (event->state <= PERF_EVENT_STATE_OFF) {
		raw_spin_unlock_irq(&ctx->lock);
		return;
	}
	raw_spin_unlock_irq(&ctx->lock);

	event_function_call(event, __perf_event_disable, NULL);
}

void perf_event_disable_local(struct perf_event *event)
{
	event_function_local(event, __perf_event_disable, NULL);
}

/*
 * Strictly speaking kernel users cannot create groups and therefore this
 * interface does not need the perf_event_ctx_lock() magic.
 */
void perf_event_disable(struct perf_event *event)
{
	struct perf_event_context *ctx;

	ctx = perf_event_ctx_lock(event);
	_perf_event_disable(event);
	perf_event_ctx_unlock(event, ctx);
}
EXPORT_SYMBOL_GPL(perf_event_disable);

void perf_event_disable_inatomic(struct perf_event *event)
{
	event->pending_disable = 1;
	irq_work_queue(&event->pending_disable_irq);
}

#define MAX_INTERRUPTS (~0ULL)

static void perf_log_throttle(struct perf_event *event, int enable);
static void perf_log_itrace_start(struct perf_event *event);

static int
event_sched_in(struct perf_event *event, struct perf_event_context *ctx)
{
	struct perf_event_pmu_context *epc = event->pmu_ctx;
	struct perf_cpu_pmu_context *cpc = this_cpc(epc->pmu);
	int ret = 0;

	WARN_ON_ONCE(event->ctx != ctx);

	lockdep_assert_held(&ctx->lock);

	if (event->state <= PERF_EVENT_STATE_OFF)
		return 0;

	WRITE_ONCE(event->oncpu, smp_processor_id());
	/*
	 * Order event::oncpu write to happen before the ACTIVE state is
	 * visible. This allows perf_event_{stop,read}() to observe the correct
	 * ->oncpu if it sees ACTIVE.
	 */
	smp_wmb();
	perf_event_set_state(event, PERF_EVENT_STATE_ACTIVE);

	/*
	 * Unthrottle events, since we scheduled we might have missed several
	 * ticks already, also for a heavily scheduling task there is little
	 * guarantee it'll get a tick in a timely manner.
	 */
	if (unlikely(event->hw.interrupts == MAX_INTERRUPTS)) {
		perf_log_throttle(event, 1);
		event->hw.interrupts = 0;
	}

	perf_pmu_disable(event->pmu);

	perf_log_itrace_start(event);

	if (event->pmu->add(event, PERF_EF_START)) {
		perf_event_set_state(event, PERF_EVENT_STATE_INACTIVE);
		event->oncpu = -1;
		ret = -EAGAIN;
		goto out;
	}

	if (!is_software_event(event))
		cpc->active_oncpu++;
	if (event->attr.freq && event->attr.sample_freq) {
		ctx->nr_freq++;
		epc->nr_freq++;
	}
	if (event->attr.exclusive)
		cpc->exclusive = 1;

out:
	perf_pmu_enable(event->pmu);

	return ret;
}

static int
group_sched_in(struct perf_event *group_event, struct perf_event_context *ctx)
{
	struct perf_event *event, *partial_group = NULL;
	struct pmu *pmu = group_event->pmu_ctx->pmu;

	if (group_event->state == PERF_EVENT_STATE_OFF)
		return 0;

	pmu->start_txn(pmu, PERF_PMU_TXN_ADD);

	if (event_sched_in(group_event, ctx))
		goto error;

	/*
	 * Schedule in siblings as one group (if any):
	 */
	for_each_sibling_event(event, group_event) {
		if (event_sched_in(event, ctx)) {
			partial_group = event;
			goto group_error;
		}
	}

	if (!pmu->commit_txn(pmu))
		return 0;

group_error:
	/*
	 * Groups can be scheduled in as one unit only, so undo any
	 * partial group before returning:
	 * The events up to the failed event are scheduled out normally.
	 */
	for_each_sibling_event(event, group_event) {
		if (event == partial_group)
			break;

		event_sched_out(event, ctx);
	}
	event_sched_out(group_event, ctx);

error:
	pmu->cancel_txn(pmu);
	return -EAGAIN;
}

/*
 * Work out whether we can put this event group on the CPU now.
 */
static int group_can_go_on(struct perf_event *event, int can_add_hw)
{
	struct perf_event_pmu_context *epc = event->pmu_ctx;
	struct perf_cpu_pmu_context *cpc = this_cpc(epc->pmu);

	/*
	 * Groups consisting entirely of software events can always go on.
	 */
	if (event->group_caps & PERF_EV_CAP_SOFTWARE)
		return 1;
	/*
	 * If an exclusive group is already on, no other hardware
	 * events can go on.
	 */
	if (cpc->exclusive)
		return 0;
	/*
	 * If this group is exclusive and there are already
	 * events on the CPU, it can't go on.
	 */
	if (event->attr.exclusive && !list_empty(get_event_list(event)))
		return 0;
	/*
	 * Otherwise, try to add it if all previous groups were able
	 * to go on.
	 */
	return can_add_hw;
}

static void add_event_to_ctx(struct perf_event *event,
			       struct perf_event_context *ctx)
{
	list_add_event(event, ctx);
	perf_group_attach(event);
}

static void task_ctx_sched_out(struct perf_event_context *ctx,
			       struct pmu *pmu,
			       enum event_type_t event_type)
{
	struct perf_cpu_context *cpuctx = this_cpu_ptr(&perf_cpu_context);

	if (!cpuctx->task_ctx)
		return;

	if (WARN_ON_ONCE(ctx != cpuctx->task_ctx))
		return;

	ctx_sched_out(ctx, pmu, event_type);
}

static void perf_event_sched_in(struct perf_cpu_context *cpuctx,
				struct perf_event_context *ctx,
				struct pmu *pmu)
{
	ctx_sched_in(&cpuctx->ctx, pmu, EVENT_PINNED);
	if (ctx)
		 ctx_sched_in(ctx, pmu, EVENT_PINNED);
	ctx_sched_in(&cpuctx->ctx, pmu, EVENT_FLEXIBLE);
	if (ctx)
		 ctx_sched_in(ctx, pmu, EVENT_FLEXIBLE);
}

/*
 * We want to maintain the following priority of scheduling:
 *  - CPU pinned (EVENT_CPU | EVENT_PINNED)
 *  - task pinned (EVENT_PINNED)
 *  - CPU flexible (EVENT_CPU | EVENT_FLEXIBLE)
 *  - task flexible (EVENT_FLEXIBLE).
 *
 * In order to avoid unscheduling and scheduling back in everything every
 * time an event is added, only do it for the groups of equal priority and
 * below.
 *
 * This can be called after a batch operation on task events, in which case
 * event_type is a bit mask of the types of events involved. For CPU events,
 * event_type is only either EVENT_PINNED or EVENT_FLEXIBLE.
 */
static void ctx_resched(struct perf_cpu_context *cpuctx,
			struct perf_event_context *task_ctx,
			struct pmu *pmu, enum event_type_t event_type)
{
	bool cpu_event = !!(event_type & EVENT_CPU);
	struct perf_event_pmu_context *epc;

	/*
	 * If pinned groups are involved, flexible groups also need to be
	 * scheduled out.
	 */
	if (event_type & EVENT_PINNED)
		event_type |= EVENT_FLEXIBLE;

	event_type &= EVENT_ALL;

	for_each_epc(epc, &cpuctx->ctx, pmu, false)
		perf_pmu_disable(epc->pmu);

	if (task_ctx) {
		for_each_epc(epc, task_ctx, pmu, false)
			perf_pmu_disable(epc->pmu);

		task_ctx_sched_out(task_ctx, pmu, event_type);
	}

	/*
	 * Decide which cpu ctx groups to schedule out based on the types
	 * of events that caused rescheduling:
	 *  - EVENT_CPU: schedule out corresponding groups;
	 *  - EVENT_PINNED task events: schedule out EVENT_FLEXIBLE groups;
	 *  - otherwise, do nothing more.
	 */
	if (cpu_event)
		ctx_sched_out(&cpuctx->ctx, pmu, event_type);
	else if (event_type & EVENT_PINNED)
		ctx_sched_out(&cpuctx->ctx, pmu, EVENT_FLEXIBLE);

	perf_event_sched_in(cpuctx, task_ctx, pmu);

	for_each_epc(epc, &cpuctx->ctx, pmu, false)
		perf_pmu_enable(epc->pmu);

	if (task_ctx) {
		for_each_epc(epc, task_ctx, pmu, false)
			perf_pmu_enable(epc->pmu);
	}
}

void perf_pmu_resched(struct pmu *pmu)
{
	struct perf_cpu_context *cpuctx = this_cpu_ptr(&perf_cpu_context);
	struct perf_event_context *task_ctx = cpuctx->task_ctx;

	perf_ctx_lock(cpuctx, task_ctx);
	ctx_resched(cpuctx, task_ctx, pmu, EVENT_ALL|EVENT_CPU);
	perf_ctx_unlock(cpuctx, task_ctx);
}

/*
 * Cross CPU call to install and enable a performance event
 *
 * Very similar to remote_function() + event_function() but cannot assume that
 * things like ctx->is_active and cpuctx->task_ctx are set.
 */
static int  __perf_install_in_context(void *info)
{
	struct perf_event *event = info;
	struct perf_event_context *ctx = event->ctx;
	struct perf_cpu_context *cpuctx = this_cpu_ptr(&perf_cpu_context);
	struct perf_event_context *task_ctx = cpuctx->task_ctx;
	bool reprogram = true;
	int ret = 0;

	raw_spin_lock(&cpuctx->ctx.lock);
	if (ctx->task) {
		raw_spin_lock(&ctx->lock);
		task_ctx = ctx;

		reprogram = (ctx->task == current);

		/*
		 * If the task is running, it must be running on this CPU,
		 * otherwise we cannot reprogram things.
		 *
		 * If its not running, we don't care, ctx->lock will
		 * serialize against it becoming runnable.
		 */
		if (task_curr(ctx->task) && !reprogram) {
			ret = -ESRCH;
			goto unlock;
		}

		WARN_ON_ONCE(reprogram && cpuctx->task_ctx && cpuctx->task_ctx != ctx);
	} else if (task_ctx) {
		raw_spin_lock(&task_ctx->lock);
	}

#ifdef CONFIG_CGROUP_PERF
	if (event->state > PERF_EVENT_STATE_OFF && is_cgroup_event(event)) {
		/*
		 * If the current cgroup doesn't match the event's
		 * cgroup, we should not try to schedule it.
		 */
		struct perf_cgroup *cgrp = perf_cgroup_from_task(current, ctx);
		reprogram = cgroup_is_descendant(cgrp->css.cgroup,
					event->cgrp->css.cgroup);
	}
#endif

	if (reprogram) {
		ctx_time_freeze(cpuctx, ctx);
		add_event_to_ctx(event, ctx);
		ctx_resched(cpuctx, task_ctx, event->pmu_ctx->pmu,
			    get_event_type(event));
	} else {
		add_event_to_ctx(event, ctx);
	}

unlock:
	perf_ctx_unlock(cpuctx, task_ctx);

	return ret;
}

static bool exclusive_event_installable(struct perf_event *event,
					struct perf_event_context *ctx);

/*
 * Attach a performance event to a context.
 *
 * Very similar to event_function_call, see comment there.
 */
static void
perf_install_in_context(struct perf_event_context *ctx,
			struct perf_event *event,
			int cpu)
{
	struct task_struct *task = READ_ONCE(ctx->task);

	lockdep_assert_held(&ctx->mutex);

	WARN_ON_ONCE(!exclusive_event_installable(event, ctx));

	if (event->cpu != -1)
		WARN_ON_ONCE(event->cpu != cpu);

	/*
	 * Ensures that if we can observe event->ctx, both the event and ctx
	 * will be 'complete'. See perf_iterate_sb_cpu().
	 */
	smp_store_release(&event->ctx, ctx);

	/*
	 * perf_event_attr::disabled events will not run and can be initialized
	 * without IPI. Except when this is the first event for the context, in
	 * that case we need the magic of the IPI to set ctx->is_active.
	 *
	 * The IOC_ENABLE that is sure to follow the creation of a disabled
	 * event will issue the IPI and reprogram the hardware.
	 */
	if (__perf_effective_state(event) == PERF_EVENT_STATE_OFF &&
	    ctx->nr_events && !is_cgroup_event(event)) {
		raw_spin_lock_irq(&ctx->lock);
		if (ctx->task == TASK_TOMBSTONE) {
			raw_spin_unlock_irq(&ctx->lock);
			return;
		}
		add_event_to_ctx(event, ctx);
		raw_spin_unlock_irq(&ctx->lock);
		return;
	}

	if (!task) {
		cpu_function_call(cpu, __perf_install_in_context, event);
		return;
	}

	/*
	 * Should not happen, we validate the ctx is still alive before calling.
	 */
	if (WARN_ON_ONCE(task == TASK_TOMBSTONE))
		return;

	/*
	 * Installing events is tricky because we cannot rely on ctx->is_active
	 * to be set in case this is the nr_events 0 -> 1 transition.
	 *
	 * Instead we use task_curr(), which tells us if the task is running.
	 * However, since we use task_curr() outside of rq::lock, we can race
	 * against the actual state. This means the result can be wrong.
	 *
	 * If we get a false positive, we retry, this is harmless.
	 *
	 * If we get a false negative, things are complicated. If we are after
	 * perf_event_context_sched_in() ctx::lock will serialize us, and the
	 * value must be correct. If we're before, it doesn't matter since
	 * perf_event_context_sched_in() will program the counter.
	 *
	 * However, this hinges on the remote context switch having observed
	 * our task->perf_event_ctxp[] store, such that it will in fact take
	 * ctx::lock in perf_event_context_sched_in().
	 *
	 * We do this by task_function_call(), if the IPI fails to hit the task
	 * we know any future context switch of task must see the
	 * perf_event_ctpx[] store.
	 */

	/*
	 * This smp_mb() orders the task->perf_event_ctxp[] store with the
	 * task_cpu() load, such that if the IPI then does not find the task
	 * running, a future context switch of that task must observe the
	 * store.
	 */
	smp_mb();
again:
	if (!task_function_call(task, __perf_install_in_context, event))
		return;

	raw_spin_lock_irq(&ctx->lock);
	task = ctx->task;
	if (WARN_ON_ONCE(task == TASK_TOMBSTONE)) {
		/*
		 * Cannot happen because we already checked above (which also
		 * cannot happen), and we hold ctx->mutex, which serializes us
		 * against perf_event_exit_task_context().
		 */
		raw_spin_unlock_irq(&ctx->lock);
		return;
	}
	/*
	 * If the task is not running, ctx->lock will avoid it becoming so,
	 * thus we can safely install the event.
	 */
	if (task_curr(task)) {
		raw_spin_unlock_irq(&ctx->lock);
		goto again;
	}
	add_event_to_ctx(event, ctx);
	raw_spin_unlock_irq(&ctx->lock);
}

/*
 * Cross CPU call to enable a performance event
 */
static void __perf_event_enable(struct perf_event *event,
				struct perf_cpu_context *cpuctx,
				struct perf_event_context *ctx,
				void *info)
{
	struct perf_event *leader = event->group_leader;
	struct perf_event_context *task_ctx;

	if (event->state >= PERF_EVENT_STATE_INACTIVE ||
	    event->state <= PERF_EVENT_STATE_ERROR)
		return;

	ctx_time_freeze(cpuctx, ctx);

	perf_event_set_state(event, PERF_EVENT_STATE_INACTIVE);
	perf_cgroup_event_enable(event, ctx);

	if (!ctx->is_active)
		return;

	if (!event_filter_match(event))
		return;

	/*
	 * If the event is in a group and isn't the group leader,
	 * then don't put it on unless the group is on.
	 */
	if (leader != event && leader->state != PERF_EVENT_STATE_ACTIVE)
		return;

	task_ctx = cpuctx->task_ctx;
	if (ctx->task)
		WARN_ON_ONCE(task_ctx != ctx);

	ctx_resched(cpuctx, task_ctx, event->pmu_ctx->pmu, get_event_type(event));
}

/*
 * Enable an event.
 *
 * If event->ctx is a cloned context, callers must make sure that
 * every task struct that event->ctx->task could possibly point to
 * remains valid.  This condition is satisfied when called through
 * perf_event_for_each_child or perf_event_for_each as described
 * for perf_event_disable.
 */
static void _perf_event_enable(struct perf_event *event)
{
	struct perf_event_context *ctx = event->ctx;

	raw_spin_lock_irq(&ctx->lock);
	if (event->state >= PERF_EVENT_STATE_INACTIVE ||
	    event->state <  PERF_EVENT_STATE_ERROR) {
out:
		raw_spin_unlock_irq(&ctx->lock);
		return;
	}

	/*
	 * If the event is in error state, clear that first.
	 *
	 * That way, if we see the event in error state below, we know that it
	 * has gone back into error state, as distinct from the task having
	 * been scheduled away before the cross-call arrived.
	 */
	if (event->state == PERF_EVENT_STATE_ERROR) {
		/*
		 * Detached SIBLING events cannot leave ERROR state.
		 */
		if (event->event_caps & PERF_EV_CAP_SIBLING &&
		    event->group_leader == event)
			goto out;

		event->state = PERF_EVENT_STATE_OFF;
	}
	raw_spin_unlock_irq(&ctx->lock);

	event_function_call(event, __perf_event_enable, NULL);
}

/*
 * See perf_event_disable();
 */
void perf_event_enable(struct perf_event *event)
{
	struct perf_event_context *ctx;

	ctx = perf_event_ctx_lock(event);
	_perf_event_enable(event);
	perf_event_ctx_unlock(event, ctx);
}
EXPORT_SYMBOL_GPL(perf_event_enable);

struct stop_event_data {
	struct perf_event	*event;
	unsigned int		restart;
};

static int __perf_event_stop(void *info)
{
	struct stop_event_data *sd = info;
	struct perf_event *event = sd->event;

	/* if it's already INACTIVE, do nothing */
	if (READ_ONCE(event->state) != PERF_EVENT_STATE_ACTIVE)
		return 0;

	/* matches smp_wmb() in event_sched_in() */
	smp_rmb();

	/*
	 * There is a window with interrupts enabled before we get here,
	 * so we need to check again lest we try to stop another CPU's event.
	 */
	if (READ_ONCE(event->oncpu) != smp_processor_id())
		return -EAGAIN;

	event->pmu->stop(event, PERF_EF_UPDATE);

	/*
	 * May race with the actual stop (through perf_pmu_output_stop()),
	 * but it is only used for events with AUX ring buffer, and such
	 * events will refuse to restart because of rb::aux_mmap_count==0,
	 * see comments in perf_aux_output_begin().
	 *
	 * Since this is happening on an event-local CPU, no trace is lost
	 * while restarting.
	 */
	if (sd->restart)
		event->pmu->start(event, 0);

	return 0;
}

static int perf_event_stop(struct perf_event *event, int restart)
{
	struct stop_event_data sd = {
		.event		= event,
		.restart	= restart,
	};
	int ret = 0;

	do {
		if (READ_ONCE(event->state) != PERF_EVENT_STATE_ACTIVE)
			return 0;

		/* matches smp_wmb() in event_sched_in() */
		smp_rmb();

		/*
		 * We only want to restart ACTIVE events, so if the event goes
		 * inactive here (event->oncpu==-1), there's nothing more to do;
		 * fall through with ret==-ENXIO.
		 */
		ret = cpu_function_call(READ_ONCE(event->oncpu),
					__perf_event_stop, &sd);
	} while (ret == -EAGAIN);

	return ret;
}

/*
 * In order to contain the amount of racy and tricky in the address filter
 * configuration management, it is a two part process:
 *
 * (p1) when userspace mappings change as a result of (1) or (2) or (3) below,
 *      we update the addresses of corresponding vmas in
 *	event::addr_filter_ranges array and bump the event::addr_filters_gen;
 * (p2) when an event is scheduled in (pmu::add), it calls
 *      perf_event_addr_filters_sync() which calls pmu::addr_filters_sync()
 *      if the generation has changed since the previous call.
 *
 * If (p1) happens while the event is active, we restart it to force (p2).
 *
 * (1) perf_addr_filters_apply(): adjusting filters' offsets based on
 *     pre-existing mappings, called once when new filters arrive via SET_FILTER
 *     ioctl;
 * (2) perf_addr_filters_adjust(): adjusting filters' offsets based on newly
 *     registered mapping, called for every new mmap(), with mm::mmap_lock down
 *     for reading;
 * (3) perf_event_addr_filters_exec(): clearing filters' offsets in the process
 *     of exec.
 */
void perf_event_addr_filters_sync(struct perf_event *event)
{
	struct perf_addr_filters_head *ifh = perf_event_addr_filters(event);

	if (!has_addr_filter(event))
		return;

	raw_spin_lock(&ifh->lock);
	if (event->addr_filters_gen != event->hw.addr_filters_gen) {
		event->pmu->addr_filters_sync(event);
		event->hw.addr_filters_gen = event->addr_filters_gen;
	}
	raw_spin_unlock(&ifh->lock);
}
EXPORT_SYMBOL_GPL(perf_event_addr_filters_sync);

static int _perf_event_refresh(struct perf_event *event, int refresh)
{
	/*
	 * not supported on inherited events
	 */
	if (event->attr.inherit || !is_sampling_event(event))
		return -EINVAL;

	atomic_add(refresh, &event->event_limit);
	_perf_event_enable(event);

	return 0;
}

/*
 * See perf_event_disable()
 */
int perf_event_refresh(struct perf_event *event, int refresh)
{
	struct perf_event_context *ctx;
	int ret;

	ctx = perf_event_ctx_lock(event);
	ret = _perf_event_refresh(event, refresh);
	perf_event_ctx_unlock(event, ctx);

	return ret;
}
EXPORT_SYMBOL_GPL(perf_event_refresh);

static int perf_event_modify_breakpoint(struct perf_event *bp,
					 struct perf_event_attr *attr)
{
	int err;

	_perf_event_disable(bp);

	err = modify_user_hw_breakpoint_check(bp, attr, true);

	if (!bp->attr.disabled)
		_perf_event_enable(bp);

	return err;
}

/*
 * Copy event-type-independent attributes that may be modified.
 */
static void perf_event_modify_copy_attr(struct perf_event_attr *to,
					const struct perf_event_attr *from)
{
	to->sig_data = from->sig_data;
}

static int perf_event_modify_attr(struct perf_event *event,
				  struct perf_event_attr *attr)
{
	int (*func)(struct perf_event *, struct perf_event_attr *);
	struct perf_event *child;
	int err;

	if (event->attr.type != attr->type)
		return -EINVAL;

	switch (event->attr.type) {
	case PERF_TYPE_BREAKPOINT:
		func = perf_event_modify_breakpoint;
		break;
	default:
		/* Place holder for future additions. */
		return -EOPNOTSUPP;
	}

	WARN_ON_ONCE(event->ctx->parent_ctx);

	mutex_lock(&event->child_mutex);
	/*
	 * Event-type-independent attributes must be copied before event-type
	 * modification, which will validate that final attributes match the
	 * source attributes after all relevant attributes have been copied.
	 */
	perf_event_modify_copy_attr(&event->attr, attr);
	err = func(event, attr);
	if (err)
		goto out;
	list_for_each_entry(child, &event->child_list, child_list) {
		perf_event_modify_copy_attr(&child->attr, attr);
		err = func(child, attr);
		if (err)
			goto out;
	}
out:
	mutex_unlock(&event->child_mutex);
	return err;
}

static void __pmu_ctx_sched_out(struct perf_event_pmu_context *pmu_ctx,
				enum event_type_t event_type)
{
	struct perf_event_context *ctx = pmu_ctx->ctx;
	struct perf_event *event, *tmp;
	struct pmu *pmu = pmu_ctx->pmu;

	if (ctx->task && !(ctx->is_active & EVENT_ALL)) {
		struct perf_cpu_pmu_context *cpc = this_cpc(pmu);

		WARN_ON_ONCE(cpc->task_epc && cpc->task_epc != pmu_ctx);
		cpc->task_epc = NULL;
	}

	if (!(event_type & EVENT_ALL))
		return;

	perf_pmu_disable(pmu);
	if (event_type & EVENT_PINNED) {
		list_for_each_entry_safe(event, tmp,
					 &pmu_ctx->pinned_active,
					 active_list)
			group_sched_out(event, ctx);
	}

	if (event_type & EVENT_FLEXIBLE) {
		list_for_each_entry_safe(event, tmp,
					 &pmu_ctx->flexible_active,
					 active_list)
			group_sched_out(event, ctx);
		/*
		 * Since we cleared EVENT_FLEXIBLE, also clear
		 * rotate_necessary, is will be reset by
		 * ctx_flexible_sched_in() when needed.
		 */
		pmu_ctx->rotate_necessary = 0;
	}
	perf_pmu_enable(pmu);
}

/*
 * Be very careful with the @pmu argument since this will change ctx state.
 * The @pmu argument works for ctx_resched(), because that is symmetric in
 * ctx_sched_out() / ctx_sched_in() usage and the ctx state ends up invariant.
 *
 * However, if you were to be asymmetrical, you could end up with messed up
 * state, eg. ctx->is_active cleared even though most EPCs would still actually
 * be active.
 */
static void
ctx_sched_out(struct perf_event_context *ctx, struct pmu *pmu, enum event_type_t event_type)
{
	struct perf_cpu_context *cpuctx = this_cpu_ptr(&perf_cpu_context);
	struct perf_event_pmu_context *pmu_ctx;
	int is_active = ctx->is_active;
	bool cgroup = event_type & EVENT_CGROUP;

	event_type &= ~EVENT_CGROUP;

	lockdep_assert_held(&ctx->lock);

	if (likely(!ctx->nr_events)) {
		/*
		 * See __perf_remove_from_context().
		 */
		WARN_ON_ONCE(ctx->is_active);
		if (ctx->task)
			WARN_ON_ONCE(cpuctx->task_ctx);
		return;
	}

	/*
	 * Always update time if it was set; not only when it changes.
	 * Otherwise we can 'forget' to update time for any but the last
	 * context we sched out. For example:
	 *
	 *   ctx_sched_out(.event_type = EVENT_FLEXIBLE)
	 *   ctx_sched_out(.event_type = EVENT_PINNED)
	 *
	 * would only update time for the pinned events.
	 */
	__ctx_time_update(cpuctx, ctx, ctx == &cpuctx->ctx);

	/*
	 * CPU-release for the below ->is_active store,
	 * see __load_acquire() in perf_event_time_now()
	 */
	barrier();
	ctx->is_active &= ~event_type;

	if (!(ctx->is_active & EVENT_ALL)) {
		/*
		 * For FROZEN, preserve TIME|FROZEN such that perf_event_time_now()
		 * does not observe a hole. perf_ctx_unlock() will clean up.
		 */
		if (ctx->is_active & EVENT_FROZEN)
			ctx->is_active &= EVENT_TIME_FROZEN;
		else
			ctx->is_active = 0;
	}

	if (ctx->task) {
		WARN_ON_ONCE(cpuctx->task_ctx != ctx);
		if (!(ctx->is_active & EVENT_ALL))
			cpuctx->task_ctx = NULL;
	}

	is_active ^= ctx->is_active; /* changed bits */

	for_each_epc(pmu_ctx, ctx, pmu, cgroup)
		__pmu_ctx_sched_out(pmu_ctx, is_active);
}

/*
 * Test whether two contexts are equivalent, i.e. whether they have both been
 * cloned from the same version of the same context.
 *
 * Equivalence is measured using a generation number in the context that is
 * incremented on each modification to it; see unclone_ctx(), list_add_event()
 * and list_del_event().
 */
static int context_equiv(struct perf_event_context *ctx1,
			 struct perf_event_context *ctx2)
{
	lockdep_assert_held(&ctx1->lock);
	lockdep_assert_held(&ctx2->lock);

	/* Pinning disables the swap optimization */
	if (ctx1->pin_count || ctx2->pin_count)
		return 0;

	/* If ctx1 is the parent of ctx2 */
	if (ctx1 == ctx2->parent_ctx && ctx1->generation == ctx2->parent_gen)
		return 1;

	/* If ctx2 is the parent of ctx1 */
	if (ctx1->parent_ctx == ctx2 && ctx1->parent_gen == ctx2->generation)
		return 1;

	/*
	 * If ctx1 and ctx2 have the same parent; we flatten the parent
	 * hierarchy, see perf_event_init_context().
	 */
	if (ctx1->parent_ctx && ctx1->parent_ctx == ctx2->parent_ctx &&
			ctx1->parent_gen == ctx2->parent_gen)
		return 1;

	/* Unmatched */
	return 0;
}

static void __perf_event_sync_stat(struct perf_event *event,
				     struct perf_event *next_event)
{
	u64 value;

	if (!event->attr.inherit_stat)
		return;

	/*
	 * Update the event value, we cannot use perf_event_read()
	 * because we're in the middle of a context switch and have IRQs
	 * disabled, which upsets smp_call_function_single(), however
	 * we know the event must be on the current CPU, therefore we
	 * don't need to use it.
	 */
	perf_pmu_read(event);

	perf_event_update_time(event);

	/*
	 * In order to keep per-task stats reliable we need to flip the event
	 * values when we flip the contexts.
	 */
	value = local64_read(&next_event->count);
	value = local64_xchg(&event->count, value);
	local64_set(&next_event->count, value);

	swap(event->total_time_enabled, next_event->total_time_enabled);
	swap(event->total_time_running, next_event->total_time_running);

	/*
	 * Since we swizzled the values, update the user visible data too.
	 */
	perf_event_update_userpage(event);
	perf_event_update_userpage(next_event);
}

static void perf_event_sync_stat(struct perf_event_context *ctx,
				   struct perf_event_context *next_ctx)
{
	struct perf_event *event, *next_event;

	if (!ctx->nr_stat)
		return;

	update_context_time(ctx);

	event = list_first_entry(&ctx->event_list,
				   struct perf_event, event_entry);

	next_event = list_first_entry(&next_ctx->event_list,
					struct perf_event, event_entry);

	while (&event->event_entry != &ctx->event_list &&
	       &next_event->event_entry != &next_ctx->event_list) {

		__perf_event_sync_stat(event, next_event);

		event = list_next_entry(event, event_entry);
		next_event = list_next_entry(next_event, event_entry);
	}
}

static void perf_ctx_sched_task_cb(struct perf_event_context *ctx,
				   struct task_struct *task, bool sched_in)
{
	struct perf_event_pmu_context *pmu_ctx;
	struct perf_cpu_pmu_context *cpc;

	list_for_each_entry(pmu_ctx, &ctx->pmu_ctx_list, pmu_ctx_entry) {
		cpc = this_cpc(pmu_ctx->pmu);

		if (cpc->sched_cb_usage && pmu_ctx->pmu->sched_task)
			pmu_ctx->pmu->sched_task(pmu_ctx, task, sched_in);
	}
}

static void
perf_event_context_sched_out(struct task_struct *task, struct task_struct *next)
{
	struct perf_event_context *ctx = task->perf_event_ctxp;
	struct perf_event_context *next_ctx;
	struct perf_event_context *parent, *next_parent;
	int do_switch = 1;

	if (likely(!ctx))
		return;

	rcu_read_lock();
	next_ctx = rcu_dereference(next->perf_event_ctxp);
	if (!next_ctx)
		goto unlock;

	parent = rcu_dereference(ctx->parent_ctx);
	next_parent = rcu_dereference(next_ctx->parent_ctx);

	/* If neither context have a parent context; they cannot be clones. */
	if (!parent && !next_parent)
		goto unlock;

	if (next_parent == ctx || next_ctx == parent || next_parent == parent) {
		/*
		 * Looks like the two contexts are clones, so we might be
		 * able to optimize the context switch.  We lock both
		 * contexts and check that they are clones under the
		 * lock (including re-checking that neither has been
		 * uncloned in the meantime).  It doesn't matter which
		 * order we take the locks because no other cpu could
		 * be trying to lock both of these tasks.
		 */
		raw_spin_lock(&ctx->lock);
		raw_spin_lock_nested(&next_ctx->lock, SINGLE_DEPTH_NESTING);
		if (context_equiv(ctx, next_ctx)) {

			perf_ctx_disable(ctx, false);

			/* PMIs are disabled; ctx->nr_no_switch_fast is stable. */
			if (local_read(&ctx->nr_no_switch_fast) ||
			    local_read(&next_ctx->nr_no_switch_fast)) {
				/*
				 * Must not swap out ctx when there's pending
				 * events that rely on the ctx->task relation.
				 *
				 * Likewise, when a context contains inherit +
				 * SAMPLE_READ events they should be switched
				 * out using the slow path so that they are
				 * treated as if they were distinct contexts.
				 */
				raw_spin_unlock(&next_ctx->lock);
				rcu_read_unlock();
				goto inside_switch;
			}

			WRITE_ONCE(ctx->task, next);
			WRITE_ONCE(next_ctx->task, task);

			perf_ctx_sched_task_cb(ctx, task, false);

			perf_ctx_enable(ctx, false);

			/*
			 * RCU_INIT_POINTER here is safe because we've not
			 * modified the ctx and the above modification of
			 * ctx->task is immaterial since this value is
			 * always verified under ctx->lock which we're now
			 * holding.
			 */
			RCU_INIT_POINTER(task->perf_event_ctxp, next_ctx);
			RCU_INIT_POINTER(next->perf_event_ctxp, ctx);

			do_switch = 0;

			perf_event_sync_stat(ctx, next_ctx);
		}
		raw_spin_unlock(&next_ctx->lock);
		raw_spin_unlock(&ctx->lock);
	}
unlock:
	rcu_read_unlock();

	if (do_switch) {
		raw_spin_lock(&ctx->lock);
		perf_ctx_disable(ctx, false);

inside_switch:
		perf_ctx_sched_task_cb(ctx, task, false);
		task_ctx_sched_out(ctx, NULL, EVENT_ALL);

		perf_ctx_enable(ctx, false);
		raw_spin_unlock(&ctx->lock);
	}
}

static DEFINE_PER_CPU(struct list_head, sched_cb_list);
static DEFINE_PER_CPU(int, perf_sched_cb_usages);

void perf_sched_cb_dec(struct pmu *pmu)
{
	struct perf_cpu_pmu_context *cpc = this_cpc(pmu);

	this_cpu_dec(perf_sched_cb_usages);
	barrier();

	if (!--cpc->sched_cb_usage)
		list_del(&cpc->sched_cb_entry);
}


void perf_sched_cb_inc(struct pmu *pmu)
{
	struct perf_cpu_pmu_context *cpc = this_cpc(pmu);

	if (!cpc->sched_cb_usage++)
		list_add(&cpc->sched_cb_entry, this_cpu_ptr(&sched_cb_list));

	barrier();
	this_cpu_inc(perf_sched_cb_usages);
}

/*
 * This function provides the context switch callback to the lower code
 * layer. It is invoked ONLY when the context switch callback is enabled.
 *
 * This callback is relevant even to per-cpu events; for example multi event
 * PEBS requires this to provide PID/TID information. This requires we flush
 * all queued PEBS records before we context switch to a new task.
 */
static void __perf_pmu_sched_task(struct perf_cpu_pmu_context *cpc,
				  struct task_struct *task, bool sched_in)
{
	struct perf_cpu_context *cpuctx = this_cpu_ptr(&perf_cpu_context);
	struct pmu *pmu;

	pmu = cpc->epc.pmu;

	/* software PMUs will not have sched_task */
	if (WARN_ON_ONCE(!pmu->sched_task))
		return;

	perf_ctx_lock(cpuctx, cpuctx->task_ctx);
	perf_pmu_disable(pmu);

	pmu->sched_task(cpc->task_epc, task, sched_in);

	perf_pmu_enable(pmu);
	perf_ctx_unlock(cpuctx, cpuctx->task_ctx);
}

static void perf_pmu_sched_task(struct task_struct *prev,
				struct task_struct *next,
				bool sched_in)
{
	struct perf_cpu_context *cpuctx = this_cpu_ptr(&perf_cpu_context);
	struct perf_cpu_pmu_context *cpc;

	/* cpuctx->task_ctx will be handled in perf_event_context_sched_in/out */
	if (prev == next || cpuctx->task_ctx)
		return;

	list_for_each_entry(cpc, this_cpu_ptr(&sched_cb_list), sched_cb_entry)
		__perf_pmu_sched_task(cpc, sched_in ? next : prev, sched_in);
}

static void perf_event_switch(struct task_struct *task,
			      struct task_struct *next_prev, bool sched_in);

/*
 * Called from scheduler to remove the events of the current task,
 * with interrupts disabled.
 *
 * We stop each event and update the event value in event->count.
 *
 * This does not protect us against NMI, but disable()
 * sets the disabled bit in the control field of event _before_
 * accessing the event control register. If a NMI hits, then it will
 * not restart the event.
 */
void __perf_event_task_sched_out(struct task_struct *task,
				 struct task_struct *next)
{
	if (__this_cpu_read(perf_sched_cb_usages))
		perf_pmu_sched_task(task, next, false);

	if (atomic_read(&nr_switch_events))
		perf_event_switch(task, next, false);

	perf_event_context_sched_out(task, next);

	/*
	 * if cgroup events exist on this CPU, then we need
	 * to check if we have to switch out PMU state.
	 * cgroup event are system-wide mode only
	 */
	perf_cgroup_switch(next);
}

static bool perf_less_group_idx(const void *l, const void *r, void __always_unused *args)
{
	const struct perf_event *le = *(const struct perf_event **)l;
	const struct perf_event *re = *(const struct perf_event **)r;

	return le->group_index < re->group_index;
}

DEFINE_MIN_HEAP(struct perf_event *, perf_event_min_heap);

static const struct min_heap_callbacks perf_min_heap = {
	.less = perf_less_group_idx,
	.swp = NULL,
};

static void __heap_add(struct perf_event_min_heap *heap, struct perf_event *event)
{
	struct perf_event **itrs = heap->data;

	if (event) {
		itrs[heap->nr] = event;
		heap->nr++;
	}
}

static void __link_epc(struct perf_event_pmu_context *pmu_ctx)
{
	struct perf_cpu_pmu_context *cpc;

	if (!pmu_ctx->ctx->task)
		return;

	cpc = this_cpc(pmu_ctx->pmu);
	WARN_ON_ONCE(cpc->task_epc && cpc->task_epc != pmu_ctx);
	cpc->task_epc = pmu_ctx;
}

static noinline int visit_groups_merge(struct perf_event_context *ctx,
				struct perf_event_groups *groups, int cpu,
				struct pmu *pmu,
				int (*func)(struct perf_event *, void *),
				void *data)
{
#ifdef CONFIG_CGROUP_PERF
	struct cgroup_subsys_state *css = NULL;
#endif
	struct perf_cpu_context *cpuctx = NULL;
	/* Space for per CPU and/or any CPU event iterators. */
	struct perf_event *itrs[2];
	struct perf_event_min_heap event_heap;
	struct perf_event **evt;
	int ret;

	if (pmu->filter && pmu->filter(pmu, cpu))
		return 0;

	if (!ctx->task) {
		cpuctx = this_cpu_ptr(&perf_cpu_context);
		event_heap = (struct perf_event_min_heap){
			.data = cpuctx->heap,
			.nr = 0,
			.size = cpuctx->heap_size,
		};

		lockdep_assert_held(&cpuctx->ctx.lock);

#ifdef CONFIG_CGROUP_PERF
		if (cpuctx->cgrp)
			css = &cpuctx->cgrp->css;
#endif
	} else {
		event_heap = (struct perf_event_min_heap){
			.data = itrs,
			.nr = 0,
			.size = ARRAY_SIZE(itrs),
		};
		/* Events not within a CPU context may be on any CPU. */
		__heap_add(&event_heap, perf_event_groups_first(groups, -1, pmu, NULL));
	}
	evt = event_heap.data;

	__heap_add(&event_heap, perf_event_groups_first(groups, cpu, pmu, NULL));

#ifdef CONFIG_CGROUP_PERF
	for (; css; css = css->parent)
		__heap_add(&event_heap, perf_event_groups_first(groups, cpu, pmu, css->cgroup));
#endif

	if (event_heap.nr) {
		__link_epc((*evt)->pmu_ctx);
		perf_assert_pmu_disabled((*evt)->pmu_ctx->pmu);
	}

	min_heapify_all_inline(&event_heap, &perf_min_heap, NULL);

	while (event_heap.nr) {
		ret = func(*evt, data);
		if (ret)
			return ret;

		*evt = perf_event_groups_next(*evt, pmu);
		if (*evt)
			min_heap_sift_down_inline(&event_heap, 0, &perf_min_heap, NULL);
		else
			min_heap_pop_inline(&event_heap, &perf_min_heap, NULL);
	}

	return 0;
}

/*
 * Because the userpage is strictly per-event (there is no concept of context,
 * so there cannot be a context indirection), every userpage must be updated
 * when context time starts :-(
 *
 * IOW, we must not miss EVENT_TIME edges.
 */
static inline bool event_update_userpage(struct perf_event *event)
{
	if (likely(!atomic_read(&event->mmap_count)))
		return false;

	perf_event_update_time(event);
	perf_event_update_userpage(event);

	return true;
}

static inline void group_update_userpage(struct perf_event *group_event)
{
	struct perf_event *event;

	if (!event_update_userpage(group_event))
		return;

	for_each_sibling_event(event, group_event)
		event_update_userpage(event);
}

static int merge_sched_in(struct perf_event *event, void *data)
{
	struct perf_event_context *ctx = event->ctx;
	int *can_add_hw = data;

	if (event->state <= PERF_EVENT_STATE_OFF)
		return 0;

	if (!event_filter_match(event))
		return 0;

	if (group_can_go_on(event, *can_add_hw)) {
		if (!group_sched_in(event, ctx))
			list_add_tail(&event->active_list, get_event_list(event));
	}

	if (event->state == PERF_EVENT_STATE_INACTIVE) {
		*can_add_hw = 0;
		if (event->attr.pinned) {
			perf_cgroup_event_disable(event, ctx);
			perf_event_set_state(event, PERF_EVENT_STATE_ERROR);

			if (*perf_event_fasync(event))
				event->pending_kill = POLL_ERR;

			perf_event_wakeup(event);
		} else {
			struct perf_cpu_pmu_context *cpc = this_cpc(event->pmu_ctx->pmu);

			event->pmu_ctx->rotate_necessary = 1;
			perf_mux_hrtimer_restart(cpc);
			group_update_userpage(event);
		}
	}

	return 0;
}

static void pmu_groups_sched_in(struct perf_event_context *ctx,
				struct perf_event_groups *groups,
				struct pmu *pmu)
{
	int can_add_hw = 1;
	visit_groups_merge(ctx, groups, smp_processor_id(), pmu,
			   merge_sched_in, &can_add_hw);
}

static void __pmu_ctx_sched_in(struct perf_event_pmu_context *pmu_ctx,
			       enum event_type_t event_type)
{
	struct perf_event_context *ctx = pmu_ctx->ctx;

	if (event_type & EVENT_PINNED)
		pmu_groups_sched_in(ctx, &ctx->pinned_groups, pmu_ctx->pmu);
	if (event_type & EVENT_FLEXIBLE)
		pmu_groups_sched_in(ctx, &ctx->flexible_groups, pmu_ctx->pmu);
}

static void
ctx_sched_in(struct perf_event_context *ctx, struct pmu *pmu, enum event_type_t event_type)
{
	struct perf_cpu_context *cpuctx = this_cpu_ptr(&perf_cpu_context);
	struct perf_event_pmu_context *pmu_ctx;
	int is_active = ctx->is_active;
	bool cgroup = event_type & EVENT_CGROUP;

	event_type &= ~EVENT_CGROUP;

	lockdep_assert_held(&ctx->lock);

	if (likely(!ctx->nr_events))
		return;

	if (!(is_active & EVENT_TIME)) {
		/* start ctx time */
		__update_context_time(ctx, false);
		perf_cgroup_set_timestamp(cpuctx);
		/*
		 * CPU-release for the below ->is_active store,
		 * see __load_acquire() in perf_event_time_now()
		 */
		barrier();
	}

	ctx->is_active |= (event_type | EVENT_TIME);
	if (ctx->task) {
		if (!(is_active & EVENT_ALL))
			cpuctx->task_ctx = ctx;
		else
			WARN_ON_ONCE(cpuctx->task_ctx != ctx);
	}

	is_active ^= ctx->is_active; /* changed bits */

	/*
	 * First go through the list and put on any pinned groups
	 * in order to give them the best chance of going on.
	 */
	if (is_active & EVENT_PINNED) {
		for_each_epc(pmu_ctx, ctx, pmu, cgroup)
			__pmu_ctx_sched_in(pmu_ctx, EVENT_PINNED);
	}

	/* Then walk through the lower prio flexible groups */
	if (is_active & EVENT_FLEXIBLE) {
		for_each_epc(pmu_ctx, ctx, pmu, cgroup)
			__pmu_ctx_sched_in(pmu_ctx, EVENT_FLEXIBLE);
	}
}

static void perf_event_context_sched_in(struct task_struct *task)
{
	struct perf_cpu_context *cpuctx = this_cpu_ptr(&perf_cpu_context);
	struct perf_event_context *ctx;

	rcu_read_lock();
	ctx = rcu_dereference(task->perf_event_ctxp);
	if (!ctx)
		goto rcu_unlock;

	if (cpuctx->task_ctx == ctx) {
		perf_ctx_lock(cpuctx, ctx);
		perf_ctx_disable(ctx, false);

		perf_ctx_sched_task_cb(ctx, task, true);

		perf_ctx_enable(ctx, false);
		perf_ctx_unlock(cpuctx, ctx);
		goto rcu_unlock;
	}

	perf_ctx_lock(cpuctx, ctx);
	/*
	 * We must check ctx->nr_events while holding ctx->lock, such
	 * that we serialize against perf_install_in_context().
	 */
	if (!ctx->nr_events)
		goto unlock;

	perf_ctx_disable(ctx, false);
	/*
	 * We want to keep the following priority order:
	 * cpu pinned (that don't need to move), task pinned,
	 * cpu flexible, task flexible.
	 *
	 * However, if task's ctx is not carrying any pinned
	 * events, no need to flip the cpuctx's events around.
	 */
	if (!RB_EMPTY_ROOT(&ctx->pinned_groups.tree)) {
		perf_ctx_disable(&cpuctx->ctx, false);
		ctx_sched_out(&cpuctx->ctx, NULL, EVENT_FLEXIBLE);
	}

	perf_event_sched_in(cpuctx, ctx, NULL);

	perf_ctx_sched_task_cb(cpuctx->task_ctx, task, true);

	if (!RB_EMPTY_ROOT(&ctx->pinned_groups.tree))
		perf_ctx_enable(&cpuctx->ctx, false);

	perf_ctx_enable(ctx, false);

unlock:
	perf_ctx_unlock(cpuctx, ctx);
rcu_unlock:
	rcu_read_unlock();
}

/*
 * Called from scheduler to add the events of the current task
 * with interrupts disabled.
 *
 * We restore the event value and then enable it.
 *
 * This does not protect us against NMI, but enable()
 * sets the enabled bit in the control field of event _before_
 * accessing the event control register. If a NMI hits, then it will
 * keep the event running.
 */
void __perf_event_task_sched_in(struct task_struct *prev,
				struct task_struct *task)
{
	perf_event_context_sched_in(task);

	if (atomic_read(&nr_switch_events))
		perf_event_switch(task, prev, true);

	if (__this_cpu_read(perf_sched_cb_usages))
		perf_pmu_sched_task(prev, task, true);
}

static u64 perf_calculate_period(struct perf_event *event, u64 nsec, u64 count)
{
	u64 frequency = event->attr.sample_freq;
	u64 sec = NSEC_PER_SEC;
	u64 divisor, dividend;

	int count_fls, nsec_fls, frequency_fls, sec_fls;

	count_fls = fls64(count);
	nsec_fls = fls64(nsec);
	frequency_fls = fls64(frequency);
	sec_fls = 30;

	/*
	 * We got @count in @nsec, with a target of sample_freq HZ
	 * the target period becomes:
	 *
	 *             @count * 10^9
	 * period = -------------------
	 *          @nsec * sample_freq
	 *
	 */

	/*
	 * Reduce accuracy by one bit such that @a and @b converge
	 * to a similar magnitude.
	 */
#define REDUCE_FLS(a, b)		\
do {					\
	if (a##_fls > b##_fls) {	\
		a >>= 1;		\
		a##_fls--;		\
	} else {			\
		b >>= 1;		\
		b##_fls--;		\
	}				\
} while (0)

	/*
	 * Reduce accuracy until either term fits in a u64, then proceed with
	 * the other, so that finally we can do a u64/u64 division.
	 */
	while (count_fls + sec_fls > 64 && nsec_fls + frequency_fls > 64) {
		REDUCE_FLS(nsec, frequency);
		REDUCE_FLS(sec, count);
	}

	if (count_fls + sec_fls > 64) {
		divisor = nsec * frequency;

		while (count_fls + sec_fls > 64) {
			REDUCE_FLS(count, sec);
			divisor >>= 1;
		}

		dividend = count * sec;
	} else {
		dividend = count * sec;

		while (nsec_fls + frequency_fls > 64) {
			REDUCE_FLS(nsec, frequency);
			dividend >>= 1;
		}

		divisor = nsec * frequency;
	}

	if (!divisor)
		return dividend;

	return div64_u64(dividend, divisor);
}

static DEFINE_PER_CPU(int, perf_throttled_count);
static DEFINE_PER_CPU(u64, perf_throttled_seq);

static void perf_adjust_period(struct perf_event *event, u64 nsec, u64 count, bool disable)
{
	struct hw_perf_event *hwc = &event->hw;
	s64 period, sample_period;
	s64 delta;

	period = perf_calculate_period(event, nsec, count);

	delta = (s64)(period - hwc->sample_period);
	if (delta >= 0)
		delta += 7;
	else
		delta -= 7;
	delta /= 8; /* low pass filter */

	sample_period = hwc->sample_period + delta;

	if (!sample_period)
		sample_period = 1;

	hwc->sample_period = sample_period;

	if (local64_read(&hwc->period_left) > 8*sample_period) {
		if (disable)
			event->pmu->stop(event, PERF_EF_UPDATE);

		local64_set(&hwc->period_left, 0);

		if (disable)
			event->pmu->start(event, PERF_EF_RELOAD);
	}
}

static void perf_adjust_freq_unthr_events(struct list_head *event_list)
{
	struct perf_event *event;
	struct hw_perf_event *hwc;
	u64 now, period = TICK_NSEC;
	s64 delta;

	list_for_each_entry(event, event_list, active_list) {
		if (event->state != PERF_EVENT_STATE_ACTIVE)
			continue;

		// XXX use visit thingy to avoid the -1,cpu match
		if (!event_filter_match(event))
			continue;

		hwc = &event->hw;

		if (hwc->interrupts == MAX_INTERRUPTS) {
			hwc->interrupts = 0;
			perf_log_throttle(event, 1);
			if (!event->attr.freq || !event->attr.sample_freq)
				event->pmu->start(event, 0);
		}

		if (!event->attr.freq || !event->attr.sample_freq)
			continue;

		/*
		 * stop the event and update event->count
		 */
		event->pmu->stop(event, PERF_EF_UPDATE);

		now = local64_read(&event->count);
		delta = now - hwc->freq_count_stamp;
		hwc->freq_count_stamp = now;

		/*
		 * restart the event
		 * reload only if value has changed
		 * we have stopped the event so tell that
		 * to perf_adjust_period() to avoid stopping it
		 * twice.
		 */
		if (delta > 0)
			perf_adjust_period(event, period, delta, false);

		event->pmu->start(event, delta > 0 ? PERF_EF_RELOAD : 0);
	}
}

/*
 * combine freq adjustment with unthrottling to avoid two passes over the
 * events. At the same time, make sure, having freq events does not change
 * the rate of unthrottling as that would introduce bias.
 */
static void
perf_adjust_freq_unthr_context(struct perf_event_context *ctx, bool unthrottle)
{
	struct perf_event_pmu_context *pmu_ctx;

	/*
	 * only need to iterate over all events iff:
	 * - context have events in frequency mode (needs freq adjust)
	 * - there are events to unthrottle on this cpu
	 */
	if (!(ctx->nr_freq || unthrottle))
		return;

	raw_spin_lock(&ctx->lock);

	list_for_each_entry(pmu_ctx, &ctx->pmu_ctx_list, pmu_ctx_entry) {
		if (!(pmu_ctx->nr_freq || unthrottle))
			continue;
		if (!perf_pmu_ctx_is_active(pmu_ctx))
			continue;
		if (pmu_ctx->pmu->capabilities & PERF_PMU_CAP_NO_INTERRUPT)
			continue;

		perf_pmu_disable(pmu_ctx->pmu);
		perf_adjust_freq_unthr_events(&pmu_ctx->pinned_active);
		perf_adjust_freq_unthr_events(&pmu_ctx->flexible_active);
		perf_pmu_enable(pmu_ctx->pmu);
	}

	raw_spin_unlock(&ctx->lock);
}

/*
 * Move @event to the tail of the @ctx's elegible events.
 */
static void rotate_ctx(struct perf_event_context *ctx, struct perf_event *event)
{
	/*
	 * Rotate the first entry last of non-pinned groups. Rotation might be
	 * disabled by the inheritance code.
	 */
	if (ctx->rotate_disable)
		return;

	perf_event_groups_delete(&ctx->flexible_groups, event);
	perf_event_groups_insert(&ctx->flexible_groups, event);
}

/* pick an event from the flexible_groups to rotate */
static inline struct perf_event *
ctx_event_to_rotate(struct perf_event_pmu_context *pmu_ctx)
{
	struct perf_event *event;
	struct rb_node *node;
	struct rb_root *tree;
	struct __group_key key = {
		.pmu = pmu_ctx->pmu,
	};

	/* pick the first active flexible event */
	event = list_first_entry_or_null(&pmu_ctx->flexible_active,
					 struct perf_event, active_list);
	if (event)
		goto out;

	/* if no active flexible event, pick the first event */
	tree = &pmu_ctx->ctx->flexible_groups.tree;

	if (!pmu_ctx->ctx->task) {
		key.cpu = smp_processor_id();

		node = rb_find_first(&key, tree, __group_cmp_ignore_cgroup);
		if (node)
			event = __node_2_pe(node);
		goto out;
	}

	key.cpu = -1;
	node = rb_find_first(&key, tree, __group_cmp_ignore_cgroup);
	if (node) {
		event = __node_2_pe(node);
		goto out;
	}

	key.cpu = smp_processor_id();
	node = rb_find_first(&key, tree, __group_cmp_ignore_cgroup);
	if (node)
		event = __node_2_pe(node);

out:
	/*
	 * Unconditionally clear rotate_necessary; if ctx_flexible_sched_in()
	 * finds there are unschedulable events, it will set it again.
	 */
	pmu_ctx->rotate_necessary = 0;

	return event;
}

static bool perf_rotate_context(struct perf_cpu_pmu_context *cpc)
{
	struct perf_cpu_context *cpuctx = this_cpu_ptr(&perf_cpu_context);
	struct perf_event_pmu_context *cpu_epc, *task_epc = NULL;
	struct perf_event *cpu_event = NULL, *task_event = NULL;
	int cpu_rotate, task_rotate;
	struct pmu *pmu;

	/*
	 * Since we run this from IRQ context, nobody can install new
	 * events, thus the event count values are stable.
	 */

	cpu_epc = &cpc->epc;
	pmu = cpu_epc->pmu;
	task_epc = cpc->task_epc;

	cpu_rotate = cpu_epc->rotate_necessary;
	task_rotate = task_epc ? task_epc->rotate_necessary : 0;

	if (!(cpu_rotate || task_rotate))
		return false;

	perf_ctx_lock(cpuctx, cpuctx->task_ctx);
	perf_pmu_disable(pmu);

	if (task_rotate)
		task_event = ctx_event_to_rotate(task_epc);
	if (cpu_rotate)
		cpu_event = ctx_event_to_rotate(cpu_epc);

	/*
	 * As per the order given at ctx_resched() first 'pop' task flexible
	 * and then, if needed CPU flexible.
	 */
	if (task_event || (task_epc && cpu_event)) {
		update_context_time(task_epc->ctx);
		__pmu_ctx_sched_out(task_epc, EVENT_FLEXIBLE);
	}

	if (cpu_event) {
		update_context_time(&cpuctx->ctx);
		__pmu_ctx_sched_out(cpu_epc, EVENT_FLEXIBLE);
		rotate_ctx(&cpuctx->ctx, cpu_event);
		__pmu_ctx_sched_in(cpu_epc, EVENT_FLEXIBLE);
	}

	if (task_event)
		rotate_ctx(task_epc->ctx, task_event);

	if (task_event || (task_epc && cpu_event))
		__pmu_ctx_sched_in(task_epc, EVENT_FLEXIBLE);

	perf_pmu_enable(pmu);
	perf_ctx_unlock(cpuctx, cpuctx->task_ctx);

	return true;
}

void perf_event_task_tick(void)
{
	struct perf_cpu_context *cpuctx = this_cpu_ptr(&perf_cpu_context);
	struct perf_event_context *ctx;
	int throttled;

	lockdep_assert_irqs_disabled();

	__this_cpu_inc(perf_throttled_seq);
	throttled = __this_cpu_xchg(perf_throttled_count, 0);
	tick_dep_clear_cpu(smp_processor_id(), TICK_DEP_BIT_PERF_EVENTS);

	perf_adjust_freq_unthr_context(&cpuctx->ctx, !!throttled);

	rcu_read_lock();
	ctx = rcu_dereference(current->perf_event_ctxp);
	if (ctx)
		perf_adjust_freq_unthr_context(ctx, !!throttled);
	rcu_read_unlock();
}

static int event_enable_on_exec(struct perf_event *event,
				struct perf_event_context *ctx)
{
	if (!event->attr.enable_on_exec)
		return 0;

	event->attr.enable_on_exec = 0;
	if (event->state >= PERF_EVENT_STATE_INACTIVE)
		return 0;

	perf_event_set_state(event, PERF_EVENT_STATE_INACTIVE);

	return 1;
}

/*
 * Enable all of a task's events that have been marked enable-on-exec.
 * This expects task == current.
 */
static void perf_event_enable_on_exec(struct perf_event_context *ctx)
{
	struct perf_event_context *clone_ctx = NULL;
	enum event_type_t event_type = 0;
	struct perf_cpu_context *cpuctx;
	struct perf_event *event;
	unsigned long flags;
	int enabled = 0;

	local_irq_save(flags);
	if (WARN_ON_ONCE(current->perf_event_ctxp != ctx))
		goto out;

	if (!ctx->nr_events)
		goto out;

	cpuctx = this_cpu_ptr(&perf_cpu_context);
	perf_ctx_lock(cpuctx, ctx);
	ctx_time_freeze(cpuctx, ctx);

	list_for_each_entry(event, &ctx->event_list, event_entry) {
		enabled |= event_enable_on_exec(event, ctx);
		event_type |= get_event_type(event);
	}

	/*
	 * Unclone and reschedule this context if we enabled any event.
	 */
	if (enabled) {
		clone_ctx = unclone_ctx(ctx);
		ctx_resched(cpuctx, ctx, NULL, event_type);
	}
	perf_ctx_unlock(cpuctx, ctx);

out:
	local_irq_restore(flags);

	if (clone_ctx)
		put_ctx(clone_ctx);
}

static void perf_remove_from_owner(struct perf_event *event);
static void perf_event_exit_event(struct perf_event *event,
				  struct perf_event_context *ctx,
				  bool revoke);

/*
 * Removes all events from the current task that have been marked
 * remove-on-exec, and feeds their values back to parent events.
 */
static void perf_event_remove_on_exec(struct perf_event_context *ctx)
{
	struct perf_event_context *clone_ctx = NULL;
	struct perf_event *event, *next;
	unsigned long flags;
	bool modified = false;

	mutex_lock(&ctx->mutex);

	if (WARN_ON_ONCE(ctx->task != current))
		goto unlock;

	list_for_each_entry_safe(event, next, &ctx->event_list, event_entry) {
		if (!event->attr.remove_on_exec)
			continue;

		if (!is_kernel_event(event))
			perf_remove_from_owner(event);

		modified = true;

		perf_event_exit_event(event, ctx, false);
	}

	raw_spin_lock_irqsave(&ctx->lock, flags);
	if (modified)
		clone_ctx = unclone_ctx(ctx);
	raw_spin_unlock_irqrestore(&ctx->lock, flags);

unlock:
	mutex_unlock(&ctx->mutex);

	if (clone_ctx)
		put_ctx(clone_ctx);
}

struct perf_read_data {
	struct perf_event *event;
	bool group;
	int ret;
};

static inline const struct cpumask *perf_scope_cpu_topology_cpumask(unsigned int scope, int cpu);

static int __perf_event_read_cpu(struct perf_event *event, int event_cpu)
{
	int local_cpu = smp_processor_id();
	u16 local_pkg, event_pkg;

	if ((unsigned)event_cpu >= nr_cpu_ids)
		return event_cpu;

	if (event->group_caps & PERF_EV_CAP_READ_SCOPE) {
		const struct cpumask *cpumask = perf_scope_cpu_topology_cpumask(event->pmu->scope, event_cpu);

		if (cpumask && cpumask_test_cpu(local_cpu, cpumask))
			return local_cpu;
	}

	if (event->group_caps & PERF_EV_CAP_READ_ACTIVE_PKG) {
		event_pkg = topology_physical_package_id(event_cpu);
		local_pkg = topology_physical_package_id(local_cpu);

		if (event_pkg == local_pkg)
			return local_cpu;
	}

	return event_cpu;
}

/*
 * Cross CPU call to read the hardware event
 */
static void __perf_event_read(void *info)
{
	struct perf_read_data *data = info;
	struct perf_event *sub, *event = data->event;
	struct perf_event_context *ctx = event->ctx;
	struct perf_cpu_context *cpuctx = this_cpu_ptr(&perf_cpu_context);
	struct pmu *pmu = event->pmu;

	/*
	 * If this is a task context, we need to check whether it is
	 * the current task context of this cpu.  If not it has been
	 * scheduled out before the smp call arrived.  In that case
	 * event->count would have been updated to a recent sample
	 * when the event was scheduled out.
	 */
	if (ctx->task && cpuctx->task_ctx != ctx)
		return;

	raw_spin_lock(&ctx->lock);
	ctx_time_update_event(ctx, event);

	perf_event_update_time(event);
	if (data->group)
		perf_event_update_sibling_time(event);

	if (event->state != PERF_EVENT_STATE_ACTIVE)
		goto unlock;

	if (!data->group) {
		pmu->read(event);
		data->ret = 0;
		goto unlock;
	}

	pmu->start_txn(pmu, PERF_PMU_TXN_READ);

	pmu->read(event);

	for_each_sibling_event(sub, event)
		perf_pmu_read(sub);

	data->ret = pmu->commit_txn(pmu);

unlock:
	raw_spin_unlock(&ctx->lock);
}

static inline u64 perf_event_count(struct perf_event *event, bool self)
{
	if (self)
		return local64_read(&event->count);

	return local64_read(&event->count) + atomic64_read(&event->child_count);
}

static void calc_timer_values(struct perf_event *event,
				u64 *now,
				u64 *enabled,
				u64 *running)
{
	u64 ctx_time;

	*now = perf_clock();
	ctx_time = perf_event_time_now(event, *now);
	__perf_update_times(event, ctx_time, enabled, running);
}

/*
 * NMI-safe method to read a local event, that is an event that
 * is:
 *   - either for the current task, or for this CPU
 *   - does not have inherit set, for inherited task events
 *     will not be local and we cannot read them atomically
 *   - must not have a pmu::count method
 */
int perf_event_read_local(struct perf_event *event, u64 *value,
			  u64 *enabled, u64 *running)
{
	unsigned long flags;
	int event_oncpu;
	int event_cpu;
	int ret = 0;

	/*
	 * Disabling interrupts avoids all counter scheduling (context
	 * switches, timer based rotation and IPIs).
	 */
	local_irq_save(flags);

	/*
	 * It must not be an event with inherit set, we cannot read
	 * all child counters from atomic context.
	 */
	if (event->attr.inherit) {
		ret = -EOPNOTSUPP;
		goto out;
	}

	/* If this is a per-task event, it must be for current */
	if ((event->attach_state & PERF_ATTACH_TASK) &&
	    event->hw.target != current) {
		ret = -EINVAL;
		goto out;
	}

	/*
	 * Get the event CPU numbers, and adjust them to local if the event is
	 * a per-package event that can be read locally
	 */
	event_oncpu = __perf_event_read_cpu(event, event->oncpu);
	event_cpu = __perf_event_read_cpu(event, event->cpu);

	/* If this is a per-CPU event, it must be for this CPU */
	if (!(event->attach_state & PERF_ATTACH_TASK) &&
	    event_cpu != smp_processor_id()) {
		ret = -EINVAL;
		goto out;
	}

	/* If this is a pinned event it must be running on this CPU */
	if (event->attr.pinned && event_oncpu != smp_processor_id()) {
		ret = -EBUSY;
		goto out;
	}

	/*
	 * If the event is currently on this CPU, its either a per-task event,
	 * or local to this CPU. Furthermore it means its ACTIVE (otherwise
	 * oncpu == -1).
	 */
	if (event_oncpu == smp_processor_id())
		event->pmu->read(event);

	*value = local64_read(&event->count);
	if (enabled || running) {
		u64 __enabled, __running, __now;

		calc_timer_values(event, &__now, &__enabled, &__running);
		if (enabled)
			*enabled = __enabled;
		if (running)
			*running = __running;
	}
out:
	local_irq_restore(flags);

	return ret;
}

static int perf_event_read(struct perf_event *event, bool group)
{
	enum perf_event_state state = READ_ONCE(event->state);
	int event_cpu, ret = 0;

	/*
	 * If event is enabled and currently active on a CPU, update the
	 * value in the event structure:
	 */
again:
	if (state == PERF_EVENT_STATE_ACTIVE) {
		struct perf_read_data data;

		/*
		 * Orders the ->state and ->oncpu loads such that if we see
		 * ACTIVE we must also see the right ->oncpu.
		 *
		 * Matches the smp_wmb() from event_sched_in().
		 */
		smp_rmb();

		event_cpu = READ_ONCE(event->oncpu);
		if ((unsigned)event_cpu >= nr_cpu_ids)
			return 0;

		data = (struct perf_read_data){
			.event = event,
			.group = group,
			.ret = 0,
		};

		preempt_disable();
		event_cpu = __perf_event_read_cpu(event, event_cpu);

		/*
		 * Purposely ignore the smp_call_function_single() return
		 * value.
		 *
		 * If event_cpu isn't a valid CPU it means the event got
		 * scheduled out and that will have updated the event count.
		 *
		 * Therefore, either way, we'll have an up-to-date event count
		 * after this.
		 */
		(void)smp_call_function_single(event_cpu, __perf_event_read, &data, 1);
		preempt_enable();
		ret = data.ret;

	} else if (state == PERF_EVENT_STATE_INACTIVE) {
		struct perf_event_context *ctx = event->ctx;
		unsigned long flags;

		raw_spin_lock_irqsave(&ctx->lock, flags);
		state = event->state;
		if (state != PERF_EVENT_STATE_INACTIVE) {
			raw_spin_unlock_irqrestore(&ctx->lock, flags);
			goto again;
		}

		/*
		 * May read while context is not active (e.g., thread is
		 * blocked), in that case we cannot update context time
		 */
		ctx_time_update_event(ctx, event);

		perf_event_update_time(event);
		if (group)
			perf_event_update_sibling_time(event);
		raw_spin_unlock_irqrestore(&ctx->lock, flags);
	}

	return ret;
}

/*
 * Initialize the perf_event context in a task_struct:
 */
static void __perf_event_init_context(struct perf_event_context *ctx)
{
	raw_spin_lock_init(&ctx->lock);
	mutex_init(&ctx->mutex);
	INIT_LIST_HEAD(&ctx->pmu_ctx_list);
	perf_event_groups_init(&ctx->pinned_groups);
	perf_event_groups_init(&ctx->flexible_groups);
	INIT_LIST_HEAD(&ctx->event_list);
	refcount_set(&ctx->refcount, 1);
}

static void
__perf_init_event_pmu_context(struct perf_event_pmu_context *epc, struct pmu *pmu)
{
	epc->pmu = pmu;
	INIT_LIST_HEAD(&epc->pmu_ctx_entry);
	INIT_LIST_HEAD(&epc->pinned_active);
	INIT_LIST_HEAD(&epc->flexible_active);
	atomic_set(&epc->refcount, 1);
}

static struct perf_event_context *
alloc_perf_context(struct task_struct *task)
{
	struct perf_event_context *ctx;

	ctx = kzalloc(sizeof(struct perf_event_context), GFP_KERNEL);
	if (!ctx)
		return NULL;

	__perf_event_init_context(ctx);
	if (task)
		ctx->task = get_task_struct(task);

	return ctx;
}

static struct task_struct *
find_lively_task_by_vpid(pid_t vpid)
{
	struct task_struct *task;

	rcu_read_lock();
	if (!vpid)
		task = current;
	else
		task = find_task_by_vpid(vpid);
	if (task)
		get_task_struct(task);
	rcu_read_unlock();

	if (!task)
		return ERR_PTR(-ESRCH);

	return task;
}

/*
 * Returns a matching context with refcount and pincount.
 */
static struct perf_event_context *
find_get_context(struct task_struct *task, struct perf_event *event)
{
	struct perf_event_context *ctx, *clone_ctx = NULL;
	struct perf_cpu_context *cpuctx;
	unsigned long flags;
	int err;

	if (!task) {
		/* Must be root to operate on a CPU event: */
		err = perf_allow_cpu();
		if (err)
			return ERR_PTR(err);

		cpuctx = per_cpu_ptr(&perf_cpu_context, event->cpu);
		ctx = &cpuctx->ctx;
		get_ctx(ctx);
		raw_spin_lock_irqsave(&ctx->lock, flags);
		++ctx->pin_count;
		raw_spin_unlock_irqrestore(&ctx->lock, flags);

		return ctx;
	}

	err = -EINVAL;
retry:
	ctx = perf_lock_task_context(task, &flags);
	if (ctx) {
		clone_ctx = unclone_ctx(ctx);
		++ctx->pin_count;

		raw_spin_unlock_irqrestore(&ctx->lock, flags);

		if (clone_ctx)
			put_ctx(clone_ctx);
	} else {
		ctx = alloc_perf_context(task);
		err = -ENOMEM;
		if (!ctx)
			goto errout;

		err = 0;
		mutex_lock(&task->perf_event_mutex);
		/*
		 * If it has already passed perf_event_exit_task().
		 * we must see PF_EXITING, it takes this mutex too.
		 */
		if (task->flags & PF_EXITING)
			err = -ESRCH;
		else if (task->perf_event_ctxp)
			err = -EAGAIN;
		else {
			get_ctx(ctx);
			++ctx->pin_count;
			rcu_assign_pointer(task->perf_event_ctxp, ctx);
		}
		mutex_unlock(&task->perf_event_mutex);

		if (unlikely(err)) {
			put_ctx(ctx);

			if (err == -EAGAIN)
				goto retry;
			goto errout;
		}
	}

	return ctx;

errout:
	return ERR_PTR(err);
}

static struct perf_event_pmu_context *
find_get_pmu_context(struct pmu *pmu, struct perf_event_context *ctx,
		     struct perf_event *event)
{
	struct perf_event_pmu_context *new = NULL, *pos = NULL, *epc;

	if (!ctx->task) {
		/*
		 * perf_pmu_migrate_context() / __perf_pmu_install_event()
		 * relies on the fact that find_get_pmu_context() cannot fail
		 * for CPU contexts.
		 */
		struct perf_cpu_pmu_context *cpc;

		cpc = *per_cpu_ptr(pmu->cpu_pmu_context, event->cpu);
		epc = &cpc->epc;
		raw_spin_lock_irq(&ctx->lock);
		if (!epc->ctx) {
			/*
			 * One extra reference for the pmu; see perf_pmu_free().
			 */
			atomic_set(&epc->refcount, 2);
			epc->embedded = 1;
			list_add(&epc->pmu_ctx_entry, &ctx->pmu_ctx_list);
			epc->ctx = ctx;
		} else {
			WARN_ON_ONCE(epc->ctx != ctx);
			atomic_inc(&epc->refcount);
		}
		raw_spin_unlock_irq(&ctx->lock);
		return epc;
	}

	new = kzalloc(sizeof(*epc), GFP_KERNEL);
	if (!new)
		return ERR_PTR(-ENOMEM);

	__perf_init_event_pmu_context(new, pmu);

	/*
	 * XXX
	 *
	 * lockdep_assert_held(&ctx->mutex);
	 *
	 * can't because perf_event_init_task() doesn't actually hold the
	 * child_ctx->mutex.
	 */

	raw_spin_lock_irq(&ctx->lock);
	list_for_each_entry(epc, &ctx->pmu_ctx_list, pmu_ctx_entry) {
		if (epc->pmu == pmu) {
			WARN_ON_ONCE(epc->ctx != ctx);
			atomic_inc(&epc->refcount);
			goto found_epc;
		}
		/* Make sure the pmu_ctx_list is sorted by PMU type: */
		if (!pos && epc->pmu->type > pmu->type)
			pos = epc;
	}

	epc = new;
	new = NULL;

	if (!pos)
		list_add_tail(&epc->pmu_ctx_entry, &ctx->pmu_ctx_list);
	else
		list_add(&epc->pmu_ctx_entry, pos->pmu_ctx_entry.prev);

	epc->ctx = ctx;

found_epc:
	raw_spin_unlock_irq(&ctx->lock);
	kfree(new);

	return epc;
}

static void get_pmu_ctx(struct perf_event_pmu_context *epc)
{
	WARN_ON_ONCE(!atomic_inc_not_zero(&epc->refcount));
}

static void free_cpc_rcu(struct rcu_head *head)
{
	struct perf_cpu_pmu_context *cpc =
		container_of(head, typeof(*cpc), epc.rcu_head);

	kfree(cpc);
}

static void free_epc_rcu(struct rcu_head *head)
{
	struct perf_event_pmu_context *epc = container_of(head, typeof(*epc), rcu_head);

	kfree(epc);
}

static void put_pmu_ctx(struct perf_event_pmu_context *epc)
{
	struct perf_event_context *ctx = epc->ctx;
	unsigned long flags;

	/*
	 * XXX
	 *
	 * lockdep_assert_held(&ctx->mutex);
	 *
	 * can't because of the call-site in _free_event()/put_event()
	 * which isn't always called under ctx->mutex.
	 */
	if (!atomic_dec_and_raw_lock_irqsave(&epc->refcount, &ctx->lock, flags))
		return;

	WARN_ON_ONCE(list_empty(&epc->pmu_ctx_entry));

	list_del_init(&epc->pmu_ctx_entry);
	epc->ctx = NULL;

	WARN_ON_ONCE(!list_empty(&epc->pinned_active));
	WARN_ON_ONCE(!list_empty(&epc->flexible_active));

	raw_spin_unlock_irqrestore(&ctx->lock, flags);

	if (epc->embedded) {
		call_rcu(&epc->rcu_head, free_cpc_rcu);
		return;
	}

	call_rcu(&epc->rcu_head, free_epc_rcu);
}

static void perf_event_free_filter(struct perf_event *event);

static void free_event_rcu(struct rcu_head *head)
{
	struct perf_event *event = container_of(head, typeof(*event), rcu_head);

	if (event->ns)
		put_pid_ns(event->ns);
	perf_event_free_filter(event);
	kmem_cache_free(perf_event_cache, event);
}

static void ring_buffer_attach(struct perf_event *event,
			       struct perf_buffer *rb);

static void detach_sb_event(struct perf_event *event)
{
	struct pmu_event_list *pel = per_cpu_ptr(&pmu_sb_events, event->cpu);

	raw_spin_lock(&pel->lock);
	list_del_rcu(&event->sb_list);
	raw_spin_unlock(&pel->lock);
}

static bool is_sb_event(struct perf_event *event)
{
	struct perf_event_attr *attr = &event->attr;

	if (event->parent)
		return false;

	if (event->attach_state & PERF_ATTACH_TASK)
		return false;

	if (attr->mmap || attr->mmap_data || attr->mmap2 ||
	    attr->comm || attr->comm_exec ||
	    attr->task || attr->ksymbol ||
	    attr->context_switch || attr->text_poke ||
	    attr->bpf_event)
		return true;

	return false;
}

static void unaccount_pmu_sb_event(struct perf_event *event)
{
	if (is_sb_event(event))
		detach_sb_event(event);
}

#ifdef CONFIG_NO_HZ_FULL
static DEFINE_SPINLOCK(nr_freq_lock);
#endif

static void unaccount_freq_event_nohz(void)
{
#ifdef CONFIG_NO_HZ_FULL
	spin_lock(&nr_freq_lock);
	if (atomic_dec_and_test(&nr_freq_events))
		tick_nohz_dep_clear(TICK_DEP_BIT_PERF_EVENTS);
	spin_unlock(&nr_freq_lock);
#endif
}

static void unaccount_freq_event(void)
{
	if (tick_nohz_full_enabled())
		unaccount_freq_event_nohz();
	else
		atomic_dec(&nr_freq_events);
}


static struct perf_ctx_data *
alloc_perf_ctx_data(struct kmem_cache *ctx_cache, bool global)
{
	struct perf_ctx_data *cd;

	cd = kzalloc(sizeof(*cd), GFP_KERNEL);
	if (!cd)
		return NULL;

	cd->data = kmem_cache_zalloc(ctx_cache, GFP_KERNEL);
	if (!cd->data) {
		kfree(cd);
		return NULL;
	}

	cd->global = global;
	cd->ctx_cache = ctx_cache;
	refcount_set(&cd->refcount, 1);

	return cd;
}

static void free_perf_ctx_data(struct perf_ctx_data *cd)
{
	kmem_cache_free(cd->ctx_cache, cd->data);
	kfree(cd);
}

static void __free_perf_ctx_data_rcu(struct rcu_head *rcu_head)
{
	struct perf_ctx_data *cd;

	cd = container_of(rcu_head, struct perf_ctx_data, rcu_head);
	free_perf_ctx_data(cd);
}

static inline void perf_free_ctx_data_rcu(struct perf_ctx_data *cd)
{
	call_rcu(&cd->rcu_head, __free_perf_ctx_data_rcu);
}

static int
attach_task_ctx_data(struct task_struct *task, struct kmem_cache *ctx_cache,
		     bool global)
{
	struct perf_ctx_data *cd, *old = NULL;

	cd = alloc_perf_ctx_data(ctx_cache, global);
	if (!cd)
		return -ENOMEM;

	for (;;) {
		if (try_cmpxchg((struct perf_ctx_data **)&task->perf_ctx_data, &old, cd)) {
			if (old)
				perf_free_ctx_data_rcu(old);
			return 0;
		}

		if (!old) {
			/*
			 * After seeing a dead @old, we raced with
			 * removal and lost, try again to install @cd.
			 */
			continue;
		}

		if (refcount_inc_not_zero(&old->refcount)) {
			free_perf_ctx_data(cd); /* unused */
			return 0;
		}

		/*
		 * @old is a dead object, refcount==0 is stable, try and
		 * replace it with @cd.
		 */
	}
	return 0;
}

static void __detach_global_ctx_data(void);
DEFINE_STATIC_PERCPU_RWSEM(global_ctx_data_rwsem);
static refcount_t global_ctx_data_ref;

static int
attach_global_ctx_data(struct kmem_cache *ctx_cache)
{
	struct task_struct *g, *p;
	struct perf_ctx_data *cd;
	int ret;

	if (refcount_inc_not_zero(&global_ctx_data_ref))
		return 0;

	guard(percpu_write)(&global_ctx_data_rwsem);
	if (refcount_inc_not_zero(&global_ctx_data_ref))
		return 0;
again:
	/* Allocate everything */
	scoped_guard (rcu) {
		for_each_process_thread(g, p) {
			cd = rcu_dereference(p->perf_ctx_data);
			if (cd && !cd->global) {
				cd->global = 1;
				if (!refcount_inc_not_zero(&cd->refcount))
					cd = NULL;
			}
			if (!cd) {
				get_task_struct(p);
				goto alloc;
			}
		}
	}

	refcount_set(&global_ctx_data_ref, 1);

	return 0;
alloc:
	ret = attach_task_ctx_data(p, ctx_cache, true);
	put_task_struct(p);
	if (ret) {
		__detach_global_ctx_data();
		return ret;
	}
	goto again;
}

static int
attach_perf_ctx_data(struct perf_event *event)
{
	struct task_struct *task = event->hw.target;
	struct kmem_cache *ctx_cache = event->pmu->task_ctx_cache;
	int ret;

	if (!ctx_cache)
		return -ENOMEM;

	if (task)
		return attach_task_ctx_data(task, ctx_cache, false);

	ret = attach_global_ctx_data(ctx_cache);
	if (ret)
		return ret;

	event->attach_state |= PERF_ATTACH_GLOBAL_DATA;
	return 0;
}

static void
detach_task_ctx_data(struct task_struct *p)
{
	struct perf_ctx_data *cd;

	scoped_guard (rcu) {
		cd = rcu_dereference(p->perf_ctx_data);
		if (!cd || !refcount_dec_and_test(&cd->refcount))
			return;
	}

	/*
	 * The old ctx_data may be lost because of the race.
	 * Nothing is required to do for the case.
	 * See attach_task_ctx_data().
	 */
	if (try_cmpxchg((struct perf_ctx_data **)&p->perf_ctx_data, &cd, NULL))
		perf_free_ctx_data_rcu(cd);
}

static void __detach_global_ctx_data(void)
{
	struct task_struct *g, *p;
	struct perf_ctx_data *cd;

again:
	scoped_guard (rcu) {
		for_each_process_thread(g, p) {
			cd = rcu_dereference(p->perf_ctx_data);
			if (!cd || !cd->global)
				continue;
			cd->global = 0;
			get_task_struct(p);
			goto detach;
		}
	}
	return;
detach:
	detach_task_ctx_data(p);
	put_task_struct(p);
	goto again;
}

static void detach_global_ctx_data(void)
{
	if (refcount_dec_not_one(&global_ctx_data_ref))
		return;

	guard(percpu_write)(&global_ctx_data_rwsem);
	if (!refcount_dec_and_test(&global_ctx_data_ref))
		return;

	/* remove everything */
	__detach_global_ctx_data();
}

static void detach_perf_ctx_data(struct perf_event *event)
{
	struct task_struct *task = event->hw.target;

	event->attach_state &= ~PERF_ATTACH_TASK_DATA;

	if (task)
		return detach_task_ctx_data(task);

	if (event->attach_state & PERF_ATTACH_GLOBAL_DATA) {
		detach_global_ctx_data();
		event->attach_state &= ~PERF_ATTACH_GLOBAL_DATA;
	}
}

static void unaccount_event(struct perf_event *event)
{
	bool dec = false;

	if (event->parent)
		return;

	if (event->attach_state & (PERF_ATTACH_TASK | PERF_ATTACH_SCHED_CB))
		dec = true;
	if (event->attr.mmap || event->attr.mmap_data)
		atomic_dec(&nr_mmap_events);
	if (event->attr.build_id)
		atomic_dec(&nr_build_id_events);
	if (event->attr.comm)
		atomic_dec(&nr_comm_events);
	if (event->attr.namespaces)
		atomic_dec(&nr_namespaces_events);
	if (event->attr.cgroup)
		atomic_dec(&nr_cgroup_events);
	if (event->attr.task)
		atomic_dec(&nr_task_events);
	if (event->attr.freq)
		unaccount_freq_event();
	if (event->attr.context_switch) {
		dec = true;
		atomic_dec(&nr_switch_events);
	}
	if (is_cgroup_event(event))
		dec = true;
	if (has_branch_stack(event))
		dec = true;
	if (event->attr.ksymbol)
		atomic_dec(&nr_ksymbol_events);
	if (event->attr.bpf_event)
		atomic_dec(&nr_bpf_events);
	if (event->attr.text_poke)
		atomic_dec(&nr_text_poke_events);

	if (dec) {
		if (!atomic_add_unless(&perf_sched_count, -1, 1))
			schedule_delayed_work(&perf_sched_work, HZ);
	}

	unaccount_pmu_sb_event(event);
}

static void perf_sched_delayed(struct work_struct *work)
{
	mutex_lock(&perf_sched_mutex);
	if (atomic_dec_and_test(&perf_sched_count))
		static_branch_disable(&perf_sched_events);
	mutex_unlock(&perf_sched_mutex);
}

/*
 * The following implement mutual exclusion of events on "exclusive" pmus
 * (PERF_PMU_CAP_EXCLUSIVE). Such pmus can only have one event scheduled
 * at a time, so we disallow creating events that might conflict, namely:
 *
 *  1) cpu-wide events in the presence of per-task events,
 *  2) per-task events in the presence of cpu-wide events,
 *  3) two matching events on the same perf_event_context.
 *
 * The former two cases are handled in the allocation path (perf_event_alloc(),
 * _free_event()), the latter -- before the first perf_install_in_context().
 */
static int exclusive_event_init(struct perf_event *event)
{
	struct pmu *pmu = event->pmu;

	if (!is_exclusive_pmu(pmu))
		return 0;

	/*
	 * Prevent co-existence of per-task and cpu-wide events on the
	 * same exclusive pmu.
	 *
	 * Negative pmu::exclusive_cnt means there are cpu-wide
	 * events on this "exclusive" pmu, positive means there are
	 * per-task events.
	 *
	 * Since this is called in perf_event_alloc() path, event::ctx
	 * doesn't exist yet; it is, however, safe to use PERF_ATTACH_TASK
	 * to mean "per-task event", because unlike other attach states it
	 * never gets cleared.
	 */
	if (event->attach_state & PERF_ATTACH_TASK) {
		if (!atomic_inc_unless_negative(&pmu->exclusive_cnt))
			return -EBUSY;
	} else {
		if (!atomic_dec_unless_positive(&pmu->exclusive_cnt))
			return -EBUSY;
	}

	event->attach_state |= PERF_ATTACH_EXCLUSIVE;

	return 0;
}

static void exclusive_event_destroy(struct perf_event *event)
{
	struct pmu *pmu = event->pmu;

	/* see comment in exclusive_event_init() */
	if (event->attach_state & PERF_ATTACH_TASK)
		atomic_dec(&pmu->exclusive_cnt);
	else
		atomic_inc(&pmu->exclusive_cnt);

	event->attach_state &= ~PERF_ATTACH_EXCLUSIVE;
}

static bool exclusive_event_match(struct perf_event *e1, struct perf_event *e2)
{
	if ((e1->pmu == e2->pmu) &&
	    (e1->cpu == e2->cpu ||
	     e1->cpu == -1 ||
	     e2->cpu == -1))
		return true;
	return false;
}

static bool exclusive_event_installable(struct perf_event *event,
					struct perf_event_context *ctx)
{
	struct perf_event *iter_event;
	struct pmu *pmu = event->pmu;

	lockdep_assert_held(&ctx->mutex);

	if (!is_exclusive_pmu(pmu))
		return true;

	list_for_each_entry(iter_event, &ctx->event_list, event_entry) {
		if (exclusive_event_match(iter_event, event))
			return false;
	}

	return true;
}

static void perf_free_addr_filters(struct perf_event *event);

/* vs perf_event_alloc() error */
static void __free_event(struct perf_event *event)
{
	struct pmu *pmu = event->pmu;

	if (event->attach_state & PERF_ATTACH_CALLCHAIN)
		put_callchain_buffers();

	kfree(event->addr_filter_ranges);

	if (event->attach_state & PERF_ATTACH_EXCLUSIVE)
		exclusive_event_destroy(event);

	if (is_cgroup_event(event))
		perf_detach_cgroup(event);

	if (event->attach_state & PERF_ATTACH_TASK_DATA)
		detach_perf_ctx_data(event);

	if (event->destroy)
		event->destroy(event);

	/*
	 * Must be after ->destroy(), due to uprobe_perf_close() using
	 * hw.target.
	 */
	if (event->hw.target)
		put_task_struct(event->hw.target);

	if (event->pmu_ctx) {
		/*
		 * put_pmu_ctx() needs an event->ctx reference, because of
		 * epc->ctx.
		 */
		WARN_ON_ONCE(!pmu);
		WARN_ON_ONCE(!event->ctx);
		WARN_ON_ONCE(event->pmu_ctx->ctx != event->ctx);
		put_pmu_ctx(event->pmu_ctx);
	}

	/*
	 * perf_event_free_task() relies on put_ctx() being 'last', in
	 * particular all task references must be cleaned up.
	 */
	if (event->ctx)
		put_ctx(event->ctx);

	if (pmu) {
		module_put(pmu->module);
		scoped_guard (spinlock, &pmu->events_lock) {
			list_del(&event->pmu_list);
			wake_up_var(pmu);
		}
	}

	call_rcu(&event->rcu_head, free_event_rcu);
}

DEFINE_FREE(__free_event, struct perf_event *, if (_T) __free_event(_T))

/* vs perf_event_alloc() success */
static void _free_event(struct perf_event *event)
{
	irq_work_sync(&event->pending_irq);
	irq_work_sync(&event->pending_disable_irq);

	unaccount_event(event);

	security_perf_event_free(event);

	if (event->rb) {
		/*
		 * Can happen when we close an event with re-directed output.
		 *
		 * Since we have a 0 refcount, perf_mmap_close() will skip
		 * over us; possibly making our ring_buffer_put() the last.
		 */
		mutex_lock(&event->mmap_mutex);
		ring_buffer_attach(event, NULL);
		mutex_unlock(&event->mmap_mutex);
	}

	perf_event_free_bpf_prog(event);
	perf_free_addr_filters(event);

	__free_event(event);
}

/*
<<<<<<< HEAD
=======
 * Used to free events which have a known refcount of 1, such as in error paths
 * of inherited events.
 */
static void free_event(struct perf_event *event)
{
	if (WARN(atomic_long_cmpxchg(&event->refcount, 1, 0) != 1,
				     "unexpected event refcount: %ld; ptr=%p\n",
				     atomic_long_read(&event->refcount), event)) {
		/* leak to avoid use-after-free */
		return;
	}

	_free_event(event);
}

/*
>>>>>>> 881097c0
 * Remove user event from the owner task.
 */
static void perf_remove_from_owner(struct perf_event *event)
{
	struct task_struct *owner;

	rcu_read_lock();
	/*
	 * Matches the smp_store_release() in perf_event_exit_task(). If we
	 * observe !owner it means the list deletion is complete and we can
	 * indeed free this event, otherwise we need to serialize on
	 * owner->perf_event_mutex.
	 */
	owner = READ_ONCE(event->owner);
	if (owner) {
		/*
		 * Since delayed_put_task_struct() also drops the last
		 * task reference we can safely take a new reference
		 * while holding the rcu_read_lock().
		 */
		get_task_struct(owner);
	}
	rcu_read_unlock();

	if (owner) {
		/*
		 * If we're here through perf_event_exit_task() we're already
		 * holding ctx->mutex which would be an inversion wrt. the
		 * normal lock order.
		 *
		 * However we can safely take this lock because its the child
		 * ctx->mutex.
		 */
		mutex_lock_nested(&owner->perf_event_mutex, SINGLE_DEPTH_NESTING);

		/*
		 * We have to re-check the event->owner field, if it is cleared
		 * we raced with perf_event_exit_task(), acquiring the mutex
		 * ensured they're done, and we can proceed with freeing the
		 * event.
		 */
		if (event->owner) {
			list_del_init(&event->owner_entry);
			smp_store_release(&event->owner, NULL);
		}
		mutex_unlock(&owner->perf_event_mutex);
		put_task_struct(owner);
	}
}

static void put_event(struct perf_event *event)
{
	struct perf_event *parent;

	if (!atomic_long_dec_and_test(&event->refcount))
		return;

	parent = event->parent;
	_free_event(event);

	/* Matches the refcount bump in inherit_event() */
	if (parent && parent != EVENT_TOMBSTONE)
		put_event(parent);
}

/*
 * Kill an event dead; while event:refcount will preserve the event
 * object, it will not preserve its functionality. Once the last 'user'
 * gives up the object, we'll destroy the thing.
 */
int perf_event_release_kernel(struct perf_event *event)
{
	struct perf_event_context *ctx = event->ctx;
	struct perf_event *child, *tmp;

	/*
	 * If we got here through err_alloc: free_event(event); we will not
	 * have attached to a context yet.
	 */
	if (!ctx) {
		WARN_ON_ONCE(event->attach_state &
				(PERF_ATTACH_CONTEXT|PERF_ATTACH_GROUP));
		goto no_ctx;
	}

	if (!is_kernel_event(event))
		perf_remove_from_owner(event);

	ctx = perf_event_ctx_lock(event);
	WARN_ON_ONCE(ctx->parent_ctx);

	/*
	 * Mark this event as STATE_DEAD, there is no external reference to it
	 * anymore.
	 *
	 * Anybody acquiring event->child_mutex after the below loop _must_
	 * also see this, most importantly inherit_event() which will avoid
	 * placing more children on the list.
	 *
	 * Thus this guarantees that we will in fact observe and kill _ALL_
	 * child events.
	 */
	if (event->state > PERF_EVENT_STATE_REVOKED) {
		perf_remove_from_context(event, DETACH_GROUP|DETACH_DEAD);
	} else {
		event->state = PERF_EVENT_STATE_DEAD;
	}

	perf_event_ctx_unlock(event, ctx);

again:
	mutex_lock(&event->child_mutex);
	list_for_each_entry(child, &event->child_list, child_list) {
		/*
		 * Cannot change, child events are not migrated, see the
		 * comment with perf_event_ctx_lock_nested().
		 */
		ctx = READ_ONCE(child->ctx);
		/*
		 * Since child_mutex nests inside ctx::mutex, we must jump
		 * through hoops. We start by grabbing a reference on the ctx.
		 *
		 * Since the event cannot get freed while we hold the
		 * child_mutex, the context must also exist and have a !0
		 * reference count.
		 */
		get_ctx(ctx);

		/*
		 * Now that we have a ctx ref, we can drop child_mutex, and
		 * acquire ctx::mutex without fear of it going away. Then we
		 * can re-acquire child_mutex.
		 */
		mutex_unlock(&event->child_mutex);
		mutex_lock(&ctx->mutex);
		mutex_lock(&event->child_mutex);

		/*
		 * Now that we hold ctx::mutex and child_mutex, revalidate our
		 * state, if child is still the first entry, it didn't get freed
		 * and we can continue doing so.
		 */
		tmp = list_first_entry_or_null(&event->child_list,
					       struct perf_event, child_list);
		if (tmp == child) {
			perf_remove_from_context(child, DETACH_GROUP | DETACH_CHILD);
		} else {
			child = NULL;
		}

		mutex_unlock(&event->child_mutex);
		mutex_unlock(&ctx->mutex);

		if (child) {
			/* Last reference unless ->pending_task work is pending */
			put_event(child);
		}
		put_ctx(ctx);

		goto again;
	}
	mutex_unlock(&event->child_mutex);

no_ctx:
	/*
	 * Last reference unless ->pending_task work is pending on this event
	 * or any of its children.
	 */
	put_event(event);
	return 0;
}
EXPORT_SYMBOL_GPL(perf_event_release_kernel);

/*
 * Called when the last reference to the file is gone.
 */
static int perf_release(struct inode *inode, struct file *file)
{
	perf_event_release_kernel(file->private_data);
	return 0;
}

static u64 __perf_event_read_value(struct perf_event *event, u64 *enabled, u64 *running)
{
	struct perf_event *child;
	u64 total = 0;

	*enabled = 0;
	*running = 0;

	mutex_lock(&event->child_mutex);

	(void)perf_event_read(event, false);
	total += perf_event_count(event, false);

	*enabled += event->total_time_enabled +
			atomic64_read(&event->child_total_time_enabled);
	*running += event->total_time_running +
			atomic64_read(&event->child_total_time_running);

	list_for_each_entry(child, &event->child_list, child_list) {
		(void)perf_event_read(child, false);
		total += perf_event_count(child, false);
		*enabled += child->total_time_enabled;
		*running += child->total_time_running;
	}
	mutex_unlock(&event->child_mutex);

	return total;
}

u64 perf_event_read_value(struct perf_event *event, u64 *enabled, u64 *running)
{
	struct perf_event_context *ctx;
	u64 count;

	ctx = perf_event_ctx_lock(event);
	count = __perf_event_read_value(event, enabled, running);
	perf_event_ctx_unlock(event, ctx);

	return count;
}
EXPORT_SYMBOL_GPL(perf_event_read_value);

static int __perf_read_group_add(struct perf_event *leader,
					u64 read_format, u64 *values)
{
	struct perf_event_context *ctx = leader->ctx;
	struct perf_event *sub, *parent;
	unsigned long flags;
	int n = 1; /* skip @nr */
	int ret;

	ret = perf_event_read(leader, true);
	if (ret)
		return ret;

	raw_spin_lock_irqsave(&ctx->lock, flags);
	/*
	 * Verify the grouping between the parent and child (inherited)
	 * events is still in tact.
	 *
	 * Specifically:
	 *  - leader->ctx->lock pins leader->sibling_list
	 *  - parent->child_mutex pins parent->child_list
	 *  - parent->ctx->mutex pins parent->sibling_list
	 *
	 * Because parent->ctx != leader->ctx (and child_list nests inside
	 * ctx->mutex), group destruction is not atomic between children, also
	 * see perf_event_release_kernel(). Additionally, parent can grow the
	 * group.
	 *
	 * Therefore it is possible to have parent and child groups in a
	 * different configuration and summing over such a beast makes no sense
	 * what so ever.
	 *
	 * Reject this.
	 */
	parent = leader->parent;
	if (parent &&
	    (parent->group_generation != leader->group_generation ||
	     parent->nr_siblings != leader->nr_siblings)) {
		ret = -ECHILD;
		goto unlock;
	}

	/*
	 * Since we co-schedule groups, {enabled,running} times of siblings
	 * will be identical to those of the leader, so we only publish one
	 * set.
	 */
	if (read_format & PERF_FORMAT_TOTAL_TIME_ENABLED) {
		values[n++] += leader->total_time_enabled +
			atomic64_read(&leader->child_total_time_enabled);
	}

	if (read_format & PERF_FORMAT_TOTAL_TIME_RUNNING) {
		values[n++] += leader->total_time_running +
			atomic64_read(&leader->child_total_time_running);
	}

	/*
	 * Write {count,id} tuples for every sibling.
	 */
	values[n++] += perf_event_count(leader, false);
	if (read_format & PERF_FORMAT_ID)
		values[n++] = primary_event_id(leader);
	if (read_format & PERF_FORMAT_LOST)
		values[n++] = atomic64_read(&leader->lost_samples);

	for_each_sibling_event(sub, leader) {
		values[n++] += perf_event_count(sub, false);
		if (read_format & PERF_FORMAT_ID)
			values[n++] = primary_event_id(sub);
		if (read_format & PERF_FORMAT_LOST)
			values[n++] = atomic64_read(&sub->lost_samples);
	}

unlock:
	raw_spin_unlock_irqrestore(&ctx->lock, flags);
	return ret;
}

static int perf_read_group(struct perf_event *event,
				   u64 read_format, char __user *buf)
{
	struct perf_event *leader = event->group_leader, *child;
	struct perf_event_context *ctx = leader->ctx;
	int ret;
	u64 *values;

	lockdep_assert_held(&ctx->mutex);

	values = kzalloc(event->read_size, GFP_KERNEL);
	if (!values)
		return -ENOMEM;

	values[0] = 1 + leader->nr_siblings;

	mutex_lock(&leader->child_mutex);

	ret = __perf_read_group_add(leader, read_format, values);
	if (ret)
		goto unlock;

	list_for_each_entry(child, &leader->child_list, child_list) {
		ret = __perf_read_group_add(child, read_format, values);
		if (ret)
			goto unlock;
	}

	mutex_unlock(&leader->child_mutex);

	ret = event->read_size;
	if (copy_to_user(buf, values, event->read_size))
		ret = -EFAULT;
	goto out;

unlock:
	mutex_unlock(&leader->child_mutex);
out:
	kfree(values);
	return ret;
}

static int perf_read_one(struct perf_event *event,
				 u64 read_format, char __user *buf)
{
	u64 enabled, running;
	u64 values[5];
	int n = 0;

	values[n++] = __perf_event_read_value(event, &enabled, &running);
	if (read_format & PERF_FORMAT_TOTAL_TIME_ENABLED)
		values[n++] = enabled;
	if (read_format & PERF_FORMAT_TOTAL_TIME_RUNNING)
		values[n++] = running;
	if (read_format & PERF_FORMAT_ID)
		values[n++] = primary_event_id(event);
	if (read_format & PERF_FORMAT_LOST)
		values[n++] = atomic64_read(&event->lost_samples);

	if (copy_to_user(buf, values, n * sizeof(u64)))
		return -EFAULT;

	return n * sizeof(u64);
}

static bool is_event_hup(struct perf_event *event)
{
	bool no_children;

	if (event->state > PERF_EVENT_STATE_EXIT)
		return false;

	mutex_lock(&event->child_mutex);
	no_children = list_empty(&event->child_list);
	mutex_unlock(&event->child_mutex);
	return no_children;
}

/*
 * Read the performance event - simple non blocking version for now
 */
static ssize_t
__perf_read(struct perf_event *event, char __user *buf, size_t count)
{
	u64 read_format = event->attr.read_format;
	int ret;

	/*
	 * Return end-of-file for a read on an event that is in
	 * error state (i.e. because it was pinned but it couldn't be
	 * scheduled on to the CPU at some point).
	 */
	if (event->state == PERF_EVENT_STATE_ERROR)
		return 0;

	if (count < event->read_size)
		return -ENOSPC;

	WARN_ON_ONCE(event->ctx->parent_ctx);
	if (read_format & PERF_FORMAT_GROUP)
		ret = perf_read_group(event, read_format, buf);
	else
		ret = perf_read_one(event, read_format, buf);

	return ret;
}

static ssize_t
perf_read(struct file *file, char __user *buf, size_t count, loff_t *ppos)
{
	struct perf_event *event = file->private_data;
	struct perf_event_context *ctx;
	int ret;

	ret = security_perf_event_read(event);
	if (ret)
		return ret;

	ctx = perf_event_ctx_lock(event);
	ret = __perf_read(event, buf, count);
	perf_event_ctx_unlock(event, ctx);

	return ret;
}

static __poll_t perf_poll(struct file *file, poll_table *wait)
{
	struct perf_event *event = file->private_data;
	struct perf_buffer *rb;
	__poll_t events = EPOLLHUP;

	if (event->state <= PERF_EVENT_STATE_REVOKED)
		return EPOLLERR;

	poll_wait(file, &event->waitq, wait);

	if (event->state <= PERF_EVENT_STATE_REVOKED)
		return EPOLLERR;

	if (is_event_hup(event))
		return events;

	if (unlikely(READ_ONCE(event->state) == PERF_EVENT_STATE_ERROR &&
		     event->attr.pinned))
		return EPOLLERR;

	/*
	 * Pin the event->rb by taking event->mmap_mutex; otherwise
	 * perf_event_set_output() can swizzle our rb and make us miss wakeups.
	 */
	mutex_lock(&event->mmap_mutex);
	rb = event->rb;
	if (rb)
		events = atomic_xchg(&rb->poll, 0);
	mutex_unlock(&event->mmap_mutex);
	return events;
}

static void _perf_event_reset(struct perf_event *event)
{
	(void)perf_event_read(event, false);
	local64_set(&event->count, 0);
	perf_event_update_userpage(event);
}

/* Assume it's not an event with inherit set. */
u64 perf_event_pause(struct perf_event *event, bool reset)
{
	struct perf_event_context *ctx;
	u64 count;

	ctx = perf_event_ctx_lock(event);
	WARN_ON_ONCE(event->attr.inherit);
	_perf_event_disable(event);
	count = local64_read(&event->count);
	if (reset)
		local64_set(&event->count, 0);
	perf_event_ctx_unlock(event, ctx);

	return count;
}
EXPORT_SYMBOL_GPL(perf_event_pause);

/*
 * Holding the top-level event's child_mutex means that any
 * descendant process that has inherited this event will block
 * in perf_event_exit_event() if it goes to exit, thus satisfying the
 * task existence requirements of perf_event_enable/disable.
 */
static void perf_event_for_each_child(struct perf_event *event,
					void (*func)(struct perf_event *))
{
	struct perf_event *child;

	WARN_ON_ONCE(event->ctx->parent_ctx);

	mutex_lock(&event->child_mutex);
	func(event);
	list_for_each_entry(child, &event->child_list, child_list)
		func(child);
	mutex_unlock(&event->child_mutex);
}

static void perf_event_for_each(struct perf_event *event,
				  void (*func)(struct perf_event *))
{
	struct perf_event_context *ctx = event->ctx;
	struct perf_event *sibling;

	lockdep_assert_held(&ctx->mutex);

	event = event->group_leader;

	perf_event_for_each_child(event, func);
	for_each_sibling_event(sibling, event)
		perf_event_for_each_child(sibling, func);
}

static void __perf_event_period(struct perf_event *event,
				struct perf_cpu_context *cpuctx,
				struct perf_event_context *ctx,
				void *info)
{
	u64 value = *((u64 *)info);
	bool active;

	if (event->attr.freq) {
		event->attr.sample_freq = value;
	} else {
		event->attr.sample_period = value;
		event->hw.sample_period = value;
	}

	active = (event->state == PERF_EVENT_STATE_ACTIVE);
	if (active) {
		perf_pmu_disable(event->pmu);
		/*
		 * We could be throttled; unthrottle now to avoid the tick
		 * trying to unthrottle while we already re-started the event.
		 */
		if (event->hw.interrupts == MAX_INTERRUPTS) {
			event->hw.interrupts = 0;
			perf_log_throttle(event, 1);
		}
		event->pmu->stop(event, PERF_EF_UPDATE);
	}

	local64_set(&event->hw.period_left, 0);

	if (active) {
		event->pmu->start(event, PERF_EF_RELOAD);
		perf_pmu_enable(event->pmu);
	}
}

static int perf_event_check_period(struct perf_event *event, u64 value)
{
	return event->pmu->check_period(event, value);
}

static int _perf_event_period(struct perf_event *event, u64 value)
{
	if (!is_sampling_event(event))
		return -EINVAL;

	if (!value)
		return -EINVAL;

	if (event->attr.freq) {
		if (value > sysctl_perf_event_sample_rate)
			return -EINVAL;
	} else {
		if (perf_event_check_period(event, value))
			return -EINVAL;
		if (value & (1ULL << 63))
			return -EINVAL;
	}

	event_function_call(event, __perf_event_period, &value);

	return 0;
}

int perf_event_period(struct perf_event *event, u64 value)
{
	struct perf_event_context *ctx;
	int ret;

	ctx = perf_event_ctx_lock(event);
	ret = _perf_event_period(event, value);
	perf_event_ctx_unlock(event, ctx);

	return ret;
}
EXPORT_SYMBOL_GPL(perf_event_period);

static const struct file_operations perf_fops;

static inline bool is_perf_file(struct fd f)
{
	return !fd_empty(f) && fd_file(f)->f_op == &perf_fops;
}

static int perf_event_set_output(struct perf_event *event,
				 struct perf_event *output_event);
static int perf_event_set_filter(struct perf_event *event, void __user *arg);
static int perf_copy_attr(struct perf_event_attr __user *uattr,
			  struct perf_event_attr *attr);
static int __perf_event_set_bpf_prog(struct perf_event *event,
				     struct bpf_prog *prog,
				     u64 bpf_cookie);

static long _perf_ioctl(struct perf_event *event, unsigned int cmd, unsigned long arg)
{
	void (*func)(struct perf_event *);
	u32 flags = arg;

	if (event->state <= PERF_EVENT_STATE_REVOKED)
		return -ENODEV;

	switch (cmd) {
	case PERF_EVENT_IOC_ENABLE:
		func = _perf_event_enable;
		break;
	case PERF_EVENT_IOC_DISABLE:
		func = _perf_event_disable;
		break;
	case PERF_EVENT_IOC_RESET:
		func = _perf_event_reset;
		break;

	case PERF_EVENT_IOC_REFRESH:
		return _perf_event_refresh(event, arg);

	case PERF_EVENT_IOC_PERIOD:
	{
		u64 value;

		if (copy_from_user(&value, (u64 __user *)arg, sizeof(value)))
			return -EFAULT;

		return _perf_event_period(event, value);
	}
	case PERF_EVENT_IOC_ID:
	{
		u64 id = primary_event_id(event);

		if (copy_to_user((void __user *)arg, &id, sizeof(id)))
			return -EFAULT;
		return 0;
	}

	case PERF_EVENT_IOC_SET_OUTPUT:
	{
		CLASS(fd, output)(arg);	     // arg == -1 => empty
		struct perf_event *output_event = NULL;
		if (arg != -1) {
			if (!is_perf_file(output))
				return -EBADF;
			output_event = fd_file(output)->private_data;
		}
		return perf_event_set_output(event, output_event);
	}

	case PERF_EVENT_IOC_SET_FILTER:
		return perf_event_set_filter(event, (void __user *)arg);

	case PERF_EVENT_IOC_SET_BPF:
	{
		struct bpf_prog *prog;
		int err;

		prog = bpf_prog_get(arg);
		if (IS_ERR(prog))
			return PTR_ERR(prog);

		err = __perf_event_set_bpf_prog(event, prog, 0);
		if (err) {
			bpf_prog_put(prog);
			return err;
		}

		return 0;
	}

	case PERF_EVENT_IOC_PAUSE_OUTPUT: {
		struct perf_buffer *rb;

		rcu_read_lock();
		rb = rcu_dereference(event->rb);
		if (!rb || !rb->nr_pages) {
			rcu_read_unlock();
			return -EINVAL;
		}
		rb_toggle_paused(rb, !!arg);
		rcu_read_unlock();
		return 0;
	}

	case PERF_EVENT_IOC_QUERY_BPF:
		return perf_event_query_prog_array(event, (void __user *)arg);

	case PERF_EVENT_IOC_MODIFY_ATTRIBUTES: {
		struct perf_event_attr new_attr;
		int err = perf_copy_attr((struct perf_event_attr __user *)arg,
					 &new_attr);

		if (err)
			return err;

		return perf_event_modify_attr(event,  &new_attr);
	}
	default:
		return -ENOTTY;
	}

	if (flags & PERF_IOC_FLAG_GROUP)
		perf_event_for_each(event, func);
	else
		perf_event_for_each_child(event, func);

	return 0;
}

static long perf_ioctl(struct file *file, unsigned int cmd, unsigned long arg)
{
	struct perf_event *event = file->private_data;
	struct perf_event_context *ctx;
	long ret;

	/* Treat ioctl like writes as it is likely a mutating operation. */
	ret = security_perf_event_write(event);
	if (ret)
		return ret;

	ctx = perf_event_ctx_lock(event);
	ret = _perf_ioctl(event, cmd, arg);
	perf_event_ctx_unlock(event, ctx);

	return ret;
}

#ifdef CONFIG_COMPAT
static long perf_compat_ioctl(struct file *file, unsigned int cmd,
				unsigned long arg)
{
	switch (_IOC_NR(cmd)) {
	case _IOC_NR(PERF_EVENT_IOC_SET_FILTER):
	case _IOC_NR(PERF_EVENT_IOC_ID):
	case _IOC_NR(PERF_EVENT_IOC_QUERY_BPF):
	case _IOC_NR(PERF_EVENT_IOC_MODIFY_ATTRIBUTES):
		/* Fix up pointer size (usually 4 -> 8 in 32-on-64-bit case */
		if (_IOC_SIZE(cmd) == sizeof(compat_uptr_t)) {
			cmd &= ~IOCSIZE_MASK;
			cmd |= sizeof(void *) << IOCSIZE_SHIFT;
		}
		break;
	}
	return perf_ioctl(file, cmd, arg);
}
#else
# define perf_compat_ioctl NULL
#endif

int perf_event_task_enable(void)
{
	struct perf_event_context *ctx;
	struct perf_event *event;

	mutex_lock(&current->perf_event_mutex);
	list_for_each_entry(event, &current->perf_event_list, owner_entry) {
		ctx = perf_event_ctx_lock(event);
		perf_event_for_each_child(event, _perf_event_enable);
		perf_event_ctx_unlock(event, ctx);
	}
	mutex_unlock(&current->perf_event_mutex);

	return 0;
}

int perf_event_task_disable(void)
{
	struct perf_event_context *ctx;
	struct perf_event *event;

	mutex_lock(&current->perf_event_mutex);
	list_for_each_entry(event, &current->perf_event_list, owner_entry) {
		ctx = perf_event_ctx_lock(event);
		perf_event_for_each_child(event, _perf_event_disable);
		perf_event_ctx_unlock(event, ctx);
	}
	mutex_unlock(&current->perf_event_mutex);

	return 0;
}

static int perf_event_index(struct perf_event *event)
{
	if (event->hw.state & PERF_HES_STOPPED)
		return 0;

	if (event->state != PERF_EVENT_STATE_ACTIVE)
		return 0;

	return event->pmu->event_idx(event);
}

static void perf_event_init_userpage(struct perf_event *event)
{
	struct perf_event_mmap_page *userpg;
	struct perf_buffer *rb;

	rcu_read_lock();
	rb = rcu_dereference(event->rb);
	if (!rb)
		goto unlock;

	userpg = rb->user_page;

	/* Allow new userspace to detect that bit 0 is deprecated */
	userpg->cap_bit0_is_deprecated = 1;
	userpg->size = offsetof(struct perf_event_mmap_page, __reserved);
	userpg->data_offset = PAGE_SIZE;
	userpg->data_size = perf_data_size(rb);

unlock:
	rcu_read_unlock();
}

void __weak arch_perf_update_userpage(
	struct perf_event *event, struct perf_event_mmap_page *userpg, u64 now)
{
}

/*
 * Callers need to ensure there can be no nesting of this function, otherwise
 * the seqlock logic goes bad. We can not serialize this because the arch
 * code calls this from NMI context.
 */
void perf_event_update_userpage(struct perf_event *event)
{
	struct perf_event_mmap_page *userpg;
	struct perf_buffer *rb;
	u64 enabled, running, now;

	rcu_read_lock();
	rb = rcu_dereference(event->rb);
	if (!rb)
		goto unlock;

	/*
	 * compute total_time_enabled, total_time_running
	 * based on snapshot values taken when the event
	 * was last scheduled in.
	 *
	 * we cannot simply called update_context_time()
	 * because of locking issue as we can be called in
	 * NMI context
	 */
	calc_timer_values(event, &now, &enabled, &running);

	userpg = rb->user_page;
	/*
	 * Disable preemption to guarantee consistent time stamps are stored to
	 * the user page.
	 */
	preempt_disable();
	++userpg->lock;
	barrier();
	userpg->index = perf_event_index(event);
	userpg->offset = perf_event_count(event, false);
	if (userpg->index)
		userpg->offset -= local64_read(&event->hw.prev_count);

	userpg->time_enabled = enabled +
			atomic64_read(&event->child_total_time_enabled);

	userpg->time_running = running +
			atomic64_read(&event->child_total_time_running);

	arch_perf_update_userpage(event, userpg, now);

	barrier();
	++userpg->lock;
	preempt_enable();
unlock:
	rcu_read_unlock();
}
EXPORT_SYMBOL_GPL(perf_event_update_userpage);

static void ring_buffer_attach(struct perf_event *event,
			       struct perf_buffer *rb)
{
	struct perf_buffer *old_rb = NULL;
	unsigned long flags;

	WARN_ON_ONCE(event->parent);

	if (event->rb) {
		/*
		 * Should be impossible, we set this when removing
		 * event->rb_entry and wait/clear when adding event->rb_entry.
		 */
		WARN_ON_ONCE(event->rcu_pending);

		old_rb = event->rb;
		spin_lock_irqsave(&old_rb->event_lock, flags);
		list_del_rcu(&event->rb_entry);
		spin_unlock_irqrestore(&old_rb->event_lock, flags);

		event->rcu_batches = get_state_synchronize_rcu();
		event->rcu_pending = 1;
	}

	if (rb) {
		if (event->rcu_pending) {
			cond_synchronize_rcu(event->rcu_batches);
			event->rcu_pending = 0;
		}

		spin_lock_irqsave(&rb->event_lock, flags);
		list_add_rcu(&event->rb_entry, &rb->event_list);
		spin_unlock_irqrestore(&rb->event_lock, flags);
	}

	/*
	 * Avoid racing with perf_mmap_close(AUX): stop the event
	 * before swizzling the event::rb pointer; if it's getting
	 * unmapped, its aux_mmap_count will be 0 and it won't
	 * restart. See the comment in __perf_pmu_output_stop().
	 *
	 * Data will inevitably be lost when set_output is done in
	 * mid-air, but then again, whoever does it like this is
	 * not in for the data anyway.
	 */
	if (has_aux(event))
		perf_event_stop(event, 0);

	rcu_assign_pointer(event->rb, rb);

	if (old_rb) {
		ring_buffer_put(old_rb);
		/*
		 * Since we detached before setting the new rb, so that we
		 * could attach the new rb, we could have missed a wakeup.
		 * Provide it now.
		 */
		wake_up_all(&event->waitq);
	}
}

static void ring_buffer_wakeup(struct perf_event *event)
{
	struct perf_buffer *rb;

	if (event->parent)
		event = event->parent;

	rcu_read_lock();
	rb = rcu_dereference(event->rb);
	if (rb) {
		list_for_each_entry_rcu(event, &rb->event_list, rb_entry)
			wake_up_all(&event->waitq);
	}
	rcu_read_unlock();
}

struct perf_buffer *ring_buffer_get(struct perf_event *event)
{
	struct perf_buffer *rb;

	if (event->parent)
		event = event->parent;

	rcu_read_lock();
	rb = rcu_dereference(event->rb);
	if (rb) {
		if (!refcount_inc_not_zero(&rb->refcount))
			rb = NULL;
	}
	rcu_read_unlock();

	return rb;
}

void ring_buffer_put(struct perf_buffer *rb)
{
	if (!refcount_dec_and_test(&rb->refcount))
		return;

	WARN_ON_ONCE(!list_empty(&rb->event_list));

	call_rcu(&rb->rcu_head, rb_free_rcu);
}

typedef void (*mapped_f)(struct perf_event *event, struct mm_struct *mm);

#define get_mapped(event, func)			\
({	struct pmu *pmu;			\
	mapped_f f = NULL;			\
	guard(rcu)();				\
	pmu = READ_ONCE(event->pmu);		\
	if (pmu)				\
		f = pmu->func;			\
	f;					\
})

static void perf_mmap_open(struct vm_area_struct *vma)
{
	struct perf_event *event = vma->vm_file->private_data;
	mapped_f mapped = get_mapped(event, event_mapped);

	atomic_inc(&event->mmap_count);
	atomic_inc(&event->rb->mmap_count);

	if (vma->vm_pgoff)
		atomic_inc(&event->rb->aux_mmap_count);

	if (mapped)
		mapped(event, vma->vm_mm);
}

static void perf_pmu_output_stop(struct perf_event *event);

/*
 * A buffer can be mmap()ed multiple times; either directly through the same
 * event, or through other events by use of perf_event_set_output().
 *
 * In order to undo the VM accounting done by perf_mmap() we need to destroy
 * the buffer here, where we still have a VM context. This means we need
 * to detach all events redirecting to us.
 */
static void perf_mmap_close(struct vm_area_struct *vma)
{
	struct perf_event *event = vma->vm_file->private_data;
	mapped_f unmapped = get_mapped(event, event_unmapped);
	struct perf_buffer *rb = ring_buffer_get(event);
	struct user_struct *mmap_user = rb->mmap_user;
	int mmap_locked = rb->mmap_locked;
	unsigned long size = perf_data_size(rb);
	bool detach_rest = false;

	/* FIXIES vs perf_pmu_unregister() */
	if (unmapped)
		unmapped(event, vma->vm_mm);

	/*
	 * The AUX buffer is strictly a sub-buffer, serialize using aux_mutex
	 * to avoid complications.
	 */
	if (rb_has_aux(rb) && vma->vm_pgoff == rb->aux_pgoff &&
	    atomic_dec_and_mutex_lock(&rb->aux_mmap_count, &rb->aux_mutex)) {
		/*
		 * Stop all AUX events that are writing to this buffer,
		 * so that we can free its AUX pages and corresponding PMU
		 * data. Note that after rb::aux_mmap_count dropped to zero,
		 * they won't start any more (see perf_aux_output_begin()).
		 */
		perf_pmu_output_stop(event);

		/* now it's safe to free the pages */
		atomic_long_sub(rb->aux_nr_pages - rb->aux_mmap_locked, &mmap_user->locked_vm);
		atomic64_sub(rb->aux_mmap_locked, &vma->vm_mm->pinned_vm);

		/* this has to be the last one */
		rb_free_aux(rb);
		WARN_ON_ONCE(refcount_read(&rb->aux_refcount));

		mutex_unlock(&rb->aux_mutex);
	}

	if (atomic_dec_and_test(&rb->mmap_count))
		detach_rest = true;

	if (!atomic_dec_and_mutex_lock(&event->mmap_count, &event->mmap_mutex))
		goto out_put;

	ring_buffer_attach(event, NULL);
	mutex_unlock(&event->mmap_mutex);

	/* If there's still other mmap()s of this buffer, we're done. */
	if (!detach_rest)
		goto out_put;

	/*
	 * No other mmap()s, detach from all other events that might redirect
	 * into the now unreachable buffer. Somewhat complicated by the
	 * fact that rb::event_lock otherwise nests inside mmap_mutex.
	 */
again:
	rcu_read_lock();
	list_for_each_entry_rcu(event, &rb->event_list, rb_entry) {
		if (!atomic_long_inc_not_zero(&event->refcount)) {
			/*
			 * This event is en-route to free_event() which will
			 * detach it and remove it from the list.
			 */
			continue;
		}
		rcu_read_unlock();

		mutex_lock(&event->mmap_mutex);
		/*
		 * Check we didn't race with perf_event_set_output() which can
		 * swizzle the rb from under us while we were waiting to
		 * acquire mmap_mutex.
		 *
		 * If we find a different rb; ignore this event, a next
		 * iteration will no longer find it on the list. We have to
		 * still restart the iteration to make sure we're not now
		 * iterating the wrong list.
		 */
		if (event->rb == rb)
			ring_buffer_attach(event, NULL);

		mutex_unlock(&event->mmap_mutex);
		put_event(event);

		/*
		 * Restart the iteration; either we're on the wrong list or
		 * destroyed its integrity by doing a deletion.
		 */
		goto again;
	}
	rcu_read_unlock();

	/*
	 * It could be there's still a few 0-ref events on the list; they'll
	 * get cleaned up by free_event() -- they'll also still have their
	 * ref on the rb and will free it whenever they are done with it.
	 *
	 * Aside from that, this buffer is 'fully' detached and unmapped,
	 * undo the VM accounting.
	 */

	atomic_long_sub((size >> PAGE_SHIFT) + 1 - mmap_locked,
			&mmap_user->locked_vm);
	atomic64_sub(mmap_locked, &vma->vm_mm->pinned_vm);
	free_uid(mmap_user);

out_put:
	ring_buffer_put(rb); /* could be last */
}

static vm_fault_t perf_mmap_pfn_mkwrite(struct vm_fault *vmf)
{
	/* The first page is the user control page, others are read-only. */
	return vmf->pgoff == 0 ? 0 : VM_FAULT_SIGBUS;
}

static const struct vm_operations_struct perf_mmap_vmops = {
	.open		= perf_mmap_open,
	.close		= perf_mmap_close, /* non mergeable */
	.pfn_mkwrite	= perf_mmap_pfn_mkwrite,
};

static int map_range(struct perf_buffer *rb, struct vm_area_struct *vma)
{
	unsigned long nr_pages = vma_pages(vma);
	int err = 0;
	unsigned long pagenum;

	/*
	 * We map this as a VM_PFNMAP VMA.
	 *
	 * This is not ideal as this is designed broadly for mappings of PFNs
	 * referencing memory-mapped I/O ranges or non-system RAM i.e. for which
	 * !pfn_valid(pfn).
	 *
	 * We are mapping kernel-allocated memory (memory we manage ourselves)
	 * which would more ideally be mapped using vm_insert_page() or a
	 * similar mechanism, that is as a VM_MIXEDMAP mapping.
	 *
	 * However this won't work here, because:
	 *
	 * 1. It uses vma->vm_page_prot, but this field has not been completely
	 *    setup at the point of the f_op->mmp() hook, so we are unable to
	 *    indicate that this should be mapped CoW in order that the
	 *    mkwrite() hook can be invoked to make the first page R/W and the
	 *    rest R/O as desired.
	 *
	 * 2. Anything other than a VM_PFNMAP of valid PFNs will result in
	 *    vm_normal_page() returning a struct page * pointer, which means
	 *    vm_ops->page_mkwrite() will be invoked rather than
	 *    vm_ops->pfn_mkwrite(), and this means we have to set page->mapping
	 *    to work around retry logic in the fault handler, however this
	 *    field is no longer allowed to be used within struct page.
	 *
	 * 3. Having a struct page * made available in the fault logic also
	 *    means that the page gets put on the rmap and becomes
	 *    inappropriately accessible and subject to map and ref counting.
	 *
	 * Ideally we would have a mechanism that could explicitly express our
	 * desires, but this is not currently the case, so we instead use
	 * VM_PFNMAP.
	 *
	 * We manage the lifetime of these mappings with internal refcounts (see
	 * perf_mmap_open() and perf_mmap_close()) so we ensure the lifetime of
	 * this mapping is maintained correctly.
	 */
	for (pagenum = 0; pagenum < nr_pages; pagenum++) {
		unsigned long va = vma->vm_start + PAGE_SIZE * pagenum;
		struct page *page = perf_mmap_to_page(rb, vma->vm_pgoff + pagenum);

		if (page == NULL) {
			err = -EINVAL;
			break;
		}

		/* Map readonly, perf_mmap_pfn_mkwrite() called on write fault. */
		err = remap_pfn_range(vma, va, page_to_pfn(page), PAGE_SIZE,
				      vm_get_page_prot(vma->vm_flags & ~VM_SHARED));
		if (err)
			break;
	}

#ifdef CONFIG_MMU
	/* Clear any partial mappings on error. */
	if (err)
		zap_page_range_single(vma, vma->vm_start, nr_pages * PAGE_SIZE, NULL);
#endif

	return err;
}

static int perf_mmap(struct file *file, struct vm_area_struct *vma)
{
	struct perf_event *event = file->private_data;
	unsigned long user_locked, user_lock_limit;
	struct user_struct *user = current_user();
	struct mutex *aux_mutex = NULL;
	struct perf_buffer *rb = NULL;
	unsigned long locked, lock_limit;
	unsigned long vma_size;
	unsigned long nr_pages;
	long user_extra = 0, extra = 0;
	int ret, flags = 0;
	mapped_f mapped;

	/*
	 * Don't allow mmap() of inherited per-task counters. This would
	 * create a performance issue due to all children writing to the
	 * same rb.
	 */
	if (event->cpu == -1 && event->attr.inherit)
		return -EINVAL;

	if (!(vma->vm_flags & VM_SHARED))
		return -EINVAL;

	ret = security_perf_event_read(event);
	if (ret)
		return ret;

	vma_size = vma->vm_end - vma->vm_start;
	nr_pages = vma_size / PAGE_SIZE;

	if (nr_pages > INT_MAX)
		return -ENOMEM;

	if (vma_size != PAGE_SIZE * nr_pages)
		return -EINVAL;

	user_extra = nr_pages;

	mutex_lock(&event->mmap_mutex);
	ret = -EINVAL;

	/*
	 * This relies on __pmu_detach_event() taking mmap_mutex after marking
	 * the event REVOKED. Either we observe the state, or __pmu_detach_event()
	 * will detach the rb created here.
	 */
	if (event->state <= PERF_EVENT_STATE_REVOKED) {
		ret = -ENODEV;
		goto unlock;
	}

	if (vma->vm_pgoff == 0) {
		nr_pages -= 1;

		/*
		 * If we have rb pages ensure they're a power-of-two number, so we
		 * can do bitmasks instead of modulo.
		 */
		if (nr_pages != 0 && !is_power_of_2(nr_pages))
			goto unlock;

		WARN_ON_ONCE(event->ctx->parent_ctx);

		if (event->rb) {
			if (data_page_nr(event->rb) != nr_pages)
				goto unlock;

			if (atomic_inc_not_zero(&event->rb->mmap_count)) {
				/*
				 * Success -- managed to mmap() the same buffer
				 * multiple times.
				 */
				ret = 0;
				/* We need the rb to map pages. */
				rb = event->rb;
				goto unlock;
			}

			/*
			 * Raced against perf_mmap_close()'s
			 * atomic_dec_and_mutex_lock() remove the
			 * event and continue as if !event->rb
			 */
			ring_buffer_attach(event, NULL);
		}

	} else {
		/*
		 * AUX area mapping: if rb->aux_nr_pages != 0, it's already
		 * mapped, all subsequent mappings should have the same size
		 * and offset. Must be above the normal perf buffer.
		 */
		u64 aux_offset, aux_size;

		rb = event->rb;
		if (!rb)
			goto aux_unlock;

		aux_mutex = &rb->aux_mutex;
		mutex_lock(aux_mutex);

		aux_offset = READ_ONCE(rb->user_page->aux_offset);
		aux_size = READ_ONCE(rb->user_page->aux_size);

		if (aux_offset < perf_data_size(rb) + PAGE_SIZE)
			goto aux_unlock;

		if (aux_offset != vma->vm_pgoff << PAGE_SHIFT)
			goto aux_unlock;

		/* already mapped with a different offset */
		if (rb_has_aux(rb) && rb->aux_pgoff != vma->vm_pgoff)
			goto aux_unlock;

		if (aux_size != vma_size || aux_size != nr_pages * PAGE_SIZE)
			goto aux_unlock;

		/* already mapped with a different size */
		if (rb_has_aux(rb) && rb->aux_nr_pages != nr_pages)
			goto aux_unlock;

		if (!is_power_of_2(nr_pages))
			goto aux_unlock;

		if (!atomic_inc_not_zero(&rb->mmap_count))
			goto aux_unlock;

		if (rb_has_aux(rb)) {
			atomic_inc(&rb->aux_mmap_count);
			ret = 0;
			goto unlock;
		}

		atomic_set(&rb->aux_mmap_count, 1);
	}

	user_lock_limit = sysctl_perf_event_mlock >> (PAGE_SHIFT - 10);

	/*
	 * Increase the limit linearly with more CPUs:
	 */
	user_lock_limit *= num_online_cpus();

	user_locked = atomic_long_read(&user->locked_vm);

	/*
	 * sysctl_perf_event_mlock may have changed, so that
	 *     user->locked_vm > user_lock_limit
	 */
	if (user_locked > user_lock_limit)
		user_locked = user_lock_limit;
	user_locked += user_extra;

	if (user_locked > user_lock_limit) {
		/*
		 * charge locked_vm until it hits user_lock_limit;
		 * charge the rest from pinned_vm
		 */
		extra = user_locked - user_lock_limit;
		user_extra -= extra;
	}

	lock_limit = rlimit(RLIMIT_MEMLOCK);
	lock_limit >>= PAGE_SHIFT;
	locked = atomic64_read(&vma->vm_mm->pinned_vm) + extra;

	if ((locked > lock_limit) && perf_is_paranoid() &&
		!capable(CAP_IPC_LOCK)) {
		ret = -EPERM;
		goto unlock;
	}

	WARN_ON(!rb && event->rb);

	if (vma->vm_flags & VM_WRITE)
		flags |= RING_BUFFER_WRITABLE;

	if (!rb) {
		rb = rb_alloc(nr_pages,
			      event->attr.watermark ? event->attr.wakeup_watermark : 0,
			      event->cpu, flags);

		if (!rb) {
			ret = -ENOMEM;
			goto unlock;
		}

		atomic_set(&rb->mmap_count, 1);
		rb->mmap_user = get_current_user();
		rb->mmap_locked = extra;

		ring_buffer_attach(event, rb);

		perf_event_update_time(event);
		perf_event_init_userpage(event);
		perf_event_update_userpage(event);
	} else {
		ret = rb_alloc_aux(rb, event, vma->vm_pgoff, nr_pages,
				   event->attr.aux_watermark, flags);
		if (!ret)
			rb->aux_mmap_locked = extra;
	}

	ret = 0;

unlock:
	if (!ret) {
		atomic_long_add(user_extra, &user->locked_vm);
		atomic64_add(extra, &vma->vm_mm->pinned_vm);

		atomic_inc(&event->mmap_count);
	} else if (rb) {
		atomic_dec(&rb->mmap_count);
	}
aux_unlock:
	if (aux_mutex)
		mutex_unlock(aux_mutex);
	mutex_unlock(&event->mmap_mutex);

	/*
	 * Since pinned accounting is per vm we cannot allow fork() to copy our
	 * vma.
	 */
	vm_flags_set(vma, VM_DONTCOPY | VM_DONTEXPAND | VM_DONTDUMP);
	vma->vm_ops = &perf_mmap_vmops;

	if (!ret)
		ret = map_range(rb, vma);

	mapped = get_mapped(event, event_mapped);
	if (mapped)
		mapped(event, vma->vm_mm);

	return ret;
}

static int perf_fasync(int fd, struct file *filp, int on)
{
	struct inode *inode = file_inode(filp);
	struct perf_event *event = filp->private_data;
	int retval;

	if (event->state <= PERF_EVENT_STATE_REVOKED)
		return -ENODEV;

	inode_lock(inode);
	retval = fasync_helper(fd, filp, on, &event->fasync);
	inode_unlock(inode);

	if (retval < 0)
		return retval;

	return 0;
}

static const struct file_operations perf_fops = {
	.release		= perf_release,
	.read			= perf_read,
	.poll			= perf_poll,
	.unlocked_ioctl		= perf_ioctl,
	.compat_ioctl		= perf_compat_ioctl,
	.mmap			= perf_mmap,
	.fasync			= perf_fasync,
};

/*
 * Perf event wakeup
 *
 * If there's data, ensure we set the poll() state and publish everything
 * to user-space before waking everybody up.
 */

void perf_event_wakeup(struct perf_event *event)
{
	ring_buffer_wakeup(event);

	if (event->pending_kill) {
		kill_fasync(perf_event_fasync(event), SIGIO, event->pending_kill);
		event->pending_kill = 0;
	}
}

static void perf_sigtrap(struct perf_event *event)
{
	/*
	 * We'd expect this to only occur if the irq_work is delayed and either
	 * ctx->task or current has changed in the meantime. This can be the
	 * case on architectures that do not implement arch_irq_work_raise().
	 */
	if (WARN_ON_ONCE(event->ctx->task != current))
		return;

	/*
	 * Both perf_pending_task() and perf_pending_irq() can race with the
	 * task exiting.
	 */
	if (current->flags & PF_EXITING)
		return;

	send_sig_perf((void __user *)event->pending_addr,
		      event->orig_type, event->attr.sig_data);
}

/*
 * Deliver the pending work in-event-context or follow the context.
 */
static void __perf_pending_disable(struct perf_event *event)
{
	int cpu = READ_ONCE(event->oncpu);

	/*
	 * If the event isn't running; we done. event_sched_out() will have
	 * taken care of things.
	 */
	if (cpu < 0)
		return;

	/*
	 * Yay, we hit home and are in the context of the event.
	 */
	if (cpu == smp_processor_id()) {
		if (event->pending_disable) {
			event->pending_disable = 0;
			perf_event_disable_local(event);
		}
		return;
	}

	/*
	 *  CPU-A			CPU-B
	 *
	 *  perf_event_disable_inatomic()
	 *    @pending_disable = CPU-A;
	 *    irq_work_queue();
	 *
	 *  sched-out
	 *    @pending_disable = -1;
	 *
	 *				sched-in
	 *				perf_event_disable_inatomic()
	 *				  @pending_disable = CPU-B;
	 *				  irq_work_queue(); // FAILS
	 *
	 *  irq_work_run()
	 *    perf_pending_disable()
	 *
	 * But the event runs on CPU-B and wants disabling there.
	 */
	irq_work_queue_on(&event->pending_disable_irq, cpu);
}

static void perf_pending_disable(struct irq_work *entry)
{
	struct perf_event *event = container_of(entry, struct perf_event, pending_disable_irq);
	int rctx;

	/*
	 * If we 'fail' here, that's OK, it means recursion is already disabled
	 * and we won't recurse 'further'.
	 */
	rctx = perf_swevent_get_recursion_context();
	__perf_pending_disable(event);
	if (rctx >= 0)
		perf_swevent_put_recursion_context(rctx);
}

static void perf_pending_irq(struct irq_work *entry)
{
	struct perf_event *event = container_of(entry, struct perf_event, pending_irq);
	int rctx;

	/*
	 * If we 'fail' here, that's OK, it means recursion is already disabled
	 * and we won't recurse 'further'.
	 */
	rctx = perf_swevent_get_recursion_context();

	/*
	 * The wakeup isn't bound to the context of the event -- it can happen
	 * irrespective of where the event is.
	 */
	if (event->pending_wakeup) {
		event->pending_wakeup = 0;
		perf_event_wakeup(event);
	}

	if (rctx >= 0)
		perf_swevent_put_recursion_context(rctx);
}

static void perf_pending_task(struct callback_head *head)
{
	struct perf_event *event = container_of(head, struct perf_event, pending_task);
	int rctx;

	/*
	 * If we 'fail' here, that's OK, it means recursion is already disabled
	 * and we won't recurse 'further'.
	 */
	rctx = perf_swevent_get_recursion_context();

	if (event->pending_work) {
		event->pending_work = 0;
		perf_sigtrap(event);
		local_dec(&event->ctx->nr_no_switch_fast);
	}
	put_event(event);

	if (rctx >= 0)
		perf_swevent_put_recursion_context(rctx);
}

#ifdef CONFIG_GUEST_PERF_EVENTS
struct perf_guest_info_callbacks __rcu *perf_guest_cbs;

DEFINE_STATIC_CALL_RET0(__perf_guest_state, *perf_guest_cbs->state);
DEFINE_STATIC_CALL_RET0(__perf_guest_get_ip, *perf_guest_cbs->get_ip);
DEFINE_STATIC_CALL_RET0(__perf_guest_handle_intel_pt_intr, *perf_guest_cbs->handle_intel_pt_intr);

void perf_register_guest_info_callbacks(struct perf_guest_info_callbacks *cbs)
{
	if (WARN_ON_ONCE(rcu_access_pointer(perf_guest_cbs)))
		return;

	rcu_assign_pointer(perf_guest_cbs, cbs);
	static_call_update(__perf_guest_state, cbs->state);
	static_call_update(__perf_guest_get_ip, cbs->get_ip);

	/* Implementing ->handle_intel_pt_intr is optional. */
	if (cbs->handle_intel_pt_intr)
		static_call_update(__perf_guest_handle_intel_pt_intr,
				   cbs->handle_intel_pt_intr);
}
EXPORT_SYMBOL_GPL(perf_register_guest_info_callbacks);

void perf_unregister_guest_info_callbacks(struct perf_guest_info_callbacks *cbs)
{
	if (WARN_ON_ONCE(rcu_access_pointer(perf_guest_cbs) != cbs))
		return;

	rcu_assign_pointer(perf_guest_cbs, NULL);
	static_call_update(__perf_guest_state, (void *)&__static_call_return0);
	static_call_update(__perf_guest_get_ip, (void *)&__static_call_return0);
	static_call_update(__perf_guest_handle_intel_pt_intr,
			   (void *)&__static_call_return0);
	synchronize_rcu();
}
EXPORT_SYMBOL_GPL(perf_unregister_guest_info_callbacks);
#endif

static bool should_sample_guest(struct perf_event *event)
{
	return !event->attr.exclude_guest && perf_guest_state();
}

unsigned long perf_misc_flags(struct perf_event *event,
			      struct pt_regs *regs)
{
	if (should_sample_guest(event))
		return perf_arch_guest_misc_flags(regs);

	return perf_arch_misc_flags(regs);
}

unsigned long perf_instruction_pointer(struct perf_event *event,
				       struct pt_regs *regs)
{
	if (should_sample_guest(event))
		return perf_guest_get_ip();

	return perf_arch_instruction_pointer(regs);
}

static void
perf_output_sample_regs(struct perf_output_handle *handle,
			struct pt_regs *regs, u64 mask)
{
	int bit;
	DECLARE_BITMAP(_mask, 64);

	bitmap_from_u64(_mask, mask);
	for_each_set_bit(bit, _mask, sizeof(mask) * BITS_PER_BYTE) {
		u64 val;

		val = perf_reg_value(regs, bit);
		perf_output_put(handle, val);
	}
}

static void perf_sample_regs_user(struct perf_regs *regs_user,
				  struct pt_regs *regs)
{
	if (user_mode(regs)) {
		regs_user->abi = perf_reg_abi(current);
		regs_user->regs = regs;
	} else if (!(current->flags & PF_KTHREAD)) {
		perf_get_regs_user(regs_user, regs);
	} else {
		regs_user->abi = PERF_SAMPLE_REGS_ABI_NONE;
		regs_user->regs = NULL;
	}
}

static void perf_sample_regs_intr(struct perf_regs *regs_intr,
				  struct pt_regs *regs)
{
	regs_intr->regs = regs;
	regs_intr->abi  = perf_reg_abi(current);
}


/*
 * Get remaining task size from user stack pointer.
 *
 * It'd be better to take stack vma map and limit this more
 * precisely, but there's no way to get it safely under interrupt,
 * so using TASK_SIZE as limit.
 */
static u64 perf_ustack_task_size(struct pt_regs *regs)
{
	unsigned long addr = perf_user_stack_pointer(regs);

	if (!addr || addr >= TASK_SIZE)
		return 0;

	return TASK_SIZE - addr;
}

static u16
perf_sample_ustack_size(u16 stack_size, u16 header_size,
			struct pt_regs *regs)
{
	u64 task_size;

	/* No regs, no stack pointer, no dump. */
	if (!regs)
		return 0;

	/*
	 * Check if we fit in with the requested stack size into the:
	 * - TASK_SIZE
	 *   If we don't, we limit the size to the TASK_SIZE.
	 *
	 * - remaining sample size
	 *   If we don't, we customize the stack size to
	 *   fit in to the remaining sample size.
	 */

	task_size  = min((u64) USHRT_MAX, perf_ustack_task_size(regs));
	stack_size = min(stack_size, (u16) task_size);

	/* Current header size plus static size and dynamic size. */
	header_size += 2 * sizeof(u64);

	/* Do we fit in with the current stack dump size? */
	if ((u16) (header_size + stack_size) < header_size) {
		/*
		 * If we overflow the maximum size for the sample,
		 * we customize the stack dump size to fit in.
		 */
		stack_size = USHRT_MAX - header_size - sizeof(u64);
		stack_size = round_up(stack_size, sizeof(u64));
	}

	return stack_size;
}

static void
perf_output_sample_ustack(struct perf_output_handle *handle, u64 dump_size,
			  struct pt_regs *regs)
{
	/* Case of a kernel thread, nothing to dump */
	if (!regs) {
		u64 size = 0;
		perf_output_put(handle, size);
	} else {
		unsigned long sp;
		unsigned int rem;
		u64 dyn_size;

		/*
		 * We dump:
		 * static size
		 *   - the size requested by user or the best one we can fit
		 *     in to the sample max size
		 * data
		 *   - user stack dump data
		 * dynamic size
		 *   - the actual dumped size
		 */

		/* Static size. */
		perf_output_put(handle, dump_size);

		/* Data. */
		sp = perf_user_stack_pointer(regs);
		rem = __output_copy_user(handle, (void *) sp, dump_size);
		dyn_size = dump_size - rem;

		perf_output_skip(handle, rem);

		/* Dynamic size. */
		perf_output_put(handle, dyn_size);
	}
}

static unsigned long perf_prepare_sample_aux(struct perf_event *event,
					  struct perf_sample_data *data,
					  size_t size)
{
	struct perf_event *sampler = event->aux_event;
	struct perf_buffer *rb;

	data->aux_size = 0;

	if (!sampler)
		goto out;

	if (WARN_ON_ONCE(READ_ONCE(sampler->state) != PERF_EVENT_STATE_ACTIVE))
		goto out;

	if (WARN_ON_ONCE(READ_ONCE(sampler->oncpu) != smp_processor_id()))
		goto out;

	rb = ring_buffer_get(sampler);
	if (!rb)
		goto out;

	/*
	 * If this is an NMI hit inside sampling code, don't take
	 * the sample. See also perf_aux_sample_output().
	 */
	if (READ_ONCE(rb->aux_in_sampling)) {
		data->aux_size = 0;
	} else {
		size = min_t(size_t, size, perf_aux_size(rb));
		data->aux_size = ALIGN(size, sizeof(u64));
	}
	ring_buffer_put(rb);

out:
	return data->aux_size;
}

static long perf_pmu_snapshot_aux(struct perf_buffer *rb,
                                 struct perf_event *event,
                                 struct perf_output_handle *handle,
                                 unsigned long size)
{
	unsigned long flags;
	long ret;

	/*
	 * Normal ->start()/->stop() callbacks run in IRQ mode in scheduler
	 * paths. If we start calling them in NMI context, they may race with
	 * the IRQ ones, that is, for example, re-starting an event that's just
	 * been stopped, which is why we're using a separate callback that
	 * doesn't change the event state.
	 *
	 * IRQs need to be disabled to prevent IPIs from racing with us.
	 */
	local_irq_save(flags);
	/*
	 * Guard against NMI hits inside the critical section;
	 * see also perf_prepare_sample_aux().
	 */
	WRITE_ONCE(rb->aux_in_sampling, 1);
	barrier();

	ret = event->pmu->snapshot_aux(event, handle, size);

	barrier();
	WRITE_ONCE(rb->aux_in_sampling, 0);
	local_irq_restore(flags);

	return ret;
}

static void perf_aux_sample_output(struct perf_event *event,
				   struct perf_output_handle *handle,
				   struct perf_sample_data *data)
{
	struct perf_event *sampler = event->aux_event;
	struct perf_buffer *rb;
	unsigned long pad;
	long size;

	if (WARN_ON_ONCE(!sampler || !data->aux_size))
		return;

	rb = ring_buffer_get(sampler);
	if (!rb)
		return;

	size = perf_pmu_snapshot_aux(rb, sampler, handle, data->aux_size);

	/*
	 * An error here means that perf_output_copy() failed (returned a
	 * non-zero surplus that it didn't copy), which in its current
	 * enlightened implementation is not possible. If that changes, we'd
	 * like to know.
	 */
	if (WARN_ON_ONCE(size < 0))
		goto out_put;

	/*
	 * The pad comes from ALIGN()ing data->aux_size up to u64 in
	 * perf_prepare_sample_aux(), so should not be more than that.
	 */
	pad = data->aux_size - size;
	if (WARN_ON_ONCE(pad >= sizeof(u64)))
		pad = 8;

	if (pad) {
		u64 zero = 0;
		perf_output_copy(handle, &zero, pad);
	}

out_put:
	ring_buffer_put(rb);
}

/*
 * A set of common sample data types saved even for non-sample records
 * when event->attr.sample_id_all is set.
 */
#define PERF_SAMPLE_ID_ALL  (PERF_SAMPLE_TID | PERF_SAMPLE_TIME |	\
			     PERF_SAMPLE_ID | PERF_SAMPLE_STREAM_ID |	\
			     PERF_SAMPLE_CPU | PERF_SAMPLE_IDENTIFIER)

static void __perf_event_header__init_id(struct perf_sample_data *data,
					 struct perf_event *event,
					 u64 sample_type)
{
	data->type = event->attr.sample_type;
	data->sample_flags |= data->type & PERF_SAMPLE_ID_ALL;

	if (sample_type & PERF_SAMPLE_TID) {
		/* namespace issues */
		data->tid_entry.pid = perf_event_pid(event, current);
		data->tid_entry.tid = perf_event_tid(event, current);
	}

	if (sample_type & PERF_SAMPLE_TIME)
		data->time = perf_event_clock(event);

	if (sample_type & (PERF_SAMPLE_ID | PERF_SAMPLE_IDENTIFIER))
		data->id = primary_event_id(event);

	if (sample_type & PERF_SAMPLE_STREAM_ID)
		data->stream_id = event->id;

	if (sample_type & PERF_SAMPLE_CPU) {
		data->cpu_entry.cpu	 = raw_smp_processor_id();
		data->cpu_entry.reserved = 0;
	}
}

void perf_event_header__init_id(struct perf_event_header *header,
				struct perf_sample_data *data,
				struct perf_event *event)
{
	if (event->attr.sample_id_all) {
		header->size += event->id_header_size;
		__perf_event_header__init_id(data, event, event->attr.sample_type);
	}
}

static void __perf_event__output_id_sample(struct perf_output_handle *handle,
					   struct perf_sample_data *data)
{
	u64 sample_type = data->type;

	if (sample_type & PERF_SAMPLE_TID)
		perf_output_put(handle, data->tid_entry);

	if (sample_type & PERF_SAMPLE_TIME)
		perf_output_put(handle, data->time);

	if (sample_type & PERF_SAMPLE_ID)
		perf_output_put(handle, data->id);

	if (sample_type & PERF_SAMPLE_STREAM_ID)
		perf_output_put(handle, data->stream_id);

	if (sample_type & PERF_SAMPLE_CPU)
		perf_output_put(handle, data->cpu_entry);

	if (sample_type & PERF_SAMPLE_IDENTIFIER)
		perf_output_put(handle, data->id);
}

void perf_event__output_id_sample(struct perf_event *event,
				  struct perf_output_handle *handle,
				  struct perf_sample_data *sample)
{
	if (event->attr.sample_id_all)
		__perf_event__output_id_sample(handle, sample);
}

static void perf_output_read_one(struct perf_output_handle *handle,
				 struct perf_event *event,
				 u64 enabled, u64 running)
{
	u64 read_format = event->attr.read_format;
	u64 values[5];
	int n = 0;

	values[n++] = perf_event_count(event, has_inherit_and_sample_read(&event->attr));
	if (read_format & PERF_FORMAT_TOTAL_TIME_ENABLED) {
		values[n++] = enabled +
			atomic64_read(&event->child_total_time_enabled);
	}
	if (read_format & PERF_FORMAT_TOTAL_TIME_RUNNING) {
		values[n++] = running +
			atomic64_read(&event->child_total_time_running);
	}
	if (read_format & PERF_FORMAT_ID)
		values[n++] = primary_event_id(event);
	if (read_format & PERF_FORMAT_LOST)
		values[n++] = atomic64_read(&event->lost_samples);

	__output_copy(handle, values, n * sizeof(u64));
}

static void perf_output_read_group(struct perf_output_handle *handle,
				   struct perf_event *event,
				   u64 enabled, u64 running)
{
	struct perf_event *leader = event->group_leader, *sub;
	u64 read_format = event->attr.read_format;
	unsigned long flags;
	u64 values[6];
	int n = 0;
	bool self = has_inherit_and_sample_read(&event->attr);

	/*
	 * Disabling interrupts avoids all counter scheduling
	 * (context switches, timer based rotation and IPIs).
	 */
	local_irq_save(flags);

	values[n++] = 1 + leader->nr_siblings;

	if (read_format & PERF_FORMAT_TOTAL_TIME_ENABLED)
		values[n++] = enabled;

	if (read_format & PERF_FORMAT_TOTAL_TIME_RUNNING)
		values[n++] = running;

	if ((leader != event) && !handle->skip_read)
		perf_pmu_read(leader);

	values[n++] = perf_event_count(leader, self);
	if (read_format & PERF_FORMAT_ID)
		values[n++] = primary_event_id(leader);
	if (read_format & PERF_FORMAT_LOST)
		values[n++] = atomic64_read(&leader->lost_samples);

	__output_copy(handle, values, n * sizeof(u64));

	for_each_sibling_event(sub, leader) {
		n = 0;

		if ((sub != event) && !handle->skip_read)
			perf_pmu_read(sub);

		values[n++] = perf_event_count(sub, self);
		if (read_format & PERF_FORMAT_ID)
			values[n++] = primary_event_id(sub);
		if (read_format & PERF_FORMAT_LOST)
			values[n++] = atomic64_read(&sub->lost_samples);

		__output_copy(handle, values, n * sizeof(u64));
	}

	local_irq_restore(flags);
}

#define PERF_FORMAT_TOTAL_TIMES (PERF_FORMAT_TOTAL_TIME_ENABLED|\
				 PERF_FORMAT_TOTAL_TIME_RUNNING)

/*
 * XXX PERF_SAMPLE_READ vs inherited events seems difficult.
 *
 * The problem is that its both hard and excessively expensive to iterate the
 * child list, not to mention that its impossible to IPI the children running
 * on another CPU, from interrupt/NMI context.
 *
 * Instead the combination of PERF_SAMPLE_READ and inherit will track per-thread
 * counts rather than attempting to accumulate some value across all children on
 * all cores.
 */
static void perf_output_read(struct perf_output_handle *handle,
			     struct perf_event *event)
{
	u64 enabled = 0, running = 0, now;
	u64 read_format = event->attr.read_format;

	/*
	 * compute total_time_enabled, total_time_running
	 * based on snapshot values taken when the event
	 * was last scheduled in.
	 *
	 * we cannot simply called update_context_time()
	 * because of locking issue as we are called in
	 * NMI context
	 */
	if (read_format & PERF_FORMAT_TOTAL_TIMES)
		calc_timer_values(event, &now, &enabled, &running);

	if (event->attr.read_format & PERF_FORMAT_GROUP)
		perf_output_read_group(handle, event, enabled, running);
	else
		perf_output_read_one(handle, event, enabled, running);
}

void perf_output_sample(struct perf_output_handle *handle,
			struct perf_event_header *header,
			struct perf_sample_data *data,
			struct perf_event *event)
{
	u64 sample_type = data->type;

	if (data->sample_flags & PERF_SAMPLE_READ)
		handle->skip_read = 1;

	perf_output_put(handle, *header);

	if (sample_type & PERF_SAMPLE_IDENTIFIER)
		perf_output_put(handle, data->id);

	if (sample_type & PERF_SAMPLE_IP)
		perf_output_put(handle, data->ip);

	if (sample_type & PERF_SAMPLE_TID)
		perf_output_put(handle, data->tid_entry);

	if (sample_type & PERF_SAMPLE_TIME)
		perf_output_put(handle, data->time);

	if (sample_type & PERF_SAMPLE_ADDR)
		perf_output_put(handle, data->addr);

	if (sample_type & PERF_SAMPLE_ID)
		perf_output_put(handle, data->id);

	if (sample_type & PERF_SAMPLE_STREAM_ID)
		perf_output_put(handle, data->stream_id);

	if (sample_type & PERF_SAMPLE_CPU)
		perf_output_put(handle, data->cpu_entry);

	if (sample_type & PERF_SAMPLE_PERIOD)
		perf_output_put(handle, data->period);

	if (sample_type & PERF_SAMPLE_READ)
		perf_output_read(handle, event);

	if (sample_type & PERF_SAMPLE_CALLCHAIN) {
		int size = 1;

		size += data->callchain->nr;
		size *= sizeof(u64);
		__output_copy(handle, data->callchain, size);
	}

	if (sample_type & PERF_SAMPLE_RAW) {
		struct perf_raw_record *raw = data->raw;

		if (raw) {
			struct perf_raw_frag *frag = &raw->frag;

			perf_output_put(handle, raw->size);
			do {
				if (frag->copy) {
					__output_custom(handle, frag->copy,
							frag->data, frag->size);
				} else {
					__output_copy(handle, frag->data,
						      frag->size);
				}
				if (perf_raw_frag_last(frag))
					break;
				frag = frag->next;
			} while (1);
			if (frag->pad)
				__output_skip(handle, NULL, frag->pad);
		} else {
			struct {
				u32	size;
				u32	data;
			} raw = {
				.size = sizeof(u32),
				.data = 0,
			};
			perf_output_put(handle, raw);
		}
	}

	if (sample_type & PERF_SAMPLE_BRANCH_STACK) {
		if (data->br_stack) {
			size_t size;

			size = data->br_stack->nr
			     * sizeof(struct perf_branch_entry);

			perf_output_put(handle, data->br_stack->nr);
			if (branch_sample_hw_index(event))
				perf_output_put(handle, data->br_stack->hw_idx);
			perf_output_copy(handle, data->br_stack->entries, size);
			/*
			 * Add the extension space which is appended
			 * right after the struct perf_branch_stack.
			 */
			if (data->br_stack_cntr) {
				size = data->br_stack->nr * sizeof(u64);
				perf_output_copy(handle, data->br_stack_cntr, size);
			}
		} else {
			/*
			 * we always store at least the value of nr
			 */
			u64 nr = 0;
			perf_output_put(handle, nr);
		}
	}

	if (sample_type & PERF_SAMPLE_REGS_USER) {
		u64 abi = data->regs_user.abi;

		/*
		 * If there are no regs to dump, notice it through
		 * first u64 being zero (PERF_SAMPLE_REGS_ABI_NONE).
		 */
		perf_output_put(handle, abi);

		if (abi) {
			u64 mask = event->attr.sample_regs_user;
			perf_output_sample_regs(handle,
						data->regs_user.regs,
						mask);
		}
	}

	if (sample_type & PERF_SAMPLE_STACK_USER) {
		perf_output_sample_ustack(handle,
					  data->stack_user_size,
					  data->regs_user.regs);
	}

	if (sample_type & PERF_SAMPLE_WEIGHT_TYPE)
		perf_output_put(handle, data->weight.full);

	if (sample_type & PERF_SAMPLE_DATA_SRC)
		perf_output_put(handle, data->data_src.val);

	if (sample_type & PERF_SAMPLE_TRANSACTION)
		perf_output_put(handle, data->txn);

	if (sample_type & PERF_SAMPLE_REGS_INTR) {
		u64 abi = data->regs_intr.abi;
		/*
		 * If there are no regs to dump, notice it through
		 * first u64 being zero (PERF_SAMPLE_REGS_ABI_NONE).
		 */
		perf_output_put(handle, abi);

		if (abi) {
			u64 mask = event->attr.sample_regs_intr;

			perf_output_sample_regs(handle,
						data->regs_intr.regs,
						mask);
		}
	}

	if (sample_type & PERF_SAMPLE_PHYS_ADDR)
		perf_output_put(handle, data->phys_addr);

	if (sample_type & PERF_SAMPLE_CGROUP)
		perf_output_put(handle, data->cgroup);

	if (sample_type & PERF_SAMPLE_DATA_PAGE_SIZE)
		perf_output_put(handle, data->data_page_size);

	if (sample_type & PERF_SAMPLE_CODE_PAGE_SIZE)
		perf_output_put(handle, data->code_page_size);

	if (sample_type & PERF_SAMPLE_AUX) {
		perf_output_put(handle, data->aux_size);

		if (data->aux_size)
			perf_aux_sample_output(event, handle, data);
	}

	if (!event->attr.watermark) {
		int wakeup_events = event->attr.wakeup_events;

		if (wakeup_events) {
			struct perf_buffer *rb = handle->rb;
			int events = local_inc_return(&rb->events);

			if (events >= wakeup_events) {
				local_sub(wakeup_events, &rb->events);
				local_inc(&rb->wakeup);
			}
		}
	}
}

static u64 perf_virt_to_phys(u64 virt)
{
	u64 phys_addr = 0;

	if (!virt)
		return 0;

	if (virt >= TASK_SIZE) {
		/* If it's vmalloc()d memory, leave phys_addr as 0 */
		if (virt_addr_valid((void *)(uintptr_t)virt) &&
		    !(virt >= VMALLOC_START && virt < VMALLOC_END))
			phys_addr = (u64)virt_to_phys((void *)(uintptr_t)virt);
	} else {
		/*
		 * Walking the pages tables for user address.
		 * Interrupts are disabled, so it prevents any tear down
		 * of the page tables.
		 * Try IRQ-safe get_user_page_fast_only first.
		 * If failed, leave phys_addr as 0.
		 */
		if (current->mm != NULL) {
			struct page *p;

			pagefault_disable();
			if (get_user_page_fast_only(virt, 0, &p)) {
				phys_addr = page_to_phys(p) + virt % PAGE_SIZE;
				put_page(p);
			}
			pagefault_enable();
		}
	}

	return phys_addr;
}

/*
 * Return the pagetable size of a given virtual address.
 */
static u64 perf_get_pgtable_size(struct mm_struct *mm, unsigned long addr)
{
	u64 size = 0;

#ifdef CONFIG_HAVE_GUP_FAST
	pgd_t *pgdp, pgd;
	p4d_t *p4dp, p4d;
	pud_t *pudp, pud;
	pmd_t *pmdp, pmd;
	pte_t *ptep, pte;

	pgdp = pgd_offset(mm, addr);
	pgd = READ_ONCE(*pgdp);
	if (pgd_none(pgd))
		return 0;

	if (pgd_leaf(pgd))
		return pgd_leaf_size(pgd);

	p4dp = p4d_offset_lockless(pgdp, pgd, addr);
	p4d = READ_ONCE(*p4dp);
	if (!p4d_present(p4d))
		return 0;

	if (p4d_leaf(p4d))
		return p4d_leaf_size(p4d);

	pudp = pud_offset_lockless(p4dp, p4d, addr);
	pud = READ_ONCE(*pudp);
	if (!pud_present(pud))
		return 0;

	if (pud_leaf(pud))
		return pud_leaf_size(pud);

	pmdp = pmd_offset_lockless(pudp, pud, addr);
again:
	pmd = pmdp_get_lockless(pmdp);
	if (!pmd_present(pmd))
		return 0;

	if (pmd_leaf(pmd))
		return pmd_leaf_size(pmd);

	ptep = pte_offset_map(&pmd, addr);
	if (!ptep)
		goto again;

	pte = ptep_get_lockless(ptep);
	if (pte_present(pte))
		size = __pte_leaf_size(pmd, pte);
	pte_unmap(ptep);
#endif /* CONFIG_HAVE_GUP_FAST */

	return size;
}

static u64 perf_get_page_size(unsigned long addr)
{
	struct mm_struct *mm;
	unsigned long flags;
	u64 size;

	if (!addr)
		return 0;

	/*
	 * Software page-table walkers must disable IRQs,
	 * which prevents any tear down of the page tables.
	 */
	local_irq_save(flags);

	mm = current->mm;
	if (!mm) {
		/*
		 * For kernel threads and the like, use init_mm so that
		 * we can find kernel memory.
		 */
		mm = &init_mm;
	}

	size = perf_get_pgtable_size(mm, addr);

	local_irq_restore(flags);

	return size;
}

static struct perf_callchain_entry __empty_callchain = { .nr = 0, };

struct perf_callchain_entry *
perf_callchain(struct perf_event *event, struct pt_regs *regs)
{
	bool kernel = !event->attr.exclude_callchain_kernel;
	bool user   = !event->attr.exclude_callchain_user;
	/* Disallow cross-task user callchains. */
	bool crosstask = event->ctx->task && event->ctx->task != current;
	const u32 max_stack = event->attr.sample_max_stack;
	struct perf_callchain_entry *callchain;

	if (!kernel && !user)
		return &__empty_callchain;

	callchain = get_perf_callchain(regs, 0, kernel, user,
				       max_stack, crosstask, true);
	return callchain ?: &__empty_callchain;
}

static __always_inline u64 __cond_set(u64 flags, u64 s, u64 d)
{
	return d * !!(flags & s);
}

void perf_prepare_sample(struct perf_sample_data *data,
			 struct perf_event *event,
			 struct pt_regs *regs)
{
	u64 sample_type = event->attr.sample_type;
	u64 filtered_sample_type;

	/*
	 * Add the sample flags that are dependent to others.  And clear the
	 * sample flags that have already been done by the PMU driver.
	 */
	filtered_sample_type = sample_type;
	filtered_sample_type |= __cond_set(sample_type, PERF_SAMPLE_CODE_PAGE_SIZE,
					   PERF_SAMPLE_IP);
	filtered_sample_type |= __cond_set(sample_type, PERF_SAMPLE_DATA_PAGE_SIZE |
					   PERF_SAMPLE_PHYS_ADDR, PERF_SAMPLE_ADDR);
	filtered_sample_type |= __cond_set(sample_type, PERF_SAMPLE_STACK_USER,
					   PERF_SAMPLE_REGS_USER);
	filtered_sample_type &= ~data->sample_flags;

	if (filtered_sample_type == 0) {
		/* Make sure it has the correct data->type for output */
		data->type = event->attr.sample_type;
		return;
	}

	__perf_event_header__init_id(data, event, filtered_sample_type);

	if (filtered_sample_type & PERF_SAMPLE_IP) {
		data->ip = perf_instruction_pointer(event, regs);
		data->sample_flags |= PERF_SAMPLE_IP;
	}

	if (filtered_sample_type & PERF_SAMPLE_CALLCHAIN)
		perf_sample_save_callchain(data, event, regs);

	if (filtered_sample_type & PERF_SAMPLE_RAW) {
		data->raw = NULL;
		data->dyn_size += sizeof(u64);
		data->sample_flags |= PERF_SAMPLE_RAW;
	}

	if (filtered_sample_type & PERF_SAMPLE_BRANCH_STACK) {
		data->br_stack = NULL;
		data->dyn_size += sizeof(u64);
		data->sample_flags |= PERF_SAMPLE_BRANCH_STACK;
	}

	if (filtered_sample_type & PERF_SAMPLE_REGS_USER)
		perf_sample_regs_user(&data->regs_user, regs);

	/*
	 * It cannot use the filtered_sample_type here as REGS_USER can be set
	 * by STACK_USER (using __cond_set() above) and we don't want to update
	 * the dyn_size if it's not requested by users.
	 */
	if ((sample_type & ~data->sample_flags) & PERF_SAMPLE_REGS_USER) {
		/* regs dump ABI info */
		int size = sizeof(u64);

		if (data->regs_user.regs) {
			u64 mask = event->attr.sample_regs_user;
			size += hweight64(mask) * sizeof(u64);
		}

		data->dyn_size += size;
		data->sample_flags |= PERF_SAMPLE_REGS_USER;
	}

	if (filtered_sample_type & PERF_SAMPLE_STACK_USER) {
		/*
		 * Either we need PERF_SAMPLE_STACK_USER bit to be always
		 * processed as the last one or have additional check added
		 * in case new sample type is added, because we could eat
		 * up the rest of the sample size.
		 */
		u16 stack_size = event->attr.sample_stack_user;
		u16 header_size = perf_sample_data_size(data, event);
		u16 size = sizeof(u64);

		stack_size = perf_sample_ustack_size(stack_size, header_size,
						     data->regs_user.regs);

		/*
		 * If there is something to dump, add space for the dump
		 * itself and for the field that tells the dynamic size,
		 * which is how many have been actually dumped.
		 */
		if (stack_size)
			size += sizeof(u64) + stack_size;

		data->stack_user_size = stack_size;
		data->dyn_size += size;
		data->sample_flags |= PERF_SAMPLE_STACK_USER;
	}

	if (filtered_sample_type & PERF_SAMPLE_WEIGHT_TYPE) {
		data->weight.full = 0;
		data->sample_flags |= PERF_SAMPLE_WEIGHT_TYPE;
	}

	if (filtered_sample_type & PERF_SAMPLE_DATA_SRC) {
		data->data_src.val = PERF_MEM_NA;
		data->sample_flags |= PERF_SAMPLE_DATA_SRC;
	}

	if (filtered_sample_type & PERF_SAMPLE_TRANSACTION) {
		data->txn = 0;
		data->sample_flags |= PERF_SAMPLE_TRANSACTION;
	}

	if (filtered_sample_type & PERF_SAMPLE_ADDR) {
		data->addr = 0;
		data->sample_flags |= PERF_SAMPLE_ADDR;
	}

	if (filtered_sample_type & PERF_SAMPLE_REGS_INTR) {
		/* regs dump ABI info */
		int size = sizeof(u64);

		perf_sample_regs_intr(&data->regs_intr, regs);

		if (data->regs_intr.regs) {
			u64 mask = event->attr.sample_regs_intr;

			size += hweight64(mask) * sizeof(u64);
		}

		data->dyn_size += size;
		data->sample_flags |= PERF_SAMPLE_REGS_INTR;
	}

	if (filtered_sample_type & PERF_SAMPLE_PHYS_ADDR) {
		data->phys_addr = perf_virt_to_phys(data->addr);
		data->sample_flags |= PERF_SAMPLE_PHYS_ADDR;
	}

#ifdef CONFIG_CGROUP_PERF
	if (filtered_sample_type & PERF_SAMPLE_CGROUP) {
		struct cgroup *cgrp;

		/* protected by RCU */
		cgrp = task_css_check(current, perf_event_cgrp_id, 1)->cgroup;
		data->cgroup = cgroup_id(cgrp);
		data->sample_flags |= PERF_SAMPLE_CGROUP;
	}
#endif

	/*
	 * PERF_DATA_PAGE_SIZE requires PERF_SAMPLE_ADDR. If the user doesn't
	 * require PERF_SAMPLE_ADDR, kernel implicitly retrieve the data->addr,
	 * but the value will not dump to the userspace.
	 */
	if (filtered_sample_type & PERF_SAMPLE_DATA_PAGE_SIZE) {
		data->data_page_size = perf_get_page_size(data->addr);
		data->sample_flags |= PERF_SAMPLE_DATA_PAGE_SIZE;
	}

	if (filtered_sample_type & PERF_SAMPLE_CODE_PAGE_SIZE) {
		data->code_page_size = perf_get_page_size(data->ip);
		data->sample_flags |= PERF_SAMPLE_CODE_PAGE_SIZE;
	}

	if (filtered_sample_type & PERF_SAMPLE_AUX) {
		u64 size;
		u16 header_size = perf_sample_data_size(data, event);

		header_size += sizeof(u64); /* size */

		/*
		 * Given the 16bit nature of header::size, an AUX sample can
		 * easily overflow it, what with all the preceding sample bits.
		 * Make sure this doesn't happen by using up to U16_MAX bytes
		 * per sample in total (rounded down to 8 byte boundary).
		 */
		size = min_t(size_t, U16_MAX - header_size,
			     event->attr.aux_sample_size);
		size = rounddown(size, 8);
		size = perf_prepare_sample_aux(event, data, size);

		WARN_ON_ONCE(size + header_size > U16_MAX);
		data->dyn_size += size + sizeof(u64); /* size above */
		data->sample_flags |= PERF_SAMPLE_AUX;
	}
}

void perf_prepare_header(struct perf_event_header *header,
			 struct perf_sample_data *data,
			 struct perf_event *event,
			 struct pt_regs *regs)
{
	header->type = PERF_RECORD_SAMPLE;
	header->size = perf_sample_data_size(data, event);
	header->misc = perf_misc_flags(event, regs);

	/*
	 * If you're adding more sample types here, you likely need to do
	 * something about the overflowing header::size, like repurpose the
	 * lowest 3 bits of size, which should be always zero at the moment.
	 * This raises a more important question, do we really need 512k sized
	 * samples and why, so good argumentation is in order for whatever you
	 * do here next.
	 */
	WARN_ON_ONCE(header->size & 7);
}

static void __perf_event_aux_pause(struct perf_event *event, bool pause)
{
	if (pause) {
		if (!event->hw.aux_paused) {
			event->hw.aux_paused = 1;
			event->pmu->stop(event, PERF_EF_PAUSE);
		}
	} else {
		if (event->hw.aux_paused) {
			event->hw.aux_paused = 0;
			event->pmu->start(event, PERF_EF_RESUME);
		}
	}
}

static void perf_event_aux_pause(struct perf_event *event, bool pause)
{
	struct perf_buffer *rb;

	if (WARN_ON_ONCE(!event))
		return;

	rb = ring_buffer_get(event);
	if (!rb)
		return;

	scoped_guard (irqsave) {
		/*
		 * Guard against self-recursion here. Another event could trip
		 * this same from NMI context.
		 */
		if (READ_ONCE(rb->aux_in_pause_resume))
			break;

		WRITE_ONCE(rb->aux_in_pause_resume, 1);
		barrier();
		__perf_event_aux_pause(event, pause);
		barrier();
		WRITE_ONCE(rb->aux_in_pause_resume, 0);
	}
	ring_buffer_put(rb);
}

static __always_inline int
__perf_event_output(struct perf_event *event,
		    struct perf_sample_data *data,
		    struct pt_regs *regs,
		    int (*output_begin)(struct perf_output_handle *,
					struct perf_sample_data *,
					struct perf_event *,
					unsigned int))
{
	struct perf_output_handle handle;
	struct perf_event_header header;
	int err;

	/* protect the callchain buffers */
	rcu_read_lock();

	perf_prepare_sample(data, event, regs);
	perf_prepare_header(&header, data, event, regs);

	err = output_begin(&handle, data, event, header.size);
	if (err)
		goto exit;

	perf_output_sample(&handle, &header, data, event);

	perf_output_end(&handle);

exit:
	rcu_read_unlock();
	return err;
}

void
perf_event_output_forward(struct perf_event *event,
			 struct perf_sample_data *data,
			 struct pt_regs *regs)
{
	__perf_event_output(event, data, regs, perf_output_begin_forward);
}

void
perf_event_output_backward(struct perf_event *event,
			   struct perf_sample_data *data,
			   struct pt_regs *regs)
{
	__perf_event_output(event, data, regs, perf_output_begin_backward);
}

int
perf_event_output(struct perf_event *event,
		  struct perf_sample_data *data,
		  struct pt_regs *regs)
{
	return __perf_event_output(event, data, regs, perf_output_begin);
}

/*
 * read event_id
 */

struct perf_read_event {
	struct perf_event_header	header;

	u32				pid;
	u32				tid;
};

static void
perf_event_read_event(struct perf_event *event,
			struct task_struct *task)
{
	struct perf_output_handle handle;
	struct perf_sample_data sample;
	struct perf_read_event read_event = {
		.header = {
			.type = PERF_RECORD_READ,
			.misc = 0,
			.size = sizeof(read_event) + event->read_size,
		},
		.pid = perf_event_pid(event, task),
		.tid = perf_event_tid(event, task),
	};
	int ret;

	perf_event_header__init_id(&read_event.header, &sample, event);
	ret = perf_output_begin(&handle, &sample, event, read_event.header.size);
	if (ret)
		return;

	perf_output_put(&handle, read_event);
	perf_output_read(&handle, event);
	perf_event__output_id_sample(event, &handle, &sample);

	perf_output_end(&handle);
}

typedef void (perf_iterate_f)(struct perf_event *event, void *data);

static void
perf_iterate_ctx(struct perf_event_context *ctx,
		   perf_iterate_f output,
		   void *data, bool all)
{
	struct perf_event *event;

	list_for_each_entry_rcu(event, &ctx->event_list, event_entry) {
		if (!all) {
			if (event->state < PERF_EVENT_STATE_INACTIVE)
				continue;
			if (!event_filter_match(event))
				continue;
		}

		output(event, data);
	}
}

static void perf_iterate_sb_cpu(perf_iterate_f output, void *data)
{
	struct pmu_event_list *pel = this_cpu_ptr(&pmu_sb_events);
	struct perf_event *event;

	list_for_each_entry_rcu(event, &pel->list, sb_list) {
		/*
		 * Skip events that are not fully formed yet; ensure that
		 * if we observe event->ctx, both event and ctx will be
		 * complete enough. See perf_install_in_context().
		 */
		if (!smp_load_acquire(&event->ctx))
			continue;

		if (event->state < PERF_EVENT_STATE_INACTIVE)
			continue;
		if (!event_filter_match(event))
			continue;
		output(event, data);
	}
}

/*
 * Iterate all events that need to receive side-band events.
 *
 * For new callers; ensure that account_pmu_sb_event() includes
 * your event, otherwise it might not get delivered.
 */
static void
perf_iterate_sb(perf_iterate_f output, void *data,
	       struct perf_event_context *task_ctx)
{
	struct perf_event_context *ctx;

	rcu_read_lock();
	preempt_disable();

	/*
	 * If we have task_ctx != NULL we only notify the task context itself.
	 * The task_ctx is set only for EXIT events before releasing task
	 * context.
	 */
	if (task_ctx) {
		perf_iterate_ctx(task_ctx, output, data, false);
		goto done;
	}

	perf_iterate_sb_cpu(output, data);

	ctx = rcu_dereference(current->perf_event_ctxp);
	if (ctx)
		perf_iterate_ctx(ctx, output, data, false);
done:
	preempt_enable();
	rcu_read_unlock();
}

/*
 * Clear all file-based filters at exec, they'll have to be
 * re-instated when/if these objects are mmapped again.
 */
static void perf_event_addr_filters_exec(struct perf_event *event, void *data)
{
	struct perf_addr_filters_head *ifh = perf_event_addr_filters(event);
	struct perf_addr_filter *filter;
	unsigned int restart = 0, count = 0;
	unsigned long flags;

	if (!has_addr_filter(event))
		return;

	raw_spin_lock_irqsave(&ifh->lock, flags);
	list_for_each_entry(filter, &ifh->list, entry) {
		if (filter->path.dentry) {
			event->addr_filter_ranges[count].start = 0;
			event->addr_filter_ranges[count].size = 0;
			restart++;
		}

		count++;
	}

	if (restart)
		event->addr_filters_gen++;
	raw_spin_unlock_irqrestore(&ifh->lock, flags);

	if (restart)
		perf_event_stop(event, 1);
}

void perf_event_exec(void)
{
	struct perf_event_context *ctx;

	ctx = perf_pin_task_context(current);
	if (!ctx)
		return;

	perf_event_enable_on_exec(ctx);
	perf_event_remove_on_exec(ctx);
	scoped_guard(rcu)
		perf_iterate_ctx(ctx, perf_event_addr_filters_exec, NULL, true);

	perf_unpin_context(ctx);
	put_ctx(ctx);
}

struct remote_output {
	struct perf_buffer	*rb;
	int			err;
};

static void __perf_event_output_stop(struct perf_event *event, void *data)
{
	struct perf_event *parent = event->parent;
	struct remote_output *ro = data;
	struct perf_buffer *rb = ro->rb;
	struct stop_event_data sd = {
		.event	= event,
	};

	if (!has_aux(event))
		return;

	if (!parent)
		parent = event;

	/*
	 * In case of inheritance, it will be the parent that links to the
	 * ring-buffer, but it will be the child that's actually using it.
	 *
	 * We are using event::rb to determine if the event should be stopped,
	 * however this may race with ring_buffer_attach() (through set_output),
	 * which will make us skip the event that actually needs to be stopped.
	 * So ring_buffer_attach() has to stop an aux event before re-assigning
	 * its rb pointer.
	 */
	if (rcu_dereference(parent->rb) == rb)
		ro->err = __perf_event_stop(&sd);
}

static int __perf_pmu_output_stop(void *info)
{
	struct perf_event *event = info;
	struct perf_cpu_context *cpuctx = this_cpu_ptr(&perf_cpu_context);
	struct remote_output ro = {
		.rb	= event->rb,
	};

	rcu_read_lock();
	perf_iterate_ctx(&cpuctx->ctx, __perf_event_output_stop, &ro, false);
	if (cpuctx->task_ctx)
		perf_iterate_ctx(cpuctx->task_ctx, __perf_event_output_stop,
				   &ro, false);
	rcu_read_unlock();

	return ro.err;
}

static void perf_pmu_output_stop(struct perf_event *event)
{
	struct perf_event *iter;
	int err, cpu;

restart:
	rcu_read_lock();
	list_for_each_entry_rcu(iter, &event->rb->event_list, rb_entry) {
		/*
		 * For per-CPU events, we need to make sure that neither they
		 * nor their children are running; for cpu==-1 events it's
		 * sufficient to stop the event itself if it's active, since
		 * it can't have children.
		 */
		cpu = iter->cpu;
		if (cpu == -1)
			cpu = READ_ONCE(iter->oncpu);

		if (cpu == -1)
			continue;

		err = cpu_function_call(cpu, __perf_pmu_output_stop, event);
		if (err == -EAGAIN) {
			rcu_read_unlock();
			goto restart;
		}
	}
	rcu_read_unlock();
}

/*
 * task tracking -- fork/exit
 *
 * enabled by: attr.comm | attr.mmap | attr.mmap2 | attr.mmap_data | attr.task
 */

struct perf_task_event {
	struct task_struct		*task;
	struct perf_event_context	*task_ctx;

	struct {
		struct perf_event_header	header;

		u32				pid;
		u32				ppid;
		u32				tid;
		u32				ptid;
		u64				time;
	} event_id;
};

static int perf_event_task_match(struct perf_event *event)
{
	return event->attr.comm  || event->attr.mmap ||
	       event->attr.mmap2 || event->attr.mmap_data ||
	       event->attr.task;
}

static void perf_event_task_output(struct perf_event *event,
				   void *data)
{
	struct perf_task_event *task_event = data;
	struct perf_output_handle handle;
	struct perf_sample_data	sample;
	struct task_struct *task = task_event->task;
	int ret, size = task_event->event_id.header.size;

	if (!perf_event_task_match(event))
		return;

	perf_event_header__init_id(&task_event->event_id.header, &sample, event);

	ret = perf_output_begin(&handle, &sample, event,
				task_event->event_id.header.size);
	if (ret)
		goto out;

	task_event->event_id.pid = perf_event_pid(event, task);
	task_event->event_id.tid = perf_event_tid(event, task);

	if (task_event->event_id.header.type == PERF_RECORD_EXIT) {
		task_event->event_id.ppid = perf_event_pid(event,
							task->real_parent);
		task_event->event_id.ptid = perf_event_pid(event,
							task->real_parent);
	} else {  /* PERF_RECORD_FORK */
		task_event->event_id.ppid = perf_event_pid(event, current);
		task_event->event_id.ptid = perf_event_tid(event, current);
	}

	task_event->event_id.time = perf_event_clock(event);

	perf_output_put(&handle, task_event->event_id);

	perf_event__output_id_sample(event, &handle, &sample);

	perf_output_end(&handle);
out:
	task_event->event_id.header.size = size;
}

static void perf_event_task(struct task_struct *task,
			      struct perf_event_context *task_ctx,
			      int new)
{
	struct perf_task_event task_event;

	if (!atomic_read(&nr_comm_events) &&
	    !atomic_read(&nr_mmap_events) &&
	    !atomic_read(&nr_task_events))
		return;

	task_event = (struct perf_task_event){
		.task	  = task,
		.task_ctx = task_ctx,
		.event_id    = {
			.header = {
				.type = new ? PERF_RECORD_FORK : PERF_RECORD_EXIT,
				.misc = 0,
				.size = sizeof(task_event.event_id),
			},
			/* .pid  */
			/* .ppid */
			/* .tid  */
			/* .ptid */
			/* .time */
		},
	};

	perf_iterate_sb(perf_event_task_output,
		       &task_event,
		       task_ctx);
}

/*
 * Allocate data for a new task when profiling system-wide
 * events which require PMU specific data
 */
static void
perf_event_alloc_task_data(struct task_struct *child,
			   struct task_struct *parent)
{
	struct kmem_cache *ctx_cache = NULL;
	struct perf_ctx_data *cd;

	if (!refcount_read(&global_ctx_data_ref))
		return;

	scoped_guard (rcu) {
		cd = rcu_dereference(parent->perf_ctx_data);
		if (cd)
			ctx_cache = cd->ctx_cache;
	}

	if (!ctx_cache)
		return;

	guard(percpu_read)(&global_ctx_data_rwsem);
	scoped_guard (rcu) {
		cd = rcu_dereference(child->perf_ctx_data);
		if (!cd) {
			/*
			 * A system-wide event may be unaccount,
			 * when attaching the perf_ctx_data.
			 */
			if (!refcount_read(&global_ctx_data_ref))
				return;
			goto attach;
		}

		if (!cd->global) {
			cd->global = 1;
			refcount_inc(&cd->refcount);
		}
	}

	return;
attach:
	attach_task_ctx_data(child, ctx_cache, true);
}

void perf_event_fork(struct task_struct *task)
{
	perf_event_task(task, NULL, 1);
	perf_event_namespaces(task);
	perf_event_alloc_task_data(task, current);
}

/*
 * comm tracking
 */

struct perf_comm_event {
	struct task_struct	*task;
	char			*comm;
	int			comm_size;

	struct {
		struct perf_event_header	header;

		u32				pid;
		u32				tid;
	} event_id;
};

static int perf_event_comm_match(struct perf_event *event)
{
	return event->attr.comm;
}

static void perf_event_comm_output(struct perf_event *event,
				   void *data)
{
	struct perf_comm_event *comm_event = data;
	struct perf_output_handle handle;
	struct perf_sample_data sample;
	int size = comm_event->event_id.header.size;
	int ret;

	if (!perf_event_comm_match(event))
		return;

	perf_event_header__init_id(&comm_event->event_id.header, &sample, event);
	ret = perf_output_begin(&handle, &sample, event,
				comm_event->event_id.header.size);

	if (ret)
		goto out;

	comm_event->event_id.pid = perf_event_pid(event, comm_event->task);
	comm_event->event_id.tid = perf_event_tid(event, comm_event->task);

	perf_output_put(&handle, comm_event->event_id);
	__output_copy(&handle, comm_event->comm,
				   comm_event->comm_size);

	perf_event__output_id_sample(event, &handle, &sample);

	perf_output_end(&handle);
out:
	comm_event->event_id.header.size = size;
}

static void perf_event_comm_event(struct perf_comm_event *comm_event)
{
	char comm[TASK_COMM_LEN];
	unsigned int size;

	memset(comm, 0, sizeof(comm));
	strscpy(comm, comm_event->task->comm);
	size = ALIGN(strlen(comm)+1, sizeof(u64));

	comm_event->comm = comm;
	comm_event->comm_size = size;

	comm_event->event_id.header.size = sizeof(comm_event->event_id) + size;

	perf_iterate_sb(perf_event_comm_output,
		       comm_event,
		       NULL);
}

void perf_event_comm(struct task_struct *task, bool exec)
{
	struct perf_comm_event comm_event;

	if (!atomic_read(&nr_comm_events))
		return;

	comm_event = (struct perf_comm_event){
		.task	= task,
		/* .comm      */
		/* .comm_size */
		.event_id  = {
			.header = {
				.type = PERF_RECORD_COMM,
				.misc = exec ? PERF_RECORD_MISC_COMM_EXEC : 0,
				/* .size */
			},
			/* .pid */
			/* .tid */
		},
	};

	perf_event_comm_event(&comm_event);
}

/*
 * namespaces tracking
 */

struct perf_namespaces_event {
	struct task_struct		*task;

	struct {
		struct perf_event_header	header;

		u32				pid;
		u32				tid;
		u64				nr_namespaces;
		struct perf_ns_link_info	link_info[NR_NAMESPACES];
	} event_id;
};

static int perf_event_namespaces_match(struct perf_event *event)
{
	return event->attr.namespaces;
}

static void perf_event_namespaces_output(struct perf_event *event,
					 void *data)
{
	struct perf_namespaces_event *namespaces_event = data;
	struct perf_output_handle handle;
	struct perf_sample_data sample;
	u16 header_size = namespaces_event->event_id.header.size;
	int ret;

	if (!perf_event_namespaces_match(event))
		return;

	perf_event_header__init_id(&namespaces_event->event_id.header,
				   &sample, event);
	ret = perf_output_begin(&handle, &sample, event,
				namespaces_event->event_id.header.size);
	if (ret)
		goto out;

	namespaces_event->event_id.pid = perf_event_pid(event,
							namespaces_event->task);
	namespaces_event->event_id.tid = perf_event_tid(event,
							namespaces_event->task);

	perf_output_put(&handle, namespaces_event->event_id);

	perf_event__output_id_sample(event, &handle, &sample);

	perf_output_end(&handle);
out:
	namespaces_event->event_id.header.size = header_size;
}

static void perf_fill_ns_link_info(struct perf_ns_link_info *ns_link_info,
				   struct task_struct *task,
				   const struct proc_ns_operations *ns_ops)
{
	struct path ns_path;
	struct inode *ns_inode;
	int error;

	error = ns_get_path(&ns_path, task, ns_ops);
	if (!error) {
		ns_inode = ns_path.dentry->d_inode;
		ns_link_info->dev = new_encode_dev(ns_inode->i_sb->s_dev);
		ns_link_info->ino = ns_inode->i_ino;
		path_put(&ns_path);
	}
}

void perf_event_namespaces(struct task_struct *task)
{
	struct perf_namespaces_event namespaces_event;
	struct perf_ns_link_info *ns_link_info;

	if (!atomic_read(&nr_namespaces_events))
		return;

	namespaces_event = (struct perf_namespaces_event){
		.task	= task,
		.event_id  = {
			.header = {
				.type = PERF_RECORD_NAMESPACES,
				.misc = 0,
				.size = sizeof(namespaces_event.event_id),
			},
			/* .pid */
			/* .tid */
			.nr_namespaces = NR_NAMESPACES,
			/* .link_info[NR_NAMESPACES] */
		},
	};

	ns_link_info = namespaces_event.event_id.link_info;

	perf_fill_ns_link_info(&ns_link_info[MNT_NS_INDEX],
			       task, &mntns_operations);

#ifdef CONFIG_USER_NS
	perf_fill_ns_link_info(&ns_link_info[USER_NS_INDEX],
			       task, &userns_operations);
#endif
#ifdef CONFIG_NET_NS
	perf_fill_ns_link_info(&ns_link_info[NET_NS_INDEX],
			       task, &netns_operations);
#endif
#ifdef CONFIG_UTS_NS
	perf_fill_ns_link_info(&ns_link_info[UTS_NS_INDEX],
			       task, &utsns_operations);
#endif
#ifdef CONFIG_IPC_NS
	perf_fill_ns_link_info(&ns_link_info[IPC_NS_INDEX],
			       task, &ipcns_operations);
#endif
#ifdef CONFIG_PID_NS
	perf_fill_ns_link_info(&ns_link_info[PID_NS_INDEX],
			       task, &pidns_operations);
#endif
#ifdef CONFIG_CGROUPS
	perf_fill_ns_link_info(&ns_link_info[CGROUP_NS_INDEX],
			       task, &cgroupns_operations);
#endif

	perf_iterate_sb(perf_event_namespaces_output,
			&namespaces_event,
			NULL);
}

/*
 * cgroup tracking
 */
#ifdef CONFIG_CGROUP_PERF

struct perf_cgroup_event {
	char				*path;
	int				path_size;
	struct {
		struct perf_event_header	header;
		u64				id;
		char				path[];
	} event_id;
};

static int perf_event_cgroup_match(struct perf_event *event)
{
	return event->attr.cgroup;
}

static void perf_event_cgroup_output(struct perf_event *event, void *data)
{
	struct perf_cgroup_event *cgroup_event = data;
	struct perf_output_handle handle;
	struct perf_sample_data sample;
	u16 header_size = cgroup_event->event_id.header.size;
	int ret;

	if (!perf_event_cgroup_match(event))
		return;

	perf_event_header__init_id(&cgroup_event->event_id.header,
				   &sample, event);
	ret = perf_output_begin(&handle, &sample, event,
				cgroup_event->event_id.header.size);
	if (ret)
		goto out;

	perf_output_put(&handle, cgroup_event->event_id);
	__output_copy(&handle, cgroup_event->path, cgroup_event->path_size);

	perf_event__output_id_sample(event, &handle, &sample);

	perf_output_end(&handle);
out:
	cgroup_event->event_id.header.size = header_size;
}

static void perf_event_cgroup(struct cgroup *cgrp)
{
	struct perf_cgroup_event cgroup_event;
	char path_enomem[16] = "//enomem";
	char *pathname;
	size_t size;

	if (!atomic_read(&nr_cgroup_events))
		return;

	cgroup_event = (struct perf_cgroup_event){
		.event_id  = {
			.header = {
				.type = PERF_RECORD_CGROUP,
				.misc = 0,
				.size = sizeof(cgroup_event.event_id),
			},
			.id = cgroup_id(cgrp),
		},
	};

	pathname = kmalloc(PATH_MAX, GFP_KERNEL);
	if (pathname == NULL) {
		cgroup_event.path = path_enomem;
	} else {
		/* just to be sure to have enough space for alignment */
		cgroup_path(cgrp, pathname, PATH_MAX - sizeof(u64));
		cgroup_event.path = pathname;
	}

	/*
	 * Since our buffer works in 8 byte units we need to align our string
	 * size to a multiple of 8. However, we must guarantee the tail end is
	 * zero'd out to avoid leaking random bits to userspace.
	 */
	size = strlen(cgroup_event.path) + 1;
	while (!IS_ALIGNED(size, sizeof(u64)))
		cgroup_event.path[size++] = '\0';

	cgroup_event.event_id.header.size += size;
	cgroup_event.path_size = size;

	perf_iterate_sb(perf_event_cgroup_output,
			&cgroup_event,
			NULL);

	kfree(pathname);
}

#endif

/*
 * mmap tracking
 */

struct perf_mmap_event {
	struct vm_area_struct	*vma;

	const char		*file_name;
	int			file_size;
	int			maj, min;
	u64			ino;
	u64			ino_generation;
	u32			prot, flags;
	u8			build_id[BUILD_ID_SIZE_MAX];
	u32			build_id_size;

	struct {
		struct perf_event_header	header;

		u32				pid;
		u32				tid;
		u64				start;
		u64				len;
		u64				pgoff;
	} event_id;
};

static int perf_event_mmap_match(struct perf_event *event,
				 void *data)
{
	struct perf_mmap_event *mmap_event = data;
	struct vm_area_struct *vma = mmap_event->vma;
	int executable = vma->vm_flags & VM_EXEC;

	return (!executable && event->attr.mmap_data) ||
	       (executable && (event->attr.mmap || event->attr.mmap2));
}

static void perf_event_mmap_output(struct perf_event *event,
				   void *data)
{
	struct perf_mmap_event *mmap_event = data;
	struct perf_output_handle handle;
	struct perf_sample_data sample;
	int size = mmap_event->event_id.header.size;
	u32 type = mmap_event->event_id.header.type;
	bool use_build_id;
	int ret;

	if (!perf_event_mmap_match(event, data))
		return;

	if (event->attr.mmap2) {
		mmap_event->event_id.header.type = PERF_RECORD_MMAP2;
		mmap_event->event_id.header.size += sizeof(mmap_event->maj);
		mmap_event->event_id.header.size += sizeof(mmap_event->min);
		mmap_event->event_id.header.size += sizeof(mmap_event->ino);
		mmap_event->event_id.header.size += sizeof(mmap_event->ino_generation);
		mmap_event->event_id.header.size += sizeof(mmap_event->prot);
		mmap_event->event_id.header.size += sizeof(mmap_event->flags);
	}

	perf_event_header__init_id(&mmap_event->event_id.header, &sample, event);
	ret = perf_output_begin(&handle, &sample, event,
				mmap_event->event_id.header.size);
	if (ret)
		goto out;

	mmap_event->event_id.pid = perf_event_pid(event, current);
	mmap_event->event_id.tid = perf_event_tid(event, current);

	use_build_id = event->attr.build_id && mmap_event->build_id_size;

	if (event->attr.mmap2 && use_build_id)
		mmap_event->event_id.header.misc |= PERF_RECORD_MISC_MMAP_BUILD_ID;

	perf_output_put(&handle, mmap_event->event_id);

	if (event->attr.mmap2) {
		if (use_build_id) {
			u8 size[4] = { (u8) mmap_event->build_id_size, 0, 0, 0 };

			__output_copy(&handle, size, 4);
			__output_copy(&handle, mmap_event->build_id, BUILD_ID_SIZE_MAX);
		} else {
			perf_output_put(&handle, mmap_event->maj);
			perf_output_put(&handle, mmap_event->min);
			perf_output_put(&handle, mmap_event->ino);
			perf_output_put(&handle, mmap_event->ino_generation);
		}
		perf_output_put(&handle, mmap_event->prot);
		perf_output_put(&handle, mmap_event->flags);
	}

	__output_copy(&handle, mmap_event->file_name,
				   mmap_event->file_size);

	perf_event__output_id_sample(event, &handle, &sample);

	perf_output_end(&handle);
out:
	mmap_event->event_id.header.size = size;
	mmap_event->event_id.header.type = type;
}

static void perf_event_mmap_event(struct perf_mmap_event *mmap_event)
{
	struct vm_area_struct *vma = mmap_event->vma;
	struct file *file = vma->vm_file;
	int maj = 0, min = 0;
	u64 ino = 0, gen = 0;
	u32 prot = 0, flags = 0;
	unsigned int size;
	char tmp[16];
	char *buf = NULL;
	char *name = NULL;

	if (vma->vm_flags & VM_READ)
		prot |= PROT_READ;
	if (vma->vm_flags & VM_WRITE)
		prot |= PROT_WRITE;
	if (vma->vm_flags & VM_EXEC)
		prot |= PROT_EXEC;

	if (vma->vm_flags & VM_MAYSHARE)
		flags = MAP_SHARED;
	else
		flags = MAP_PRIVATE;

	if (vma->vm_flags & VM_LOCKED)
		flags |= MAP_LOCKED;
	if (is_vm_hugetlb_page(vma))
		flags |= MAP_HUGETLB;

	if (file) {
		struct inode *inode;
		dev_t dev;

		buf = kmalloc(PATH_MAX, GFP_KERNEL);
		if (!buf) {
			name = "//enomem";
			goto cpy_name;
		}
		/*
		 * d_path() works from the end of the rb backwards, so we
		 * need to add enough zero bytes after the string to handle
		 * the 64bit alignment we do later.
		 */
		name = file_path(file, buf, PATH_MAX - sizeof(u64));
		if (IS_ERR(name)) {
			name = "//toolong";
			goto cpy_name;
		}
		inode = file_inode(vma->vm_file);
		dev = inode->i_sb->s_dev;
		ino = inode->i_ino;
		gen = inode->i_generation;
		maj = MAJOR(dev);
		min = MINOR(dev);

		goto got_name;
	} else {
		if (vma->vm_ops && vma->vm_ops->name)
			name = (char *) vma->vm_ops->name(vma);
		if (!name)
			name = (char *)arch_vma_name(vma);
		if (!name) {
			if (vma_is_initial_heap(vma))
				name = "[heap]";
			else if (vma_is_initial_stack(vma))
				name = "[stack]";
			else
				name = "//anon";
		}
	}

cpy_name:
	strscpy(tmp, name);
	name = tmp;
got_name:
	/*
	 * Since our buffer works in 8 byte units we need to align our string
	 * size to a multiple of 8. However, we must guarantee the tail end is
	 * zero'd out to avoid leaking random bits to userspace.
	 */
	size = strlen(name)+1;
	while (!IS_ALIGNED(size, sizeof(u64)))
		name[size++] = '\0';

	mmap_event->file_name = name;
	mmap_event->file_size = size;
	mmap_event->maj = maj;
	mmap_event->min = min;
	mmap_event->ino = ino;
	mmap_event->ino_generation = gen;
	mmap_event->prot = prot;
	mmap_event->flags = flags;

	if (!(vma->vm_flags & VM_EXEC))
		mmap_event->event_id.header.misc |= PERF_RECORD_MISC_MMAP_DATA;

	mmap_event->event_id.header.size = sizeof(mmap_event->event_id) + size;

	if (atomic_read(&nr_build_id_events))
		build_id_parse_nofault(vma, mmap_event->build_id, &mmap_event->build_id_size);

	perf_iterate_sb(perf_event_mmap_output,
		       mmap_event,
		       NULL);

	kfree(buf);
}

/*
 * Check whether inode and address range match filter criteria.
 */
static bool perf_addr_filter_match(struct perf_addr_filter *filter,
				     struct file *file, unsigned long offset,
				     unsigned long size)
{
	/* d_inode(NULL) won't be equal to any mapped user-space file */
	if (!filter->path.dentry)
		return false;

	if (d_inode(filter->path.dentry) != file_inode(file))
		return false;

	if (filter->offset > offset + size)
		return false;

	if (filter->offset + filter->size < offset)
		return false;

	return true;
}

static bool perf_addr_filter_vma_adjust(struct perf_addr_filter *filter,
					struct vm_area_struct *vma,
					struct perf_addr_filter_range *fr)
{
	unsigned long vma_size = vma->vm_end - vma->vm_start;
	unsigned long off = vma->vm_pgoff << PAGE_SHIFT;
	struct file *file = vma->vm_file;

	if (!perf_addr_filter_match(filter, file, off, vma_size))
		return false;

	if (filter->offset < off) {
		fr->start = vma->vm_start;
		fr->size = min(vma_size, filter->size - (off - filter->offset));
	} else {
		fr->start = vma->vm_start + filter->offset - off;
		fr->size = min(vma->vm_end - fr->start, filter->size);
	}

	return true;
}

static void __perf_addr_filters_adjust(struct perf_event *event, void *data)
{
	struct perf_addr_filters_head *ifh = perf_event_addr_filters(event);
	struct vm_area_struct *vma = data;
	struct perf_addr_filter *filter;
	unsigned int restart = 0, count = 0;
	unsigned long flags;

	if (!has_addr_filter(event))
		return;

	if (!vma->vm_file)
		return;

	raw_spin_lock_irqsave(&ifh->lock, flags);
	list_for_each_entry(filter, &ifh->list, entry) {
		if (perf_addr_filter_vma_adjust(filter, vma,
						&event->addr_filter_ranges[count]))
			restart++;

		count++;
	}

	if (restart)
		event->addr_filters_gen++;
	raw_spin_unlock_irqrestore(&ifh->lock, flags);

	if (restart)
		perf_event_stop(event, 1);
}

/*
 * Adjust all task's events' filters to the new vma
 */
static void perf_addr_filters_adjust(struct vm_area_struct *vma)
{
	struct perf_event_context *ctx;

	/*
	 * Data tracing isn't supported yet and as such there is no need
	 * to keep track of anything that isn't related to executable code:
	 */
	if (!(vma->vm_flags & VM_EXEC))
		return;

	rcu_read_lock();
	ctx = rcu_dereference(current->perf_event_ctxp);
	if (ctx)
		perf_iterate_ctx(ctx, __perf_addr_filters_adjust, vma, true);
	rcu_read_unlock();
}

void perf_event_mmap(struct vm_area_struct *vma)
{
	struct perf_mmap_event mmap_event;

	if (!atomic_read(&nr_mmap_events))
		return;

	mmap_event = (struct perf_mmap_event){
		.vma	= vma,
		/* .file_name */
		/* .file_size */
		.event_id  = {
			.header = {
				.type = PERF_RECORD_MMAP,
				.misc = PERF_RECORD_MISC_USER,
				/* .size */
			},
			/* .pid */
			/* .tid */
			.start  = vma->vm_start,
			.len    = vma->vm_end - vma->vm_start,
			.pgoff  = (u64)vma->vm_pgoff << PAGE_SHIFT,
		},
		/* .maj (attr_mmap2 only) */
		/* .min (attr_mmap2 only) */
		/* .ino (attr_mmap2 only) */
		/* .ino_generation (attr_mmap2 only) */
		/* .prot (attr_mmap2 only) */
		/* .flags (attr_mmap2 only) */
	};

	perf_addr_filters_adjust(vma);
	perf_event_mmap_event(&mmap_event);
}

void perf_event_aux_event(struct perf_event *event, unsigned long head,
			  unsigned long size, u64 flags)
{
	struct perf_output_handle handle;
	struct perf_sample_data sample;
	struct perf_aux_event {
		struct perf_event_header	header;
		u64				offset;
		u64				size;
		u64				flags;
	} rec = {
		.header = {
			.type = PERF_RECORD_AUX,
			.misc = 0,
			.size = sizeof(rec),
		},
		.offset		= head,
		.size		= size,
		.flags		= flags,
	};
	int ret;

	perf_event_header__init_id(&rec.header, &sample, event);
	ret = perf_output_begin(&handle, &sample, event, rec.header.size);

	if (ret)
		return;

	perf_output_put(&handle, rec);
	perf_event__output_id_sample(event, &handle, &sample);

	perf_output_end(&handle);
}

/*
 * Lost/dropped samples logging
 */
void perf_log_lost_samples(struct perf_event *event, u64 lost)
{
	struct perf_output_handle handle;
	struct perf_sample_data sample;
	int ret;

	struct {
		struct perf_event_header	header;
		u64				lost;
	} lost_samples_event = {
		.header = {
			.type = PERF_RECORD_LOST_SAMPLES,
			.misc = 0,
			.size = sizeof(lost_samples_event),
		},
		.lost		= lost,
	};

	perf_event_header__init_id(&lost_samples_event.header, &sample, event);

	ret = perf_output_begin(&handle, &sample, event,
				lost_samples_event.header.size);
	if (ret)
		return;

	perf_output_put(&handle, lost_samples_event);
	perf_event__output_id_sample(event, &handle, &sample);
	perf_output_end(&handle);
}

/*
 * context_switch tracking
 */

struct perf_switch_event {
	struct task_struct	*task;
	struct task_struct	*next_prev;

	struct {
		struct perf_event_header	header;
		u32				next_prev_pid;
		u32				next_prev_tid;
	} event_id;
};

static int perf_event_switch_match(struct perf_event *event)
{
	return event->attr.context_switch;
}

static void perf_event_switch_output(struct perf_event *event, void *data)
{
	struct perf_switch_event *se = data;
	struct perf_output_handle handle;
	struct perf_sample_data sample;
	int ret;

	if (!perf_event_switch_match(event))
		return;

	/* Only CPU-wide events are allowed to see next/prev pid/tid */
	if (event->ctx->task) {
		se->event_id.header.type = PERF_RECORD_SWITCH;
		se->event_id.header.size = sizeof(se->event_id.header);
	} else {
		se->event_id.header.type = PERF_RECORD_SWITCH_CPU_WIDE;
		se->event_id.header.size = sizeof(se->event_id);
		se->event_id.next_prev_pid =
					perf_event_pid(event, se->next_prev);
		se->event_id.next_prev_tid =
					perf_event_tid(event, se->next_prev);
	}

	perf_event_header__init_id(&se->event_id.header, &sample, event);

	ret = perf_output_begin(&handle, &sample, event, se->event_id.header.size);
	if (ret)
		return;

	if (event->ctx->task)
		perf_output_put(&handle, se->event_id.header);
	else
		perf_output_put(&handle, se->event_id);

	perf_event__output_id_sample(event, &handle, &sample);

	perf_output_end(&handle);
}

static void perf_event_switch(struct task_struct *task,
			      struct task_struct *next_prev, bool sched_in)
{
	struct perf_switch_event switch_event;

	/* N.B. caller checks nr_switch_events != 0 */

	switch_event = (struct perf_switch_event){
		.task		= task,
		.next_prev	= next_prev,
		.event_id	= {
			.header = {
				/* .type */
				.misc = sched_in ? 0 : PERF_RECORD_MISC_SWITCH_OUT,
				/* .size */
			},
			/* .next_prev_pid */
			/* .next_prev_tid */
		},
	};

	if (!sched_in && task_is_runnable(task)) {
		switch_event.event_id.header.misc |=
				PERF_RECORD_MISC_SWITCH_OUT_PREEMPT;
	}

	perf_iterate_sb(perf_event_switch_output, &switch_event, NULL);
}

/*
 * IRQ throttle logging
 */

static void perf_log_throttle(struct perf_event *event, int enable)
{
	struct perf_output_handle handle;
	struct perf_sample_data sample;
	int ret;

	struct {
		struct perf_event_header	header;
		u64				time;
		u64				id;
		u64				stream_id;
	} throttle_event = {
		.header = {
			.type = PERF_RECORD_THROTTLE,
			.misc = 0,
			.size = sizeof(throttle_event),
		},
		.time		= perf_event_clock(event),
		.id		= primary_event_id(event),
		.stream_id	= event->id,
	};

	if (enable)
		throttle_event.header.type = PERF_RECORD_UNTHROTTLE;

	perf_event_header__init_id(&throttle_event.header, &sample, event);

	ret = perf_output_begin(&handle, &sample, event,
				throttle_event.header.size);
	if (ret)
		return;

	perf_output_put(&handle, throttle_event);
	perf_event__output_id_sample(event, &handle, &sample);
	perf_output_end(&handle);
}

/*
 * ksymbol register/unregister tracking
 */

struct perf_ksymbol_event {
	const char	*name;
	int		name_len;
	struct {
		struct perf_event_header        header;
		u64				addr;
		u32				len;
		u16				ksym_type;
		u16				flags;
	} event_id;
};

static int perf_event_ksymbol_match(struct perf_event *event)
{
	return event->attr.ksymbol;
}

static void perf_event_ksymbol_output(struct perf_event *event, void *data)
{
	struct perf_ksymbol_event *ksymbol_event = data;
	struct perf_output_handle handle;
	struct perf_sample_data sample;
	int ret;

	if (!perf_event_ksymbol_match(event))
		return;

	perf_event_header__init_id(&ksymbol_event->event_id.header,
				   &sample, event);
	ret = perf_output_begin(&handle, &sample, event,
				ksymbol_event->event_id.header.size);
	if (ret)
		return;

	perf_output_put(&handle, ksymbol_event->event_id);
	__output_copy(&handle, ksymbol_event->name, ksymbol_event->name_len);
	perf_event__output_id_sample(event, &handle, &sample);

	perf_output_end(&handle);
}

void perf_event_ksymbol(u16 ksym_type, u64 addr, u32 len, bool unregister,
			const char *sym)
{
	struct perf_ksymbol_event ksymbol_event;
	char name[KSYM_NAME_LEN];
	u16 flags = 0;
	int name_len;

	if (!atomic_read(&nr_ksymbol_events))
		return;

	if (ksym_type >= PERF_RECORD_KSYMBOL_TYPE_MAX ||
	    ksym_type == PERF_RECORD_KSYMBOL_TYPE_UNKNOWN)
		goto err;

	strscpy(name, sym);
	name_len = strlen(name) + 1;
	while (!IS_ALIGNED(name_len, sizeof(u64)))
		name[name_len++] = '\0';
	BUILD_BUG_ON(KSYM_NAME_LEN % sizeof(u64));

	if (unregister)
		flags |= PERF_RECORD_KSYMBOL_FLAGS_UNREGISTER;

	ksymbol_event = (struct perf_ksymbol_event){
		.name = name,
		.name_len = name_len,
		.event_id = {
			.header = {
				.type = PERF_RECORD_KSYMBOL,
				.size = sizeof(ksymbol_event.event_id) +
					name_len,
			},
			.addr = addr,
			.len = len,
			.ksym_type = ksym_type,
			.flags = flags,
		},
	};

	perf_iterate_sb(perf_event_ksymbol_output, &ksymbol_event, NULL);
	return;
err:
	WARN_ONCE(1, "%s: Invalid KSYMBOL type 0x%x\n", __func__, ksym_type);
}

/*
 * bpf program load/unload tracking
 */

struct perf_bpf_event {
	struct bpf_prog	*prog;
	struct {
		struct perf_event_header        header;
		u16				type;
		u16				flags;
		u32				id;
		u8				tag[BPF_TAG_SIZE];
	} event_id;
};

static int perf_event_bpf_match(struct perf_event *event)
{
	return event->attr.bpf_event;
}

static void perf_event_bpf_output(struct perf_event *event, void *data)
{
	struct perf_bpf_event *bpf_event = data;
	struct perf_output_handle handle;
	struct perf_sample_data sample;
	int ret;

	if (!perf_event_bpf_match(event))
		return;

	perf_event_header__init_id(&bpf_event->event_id.header,
				   &sample, event);
	ret = perf_output_begin(&handle, &sample, event,
				bpf_event->event_id.header.size);
	if (ret)
		return;

	perf_output_put(&handle, bpf_event->event_id);
	perf_event__output_id_sample(event, &handle, &sample);

	perf_output_end(&handle);
}

static void perf_event_bpf_emit_ksymbols(struct bpf_prog *prog,
					 enum perf_bpf_event_type type)
{
	bool unregister = type == PERF_BPF_EVENT_PROG_UNLOAD;
	int i;

	perf_event_ksymbol(PERF_RECORD_KSYMBOL_TYPE_BPF,
			   (u64)(unsigned long)prog->bpf_func,
			   prog->jited_len, unregister,
			   prog->aux->ksym.name);

	for (i = 1; i < prog->aux->func_cnt; i++) {
		struct bpf_prog *subprog = prog->aux->func[i];

		perf_event_ksymbol(
			PERF_RECORD_KSYMBOL_TYPE_BPF,
			(u64)(unsigned long)subprog->bpf_func,
			subprog->jited_len, unregister,
			subprog->aux->ksym.name);
	}
}

void perf_event_bpf_event(struct bpf_prog *prog,
			  enum perf_bpf_event_type type,
			  u16 flags)
{
	struct perf_bpf_event bpf_event;

	switch (type) {
	case PERF_BPF_EVENT_PROG_LOAD:
	case PERF_BPF_EVENT_PROG_UNLOAD:
		if (atomic_read(&nr_ksymbol_events))
			perf_event_bpf_emit_ksymbols(prog, type);
		break;
	default:
		return;
	}

	if (!atomic_read(&nr_bpf_events))
		return;

	bpf_event = (struct perf_bpf_event){
		.prog = prog,
		.event_id = {
			.header = {
				.type = PERF_RECORD_BPF_EVENT,
				.size = sizeof(bpf_event.event_id),
			},
			.type = type,
			.flags = flags,
			.id = prog->aux->id,
		},
	};

	BUILD_BUG_ON(BPF_TAG_SIZE % sizeof(u64));

	memcpy(bpf_event.event_id.tag, prog->tag, BPF_TAG_SIZE);
	perf_iterate_sb(perf_event_bpf_output, &bpf_event, NULL);
}

struct perf_text_poke_event {
	const void		*old_bytes;
	const void		*new_bytes;
	size_t			pad;
	u16			old_len;
	u16			new_len;

	struct {
		struct perf_event_header	header;

		u64				addr;
	} event_id;
};

static int perf_event_text_poke_match(struct perf_event *event)
{
	return event->attr.text_poke;
}

static void perf_event_text_poke_output(struct perf_event *event, void *data)
{
	struct perf_text_poke_event *text_poke_event = data;
	struct perf_output_handle handle;
	struct perf_sample_data sample;
	u64 padding = 0;
	int ret;

	if (!perf_event_text_poke_match(event))
		return;

	perf_event_header__init_id(&text_poke_event->event_id.header, &sample, event);

	ret = perf_output_begin(&handle, &sample, event,
				text_poke_event->event_id.header.size);
	if (ret)
		return;

	perf_output_put(&handle, text_poke_event->event_id);
	perf_output_put(&handle, text_poke_event->old_len);
	perf_output_put(&handle, text_poke_event->new_len);

	__output_copy(&handle, text_poke_event->old_bytes, text_poke_event->old_len);
	__output_copy(&handle, text_poke_event->new_bytes, text_poke_event->new_len);

	if (text_poke_event->pad)
		__output_copy(&handle, &padding, text_poke_event->pad);

	perf_event__output_id_sample(event, &handle, &sample);

	perf_output_end(&handle);
}

void perf_event_text_poke(const void *addr, const void *old_bytes,
			  size_t old_len, const void *new_bytes, size_t new_len)
{
	struct perf_text_poke_event text_poke_event;
	size_t tot, pad;

	if (!atomic_read(&nr_text_poke_events))
		return;

	tot  = sizeof(text_poke_event.old_len) + old_len;
	tot += sizeof(text_poke_event.new_len) + new_len;
	pad  = ALIGN(tot, sizeof(u64)) - tot;

	text_poke_event = (struct perf_text_poke_event){
		.old_bytes    = old_bytes,
		.new_bytes    = new_bytes,
		.pad          = pad,
		.old_len      = old_len,
		.new_len      = new_len,
		.event_id  = {
			.header = {
				.type = PERF_RECORD_TEXT_POKE,
				.misc = PERF_RECORD_MISC_KERNEL,
				.size = sizeof(text_poke_event.event_id) + tot + pad,
			},
			.addr = (unsigned long)addr,
		},
	};

	perf_iterate_sb(perf_event_text_poke_output, &text_poke_event, NULL);
}

void perf_event_itrace_started(struct perf_event *event)
{
	WRITE_ONCE(event->attach_state, event->attach_state | PERF_ATTACH_ITRACE);
}

static void perf_log_itrace_start(struct perf_event *event)
{
	struct perf_output_handle handle;
	struct perf_sample_data sample;
	struct perf_aux_event {
		struct perf_event_header        header;
		u32				pid;
		u32				tid;
	} rec;
	int ret;

	if (event->parent)
		event = event->parent;

	if (!(event->pmu->capabilities & PERF_PMU_CAP_ITRACE) ||
	    event->attach_state & PERF_ATTACH_ITRACE)
		return;

	rec.header.type	= PERF_RECORD_ITRACE_START;
	rec.header.misc	= 0;
	rec.header.size	= sizeof(rec);
	rec.pid	= perf_event_pid(event, current);
	rec.tid	= perf_event_tid(event, current);

	perf_event_header__init_id(&rec.header, &sample, event);
	ret = perf_output_begin(&handle, &sample, event, rec.header.size);

	if (ret)
		return;

	perf_output_put(&handle, rec);
	perf_event__output_id_sample(event, &handle, &sample);

	perf_output_end(&handle);
}

void perf_report_aux_output_id(struct perf_event *event, u64 hw_id)
{
	struct perf_output_handle handle;
	struct perf_sample_data sample;
	struct perf_aux_event {
		struct perf_event_header        header;
		u64				hw_id;
	} rec;
	int ret;

	if (event->parent)
		event = event->parent;

	rec.header.type	= PERF_RECORD_AUX_OUTPUT_HW_ID;
	rec.header.misc	= 0;
	rec.header.size	= sizeof(rec);
	rec.hw_id	= hw_id;

	perf_event_header__init_id(&rec.header, &sample, event);
	ret = perf_output_begin(&handle, &sample, event, rec.header.size);

	if (ret)
		return;

	perf_output_put(&handle, rec);
	perf_event__output_id_sample(event, &handle, &sample);

	perf_output_end(&handle);
}
EXPORT_SYMBOL_GPL(perf_report_aux_output_id);

static int
__perf_event_account_interrupt(struct perf_event *event, int throttle)
{
	struct hw_perf_event *hwc = &event->hw;
	int ret = 0;
	u64 seq;

	seq = __this_cpu_read(perf_throttled_seq);
	if (seq != hwc->interrupts_seq) {
		hwc->interrupts_seq = seq;
		hwc->interrupts = 1;
	} else {
		hwc->interrupts++;
	}

	if (unlikely(throttle && hwc->interrupts >= max_samples_per_tick)) {
		__this_cpu_inc(perf_throttled_count);
		tick_dep_set_cpu(smp_processor_id(), TICK_DEP_BIT_PERF_EVENTS);
		hwc->interrupts = MAX_INTERRUPTS;
		perf_log_throttle(event, 0);
		ret = 1;
	}

	if (event->attr.freq) {
		u64 now = perf_clock();
		s64 delta = now - hwc->freq_time_stamp;

		hwc->freq_time_stamp = now;

		if (delta > 0 && delta < 2*TICK_NSEC)
			perf_adjust_period(event, delta, hwc->last_period, true);
	}

	return ret;
}

int perf_event_account_interrupt(struct perf_event *event)
{
	return __perf_event_account_interrupt(event, 1);
}

static inline bool sample_is_allowed(struct perf_event *event, struct pt_regs *regs)
{
	/*
	 * Due to interrupt latency (AKA "skid"), we may enter the
	 * kernel before taking an overflow, even if the PMU is only
	 * counting user events.
	 */
	if (event->attr.exclude_kernel && !user_mode(regs))
		return false;

	return true;
}

#ifdef CONFIG_BPF_SYSCALL
static int bpf_overflow_handler(struct perf_event *event,
				struct perf_sample_data *data,
				struct pt_regs *regs)
{
	struct bpf_perf_event_data_kern ctx = {
		.data = data,
		.event = event,
	};
	struct bpf_prog *prog;
	int ret = 0;

	ctx.regs = perf_arch_bpf_user_pt_regs(regs);
	if (unlikely(__this_cpu_inc_return(bpf_prog_active) != 1))
		goto out;
	rcu_read_lock();
	prog = READ_ONCE(event->prog);
	if (prog) {
		perf_prepare_sample(data, event, regs);
		ret = bpf_prog_run(prog, &ctx);
	}
	rcu_read_unlock();
out:
	__this_cpu_dec(bpf_prog_active);

	return ret;
}

static inline int perf_event_set_bpf_handler(struct perf_event *event,
					     struct bpf_prog *prog,
					     u64 bpf_cookie)
{
	if (event->overflow_handler_context)
		/* hw breakpoint or kernel counter */
		return -EINVAL;

	if (event->prog)
		return -EEXIST;

	if (prog->type != BPF_PROG_TYPE_PERF_EVENT)
		return -EINVAL;

	if (event->attr.precise_ip &&
	    prog->call_get_stack &&
	    (!(event->attr.sample_type & PERF_SAMPLE_CALLCHAIN) ||
	     event->attr.exclude_callchain_kernel ||
	     event->attr.exclude_callchain_user)) {
		/*
		 * On perf_event with precise_ip, calling bpf_get_stack()
		 * may trigger unwinder warnings and occasional crashes.
		 * bpf_get_[stack|stackid] works around this issue by using
		 * callchain attached to perf_sample_data. If the
		 * perf_event does not full (kernel and user) callchain
		 * attached to perf_sample_data, do not allow attaching BPF
		 * program that calls bpf_get_[stack|stackid].
		 */
		return -EPROTO;
	}

	event->prog = prog;
	event->bpf_cookie = bpf_cookie;
	return 0;
}

static inline void perf_event_free_bpf_handler(struct perf_event *event)
{
	struct bpf_prog *prog = event->prog;

	if (!prog)
		return;

	event->prog = NULL;
	bpf_prog_put(prog);
}
#else
static inline int bpf_overflow_handler(struct perf_event *event,
				       struct perf_sample_data *data,
				       struct pt_regs *regs)
{
	return 1;
}

static inline int perf_event_set_bpf_handler(struct perf_event *event,
					     struct bpf_prog *prog,
					     u64 bpf_cookie)
{
	return -EOPNOTSUPP;
}

static inline void perf_event_free_bpf_handler(struct perf_event *event)
{
}
#endif

/*
 * Generic event overflow handling, sampling.
 */

static int __perf_event_overflow(struct perf_event *event,
				 int throttle, struct perf_sample_data *data,
				 struct pt_regs *regs)
{
	int events = atomic_read(&event->event_limit);
	int ret = 0;

	/*
	 * Non-sampling counters might still use the PMI to fold short
	 * hardware counters, ignore those.
	 */
	if (unlikely(!is_sampling_event(event)))
		return 0;

	ret = __perf_event_account_interrupt(event, throttle);

	if (event->attr.aux_pause)
		perf_event_aux_pause(event->aux_event, true);

	if (event->prog && event->prog->type == BPF_PROG_TYPE_PERF_EVENT &&
	    !bpf_overflow_handler(event, data, regs))
		goto out;

	/*
	 * XXX event_limit might not quite work as expected on inherited
	 * events
	 */

	event->pending_kill = POLL_IN;
	if (events && atomic_dec_and_test(&event->event_limit)) {
		ret = 1;
		event->pending_kill = POLL_HUP;
		perf_event_disable_inatomic(event);
	}

	if (event->attr.sigtrap) {
		/*
		 * The desired behaviour of sigtrap vs invalid samples is a bit
		 * tricky; on the one hand, one should not loose the SIGTRAP if
		 * it is the first event, on the other hand, we should also not
		 * trigger the WARN or override the data address.
		 */
		bool valid_sample = sample_is_allowed(event, regs);
		unsigned int pending_id = 1;
		enum task_work_notify_mode notify_mode;

		if (regs)
			pending_id = hash32_ptr((void *)instruction_pointer(regs)) ?: 1;

		notify_mode = in_nmi() ? TWA_NMI_CURRENT : TWA_RESUME;

		if (!event->pending_work &&
		    !task_work_add(current, &event->pending_task, notify_mode)) {
			event->pending_work = pending_id;
			local_inc(&event->ctx->nr_no_switch_fast);
			WARN_ON_ONCE(!atomic_long_inc_not_zero(&event->refcount));

			event->pending_addr = 0;
			if (valid_sample && (data->sample_flags & PERF_SAMPLE_ADDR))
				event->pending_addr = data->addr;

		} else if (event->attr.exclude_kernel && valid_sample) {
			/*
			 * Should not be able to return to user space without
			 * consuming pending_work; with exceptions:
			 *
			 *  1. Where !exclude_kernel, events can overflow again
			 *     in the kernel without returning to user space.
			 *
			 *  2. Events that can overflow again before the IRQ-
			 *     work without user space progress (e.g. hrtimer).
			 *     To approximate progress (with false negatives),
			 *     check 32-bit hash of the current IP.
			 */
			WARN_ON_ONCE(event->pending_work != pending_id);
		}
	}

	READ_ONCE(event->overflow_handler)(event, data, regs);

	if (*perf_event_fasync(event) && event->pending_kill) {
		event->pending_wakeup = 1;
		irq_work_queue(&event->pending_irq);
	}
out:
	if (event->attr.aux_resume)
		perf_event_aux_pause(event->aux_event, false);

	return ret;
}

int perf_event_overflow(struct perf_event *event,
			struct perf_sample_data *data,
			struct pt_regs *regs)
{
	return __perf_event_overflow(event, 1, data, regs);
}

/*
 * Generic software event infrastructure
 */

struct swevent_htable {
	struct swevent_hlist		*swevent_hlist;
	struct mutex			hlist_mutex;
	int				hlist_refcount;
};
static DEFINE_PER_CPU(struct swevent_htable, swevent_htable);

/*
 * We directly increment event->count and keep a second value in
 * event->hw.period_left to count intervals. This period event
 * is kept in the range [-sample_period, 0] so that we can use the
 * sign as trigger.
 */

u64 perf_swevent_set_period(struct perf_event *event)
{
	struct hw_perf_event *hwc = &event->hw;
	u64 period = hwc->last_period;
	u64 nr, offset;
	s64 old, val;

	hwc->last_period = hwc->sample_period;

	old = local64_read(&hwc->period_left);
	do {
		val = old;
		if (val < 0)
			return 0;

		nr = div64_u64(period + val, period);
		offset = nr * period;
		val -= offset;
	} while (!local64_try_cmpxchg(&hwc->period_left, &old, val));

	return nr;
}

static void perf_swevent_overflow(struct perf_event *event, u64 overflow,
				    struct perf_sample_data *data,
				    struct pt_regs *regs)
{
	struct hw_perf_event *hwc = &event->hw;
	int throttle = 0;

	if (!overflow)
		overflow = perf_swevent_set_period(event);

	if (hwc->interrupts == MAX_INTERRUPTS)
		return;

	for (; overflow; overflow--) {
		if (__perf_event_overflow(event, throttle,
					    data, regs)) {
			/*
			 * We inhibit the overflow from happening when
			 * hwc->interrupts == MAX_INTERRUPTS.
			 */
			break;
		}
		throttle = 1;
	}
}

static void perf_swevent_event(struct perf_event *event, u64 nr,
			       struct perf_sample_data *data,
			       struct pt_regs *regs)
{
	struct hw_perf_event *hwc = &event->hw;

	local64_add(nr, &event->count);

	if (!regs)
		return;

	if (!is_sampling_event(event))
		return;

	if ((event->attr.sample_type & PERF_SAMPLE_PERIOD) && !event->attr.freq) {
		data->period = nr;
		return perf_swevent_overflow(event, 1, data, regs);
	} else
		data->period = event->hw.last_period;

	if (nr == 1 && hwc->sample_period == 1 && !event->attr.freq)
		return perf_swevent_overflow(event, 1, data, regs);

	if (local64_add_negative(nr, &hwc->period_left))
		return;

	perf_swevent_overflow(event, 0, data, regs);
}

int perf_exclude_event(struct perf_event *event, struct pt_regs *regs)
{
	if (event->hw.state & PERF_HES_STOPPED)
		return 1;

	if (regs) {
		if (event->attr.exclude_user && user_mode(regs))
			return 1;

		if (event->attr.exclude_kernel && !user_mode(regs))
			return 1;
	}

	return 0;
}

static int perf_swevent_match(struct perf_event *event,
				enum perf_type_id type,
				u32 event_id,
				struct perf_sample_data *data,
				struct pt_regs *regs)
{
	if (event->attr.type != type)
		return 0;

	if (event->attr.config != event_id)
		return 0;

	if (perf_exclude_event(event, regs))
		return 0;

	return 1;
}

static inline u64 swevent_hash(u64 type, u32 event_id)
{
	u64 val = event_id | (type << 32);

	return hash_64(val, SWEVENT_HLIST_BITS);
}

static inline struct hlist_head *
__find_swevent_head(struct swevent_hlist *hlist, u64 type, u32 event_id)
{
	u64 hash = swevent_hash(type, event_id);

	return &hlist->heads[hash];
}

/* For the read side: events when they trigger */
static inline struct hlist_head *
find_swevent_head_rcu(struct swevent_htable *swhash, u64 type, u32 event_id)
{
	struct swevent_hlist *hlist;

	hlist = rcu_dereference(swhash->swevent_hlist);
	if (!hlist)
		return NULL;

	return __find_swevent_head(hlist, type, event_id);
}

/* For the event head insertion and removal in the hlist */
static inline struct hlist_head *
find_swevent_head(struct swevent_htable *swhash, struct perf_event *event)
{
	struct swevent_hlist *hlist;
	u32 event_id = event->attr.config;
	u64 type = event->attr.type;

	/*
	 * Event scheduling is always serialized against hlist allocation
	 * and release. Which makes the protected version suitable here.
	 * The context lock guarantees that.
	 */
	hlist = rcu_dereference_protected(swhash->swevent_hlist,
					  lockdep_is_held(&event->ctx->lock));
	if (!hlist)
		return NULL;

	return __find_swevent_head(hlist, type, event_id);
}

static void do_perf_sw_event(enum perf_type_id type, u32 event_id,
				    u64 nr,
				    struct perf_sample_data *data,
				    struct pt_regs *regs)
{
	struct swevent_htable *swhash = this_cpu_ptr(&swevent_htable);
	struct perf_event *event;
	struct hlist_head *head;

	rcu_read_lock();
	head = find_swevent_head_rcu(swhash, type, event_id);
	if (!head)
		goto end;

	hlist_for_each_entry_rcu(event, head, hlist_entry) {
		if (perf_swevent_match(event, type, event_id, data, regs))
			perf_swevent_event(event, nr, data, regs);
	}
end:
	rcu_read_unlock();
}

DEFINE_PER_CPU(struct pt_regs, __perf_regs[4]);

int perf_swevent_get_recursion_context(void)
{
	return get_recursion_context(current->perf_recursion);
}
EXPORT_SYMBOL_GPL(perf_swevent_get_recursion_context);

void perf_swevent_put_recursion_context(int rctx)
{
	put_recursion_context(current->perf_recursion, rctx);
}

void ___perf_sw_event(u32 event_id, u64 nr, struct pt_regs *regs, u64 addr)
{
	struct perf_sample_data data;

	if (WARN_ON_ONCE(!regs))
		return;

	perf_sample_data_init(&data, addr, 0);
	do_perf_sw_event(PERF_TYPE_SOFTWARE, event_id, nr, &data, regs);
}

void __perf_sw_event(u32 event_id, u64 nr, struct pt_regs *regs, u64 addr)
{
	int rctx;

	preempt_disable_notrace();
	rctx = perf_swevent_get_recursion_context();
	if (unlikely(rctx < 0))
		goto fail;

	___perf_sw_event(event_id, nr, regs, addr);

	perf_swevent_put_recursion_context(rctx);
fail:
	preempt_enable_notrace();
}

static void perf_swevent_read(struct perf_event *event)
{
}

static int perf_swevent_add(struct perf_event *event, int flags)
{
	struct swevent_htable *swhash = this_cpu_ptr(&swevent_htable);
	struct hw_perf_event *hwc = &event->hw;
	struct hlist_head *head;

	if (is_sampling_event(event)) {
		hwc->last_period = hwc->sample_period;
		perf_swevent_set_period(event);
	}

	hwc->state = !(flags & PERF_EF_START);

	head = find_swevent_head(swhash, event);
	if (WARN_ON_ONCE(!head))
		return -EINVAL;

	hlist_add_head_rcu(&event->hlist_entry, head);
	perf_event_update_userpage(event);

	return 0;
}

static void perf_swevent_del(struct perf_event *event, int flags)
{
	hlist_del_rcu(&event->hlist_entry);
}

static void perf_swevent_start(struct perf_event *event, int flags)
{
	event->hw.state = 0;
}

static void perf_swevent_stop(struct perf_event *event, int flags)
{
	event->hw.state = PERF_HES_STOPPED;
}

/* Deref the hlist from the update side */
static inline struct swevent_hlist *
swevent_hlist_deref(struct swevent_htable *swhash)
{
	return rcu_dereference_protected(swhash->swevent_hlist,
					 lockdep_is_held(&swhash->hlist_mutex));
}

static void swevent_hlist_release(struct swevent_htable *swhash)
{
	struct swevent_hlist *hlist = swevent_hlist_deref(swhash);

	if (!hlist)
		return;

	RCU_INIT_POINTER(swhash->swevent_hlist, NULL);
	kfree_rcu(hlist, rcu_head);
}

static void swevent_hlist_put_cpu(int cpu)
{
	struct swevent_htable *swhash = &per_cpu(swevent_htable, cpu);

	mutex_lock(&swhash->hlist_mutex);

	if (!--swhash->hlist_refcount)
		swevent_hlist_release(swhash);

	mutex_unlock(&swhash->hlist_mutex);
}

static void swevent_hlist_put(void)
{
	int cpu;

	for_each_possible_cpu(cpu)
		swevent_hlist_put_cpu(cpu);
}

static int swevent_hlist_get_cpu(int cpu)
{
	struct swevent_htable *swhash = &per_cpu(swevent_htable, cpu);
	int err = 0;

	mutex_lock(&swhash->hlist_mutex);
	if (!swevent_hlist_deref(swhash) &&
	    cpumask_test_cpu(cpu, perf_online_mask)) {
		struct swevent_hlist *hlist;

		hlist = kzalloc(sizeof(*hlist), GFP_KERNEL);
		if (!hlist) {
			err = -ENOMEM;
			goto exit;
		}
		rcu_assign_pointer(swhash->swevent_hlist, hlist);
	}
	swhash->hlist_refcount++;
exit:
	mutex_unlock(&swhash->hlist_mutex);

	return err;
}

static int swevent_hlist_get(void)
{
	int err, cpu, failed_cpu;

	mutex_lock(&pmus_lock);
	for_each_possible_cpu(cpu) {
		err = swevent_hlist_get_cpu(cpu);
		if (err) {
			failed_cpu = cpu;
			goto fail;
		}
	}
	mutex_unlock(&pmus_lock);
	return 0;
fail:
	for_each_possible_cpu(cpu) {
		if (cpu == failed_cpu)
			break;
		swevent_hlist_put_cpu(cpu);
	}
	mutex_unlock(&pmus_lock);
	return err;
}

struct static_key perf_swevent_enabled[PERF_COUNT_SW_MAX];

static void sw_perf_event_destroy(struct perf_event *event)
{
	u64 event_id = event->attr.config;

	WARN_ON(event->parent);

	static_key_slow_dec(&perf_swevent_enabled[event_id]);
	swevent_hlist_put();
}

static struct pmu perf_cpu_clock; /* fwd declaration */
static struct pmu perf_task_clock;

static int perf_swevent_init(struct perf_event *event)
{
	u64 event_id = event->attr.config;

	if (event->attr.type != PERF_TYPE_SOFTWARE)
		return -ENOENT;

	/*
	 * no branch sampling for software events
	 */
	if (has_branch_stack(event))
		return -EOPNOTSUPP;

	switch (event_id) {
	case PERF_COUNT_SW_CPU_CLOCK:
		event->attr.type = perf_cpu_clock.type;
		return -ENOENT;
	case PERF_COUNT_SW_TASK_CLOCK:
		event->attr.type = perf_task_clock.type;
		return -ENOENT;

	default:
		break;
	}

	if (event_id >= PERF_COUNT_SW_MAX)
		return -ENOENT;

	if (!event->parent) {
		int err;

		err = swevent_hlist_get();
		if (err)
			return err;

		static_key_slow_inc(&perf_swevent_enabled[event_id]);
		event->destroy = sw_perf_event_destroy;
	}

	return 0;
}

static struct pmu perf_swevent = {
	.task_ctx_nr	= perf_sw_context,

	.capabilities	= PERF_PMU_CAP_NO_NMI,

	.event_init	= perf_swevent_init,
	.add		= perf_swevent_add,
	.del		= perf_swevent_del,
	.start		= perf_swevent_start,
	.stop		= perf_swevent_stop,
	.read		= perf_swevent_read,
};

#ifdef CONFIG_EVENT_TRACING

static void tp_perf_event_destroy(struct perf_event *event)
{
	perf_trace_destroy(event);
}

static int perf_tp_event_init(struct perf_event *event)
{
	int err;

	if (event->attr.type != PERF_TYPE_TRACEPOINT)
		return -ENOENT;

	/*
	 * no branch sampling for tracepoint events
	 */
	if (has_branch_stack(event))
		return -EOPNOTSUPP;

	err = perf_trace_init(event);
	if (err)
		return err;

	event->destroy = tp_perf_event_destroy;

	return 0;
}

static struct pmu perf_tracepoint = {
	.task_ctx_nr	= perf_sw_context,

	.event_init	= perf_tp_event_init,
	.add		= perf_trace_add,
	.del		= perf_trace_del,
	.start		= perf_swevent_start,
	.stop		= perf_swevent_stop,
	.read		= perf_swevent_read,
};

static int perf_tp_filter_match(struct perf_event *event,
				struct perf_raw_record *raw)
{
	void *record = raw->frag.data;

	/* only top level events have filters set */
	if (event->parent)
		event = event->parent;

	if (likely(!event->filter) || filter_match_preds(event->filter, record))
		return 1;
	return 0;
}

static int perf_tp_event_match(struct perf_event *event,
				struct perf_raw_record *raw,
				struct pt_regs *regs)
{
	if (event->hw.state & PERF_HES_STOPPED)
		return 0;
	/*
	 * If exclude_kernel, only trace user-space tracepoints (uprobes)
	 */
	if (event->attr.exclude_kernel && !user_mode(regs))
		return 0;

	if (!perf_tp_filter_match(event, raw))
		return 0;

	return 1;
}

void perf_trace_run_bpf_submit(void *raw_data, int size, int rctx,
			       struct trace_event_call *call, u64 count,
			       struct pt_regs *regs, struct hlist_head *head,
			       struct task_struct *task)
{
	if (bpf_prog_array_valid(call)) {
		*(struct pt_regs **)raw_data = regs;
		if (!trace_call_bpf(call, raw_data) || hlist_empty(head)) {
			perf_swevent_put_recursion_context(rctx);
			return;
		}
	}
	perf_tp_event(call->event.type, count, raw_data, size, regs, head,
		      rctx, task);
}
EXPORT_SYMBOL_GPL(perf_trace_run_bpf_submit);

static void __perf_tp_event_target_task(u64 count, void *record,
					struct pt_regs *regs,
					struct perf_sample_data *data,
					struct perf_raw_record *raw,
					struct perf_event *event)
{
	struct trace_entry *entry = record;

	if (event->attr.config != entry->type)
		return;
	/* Cannot deliver synchronous signal to other task. */
	if (event->attr.sigtrap)
		return;
	if (perf_tp_event_match(event, raw, regs)) {
		perf_sample_data_init(data, 0, 0);
		perf_sample_save_raw_data(data, event, raw);
		perf_swevent_event(event, count, data, regs);
	}
}

static void perf_tp_event_target_task(u64 count, void *record,
				      struct pt_regs *regs,
				      struct perf_sample_data *data,
				      struct perf_raw_record *raw,
				      struct perf_event_context *ctx)
{
	unsigned int cpu = smp_processor_id();
	struct pmu *pmu = &perf_tracepoint;
	struct perf_event *event, *sibling;

	perf_event_groups_for_cpu_pmu(event, &ctx->pinned_groups, cpu, pmu) {
		__perf_tp_event_target_task(count, record, regs, data, raw, event);
		for_each_sibling_event(sibling, event)
			__perf_tp_event_target_task(count, record, regs, data, raw, sibling);
	}

	perf_event_groups_for_cpu_pmu(event, &ctx->flexible_groups, cpu, pmu) {
		__perf_tp_event_target_task(count, record, regs, data, raw, event);
		for_each_sibling_event(sibling, event)
			__perf_tp_event_target_task(count, record, regs, data, raw, sibling);
	}
}

void perf_tp_event(u16 event_type, u64 count, void *record, int entry_size,
		   struct pt_regs *regs, struct hlist_head *head, int rctx,
		   struct task_struct *task)
{
	struct perf_sample_data data;
	struct perf_event *event;

	struct perf_raw_record raw = {
		.frag = {
			.size = entry_size,
			.data = record,
		},
	};

	perf_trace_buf_update(record, event_type);

	hlist_for_each_entry_rcu(event, head, hlist_entry) {
		if (perf_tp_event_match(event, &raw, regs)) {
			/*
			 * Here use the same on-stack perf_sample_data,
			 * some members in data are event-specific and
			 * need to be re-computed for different sweveents.
			 * Re-initialize data->sample_flags safely to avoid
			 * the problem that next event skips preparing data
			 * because data->sample_flags is set.
			 */
			perf_sample_data_init(&data, 0, 0);
			perf_sample_save_raw_data(&data, event, &raw);
			perf_swevent_event(event, count, &data, regs);
		}
	}

	/*
	 * If we got specified a target task, also iterate its context and
	 * deliver this event there too.
	 */
	if (task && task != current) {
		struct perf_event_context *ctx;

		rcu_read_lock();
		ctx = rcu_dereference(task->perf_event_ctxp);
		if (!ctx)
			goto unlock;

		raw_spin_lock(&ctx->lock);
		perf_tp_event_target_task(count, record, regs, &data, &raw, ctx);
		raw_spin_unlock(&ctx->lock);
unlock:
		rcu_read_unlock();
	}

	perf_swevent_put_recursion_context(rctx);
}
EXPORT_SYMBOL_GPL(perf_tp_event);

#if defined(CONFIG_KPROBE_EVENTS) || defined(CONFIG_UPROBE_EVENTS)
/*
 * Flags in config, used by dynamic PMU kprobe and uprobe
 * The flags should match following PMU_FORMAT_ATTR().
 *
 * PERF_PROBE_CONFIG_IS_RETPROBE if set, create kretprobe/uretprobe
 *                               if not set, create kprobe/uprobe
 *
 * The following values specify a reference counter (or semaphore in the
 * terminology of tools like dtrace, systemtap, etc.) Userspace Statically
 * Defined Tracepoints (USDT). Currently, we use 40 bit for the offset.
 *
 * PERF_UPROBE_REF_CTR_OFFSET_BITS	# of bits in config as th offset
 * PERF_UPROBE_REF_CTR_OFFSET_SHIFT	# of bits to shift left
 */
enum perf_probe_config {
	PERF_PROBE_CONFIG_IS_RETPROBE = 1U << 0,  /* [k,u]retprobe */
	PERF_UPROBE_REF_CTR_OFFSET_BITS = 32,
	PERF_UPROBE_REF_CTR_OFFSET_SHIFT = 64 - PERF_UPROBE_REF_CTR_OFFSET_BITS,
};

PMU_FORMAT_ATTR(retprobe, "config:0");
#endif

#ifdef CONFIG_KPROBE_EVENTS
static struct attribute *kprobe_attrs[] = {
	&format_attr_retprobe.attr,
	NULL,
};

static struct attribute_group kprobe_format_group = {
	.name = "format",
	.attrs = kprobe_attrs,
};

static const struct attribute_group *kprobe_attr_groups[] = {
	&kprobe_format_group,
	NULL,
};

static int perf_kprobe_event_init(struct perf_event *event);
static struct pmu perf_kprobe = {
	.task_ctx_nr	= perf_sw_context,
	.event_init	= perf_kprobe_event_init,
	.add		= perf_trace_add,
	.del		= perf_trace_del,
	.start		= perf_swevent_start,
	.stop		= perf_swevent_stop,
	.read		= perf_swevent_read,
	.attr_groups	= kprobe_attr_groups,
};

static int perf_kprobe_event_init(struct perf_event *event)
{
	int err;
	bool is_retprobe;

	if (event->attr.type != perf_kprobe.type)
		return -ENOENT;

	if (!perfmon_capable())
		return -EACCES;

	/*
	 * no branch sampling for probe events
	 */
	if (has_branch_stack(event))
		return -EOPNOTSUPP;

	is_retprobe = event->attr.config & PERF_PROBE_CONFIG_IS_RETPROBE;
	err = perf_kprobe_init(event, is_retprobe);
	if (err)
		return err;

	event->destroy = perf_kprobe_destroy;

	return 0;
}
#endif /* CONFIG_KPROBE_EVENTS */

#ifdef CONFIG_UPROBE_EVENTS
PMU_FORMAT_ATTR(ref_ctr_offset, "config:32-63");

static struct attribute *uprobe_attrs[] = {
	&format_attr_retprobe.attr,
	&format_attr_ref_ctr_offset.attr,
	NULL,
};

static struct attribute_group uprobe_format_group = {
	.name = "format",
	.attrs = uprobe_attrs,
};

static const struct attribute_group *uprobe_attr_groups[] = {
	&uprobe_format_group,
	NULL,
};

static int perf_uprobe_event_init(struct perf_event *event);
static struct pmu perf_uprobe = {
	.task_ctx_nr	= perf_sw_context,
	.event_init	= perf_uprobe_event_init,
	.add		= perf_trace_add,
	.del		= perf_trace_del,
	.start		= perf_swevent_start,
	.stop		= perf_swevent_stop,
	.read		= perf_swevent_read,
	.attr_groups	= uprobe_attr_groups,
};

static int perf_uprobe_event_init(struct perf_event *event)
{
	int err;
	unsigned long ref_ctr_offset;
	bool is_retprobe;

	if (event->attr.type != perf_uprobe.type)
		return -ENOENT;

	if (!perfmon_capable())
		return -EACCES;

	/*
	 * no branch sampling for probe events
	 */
	if (has_branch_stack(event))
		return -EOPNOTSUPP;

	is_retprobe = event->attr.config & PERF_PROBE_CONFIG_IS_RETPROBE;
	ref_ctr_offset = event->attr.config >> PERF_UPROBE_REF_CTR_OFFSET_SHIFT;
	err = perf_uprobe_init(event, ref_ctr_offset, is_retprobe);
	if (err)
		return err;

	event->destroy = perf_uprobe_destroy;

	return 0;
}
#endif /* CONFIG_UPROBE_EVENTS */

static inline void perf_tp_register(void)
{
	perf_pmu_register(&perf_tracepoint, "tracepoint", PERF_TYPE_TRACEPOINT);
#ifdef CONFIG_KPROBE_EVENTS
	perf_pmu_register(&perf_kprobe, "kprobe", -1);
#endif
#ifdef CONFIG_UPROBE_EVENTS
	perf_pmu_register(&perf_uprobe, "uprobe", -1);
#endif
}

static void perf_event_free_filter(struct perf_event *event)
{
	ftrace_profile_free_filter(event);
}

/*
 * returns true if the event is a tracepoint, or a kprobe/upprobe created
 * with perf_event_open()
 */
static inline bool perf_event_is_tracing(struct perf_event *event)
{
	if (event->pmu == &perf_tracepoint)
		return true;
#ifdef CONFIG_KPROBE_EVENTS
	if (event->pmu == &perf_kprobe)
		return true;
#endif
#ifdef CONFIG_UPROBE_EVENTS
	if (event->pmu == &perf_uprobe)
		return true;
#endif
	return false;
}

static int __perf_event_set_bpf_prog(struct perf_event *event,
				     struct bpf_prog *prog,
				     u64 bpf_cookie)
{
	bool is_kprobe, is_uprobe, is_tracepoint, is_syscall_tp;

	if (event->state <= PERF_EVENT_STATE_REVOKED)
		return -ENODEV;

	if (!perf_event_is_tracing(event))
		return perf_event_set_bpf_handler(event, prog, bpf_cookie);

	is_kprobe = event->tp_event->flags & TRACE_EVENT_FL_KPROBE;
	is_uprobe = event->tp_event->flags & TRACE_EVENT_FL_UPROBE;
	is_tracepoint = event->tp_event->flags & TRACE_EVENT_FL_TRACEPOINT;
	is_syscall_tp = is_syscall_trace_event(event->tp_event);
	if (!is_kprobe && !is_uprobe && !is_tracepoint && !is_syscall_tp)
		/* bpf programs can only be attached to u/kprobe or tracepoint */
		return -EINVAL;

	if (((is_kprobe || is_uprobe) && prog->type != BPF_PROG_TYPE_KPROBE) ||
	    (is_tracepoint && prog->type != BPF_PROG_TYPE_TRACEPOINT) ||
	    (is_syscall_tp && prog->type != BPF_PROG_TYPE_TRACEPOINT))
		return -EINVAL;

	if (prog->type == BPF_PROG_TYPE_KPROBE && prog->sleepable && !is_uprobe)
		/* only uprobe programs are allowed to be sleepable */
		return -EINVAL;

	/* Kprobe override only works for kprobes, not uprobes. */
	if (prog->kprobe_override && !is_kprobe)
		return -EINVAL;

	if (is_tracepoint || is_syscall_tp) {
		int off = trace_event_get_offsets(event->tp_event);

		if (prog->aux->max_ctx_offset > off)
			return -EACCES;
	}

	return perf_event_attach_bpf_prog(event, prog, bpf_cookie);
}

int perf_event_set_bpf_prog(struct perf_event *event,
			    struct bpf_prog *prog,
			    u64 bpf_cookie)
{
	struct perf_event_context *ctx;
	int ret;

	ctx = perf_event_ctx_lock(event);
	ret = __perf_event_set_bpf_prog(event, prog, bpf_cookie);
	perf_event_ctx_unlock(event, ctx);

	return ret;
}

void perf_event_free_bpf_prog(struct perf_event *event)
{
	if (!event->prog)
		return;

	if (!perf_event_is_tracing(event)) {
		perf_event_free_bpf_handler(event);
		return;
	}
	perf_event_detach_bpf_prog(event);
}

#else

static inline void perf_tp_register(void)
{
}

static void perf_event_free_filter(struct perf_event *event)
{
}

static int __perf_event_set_bpf_prog(struct perf_event *event,
				     struct bpf_prog *prog,
				     u64 bpf_cookie)
{
	return -ENOENT;
}

int perf_event_set_bpf_prog(struct perf_event *event,
			    struct bpf_prog *prog,
			    u64 bpf_cookie)
{
	return -ENOENT;
}

void perf_event_free_bpf_prog(struct perf_event *event)
{
}
#endif /* CONFIG_EVENT_TRACING */

#ifdef CONFIG_HAVE_HW_BREAKPOINT
void perf_bp_event(struct perf_event *bp, void *data)
{
	struct perf_sample_data sample;
	struct pt_regs *regs = data;

	perf_sample_data_init(&sample, bp->attr.bp_addr, 0);

	if (!bp->hw.state && !perf_exclude_event(bp, regs))
		perf_swevent_event(bp, 1, &sample, regs);
}
#endif

/*
 * Allocate a new address filter
 */
static struct perf_addr_filter *
perf_addr_filter_new(struct perf_event *event, struct list_head *filters)
{
	int node = cpu_to_node(event->cpu == -1 ? 0 : event->cpu);
	struct perf_addr_filter *filter;

	filter = kzalloc_node(sizeof(*filter), GFP_KERNEL, node);
	if (!filter)
		return NULL;

	INIT_LIST_HEAD(&filter->entry);
	list_add_tail(&filter->entry, filters);

	return filter;
}

static void free_filters_list(struct list_head *filters)
{
	struct perf_addr_filter *filter, *iter;

	list_for_each_entry_safe(filter, iter, filters, entry) {
		path_put(&filter->path);
		list_del(&filter->entry);
		kfree(filter);
	}
}

/*
 * Free existing address filters and optionally install new ones
 */
static void perf_addr_filters_splice(struct perf_event *event,
				     struct list_head *head)
{
	unsigned long flags;
	LIST_HEAD(list);

	if (!has_addr_filter(event))
		return;

	/* don't bother with children, they don't have their own filters */
	if (event->parent)
		return;

	raw_spin_lock_irqsave(&event->addr_filters.lock, flags);

	list_splice_init(&event->addr_filters.list, &list);
	if (head)
		list_splice(head, &event->addr_filters.list);

	raw_spin_unlock_irqrestore(&event->addr_filters.lock, flags);

	free_filters_list(&list);
}

static void perf_free_addr_filters(struct perf_event *event)
{
	/*
	 * Used during free paths, there is no concurrency.
	 */
	if (list_empty(&event->addr_filters.list))
		return;

	perf_addr_filters_splice(event, NULL);
}

/*
 * Scan through mm's vmas and see if one of them matches the
 * @filter; if so, adjust filter's address range.
 * Called with mm::mmap_lock down for reading.
 */
static void perf_addr_filter_apply(struct perf_addr_filter *filter,
				   struct mm_struct *mm,
				   struct perf_addr_filter_range *fr)
{
	struct vm_area_struct *vma;
	VMA_ITERATOR(vmi, mm, 0);

	for_each_vma(vmi, vma) {
		if (!vma->vm_file)
			continue;

		if (perf_addr_filter_vma_adjust(filter, vma, fr))
			return;
	}
}

/*
 * Update event's address range filters based on the
 * task's existing mappings, if any.
 */
static void perf_event_addr_filters_apply(struct perf_event *event)
{
	struct perf_addr_filters_head *ifh = perf_event_addr_filters(event);
	struct task_struct *task = READ_ONCE(event->ctx->task);
	struct perf_addr_filter *filter;
	struct mm_struct *mm = NULL;
	unsigned int count = 0;
	unsigned long flags;

	/*
	 * We may observe TASK_TOMBSTONE, which means that the event tear-down
	 * will stop on the parent's child_mutex that our caller is also holding
	 */
	if (task == TASK_TOMBSTONE)
		return;

	if (ifh->nr_file_filters) {
		mm = get_task_mm(task);
		if (!mm)
			goto restart;

		mmap_read_lock(mm);
	}

	raw_spin_lock_irqsave(&ifh->lock, flags);
	list_for_each_entry(filter, &ifh->list, entry) {
		if (filter->path.dentry) {
			/*
			 * Adjust base offset if the filter is associated to a
			 * binary that needs to be mapped:
			 */
			event->addr_filter_ranges[count].start = 0;
			event->addr_filter_ranges[count].size = 0;

			perf_addr_filter_apply(filter, mm, &event->addr_filter_ranges[count]);
		} else {
			event->addr_filter_ranges[count].start = filter->offset;
			event->addr_filter_ranges[count].size  = filter->size;
		}

		count++;
	}

	event->addr_filters_gen++;
	raw_spin_unlock_irqrestore(&ifh->lock, flags);

	if (ifh->nr_file_filters) {
		mmap_read_unlock(mm);

		mmput(mm);
	}

restart:
	perf_event_stop(event, 1);
}

/*
 * Address range filtering: limiting the data to certain
 * instruction address ranges. Filters are ioctl()ed to us from
 * userspace as ascii strings.
 *
 * Filter string format:
 *
 * ACTION RANGE_SPEC
 * where ACTION is one of the
 *  * "filter": limit the trace to this region
 *  * "start": start tracing from this address
 *  * "stop": stop tracing at this address/region;
 * RANGE_SPEC is
 *  * for kernel addresses: <start address>[/<size>]
 *  * for object files:     <start address>[/<size>]@</path/to/object/file>
 *
 * if <size> is not specified or is zero, the range is treated as a single
 * address; not valid for ACTION=="filter".
 */
enum {
	IF_ACT_NONE = -1,
	IF_ACT_FILTER,
	IF_ACT_START,
	IF_ACT_STOP,
	IF_SRC_FILE,
	IF_SRC_KERNEL,
	IF_SRC_FILEADDR,
	IF_SRC_KERNELADDR,
};

enum {
	IF_STATE_ACTION = 0,
	IF_STATE_SOURCE,
	IF_STATE_END,
};

static const match_table_t if_tokens = {
	{ IF_ACT_FILTER,	"filter" },
	{ IF_ACT_START,		"start" },
	{ IF_ACT_STOP,		"stop" },
	{ IF_SRC_FILE,		"%u/%u@%s" },
	{ IF_SRC_KERNEL,	"%u/%u" },
	{ IF_SRC_FILEADDR,	"%u@%s" },
	{ IF_SRC_KERNELADDR,	"%u" },
	{ IF_ACT_NONE,		NULL },
};

/*
 * Address filter string parser
 */
static int
perf_event_parse_addr_filter(struct perf_event *event, char *fstr,
			     struct list_head *filters)
{
	struct perf_addr_filter *filter = NULL;
	char *start, *orig, *filename = NULL;
	substring_t args[MAX_OPT_ARGS];
	int state = IF_STATE_ACTION, token;
	unsigned int kernel = 0;
	int ret = -EINVAL;

	orig = fstr = kstrdup(fstr, GFP_KERNEL);
	if (!fstr)
		return -ENOMEM;

	while ((start = strsep(&fstr, " ,\n")) != NULL) {
		static const enum perf_addr_filter_action_t actions[] = {
			[IF_ACT_FILTER]	= PERF_ADDR_FILTER_ACTION_FILTER,
			[IF_ACT_START]	= PERF_ADDR_FILTER_ACTION_START,
			[IF_ACT_STOP]	= PERF_ADDR_FILTER_ACTION_STOP,
		};
		ret = -EINVAL;

		if (!*start)
			continue;

		/* filter definition begins */
		if (state == IF_STATE_ACTION) {
			filter = perf_addr_filter_new(event, filters);
			if (!filter)
				goto fail;
		}

		token = match_token(start, if_tokens, args);
		switch (token) {
		case IF_ACT_FILTER:
		case IF_ACT_START:
		case IF_ACT_STOP:
			if (state != IF_STATE_ACTION)
				goto fail;

			filter->action = actions[token];
			state = IF_STATE_SOURCE;
			break;

		case IF_SRC_KERNELADDR:
		case IF_SRC_KERNEL:
			kernel = 1;
			fallthrough;

		case IF_SRC_FILEADDR:
		case IF_SRC_FILE:
			if (state != IF_STATE_SOURCE)
				goto fail;

			*args[0].to = 0;
			ret = kstrtoul(args[0].from, 0, &filter->offset);
			if (ret)
				goto fail;

			if (token == IF_SRC_KERNEL || token == IF_SRC_FILE) {
				*args[1].to = 0;
				ret = kstrtoul(args[1].from, 0, &filter->size);
				if (ret)
					goto fail;
			}

			if (token == IF_SRC_FILE || token == IF_SRC_FILEADDR) {
				int fpos = token == IF_SRC_FILE ? 2 : 1;

				kfree(filename);
				filename = match_strdup(&args[fpos]);
				if (!filename) {
					ret = -ENOMEM;
					goto fail;
				}
			}

			state = IF_STATE_END;
			break;

		default:
			goto fail;
		}

		/*
		 * Filter definition is fully parsed, validate and install it.
		 * Make sure that it doesn't contradict itself or the event's
		 * attribute.
		 */
		if (state == IF_STATE_END) {
			ret = -EINVAL;

			/*
			 * ACTION "filter" must have a non-zero length region
			 * specified.
			 */
			if (filter->action == PERF_ADDR_FILTER_ACTION_FILTER &&
			    !filter->size)
				goto fail;

			if (!kernel) {
				if (!filename)
					goto fail;

				/*
				 * For now, we only support file-based filters
				 * in per-task events; doing so for CPU-wide
				 * events requires additional context switching
				 * trickery, since same object code will be
				 * mapped at different virtual addresses in
				 * different processes.
				 */
				ret = -EOPNOTSUPP;
				if (!event->ctx->task)
					goto fail;

				/* look up the path and grab its inode */
				ret = kern_path(filename, LOOKUP_FOLLOW,
						&filter->path);
				if (ret)
					goto fail;

				ret = -EINVAL;
				if (!filter->path.dentry ||
				    !S_ISREG(d_inode(filter->path.dentry)
					     ->i_mode))
					goto fail;

				event->addr_filters.nr_file_filters++;
			}

			/* ready to consume more filters */
			kfree(filename);
			filename = NULL;
			state = IF_STATE_ACTION;
			filter = NULL;
			kernel = 0;
		}
	}

	if (state != IF_STATE_ACTION)
		goto fail;

	kfree(filename);
	kfree(orig);

	return 0;

fail:
	kfree(filename);
	free_filters_list(filters);
	kfree(orig);

	return ret;
}

static int
perf_event_set_addr_filter(struct perf_event *event, char *filter_str)
{
	LIST_HEAD(filters);
	int ret;

	/*
	 * Since this is called in perf_ioctl() path, we're already holding
	 * ctx::mutex.
	 */
	lockdep_assert_held(&event->ctx->mutex);

	if (WARN_ON_ONCE(event->parent))
		return -EINVAL;

	ret = perf_event_parse_addr_filter(event, filter_str, &filters);
	if (ret)
		goto fail_clear_files;

	ret = event->pmu->addr_filters_validate(&filters);
	if (ret)
		goto fail_free_filters;

	/* remove existing filters, if any */
	perf_addr_filters_splice(event, &filters);

	/* install new filters */
	perf_event_for_each_child(event, perf_event_addr_filters_apply);

	return ret;

fail_free_filters:
	free_filters_list(&filters);

fail_clear_files:
	event->addr_filters.nr_file_filters = 0;

	return ret;
}

static int perf_event_set_filter(struct perf_event *event, void __user *arg)
{
	int ret = -EINVAL;
	char *filter_str;

	filter_str = strndup_user(arg, PAGE_SIZE);
	if (IS_ERR(filter_str))
		return PTR_ERR(filter_str);

#ifdef CONFIG_EVENT_TRACING
	if (perf_event_is_tracing(event)) {
		struct perf_event_context *ctx = event->ctx;

		/*
		 * Beware, here be dragons!!
		 *
		 * the tracepoint muck will deadlock against ctx->mutex, but
		 * the tracepoint stuff does not actually need it. So
		 * temporarily drop ctx->mutex. As per perf_event_ctx_lock() we
		 * already have a reference on ctx.
		 *
		 * This can result in event getting moved to a different ctx,
		 * but that does not affect the tracepoint state.
		 */
		mutex_unlock(&ctx->mutex);
		ret = ftrace_profile_set_filter(event, event->attr.config, filter_str);
		mutex_lock(&ctx->mutex);
	} else
#endif
	if (has_addr_filter(event))
		ret = perf_event_set_addr_filter(event, filter_str);

	kfree(filter_str);
	return ret;
}

/*
 * hrtimer based swevent callback
 */

static enum hrtimer_restart perf_swevent_hrtimer(struct hrtimer *hrtimer)
{
	enum hrtimer_restart ret = HRTIMER_RESTART;
	struct perf_sample_data data;
	struct pt_regs *regs;
	struct perf_event *event;
	u64 period;

	event = container_of(hrtimer, struct perf_event, hw.hrtimer);

	if (event->state != PERF_EVENT_STATE_ACTIVE)
		return HRTIMER_NORESTART;

	event->pmu->read(event);

	perf_sample_data_init(&data, 0, event->hw.last_period);
	regs = get_irq_regs();

	if (regs && !perf_exclude_event(event, regs)) {
		if (!(event->attr.exclude_idle && is_idle_task(current)))
			if (__perf_event_overflow(event, 1, &data, regs))
				ret = HRTIMER_NORESTART;
	}

	period = max_t(u64, 10000, event->hw.sample_period);
	hrtimer_forward_now(hrtimer, ns_to_ktime(period));

	return ret;
}

static void perf_swevent_start_hrtimer(struct perf_event *event)
{
	struct hw_perf_event *hwc = &event->hw;
	s64 period;

	if (!is_sampling_event(event))
		return;

	period = local64_read(&hwc->period_left);
	if (period) {
		if (period < 0)
			period = 10000;

		local64_set(&hwc->period_left, 0);
	} else {
		period = max_t(u64, 10000, hwc->sample_period);
	}
	hrtimer_start(&hwc->hrtimer, ns_to_ktime(period),
		      HRTIMER_MODE_REL_PINNED_HARD);
}

static void perf_swevent_cancel_hrtimer(struct perf_event *event)
{
	struct hw_perf_event *hwc = &event->hw;

	if (is_sampling_event(event)) {
		ktime_t remaining = hrtimer_get_remaining(&hwc->hrtimer);
		local64_set(&hwc->period_left, ktime_to_ns(remaining));

		hrtimer_cancel(&hwc->hrtimer);
	}
}

static void perf_swevent_init_hrtimer(struct perf_event *event)
{
	struct hw_perf_event *hwc = &event->hw;

	if (!is_sampling_event(event))
		return;

	hrtimer_setup(&hwc->hrtimer, perf_swevent_hrtimer, CLOCK_MONOTONIC, HRTIMER_MODE_REL_HARD);

	/*
	 * Since hrtimers have a fixed rate, we can do a static freq->period
	 * mapping and avoid the whole period adjust feedback stuff.
	 */
	if (event->attr.freq) {
		long freq = event->attr.sample_freq;

		event->attr.sample_period = NSEC_PER_SEC / freq;
		hwc->sample_period = event->attr.sample_period;
		local64_set(&hwc->period_left, hwc->sample_period);
		hwc->last_period = hwc->sample_period;
		event->attr.freq = 0;
	}
}

/*
 * Software event: cpu wall time clock
 */

static void cpu_clock_event_update(struct perf_event *event)
{
	s64 prev;
	u64 now;

	now = local_clock();
	prev = local64_xchg(&event->hw.prev_count, now);
	local64_add(now - prev, &event->count);
}

static void cpu_clock_event_start(struct perf_event *event, int flags)
{
	local64_set(&event->hw.prev_count, local_clock());
	perf_swevent_start_hrtimer(event);
}

static void cpu_clock_event_stop(struct perf_event *event, int flags)
{
	perf_swevent_cancel_hrtimer(event);
	cpu_clock_event_update(event);
}

static int cpu_clock_event_add(struct perf_event *event, int flags)
{
	if (flags & PERF_EF_START)
		cpu_clock_event_start(event, flags);
	perf_event_update_userpage(event);

	return 0;
}

static void cpu_clock_event_del(struct perf_event *event, int flags)
{
	cpu_clock_event_stop(event, flags);
}

static void cpu_clock_event_read(struct perf_event *event)
{
	cpu_clock_event_update(event);
}

static int cpu_clock_event_init(struct perf_event *event)
{
	if (event->attr.type != perf_cpu_clock.type)
		return -ENOENT;

	if (event->attr.config != PERF_COUNT_SW_CPU_CLOCK)
		return -ENOENT;

	/*
	 * no branch sampling for software events
	 */
	if (has_branch_stack(event))
		return -EOPNOTSUPP;

	perf_swevent_init_hrtimer(event);

	return 0;
}

static struct pmu perf_cpu_clock = {
	.task_ctx_nr	= perf_sw_context,

	.capabilities	= PERF_PMU_CAP_NO_NMI,
	.dev		= PMU_NULL_DEV,

	.event_init	= cpu_clock_event_init,
	.add		= cpu_clock_event_add,
	.del		= cpu_clock_event_del,
	.start		= cpu_clock_event_start,
	.stop		= cpu_clock_event_stop,
	.read		= cpu_clock_event_read,
};

/*
 * Software event: task time clock
 */

static void task_clock_event_update(struct perf_event *event, u64 now)
{
	u64 prev;
	s64 delta;

	prev = local64_xchg(&event->hw.prev_count, now);
	delta = now - prev;
	local64_add(delta, &event->count);
}

static void task_clock_event_start(struct perf_event *event, int flags)
{
	local64_set(&event->hw.prev_count, event->ctx->time);
	perf_swevent_start_hrtimer(event);
}

static void task_clock_event_stop(struct perf_event *event, int flags)
{
	perf_swevent_cancel_hrtimer(event);
	task_clock_event_update(event, event->ctx->time);
}

static int task_clock_event_add(struct perf_event *event, int flags)
{
	if (flags & PERF_EF_START)
		task_clock_event_start(event, flags);
	perf_event_update_userpage(event);

	return 0;
}

static void task_clock_event_del(struct perf_event *event, int flags)
{
	task_clock_event_stop(event, PERF_EF_UPDATE);
}

static void task_clock_event_read(struct perf_event *event)
{
	u64 now = perf_clock();
	u64 delta = now - event->ctx->timestamp;
	u64 time = event->ctx->time + delta;

	task_clock_event_update(event, time);
}

static int task_clock_event_init(struct perf_event *event)
{
	if (event->attr.type != perf_task_clock.type)
		return -ENOENT;

	if (event->attr.config != PERF_COUNT_SW_TASK_CLOCK)
		return -ENOENT;

	/*
	 * no branch sampling for software events
	 */
	if (has_branch_stack(event))
		return -EOPNOTSUPP;

	perf_swevent_init_hrtimer(event);

	return 0;
}

static struct pmu perf_task_clock = {
	.task_ctx_nr	= perf_sw_context,

	.capabilities	= PERF_PMU_CAP_NO_NMI,
	.dev		= PMU_NULL_DEV,

	.event_init	= task_clock_event_init,
	.add		= task_clock_event_add,
	.del		= task_clock_event_del,
	.start		= task_clock_event_start,
	.stop		= task_clock_event_stop,
	.read		= task_clock_event_read,
};

static void perf_pmu_nop_void(struct pmu *pmu)
{
}

static void perf_pmu_nop_txn(struct pmu *pmu, unsigned int flags)
{
}

static int perf_pmu_nop_int(struct pmu *pmu)
{
	return 0;
}

static int perf_event_nop_int(struct perf_event *event, u64 value)
{
	return 0;
}

static DEFINE_PER_CPU(unsigned int, nop_txn_flags);

static void perf_pmu_start_txn(struct pmu *pmu, unsigned int flags)
{
	__this_cpu_write(nop_txn_flags, flags);

	if (flags & ~PERF_PMU_TXN_ADD)
		return;

	perf_pmu_disable(pmu);
}

static int perf_pmu_commit_txn(struct pmu *pmu)
{
	unsigned int flags = __this_cpu_read(nop_txn_flags);

	__this_cpu_write(nop_txn_flags, 0);

	if (flags & ~PERF_PMU_TXN_ADD)
		return 0;

	perf_pmu_enable(pmu);
	return 0;
}

static void perf_pmu_cancel_txn(struct pmu *pmu)
{
	unsigned int flags =  __this_cpu_read(nop_txn_flags);

	__this_cpu_write(nop_txn_flags, 0);

	if (flags & ~PERF_PMU_TXN_ADD)
		return;

	perf_pmu_enable(pmu);
}

static int perf_event_idx_default(struct perf_event *event)
{
	return 0;
}

/*
 * Let userspace know that this PMU supports address range filtering:
 */
static ssize_t nr_addr_filters_show(struct device *dev,
				    struct device_attribute *attr,
				    char *page)
{
	struct pmu *pmu = dev_get_drvdata(dev);

	return sysfs_emit(page, "%d\n", pmu->nr_addr_filters);
}
DEVICE_ATTR_RO(nr_addr_filters);

static struct idr pmu_idr;

static ssize_t
type_show(struct device *dev, struct device_attribute *attr, char *page)
{
	struct pmu *pmu = dev_get_drvdata(dev);

	return sysfs_emit(page, "%d\n", pmu->type);
}
static DEVICE_ATTR_RO(type);

static ssize_t
perf_event_mux_interval_ms_show(struct device *dev,
				struct device_attribute *attr,
				char *page)
{
	struct pmu *pmu = dev_get_drvdata(dev);

	return sysfs_emit(page, "%d\n", pmu->hrtimer_interval_ms);
}

static DEFINE_MUTEX(mux_interval_mutex);

static ssize_t
perf_event_mux_interval_ms_store(struct device *dev,
				 struct device_attribute *attr,
				 const char *buf, size_t count)
{
	struct pmu *pmu = dev_get_drvdata(dev);
	int timer, cpu, ret;

	ret = kstrtoint(buf, 0, &timer);
	if (ret)
		return ret;

	if (timer < 1)
		return -EINVAL;

	/* same value, noting to do */
	if (timer == pmu->hrtimer_interval_ms)
		return count;

	mutex_lock(&mux_interval_mutex);
	pmu->hrtimer_interval_ms = timer;

	/* update all cpuctx for this PMU */
	cpus_read_lock();
	for_each_online_cpu(cpu) {
		struct perf_cpu_pmu_context *cpc;
		cpc = *per_cpu_ptr(pmu->cpu_pmu_context, cpu);
		cpc->hrtimer_interval = ns_to_ktime(NSEC_PER_MSEC * timer);

		cpu_function_call(cpu, perf_mux_hrtimer_restart_ipi, cpc);
	}
	cpus_read_unlock();
	mutex_unlock(&mux_interval_mutex);

	return count;
}
static DEVICE_ATTR_RW(perf_event_mux_interval_ms);

static inline const struct cpumask *perf_scope_cpu_topology_cpumask(unsigned int scope, int cpu)
{
	switch (scope) {
	case PERF_PMU_SCOPE_CORE:
		return topology_sibling_cpumask(cpu);
	case PERF_PMU_SCOPE_DIE:
		return topology_die_cpumask(cpu);
	case PERF_PMU_SCOPE_CLUSTER:
		return topology_cluster_cpumask(cpu);
	case PERF_PMU_SCOPE_PKG:
		return topology_core_cpumask(cpu);
	case PERF_PMU_SCOPE_SYS_WIDE:
		return cpu_online_mask;
	}

	return NULL;
}

static inline struct cpumask *perf_scope_cpumask(unsigned int scope)
{
	switch (scope) {
	case PERF_PMU_SCOPE_CORE:
		return perf_online_core_mask;
	case PERF_PMU_SCOPE_DIE:
		return perf_online_die_mask;
	case PERF_PMU_SCOPE_CLUSTER:
		return perf_online_cluster_mask;
	case PERF_PMU_SCOPE_PKG:
		return perf_online_pkg_mask;
	case PERF_PMU_SCOPE_SYS_WIDE:
		return perf_online_sys_mask;
	}

	return NULL;
}

static ssize_t cpumask_show(struct device *dev, struct device_attribute *attr,
			    char *buf)
{
	struct pmu *pmu = dev_get_drvdata(dev);
	struct cpumask *mask = perf_scope_cpumask(pmu->scope);

	if (mask)
		return cpumap_print_to_pagebuf(true, buf, mask);
	return 0;
}

static DEVICE_ATTR_RO(cpumask);

static struct attribute *pmu_dev_attrs[] = {
	&dev_attr_type.attr,
	&dev_attr_perf_event_mux_interval_ms.attr,
	&dev_attr_nr_addr_filters.attr,
	&dev_attr_cpumask.attr,
	NULL,
};

static umode_t pmu_dev_is_visible(struct kobject *kobj, struct attribute *a, int n)
{
	struct device *dev = kobj_to_dev(kobj);
	struct pmu *pmu = dev_get_drvdata(dev);

	if (n == 2 && !pmu->nr_addr_filters)
		return 0;

	/* cpumask */
	if (n == 3 && pmu->scope == PERF_PMU_SCOPE_NONE)
		return 0;

	return a->mode;
}

static struct attribute_group pmu_dev_attr_group = {
	.is_visible = pmu_dev_is_visible,
	.attrs = pmu_dev_attrs,
};

static const struct attribute_group *pmu_dev_groups[] = {
	&pmu_dev_attr_group,
	NULL,
};

static int pmu_bus_running;
static struct bus_type pmu_bus = {
	.name		= "event_source",
	.dev_groups	= pmu_dev_groups,
};

static void pmu_dev_release(struct device *dev)
{
	kfree(dev);
}

static int pmu_dev_alloc(struct pmu *pmu)
{
	int ret = -ENOMEM;

	pmu->dev = kzalloc(sizeof(struct device), GFP_KERNEL);
	if (!pmu->dev)
		goto out;

	pmu->dev->groups = pmu->attr_groups;
	device_initialize(pmu->dev);

	dev_set_drvdata(pmu->dev, pmu);
	pmu->dev->bus = &pmu_bus;
	pmu->dev->parent = pmu->parent;
	pmu->dev->release = pmu_dev_release;

	ret = dev_set_name(pmu->dev, "%s", pmu->name);
	if (ret)
		goto free_dev;

	ret = device_add(pmu->dev);
	if (ret)
		goto free_dev;

	if (pmu->attr_update) {
		ret = sysfs_update_groups(&pmu->dev->kobj, pmu->attr_update);
		if (ret)
			goto del_dev;
	}

out:
	return ret;

del_dev:
	device_del(pmu->dev);

free_dev:
	put_device(pmu->dev);
	pmu->dev = NULL;
	goto out;
}

static struct lock_class_key cpuctx_mutex;
static struct lock_class_key cpuctx_lock;

static bool idr_cmpxchg(struct idr *idr, unsigned long id, void *old, void *new)
{
	void *tmp, *val = idr_find(idr, id);

	if (val != old)
		return false;

	tmp = idr_replace(idr, new, id);
	if (IS_ERR(tmp))
		return false;

	WARN_ON_ONCE(tmp != val);
	return true;
}

static void perf_pmu_free(struct pmu *pmu)
{
	if (pmu_bus_running && pmu->dev && pmu->dev != PMU_NULL_DEV) {
		if (pmu->nr_addr_filters)
			device_remove_file(pmu->dev, &dev_attr_nr_addr_filters);
		device_del(pmu->dev);
		put_device(pmu->dev);
	}

	if (pmu->cpu_pmu_context) {
		int cpu;

		for_each_possible_cpu(cpu) {
			struct perf_cpu_pmu_context *cpc;

			cpc = *per_cpu_ptr(pmu->cpu_pmu_context, cpu);
			if (!cpc)
				continue;
			if (cpc->epc.embedded) {
				/* refcount managed */
				put_pmu_ctx(&cpc->epc);
				continue;
			}
			kfree(cpc);
		}
		free_percpu(pmu->cpu_pmu_context);
	}
}

DEFINE_FREE(pmu_unregister, struct pmu *, if (_T) perf_pmu_free(_T))

int perf_pmu_register(struct pmu *_pmu, const char *name, int type)
{
	int cpu, max = PERF_TYPE_MAX;

	struct pmu *pmu __free(pmu_unregister) = _pmu;
	guard(mutex)(&pmus_lock);

	if (WARN_ONCE(!name, "Can not register anonymous pmu.\n"))
		return -EINVAL;

	if (WARN_ONCE(pmu->scope >= PERF_PMU_MAX_SCOPE,
		      "Can not register a pmu with an invalid scope.\n"))
		return -EINVAL;

	pmu->name = name;

	if (type >= 0)
		max = type;

	CLASS(idr_alloc, pmu_type)(&pmu_idr, NULL, max, 0, GFP_KERNEL);
	if (pmu_type.id < 0)
		return pmu_type.id;

	WARN_ON(type >= 0 && pmu_type.id != type);

	pmu->type = pmu_type.id;
	atomic_set(&pmu->exclusive_cnt, 0);

	if (pmu_bus_running && !pmu->dev) {
		int ret = pmu_dev_alloc(pmu);
		if (ret)
			return ret;
	}

	pmu->cpu_pmu_context = alloc_percpu(struct perf_cpu_pmu_context *);
	if (!pmu->cpu_pmu_context)
		return -ENOMEM;

	for_each_possible_cpu(cpu) {
		struct perf_cpu_pmu_context *cpc =
			kmalloc_node(sizeof(struct perf_cpu_pmu_context),
				     GFP_KERNEL | __GFP_ZERO,
				     cpu_to_node(cpu));

		if (!cpc)
			return -ENOMEM;

		*per_cpu_ptr(pmu->cpu_pmu_context, cpu) = cpc;
		__perf_init_event_pmu_context(&cpc->epc, pmu);
		__perf_mux_hrtimer_init(cpc, cpu);
	}

	if (!pmu->start_txn) {
		if (pmu->pmu_enable) {
			/*
			 * If we have pmu_enable/pmu_disable calls, install
			 * transaction stubs that use that to try and batch
			 * hardware accesses.
			 */
			pmu->start_txn  = perf_pmu_start_txn;
			pmu->commit_txn = perf_pmu_commit_txn;
			pmu->cancel_txn = perf_pmu_cancel_txn;
		} else {
			pmu->start_txn  = perf_pmu_nop_txn;
			pmu->commit_txn = perf_pmu_nop_int;
			pmu->cancel_txn = perf_pmu_nop_void;
		}
	}

	if (!pmu->pmu_enable) {
		pmu->pmu_enable  = perf_pmu_nop_void;
		pmu->pmu_disable = perf_pmu_nop_void;
	}

	if (!pmu->check_period)
		pmu->check_period = perf_event_nop_int;

	if (!pmu->event_idx)
		pmu->event_idx = perf_event_idx_default;

	INIT_LIST_HEAD(&pmu->events);
	spin_lock_init(&pmu->events_lock);

	/*
	 * Now that the PMU is complete, make it visible to perf_try_init_event().
	 */
	if (!idr_cmpxchg(&pmu_idr, pmu->type, NULL, pmu))
		return -EINVAL;
	list_add_rcu(&pmu->entry, &pmus);

	take_idr_id(pmu_type);
	_pmu = no_free_ptr(pmu); // let it rip
	return 0;
}
EXPORT_SYMBOL_GPL(perf_pmu_register);

static void __pmu_detach_event(struct pmu *pmu, struct perf_event *event,
			       struct perf_event_context *ctx)
{
	/*
	 * De-schedule the event and mark it REVOKED.
	 */
	perf_event_exit_event(event, ctx, true);

	/*
	 * All _free_event() bits that rely on event->pmu:
	 *
	 * Notably, perf_mmap() relies on the ordering here.
	 */
	scoped_guard (mutex, &event->mmap_mutex) {
		WARN_ON_ONCE(pmu->event_unmapped);
		/*
		 * Mostly an empty lock sequence, such that perf_mmap(), which
		 * relies on mmap_mutex, is sure to observe the state change.
		 */
	}

	perf_event_free_bpf_prog(event);
	perf_free_addr_filters(event);

	if (event->destroy) {
		event->destroy(event);
		event->destroy = NULL;
	}

	if (event->pmu_ctx) {
		put_pmu_ctx(event->pmu_ctx);
		event->pmu_ctx = NULL;
	}

	exclusive_event_destroy(event);
	module_put(pmu->module);

	event->pmu = NULL; /* force fault instead of UAF */
}

static void pmu_detach_event(struct pmu *pmu, struct perf_event *event)
{
	struct perf_event_context *ctx;

	ctx = perf_event_ctx_lock(event);
	__pmu_detach_event(pmu, event, ctx);
	perf_event_ctx_unlock(event, ctx);

	scoped_guard (spinlock, &pmu->events_lock)
		list_del(&event->pmu_list);
}

static struct perf_event *pmu_get_event(struct pmu *pmu)
{
	struct perf_event *event;

	guard(spinlock)(&pmu->events_lock);
	list_for_each_entry(event, &pmu->events, pmu_list) {
		if (atomic_long_inc_not_zero(&event->refcount))
			return event;
	}

	return NULL;
}

static bool pmu_empty(struct pmu *pmu)
{
	guard(spinlock)(&pmu->events_lock);
	return list_empty(&pmu->events);
}

static void pmu_detach_events(struct pmu *pmu)
{
	struct perf_event *event;

	for (;;) {
		event = pmu_get_event(pmu);
		if (!event)
			break;

		pmu_detach_event(pmu, event);
		put_event(event);
	}

	/*
	 * wait for pending _free_event()s
	 */
	wait_var_event(pmu, pmu_empty(pmu));
}

int perf_pmu_unregister(struct pmu *pmu)
{
	scoped_guard (mutex, &pmus_lock) {
		if (!idr_cmpxchg(&pmu_idr, pmu->type, pmu, NULL))
			return -EINVAL;

		list_del_rcu(&pmu->entry);
	}

	/*
	 * We dereference the pmu list under both SRCU and regular RCU, so
	 * synchronize against both of those.
	 *
	 * Notably, the entirety of event creation, from perf_init_event()
	 * (which will now fail, because of the above) until
	 * perf_install_in_context() should be under SRCU such that
	 * this synchronizes against event creation. This avoids trying to
	 * detach events that are not fully formed.
	 */
	synchronize_srcu(&pmus_srcu);
	synchronize_rcu();

	if (pmu->event_unmapped && !pmu_empty(pmu)) {
		/*
		 * Can't force remove events when pmu::event_unmapped()
		 * is used in perf_mmap_close().
		 */
		guard(mutex)(&pmus_lock);
		idr_cmpxchg(&pmu_idr, pmu->type, NULL, pmu);
		list_add_rcu(&pmu->entry, &pmus);
		return -EBUSY;
	}

	scoped_guard (mutex, &pmus_lock)
		idr_remove(&pmu_idr, pmu->type);

	/*
	 * PMU is removed from the pmus list, so no new events will
	 * be created, now take care of the existing ones.
	 */
	pmu_detach_events(pmu);

	/*
	 * PMU is unused, make it go away.
	 */
	perf_pmu_free(pmu);
	return 0;
}
EXPORT_SYMBOL_GPL(perf_pmu_unregister);

static inline bool has_extended_regs(struct perf_event *event)
{
	return (event->attr.sample_regs_user & PERF_REG_EXTENDED_MASK) ||
	       (event->attr.sample_regs_intr & PERF_REG_EXTENDED_MASK);
}

static int perf_try_init_event(struct pmu *pmu, struct perf_event *event)
{
	struct perf_event_context *ctx = NULL;
	int ret;

	if (!try_module_get(pmu->module))
		return -ENODEV;

	/*
	 * A number of pmu->event_init() methods iterate the sibling_list to,
	 * for example, validate if the group fits on the PMU. Therefore,
	 * if this is a sibling event, acquire the ctx->mutex to protect
	 * the sibling_list.
	 */
	if (event->group_leader != event && pmu->task_ctx_nr != perf_sw_context) {
		/*
		 * This ctx->mutex can nest when we're called through
		 * inheritance. See the perf_event_ctx_lock_nested() comment.
		 */
		ctx = perf_event_ctx_lock_nested(event->group_leader,
						 SINGLE_DEPTH_NESTING);
		BUG_ON(!ctx);
	}

	event->pmu = pmu;
	ret = pmu->event_init(event);

	if (ctx)
		perf_event_ctx_unlock(event->group_leader, ctx);

	if (ret)
		goto err_pmu;

	if (!(pmu->capabilities & PERF_PMU_CAP_EXTENDED_REGS) &&
	    has_extended_regs(event)) {
		ret = -EOPNOTSUPP;
		goto err_destroy;
	}

	if (pmu->capabilities & PERF_PMU_CAP_NO_EXCLUDE &&
	    event_has_any_exclude_flag(event)) {
		ret = -EINVAL;
		goto err_destroy;
	}

	if (pmu->scope != PERF_PMU_SCOPE_NONE && event->cpu >= 0) {
		const struct cpumask *cpumask;
		struct cpumask *pmu_cpumask;
		int cpu;

		cpumask = perf_scope_cpu_topology_cpumask(pmu->scope, event->cpu);
		pmu_cpumask = perf_scope_cpumask(pmu->scope);

		ret = -ENODEV;
		if (!pmu_cpumask || !cpumask)
			goto err_destroy;

		cpu = cpumask_any_and(pmu_cpumask, cpumask);
		if (cpu >= nr_cpu_ids)
			goto err_destroy;

		event->event_caps |= PERF_EV_CAP_READ_SCOPE;
	}

	return 0;

err_destroy:
	if (event->destroy) {
		event->destroy(event);
		event->destroy = NULL;
	}

err_pmu:
	event->pmu = NULL;
	module_put(pmu->module);
	return ret;
}

static struct pmu *perf_init_event(struct perf_event *event)
{
	bool extended_type = false;
	struct pmu *pmu;
	int type, ret;

	guard(srcu)(&pmus_srcu); /* pmu idr/list access */

	/*
	 * Save original type before calling pmu->event_init() since certain
	 * pmus overwrites event->attr.type to forward event to another pmu.
	 */
	event->orig_type = event->attr.type;

	/* Try parent's PMU first: */
	if (event->parent && event->parent->pmu) {
		pmu = event->parent->pmu;
		ret = perf_try_init_event(pmu, event);
		if (!ret)
			return pmu;
	}

	/*
	 * PERF_TYPE_HARDWARE and PERF_TYPE_HW_CACHE
	 * are often aliases for PERF_TYPE_RAW.
	 */
	type = event->attr.type;
	if (type == PERF_TYPE_HARDWARE || type == PERF_TYPE_HW_CACHE) {
		type = event->attr.config >> PERF_PMU_TYPE_SHIFT;
		if (!type) {
			type = PERF_TYPE_RAW;
		} else {
			extended_type = true;
			event->attr.config &= PERF_HW_EVENT_MASK;
		}
	}

again:
	scoped_guard (rcu)
		pmu = idr_find(&pmu_idr, type);
	if (pmu) {
		if (event->attr.type != type && type != PERF_TYPE_RAW &&
		    !(pmu->capabilities & PERF_PMU_CAP_EXTENDED_HW_TYPE))
			return ERR_PTR(-ENOENT);

		ret = perf_try_init_event(pmu, event);
		if (ret == -ENOENT && event->attr.type != type && !extended_type) {
			type = event->attr.type;
			goto again;
		}

		if (ret)
			return ERR_PTR(ret);

		return pmu;
	}

	list_for_each_entry_rcu(pmu, &pmus, entry, lockdep_is_held(&pmus_srcu)) {
		ret = perf_try_init_event(pmu, event);
		if (!ret)
			return pmu;

		if (ret != -ENOENT)
			return ERR_PTR(ret);
	}

	return ERR_PTR(-ENOENT);
}

static void attach_sb_event(struct perf_event *event)
{
	struct pmu_event_list *pel = per_cpu_ptr(&pmu_sb_events, event->cpu);

	raw_spin_lock(&pel->lock);
	list_add_rcu(&event->sb_list, &pel->list);
	raw_spin_unlock(&pel->lock);
}

/*
 * We keep a list of all !task (and therefore per-cpu) events
 * that need to receive side-band records.
 *
 * This avoids having to scan all the various PMU per-cpu contexts
 * looking for them.
 */
static void account_pmu_sb_event(struct perf_event *event)
{
	if (is_sb_event(event))
		attach_sb_event(event);
}

/* Freq events need the tick to stay alive (see perf_event_task_tick). */
static void account_freq_event_nohz(void)
{
#ifdef CONFIG_NO_HZ_FULL
	/* Lock so we don't race with concurrent unaccount */
	spin_lock(&nr_freq_lock);
	if (atomic_inc_return(&nr_freq_events) == 1)
		tick_nohz_dep_set(TICK_DEP_BIT_PERF_EVENTS);
	spin_unlock(&nr_freq_lock);
#endif
}

static void account_freq_event(void)
{
	if (tick_nohz_full_enabled())
		account_freq_event_nohz();
	else
		atomic_inc(&nr_freq_events);
}


static void account_event(struct perf_event *event)
{
	bool inc = false;

	if (event->parent)
		return;

	if (event->attach_state & (PERF_ATTACH_TASK | PERF_ATTACH_SCHED_CB))
		inc = true;
	if (event->attr.mmap || event->attr.mmap_data)
		atomic_inc(&nr_mmap_events);
	if (event->attr.build_id)
		atomic_inc(&nr_build_id_events);
	if (event->attr.comm)
		atomic_inc(&nr_comm_events);
	if (event->attr.namespaces)
		atomic_inc(&nr_namespaces_events);
	if (event->attr.cgroup)
		atomic_inc(&nr_cgroup_events);
	if (event->attr.task)
		atomic_inc(&nr_task_events);
	if (event->attr.freq)
		account_freq_event();
	if (event->attr.context_switch) {
		atomic_inc(&nr_switch_events);
		inc = true;
	}
	if (has_branch_stack(event))
		inc = true;
	if (is_cgroup_event(event))
		inc = true;
	if (event->attr.ksymbol)
		atomic_inc(&nr_ksymbol_events);
	if (event->attr.bpf_event)
		atomic_inc(&nr_bpf_events);
	if (event->attr.text_poke)
		atomic_inc(&nr_text_poke_events);

	if (inc) {
		/*
		 * We need the mutex here because static_branch_enable()
		 * must complete *before* the perf_sched_count increment
		 * becomes visible.
		 */
		if (atomic_inc_not_zero(&perf_sched_count))
			goto enabled;

		mutex_lock(&perf_sched_mutex);
		if (!atomic_read(&perf_sched_count)) {
			static_branch_enable(&perf_sched_events);
			/*
			 * Guarantee that all CPUs observe they key change and
			 * call the perf scheduling hooks before proceeding to
			 * install events that need them.
			 */
			synchronize_rcu();
		}
		/*
		 * Now that we have waited for the sync_sched(), allow further
		 * increments to by-pass the mutex.
		 */
		atomic_inc(&perf_sched_count);
		mutex_unlock(&perf_sched_mutex);
	}
enabled:

	account_pmu_sb_event(event);
}

/*
 * Allocate and initialize an event structure
 */
static struct perf_event *
perf_event_alloc(struct perf_event_attr *attr, int cpu,
		 struct task_struct *task,
		 struct perf_event *group_leader,
		 struct perf_event *parent_event,
		 perf_overflow_handler_t overflow_handler,
		 void *context, int cgroup_fd)
{
	struct pmu *pmu;
	struct hw_perf_event *hwc;
	long err = -EINVAL;
	int node;

	if ((unsigned)cpu >= nr_cpu_ids) {
		if (!task || cpu != -1)
			return ERR_PTR(-EINVAL);
	}
	if (attr->sigtrap && !task) {
		/* Requires a task: avoid signalling random tasks. */
		return ERR_PTR(-EINVAL);
	}

	node = (cpu >= 0) ? cpu_to_node(cpu) : -1;
	struct perf_event *event __free(__free_event) =
		kmem_cache_alloc_node(perf_event_cache, GFP_KERNEL | __GFP_ZERO, node);
	if (!event)
		return ERR_PTR(-ENOMEM);

	/*
	 * Single events are their own group leaders, with an
	 * empty sibling list:
	 */
	if (!group_leader)
		group_leader = event;

	mutex_init(&event->child_mutex);
	INIT_LIST_HEAD(&event->child_list);

	INIT_LIST_HEAD(&event->event_entry);
	INIT_LIST_HEAD(&event->sibling_list);
	INIT_LIST_HEAD(&event->active_list);
	init_event_group(event);
	INIT_LIST_HEAD(&event->rb_entry);
	INIT_LIST_HEAD(&event->active_entry);
	INIT_LIST_HEAD(&event->addr_filters.list);
	INIT_HLIST_NODE(&event->hlist_entry);
	INIT_LIST_HEAD(&event->pmu_list);


	init_waitqueue_head(&event->waitq);
	init_irq_work(&event->pending_irq, perf_pending_irq);
	event->pending_disable_irq = IRQ_WORK_INIT_HARD(perf_pending_disable);
	init_task_work(&event->pending_task, perf_pending_task);

	mutex_init(&event->mmap_mutex);
	raw_spin_lock_init(&event->addr_filters.lock);

	atomic_long_set(&event->refcount, 1);
	event->cpu		= cpu;
	event->attr		= *attr;
	event->group_leader	= group_leader;
	event->pmu		= NULL;
	event->oncpu		= -1;

	event->parent		= parent_event;

	event->ns		= get_pid_ns(task_active_pid_ns(current));
	event->id		= atomic64_inc_return(&perf_event_id);

	event->state		= PERF_EVENT_STATE_INACTIVE;

	if (parent_event)
		event->event_caps = parent_event->event_caps;

	if (task) {
		event->attach_state = PERF_ATTACH_TASK;
		/*
		 * XXX pmu::event_init needs to know what task to account to
		 * and we cannot use the ctx information because we need the
		 * pmu before we get a ctx.
		 */
		event->hw.target = get_task_struct(task);
	}

	event->clock = &local_clock;
	if (parent_event)
		event->clock = parent_event->clock;

	if (!overflow_handler && parent_event) {
		overflow_handler = parent_event->overflow_handler;
		context = parent_event->overflow_handler_context;
#if defined(CONFIG_BPF_SYSCALL) && defined(CONFIG_EVENT_TRACING)
		if (parent_event->prog) {
			struct bpf_prog *prog = parent_event->prog;

			bpf_prog_inc(prog);
			event->prog = prog;
		}
#endif
	}

	if (overflow_handler) {
		event->overflow_handler	= overflow_handler;
		event->overflow_handler_context = context;
	} else if (is_write_backward(event)){
		event->overflow_handler = perf_event_output_backward;
		event->overflow_handler_context = NULL;
	} else {
		event->overflow_handler = perf_event_output_forward;
		event->overflow_handler_context = NULL;
	}

	perf_event__state_init(event);

	pmu = NULL;

	hwc = &event->hw;
	hwc->sample_period = attr->sample_period;
	if (attr->freq && attr->sample_freq)
		hwc->sample_period = 1;
	hwc->last_period = hwc->sample_period;

	local64_set(&hwc->period_left, hwc->sample_period);

	/*
	 * We do not support PERF_SAMPLE_READ on inherited events unless
	 * PERF_SAMPLE_TID is also selected, which allows inherited events to
	 * collect per-thread samples.
	 * See perf_output_read().
	 */
	if (has_inherit_and_sample_read(attr) && !(attr->sample_type & PERF_SAMPLE_TID))
		return ERR_PTR(-EINVAL);

	if (!has_branch_stack(event))
		event->attr.branch_sample_type = 0;

	pmu = perf_init_event(event);
	if (IS_ERR(pmu))
		return (void*)pmu;

	/*
	 * The PERF_ATTACH_TASK_DATA is set in the event_init()->hw_config().
	 * The attach should be right after the perf_init_event().
	 * Otherwise, the __free_event() would mistakenly detach the non-exist
	 * perf_ctx_data because of the other errors between them.
	 */
	if (event->attach_state & PERF_ATTACH_TASK_DATA) {
		err = attach_perf_ctx_data(event);
		if (err)
			return ERR_PTR(err);
	}

	/*
	 * Disallow uncore-task events. Similarly, disallow uncore-cgroup
	 * events (they don't make sense as the cgroup will be different
	 * on other CPUs in the uncore mask).
	 */
	if (pmu->task_ctx_nr == perf_invalid_context && (task || cgroup_fd != -1))
		return ERR_PTR(-EINVAL);

	if (event->attr.aux_output &&
	    (!(pmu->capabilities & PERF_PMU_CAP_AUX_OUTPUT) ||
	     event->attr.aux_pause || event->attr.aux_resume))
		return ERR_PTR(-EOPNOTSUPP);

	if (event->attr.aux_pause && event->attr.aux_resume)
		return ERR_PTR(-EINVAL);

	if (event->attr.aux_start_paused) {
		if (!(pmu->capabilities & PERF_PMU_CAP_AUX_PAUSE))
			return ERR_PTR(-EOPNOTSUPP);
		event->hw.aux_paused = 1;
	}

	if (cgroup_fd != -1) {
		err = perf_cgroup_connect(cgroup_fd, event, attr, group_leader);
		if (err)
			return ERR_PTR(err);
	}

	err = exclusive_event_init(event);
	if (err)
		return ERR_PTR(err);

	if (has_addr_filter(event)) {
		event->addr_filter_ranges = kcalloc(pmu->nr_addr_filters,
						    sizeof(struct perf_addr_filter_range),
						    GFP_KERNEL);
		if (!event->addr_filter_ranges)
			return ERR_PTR(-ENOMEM);

		/*
		 * Clone the parent's vma offsets: they are valid until exec()
		 * even if the mm is not shared with the parent.
		 */
		if (event->parent) {
			struct perf_addr_filters_head *ifh = perf_event_addr_filters(event);

			raw_spin_lock_irq(&ifh->lock);
			memcpy(event->addr_filter_ranges,
			       event->parent->addr_filter_ranges,
			       pmu->nr_addr_filters * sizeof(struct perf_addr_filter_range));
			raw_spin_unlock_irq(&ifh->lock);
		}

		/* force hw sync on the address filters */
		event->addr_filters_gen = 1;
	}

	if (!event->parent) {
		if (event->attr.sample_type & PERF_SAMPLE_CALLCHAIN) {
			err = get_callchain_buffers(attr->sample_max_stack);
			if (err)
				return ERR_PTR(err);
			event->attach_state |= PERF_ATTACH_CALLCHAIN;
		}
	}

	err = security_perf_event_alloc(event);
	if (err)
		return ERR_PTR(err);

	/* symmetric to unaccount_event() in _free_event() */
	account_event(event);

	/*
	 * Event creation should be under SRCU, see perf_pmu_unregister().
	 */
	lockdep_assert_held(&pmus_srcu);
	scoped_guard (spinlock, &pmu->events_lock)
		list_add(&event->pmu_list, &pmu->events);

	return_ptr(event);
}

static int perf_copy_attr(struct perf_event_attr __user *uattr,
			  struct perf_event_attr *attr)
{
	u32 size;
	int ret;

	/* Zero the full structure, so that a short copy will be nice. */
	memset(attr, 0, sizeof(*attr));

	ret = get_user(size, &uattr->size);
	if (ret)
		return ret;

	/* ABI compatibility quirk: */
	if (!size)
		size = PERF_ATTR_SIZE_VER0;
	if (size < PERF_ATTR_SIZE_VER0 || size > PAGE_SIZE)
		goto err_size;

	ret = copy_struct_from_user(attr, sizeof(*attr), uattr, size);
	if (ret) {
		if (ret == -E2BIG)
			goto err_size;
		return ret;
	}

	attr->size = size;

	if (attr->__reserved_1 || attr->__reserved_2 || attr->__reserved_3)
		return -EINVAL;

	if (attr->sample_type & ~(PERF_SAMPLE_MAX-1))
		return -EINVAL;

	if (attr->read_format & ~(PERF_FORMAT_MAX-1))
		return -EINVAL;

	if (attr->sample_type & PERF_SAMPLE_BRANCH_STACK) {
		u64 mask = attr->branch_sample_type;

		/* only using defined bits */
		if (mask & ~(PERF_SAMPLE_BRANCH_MAX-1))
			return -EINVAL;

		/* at least one branch bit must be set */
		if (!(mask & ~PERF_SAMPLE_BRANCH_PLM_ALL))
			return -EINVAL;

		/* propagate priv level, when not set for branch */
		if (!(mask & PERF_SAMPLE_BRANCH_PLM_ALL)) {

			/* exclude_kernel checked on syscall entry */
			if (!attr->exclude_kernel)
				mask |= PERF_SAMPLE_BRANCH_KERNEL;

			if (!attr->exclude_user)
				mask |= PERF_SAMPLE_BRANCH_USER;

			if (!attr->exclude_hv)
				mask |= PERF_SAMPLE_BRANCH_HV;
			/*
			 * adjust user setting (for HW filter setup)
			 */
			attr->branch_sample_type = mask;
		}
		/* privileged levels capture (kernel, hv): check permissions */
		if (mask & PERF_SAMPLE_BRANCH_PERM_PLM) {
			ret = perf_allow_kernel();
			if (ret)
				return ret;
		}
	}

	if (attr->sample_type & PERF_SAMPLE_REGS_USER) {
		ret = perf_reg_validate(attr->sample_regs_user);
		if (ret)
			return ret;
	}

	if (attr->sample_type & PERF_SAMPLE_STACK_USER) {
		if (!arch_perf_have_user_stack_dump())
			return -ENOSYS;

		/*
		 * We have __u32 type for the size, but so far
		 * we can only use __u16 as maximum due to the
		 * __u16 sample size limit.
		 */
		if (attr->sample_stack_user >= USHRT_MAX)
			return -EINVAL;
		else if (!IS_ALIGNED(attr->sample_stack_user, sizeof(u64)))
			return -EINVAL;
	}

	if (!attr->sample_max_stack)
		attr->sample_max_stack = sysctl_perf_event_max_stack;

	if (attr->sample_type & PERF_SAMPLE_REGS_INTR)
		ret = perf_reg_validate(attr->sample_regs_intr);

#ifndef CONFIG_CGROUP_PERF
	if (attr->sample_type & PERF_SAMPLE_CGROUP)
		return -EINVAL;
#endif
	if ((attr->sample_type & PERF_SAMPLE_WEIGHT) &&
	    (attr->sample_type & PERF_SAMPLE_WEIGHT_STRUCT))
		return -EINVAL;

	if (!attr->inherit && attr->inherit_thread)
		return -EINVAL;

	if (attr->remove_on_exec && attr->enable_on_exec)
		return -EINVAL;

	if (attr->sigtrap && !attr->remove_on_exec)
		return -EINVAL;

out:
	return ret;

err_size:
	put_user(sizeof(*attr), &uattr->size);
	ret = -E2BIG;
	goto out;
}

static void mutex_lock_double(struct mutex *a, struct mutex *b)
{
	if (b < a)
		swap(a, b);

	mutex_lock(a);
	mutex_lock_nested(b, SINGLE_DEPTH_NESTING);
}

static int
perf_event_set_output(struct perf_event *event, struct perf_event *output_event)
{
	struct perf_buffer *rb = NULL;
	int ret = -EINVAL;

	if (!output_event) {
		mutex_lock(&event->mmap_mutex);
		goto set;
	}

	/* don't allow circular references */
	if (event == output_event)
		goto out;

	/*
	 * Don't allow cross-cpu buffers
	 */
	if (output_event->cpu != event->cpu)
		goto out;

	/*
	 * If its not a per-cpu rb, it must be the same task.
	 */
	if (output_event->cpu == -1 && output_event->hw.target != event->hw.target)
		goto out;

	/*
	 * Mixing clocks in the same buffer is trouble you don't need.
	 */
	if (output_event->clock != event->clock)
		goto out;

	/*
	 * Either writing ring buffer from beginning or from end.
	 * Mixing is not allowed.
	 */
	if (is_write_backward(output_event) != is_write_backward(event))
		goto out;

	/*
	 * If both events generate aux data, they must be on the same PMU
	 */
	if (has_aux(event) && has_aux(output_event) &&
	    event->pmu != output_event->pmu)
		goto out;

	/*
	 * Hold both mmap_mutex to serialize against perf_mmap_close().  Since
	 * output_event is already on rb->event_list, and the list iteration
	 * restarts after every removal, it is guaranteed this new event is
	 * observed *OR* if output_event is already removed, it's guaranteed we
	 * observe !rb->mmap_count.
	 */
	mutex_lock_double(&event->mmap_mutex, &output_event->mmap_mutex);
set:
	/* Can't redirect output if we've got an active mmap() */
	if (atomic_read(&event->mmap_count))
		goto unlock;

	if (output_event) {
		if (output_event->state <= PERF_EVENT_STATE_REVOKED)
			goto unlock;

		/* get the rb we want to redirect to */
		rb = ring_buffer_get(output_event);
		if (!rb)
			goto unlock;

		/* did we race against perf_mmap_close() */
		if (!atomic_read(&rb->mmap_count)) {
			ring_buffer_put(rb);
			goto unlock;
		}
	}

	ring_buffer_attach(event, rb);

	ret = 0;
unlock:
	mutex_unlock(&event->mmap_mutex);
	if (output_event)
		mutex_unlock(&output_event->mmap_mutex);

out:
	return ret;
}

static int perf_event_set_clock(struct perf_event *event, clockid_t clk_id)
{
	bool nmi_safe = false;

	switch (clk_id) {
	case CLOCK_MONOTONIC:
		event->clock = &ktime_get_mono_fast_ns;
		nmi_safe = true;
		break;

	case CLOCK_MONOTONIC_RAW:
		event->clock = &ktime_get_raw_fast_ns;
		nmi_safe = true;
		break;

	case CLOCK_REALTIME:
		event->clock = &ktime_get_real_ns;
		break;

	case CLOCK_BOOTTIME:
		event->clock = &ktime_get_boottime_ns;
		break;

	case CLOCK_TAI:
		event->clock = &ktime_get_clocktai_ns;
		break;

	default:
		return -EINVAL;
	}

	if (!nmi_safe && !(event->pmu->capabilities & PERF_PMU_CAP_NO_NMI))
		return -EINVAL;

	return 0;
}

static bool
perf_check_permission(struct perf_event_attr *attr, struct task_struct *task)
{
	unsigned int ptrace_mode = PTRACE_MODE_READ_REALCREDS;
	bool is_capable = perfmon_capable();

	if (attr->sigtrap) {
		/*
		 * perf_event_attr::sigtrap sends signals to the other task.
		 * Require the current task to also have CAP_KILL.
		 */
		rcu_read_lock();
		is_capable &= ns_capable(__task_cred(task)->user_ns, CAP_KILL);
		rcu_read_unlock();

		/*
		 * If the required capabilities aren't available, checks for
		 * ptrace permissions: upgrade to ATTACH, since sending signals
		 * can effectively change the target task.
		 */
		ptrace_mode = PTRACE_MODE_ATTACH_REALCREDS;
	}

	/*
	 * Preserve ptrace permission check for backwards compatibility. The
	 * ptrace check also includes checks that the current task and other
	 * task have matching uids, and is therefore not done here explicitly.
	 */
	return is_capable || ptrace_may_access(task, ptrace_mode);
}

/**
 * sys_perf_event_open - open a performance event, associate it to a task/cpu
 *
 * @attr_uptr:	event_id type attributes for monitoring/sampling
 * @pid:		target pid
 * @cpu:		target cpu
 * @group_fd:		group leader event fd
 * @flags:		perf event open flags
 */
SYSCALL_DEFINE5(perf_event_open,
		struct perf_event_attr __user *, attr_uptr,
		pid_t, pid, int, cpu, int, group_fd, unsigned long, flags)
{
	struct perf_event *group_leader = NULL, *output_event = NULL;
	struct perf_event_pmu_context *pmu_ctx;
	struct perf_event *event, *sibling;
	struct perf_event_attr attr;
	struct perf_event_context *ctx;
	struct file *event_file = NULL;
	struct task_struct *task = NULL;
	struct pmu *pmu;
	int event_fd;
	int move_group = 0;
	int err;
	int f_flags = O_RDWR;
	int cgroup_fd = -1;

	/* for future expandability... */
	if (flags & ~PERF_FLAG_ALL)
		return -EINVAL;

	err = perf_copy_attr(attr_uptr, &attr);
	if (err)
		return err;

	/* Do we allow access to perf_event_open(2) ? */
	err = security_perf_event_open(PERF_SECURITY_OPEN);
	if (err)
		return err;

	if (!attr.exclude_kernel) {
		err = perf_allow_kernel();
		if (err)
			return err;
	}

	if (attr.namespaces) {
		if (!perfmon_capable())
			return -EACCES;
	}

	if (attr.freq) {
		if (attr.sample_freq > sysctl_perf_event_sample_rate)
			return -EINVAL;
	} else {
		if (attr.sample_period & (1ULL << 63))
			return -EINVAL;
	}

	/* Only privileged users can get physical addresses */
	if ((attr.sample_type & PERF_SAMPLE_PHYS_ADDR)) {
		err = perf_allow_kernel();
		if (err)
			return err;
	}

	/* REGS_INTR can leak data, lockdown must prevent this */
	if (attr.sample_type & PERF_SAMPLE_REGS_INTR) {
		err = security_locked_down(LOCKDOWN_PERF);
		if (err)
			return err;
	}

	/*
	 * In cgroup mode, the pid argument is used to pass the fd
	 * opened to the cgroup directory in cgroupfs. The cpu argument
	 * designates the cpu on which to monitor threads from that
	 * cgroup.
	 */
	if ((flags & PERF_FLAG_PID_CGROUP) && (pid == -1 || cpu == -1))
		return -EINVAL;

	if (flags & PERF_FLAG_FD_CLOEXEC)
		f_flags |= O_CLOEXEC;

	event_fd = get_unused_fd_flags(f_flags);
	if (event_fd < 0)
		return event_fd;

	/*
	 * Event creation should be under SRCU, see perf_pmu_unregister().
	 */
	guard(srcu)(&pmus_srcu);

	CLASS(fd, group)(group_fd);     // group_fd == -1 => empty
	if (group_fd != -1) {
		if (!is_perf_file(group)) {
			err = -EBADF;
			goto err_fd;
		}
		group_leader = fd_file(group)->private_data;
		if (group_leader->state <= PERF_EVENT_STATE_REVOKED) {
			err = -ENODEV;
			goto err_fd;
		}
		if (flags & PERF_FLAG_FD_OUTPUT)
			output_event = group_leader;
		if (flags & PERF_FLAG_FD_NO_GROUP)
			group_leader = NULL;
	}

	if (pid != -1 && !(flags & PERF_FLAG_PID_CGROUP)) {
		task = find_lively_task_by_vpid(pid);
		if (IS_ERR(task)) {
			err = PTR_ERR(task);
			goto err_fd;
		}
	}

	if (task && group_leader &&
	    group_leader->attr.inherit != attr.inherit) {
		err = -EINVAL;
		goto err_task;
	}

	if (flags & PERF_FLAG_PID_CGROUP)
		cgroup_fd = pid;

	event = perf_event_alloc(&attr, cpu, task, group_leader, NULL,
				 NULL, NULL, cgroup_fd);
	if (IS_ERR(event)) {
		err = PTR_ERR(event);
		goto err_task;
	}

	if (is_sampling_event(event)) {
		if (event->pmu->capabilities & PERF_PMU_CAP_NO_INTERRUPT) {
			err = -EOPNOTSUPP;
			goto err_alloc;
		}
	}

	/*
	 * Special case software events and allow them to be part of
	 * any hardware group.
	 */
	pmu = event->pmu;

	if (attr.use_clockid) {
		err = perf_event_set_clock(event, attr.clockid);
		if (err)
			goto err_alloc;
	}

	if (pmu->task_ctx_nr == perf_sw_context)
		event->event_caps |= PERF_EV_CAP_SOFTWARE;

	if (task) {
		err = down_read_interruptible(&task->signal->exec_update_lock);
		if (err)
			goto err_alloc;

		/*
		 * We must hold exec_update_lock across this and any potential
		 * perf_install_in_context() call for this new event to
		 * serialize against exec() altering our credentials (and the
		 * perf_event_exit_task() that could imply).
		 */
		err = -EACCES;
		if (!perf_check_permission(&attr, task))
			goto err_cred;
	}

	/*
	 * Get the target context (task or percpu):
	 */
	ctx = find_get_context(task, event);
	if (IS_ERR(ctx)) {
		err = PTR_ERR(ctx);
		goto err_cred;
	}

	mutex_lock(&ctx->mutex);

	if (ctx->task == TASK_TOMBSTONE) {
		err = -ESRCH;
		goto err_locked;
	}

	if (!task) {
		/*
		 * Check if the @cpu we're creating an event for is online.
		 *
		 * We use the perf_cpu_context::ctx::mutex to serialize against
		 * the hotplug notifiers. See perf_event_{init,exit}_cpu().
		 */
		struct perf_cpu_context *cpuctx = per_cpu_ptr(&perf_cpu_context, event->cpu);

		if (!cpuctx->online) {
			err = -ENODEV;
			goto err_locked;
		}
	}

	if (group_leader) {
		err = -EINVAL;

		/*
		 * Do not allow a recursive hierarchy (this new sibling
		 * becoming part of another group-sibling):
		 */
		if (group_leader->group_leader != group_leader)
			goto err_locked;

		/* All events in a group should have the same clock */
		if (group_leader->clock != event->clock)
			goto err_locked;

		/*
		 * Make sure we're both events for the same CPU;
		 * grouping events for different CPUs is broken; since
		 * you can never concurrently schedule them anyhow.
		 */
		if (group_leader->cpu != event->cpu)
			goto err_locked;

		/*
		 * Make sure we're both on the same context; either task or cpu.
		 */
		if (group_leader->ctx != ctx)
			goto err_locked;

		/*
		 * Only a group leader can be exclusive or pinned
		 */
		if (attr.exclusive || attr.pinned)
			goto err_locked;

		if (is_software_event(event) &&
		    !in_software_context(group_leader)) {
			/*
			 * If the event is a sw event, but the group_leader
			 * is on hw context.
			 *
			 * Allow the addition of software events to hw
			 * groups, this is safe because software events
			 * never fail to schedule.
			 *
			 * Note the comment that goes with struct
			 * perf_event_pmu_context.
			 */
			pmu = group_leader->pmu_ctx->pmu;
		} else if (!is_software_event(event)) {
			if (is_software_event(group_leader) &&
			    (group_leader->group_caps & PERF_EV_CAP_SOFTWARE)) {
				/*
				 * In case the group is a pure software group, and we
				 * try to add a hardware event, move the whole group to
				 * the hardware context.
				 */
				move_group = 1;
			}

			/* Don't allow group of multiple hw events from different pmus */
			if (!in_software_context(group_leader) &&
			    group_leader->pmu_ctx->pmu != pmu)
				goto err_locked;
		}
	}

	/*
	 * Now that we're certain of the pmu; find the pmu_ctx.
	 */
	pmu_ctx = find_get_pmu_context(pmu, ctx, event);
	if (IS_ERR(pmu_ctx)) {
		err = PTR_ERR(pmu_ctx);
		goto err_locked;
	}
	event->pmu_ctx = pmu_ctx;

	if (output_event) {
		err = perf_event_set_output(event, output_event);
		if (err)
			goto err_context;
	}

	if (!perf_event_validate_size(event)) {
		err = -E2BIG;
		goto err_context;
	}

	if (perf_need_aux_event(event) && !perf_get_aux_event(event, group_leader)) {
		err = -EINVAL;
		goto err_context;
	}

	/*
	 * Must be under the same ctx::mutex as perf_install_in_context(),
	 * because we need to serialize with concurrent event creation.
	 */
	if (!exclusive_event_installable(event, ctx)) {
		err = -EBUSY;
		goto err_context;
	}

	WARN_ON_ONCE(ctx->parent_ctx);

	event_file = anon_inode_getfile("[perf_event]", &perf_fops, event, f_flags);
	if (IS_ERR(event_file)) {
		err = PTR_ERR(event_file);
		event_file = NULL;
		goto err_context;
	}

	/*
	 * This is the point on no return; we cannot fail hereafter. This is
	 * where we start modifying current state.
	 */

	if (move_group) {
		perf_remove_from_context(group_leader, 0);
		put_pmu_ctx(group_leader->pmu_ctx);

		for_each_sibling_event(sibling, group_leader) {
			perf_remove_from_context(sibling, 0);
			put_pmu_ctx(sibling->pmu_ctx);
		}

		/*
		 * Install the group siblings before the group leader.
		 *
		 * Because a group leader will try and install the entire group
		 * (through the sibling list, which is still in-tact), we can
		 * end up with siblings installed in the wrong context.
		 *
		 * By installing siblings first we NO-OP because they're not
		 * reachable through the group lists.
		 */
		for_each_sibling_event(sibling, group_leader) {
			sibling->pmu_ctx = pmu_ctx;
			get_pmu_ctx(pmu_ctx);
			perf_event__state_init(sibling);
			perf_install_in_context(ctx, sibling, sibling->cpu);
		}

		/*
		 * Removing from the context ends up with disabled
		 * event. What we want here is event in the initial
		 * startup state, ready to be add into new context.
		 */
		group_leader->pmu_ctx = pmu_ctx;
		get_pmu_ctx(pmu_ctx);
		perf_event__state_init(group_leader);
		perf_install_in_context(ctx, group_leader, group_leader->cpu);
	}

	/*
	 * Precalculate sample_data sizes; do while holding ctx::mutex such
	 * that we're serialized against further additions and before
	 * perf_install_in_context() which is the point the event is active and
	 * can use these values.
	 */
	perf_event__header_size(event);
	perf_event__id_header_size(event);

	event->owner = current;

	perf_install_in_context(ctx, event, event->cpu);
	perf_unpin_context(ctx);

	mutex_unlock(&ctx->mutex);

	if (task) {
		up_read(&task->signal->exec_update_lock);
		put_task_struct(task);
	}

	mutex_lock(&current->perf_event_mutex);
	list_add_tail(&event->owner_entry, &current->perf_event_list);
	mutex_unlock(&current->perf_event_mutex);

	/*
	 * File reference in group guarantees that group_leader has been
	 * kept alive until we place the new event on the sibling_list.
	 * This ensures destruction of the group leader will find
	 * the pointer to itself in perf_group_detach().
	 */
	fd_install(event_fd, event_file);
	return event_fd;

err_context:
	put_pmu_ctx(event->pmu_ctx);
	event->pmu_ctx = NULL; /* _free_event() */
err_locked:
	mutex_unlock(&ctx->mutex);
	perf_unpin_context(ctx);
	put_ctx(ctx);
err_cred:
	if (task)
		up_read(&task->signal->exec_update_lock);
err_alloc:
	put_event(event);
err_task:
	if (task)
		put_task_struct(task);
err_fd:
	put_unused_fd(event_fd);
	return err;
}

/**
 * perf_event_create_kernel_counter
 *
 * @attr: attributes of the counter to create
 * @cpu: cpu in which the counter is bound
 * @task: task to profile (NULL for percpu)
 * @overflow_handler: callback to trigger when we hit the event
 * @context: context data could be used in overflow_handler callback
 */
struct perf_event *
perf_event_create_kernel_counter(struct perf_event_attr *attr, int cpu,
				 struct task_struct *task,
				 perf_overflow_handler_t overflow_handler,
				 void *context)
{
	struct perf_event_pmu_context *pmu_ctx;
	struct perf_event_context *ctx;
	struct perf_event *event;
	struct pmu *pmu;
	int err;

	/*
	 * Grouping is not supported for kernel events, neither is 'AUX',
	 * make sure the caller's intentions are adjusted.
	 */
	if (attr->aux_output || attr->aux_action)
		return ERR_PTR(-EINVAL);

	/*
	 * Event creation should be under SRCU, see perf_pmu_unregister().
	 */
	guard(srcu)(&pmus_srcu);

	event = perf_event_alloc(attr, cpu, task, NULL, NULL,
				 overflow_handler, context, -1);
	if (IS_ERR(event)) {
		err = PTR_ERR(event);
		goto err;
	}

	/* Mark owner so we could distinguish it from user events. */
	event->owner = TASK_TOMBSTONE;
	pmu = event->pmu;

	if (pmu->task_ctx_nr == perf_sw_context)
		event->event_caps |= PERF_EV_CAP_SOFTWARE;

	/*
	 * Get the target context (task or percpu):
	 */
	ctx = find_get_context(task, event);
	if (IS_ERR(ctx)) {
		err = PTR_ERR(ctx);
		goto err_alloc;
	}

	WARN_ON_ONCE(ctx->parent_ctx);
	mutex_lock(&ctx->mutex);
	if (ctx->task == TASK_TOMBSTONE) {
		err = -ESRCH;
		goto err_unlock;
	}

	pmu_ctx = find_get_pmu_context(pmu, ctx, event);
	if (IS_ERR(pmu_ctx)) {
		err = PTR_ERR(pmu_ctx);
		goto err_unlock;
	}
	event->pmu_ctx = pmu_ctx;

	if (!task) {
		/*
		 * Check if the @cpu we're creating an event for is online.
		 *
		 * We use the perf_cpu_context::ctx::mutex to serialize against
		 * the hotplug notifiers. See perf_event_{init,exit}_cpu().
		 */
		struct perf_cpu_context *cpuctx =
			container_of(ctx, struct perf_cpu_context, ctx);
		if (!cpuctx->online) {
			err = -ENODEV;
			goto err_pmu_ctx;
		}
	}

	if (!exclusive_event_installable(event, ctx)) {
		err = -EBUSY;
		goto err_pmu_ctx;
	}

	perf_install_in_context(ctx, event, event->cpu);
	perf_unpin_context(ctx);
	mutex_unlock(&ctx->mutex);

	return event;

err_pmu_ctx:
	put_pmu_ctx(pmu_ctx);
	event->pmu_ctx = NULL; /* _free_event() */
err_unlock:
	mutex_unlock(&ctx->mutex);
	perf_unpin_context(ctx);
	put_ctx(ctx);
err_alloc:
	put_event(event);
err:
	return ERR_PTR(err);
}
EXPORT_SYMBOL_GPL(perf_event_create_kernel_counter);

static void __perf_pmu_remove(struct perf_event_context *ctx,
			      int cpu, struct pmu *pmu,
			      struct perf_event_groups *groups,
			      struct list_head *events)
{
	struct perf_event *event, *sibling;

	perf_event_groups_for_cpu_pmu(event, groups, cpu, pmu) {
		perf_remove_from_context(event, 0);
		put_pmu_ctx(event->pmu_ctx);
		list_add(&event->migrate_entry, events);

		for_each_sibling_event(sibling, event) {
			perf_remove_from_context(sibling, 0);
			put_pmu_ctx(sibling->pmu_ctx);
			list_add(&sibling->migrate_entry, events);
		}
	}
}

static void __perf_pmu_install_event(struct pmu *pmu,
				     struct perf_event_context *ctx,
				     int cpu, struct perf_event *event)
{
	struct perf_event_pmu_context *epc;
	struct perf_event_context *old_ctx = event->ctx;

	get_ctx(ctx); /* normally find_get_context() */

	event->cpu = cpu;
	epc = find_get_pmu_context(pmu, ctx, event);
	event->pmu_ctx = epc;

	if (event->state >= PERF_EVENT_STATE_OFF)
		event->state = PERF_EVENT_STATE_INACTIVE;
	perf_install_in_context(ctx, event, cpu);

	/*
	 * Now that event->ctx is updated and visible, put the old ctx.
	 */
	put_ctx(old_ctx);
}

static void __perf_pmu_install(struct perf_event_context *ctx,
			       int cpu, struct pmu *pmu, struct list_head *events)
{
	struct perf_event *event, *tmp;

	/*
	 * Re-instate events in 2 passes.
	 *
	 * Skip over group leaders and only install siblings on this first
	 * pass, siblings will not get enabled without a leader, however a
	 * leader will enable its siblings, even if those are still on the old
	 * context.
	 */
	list_for_each_entry_safe(event, tmp, events, migrate_entry) {
		if (event->group_leader == event)
			continue;

		list_del(&event->migrate_entry);
		__perf_pmu_install_event(pmu, ctx, cpu, event);
	}

	/*
	 * Once all the siblings are setup properly, install the group leaders
	 * to make it go.
	 */
	list_for_each_entry_safe(event, tmp, events, migrate_entry) {
		list_del(&event->migrate_entry);
		__perf_pmu_install_event(pmu, ctx, cpu, event);
	}
}

void perf_pmu_migrate_context(struct pmu *pmu, int src_cpu, int dst_cpu)
{
	struct perf_event_context *src_ctx, *dst_ctx;
	LIST_HEAD(events);

	/*
	 * Since per-cpu context is persistent, no need to grab an extra
	 * reference.
	 */
	src_ctx = &per_cpu_ptr(&perf_cpu_context, src_cpu)->ctx;
	dst_ctx = &per_cpu_ptr(&perf_cpu_context, dst_cpu)->ctx;

	/*
	 * See perf_event_ctx_lock() for comments on the details
	 * of swizzling perf_event::ctx.
	 */
	mutex_lock_double(&src_ctx->mutex, &dst_ctx->mutex);

	__perf_pmu_remove(src_ctx, src_cpu, pmu, &src_ctx->pinned_groups, &events);
	__perf_pmu_remove(src_ctx, src_cpu, pmu, &src_ctx->flexible_groups, &events);

	if (!list_empty(&events)) {
		/*
		 * Wait for the events to quiesce before re-instating them.
		 */
		synchronize_rcu();

		__perf_pmu_install(dst_ctx, dst_cpu, pmu, &events);
	}

	mutex_unlock(&dst_ctx->mutex);
	mutex_unlock(&src_ctx->mutex);
}
EXPORT_SYMBOL_GPL(perf_pmu_migrate_context);

static void sync_child_event(struct perf_event *child_event)
{
	struct perf_event *parent_event = child_event->parent;
	u64 child_val;

	if (child_event->attr.inherit_stat) {
		struct task_struct *task = child_event->ctx->task;

		if (task && task != TASK_TOMBSTONE)
			perf_event_read_event(child_event, task);
	}

	child_val = perf_event_count(child_event, false);

	/*
	 * Add back the child's count to the parent's count:
	 */
	atomic64_add(child_val, &parent_event->child_count);
	atomic64_add(child_event->total_time_enabled,
		     &parent_event->child_total_time_enabled);
	atomic64_add(child_event->total_time_running,
		     &parent_event->child_total_time_running);
}

static void
perf_event_exit_event(struct perf_event *event,
		      struct perf_event_context *ctx, bool revoke)
{
	struct perf_event *parent_event = event->parent;
	unsigned long detach_flags = DETACH_EXIT;
<<<<<<< HEAD
	bool is_child = !!parent_event;

	if (parent_event == EVENT_TOMBSTONE)
		parent_event = NULL;
=======
	unsigned int attach_state;
>>>>>>> 881097c0

	if (parent_event) {
		/*
		 * Do not destroy the 'original' grouping; because of the
		 * context switch optimization the original events could've
		 * ended up in a random child task.
		 *
		 * If we were to destroy the original group, all group related
		 * operations would cease to function properly after this
		 * random child dies.
		 *
		 * Do destroy all inherited groups, we don't care about those
		 * and being thorough is better.
		 */
		detach_flags |= DETACH_GROUP | DETACH_CHILD;
		mutex_lock(&parent_event->child_mutex);
		/* PERF_ATTACH_ITRACE might be set concurrently */
		attach_state = READ_ONCE(event->attach_state);
	}

	if (revoke)
		detach_flags |= DETACH_GROUP | DETACH_REVOKE;

	perf_remove_from_context(event, detach_flags);
	/*
	 * Child events can be freed.
	 */
<<<<<<< HEAD
	if (is_child) {
		if (parent_event) {
			mutex_unlock(&parent_event->child_mutex);
=======
	if (parent_event) {
		mutex_unlock(&parent_event->child_mutex);

		/*
		 * Match the refcount initialization. Make sure it doesn't happen
		 * twice if pmu_detach_event() calls it on an already exited task.
		 */
		if (attach_state & PERF_ATTACH_CHILD) {
>>>>>>> 881097c0
			/*
			 * Kick perf_poll() for is_event_hup();
			 */
			perf_event_wakeup(parent_event);
			/*
			 * pmu_detach_event() will have an extra refcount.
<<<<<<< HEAD
			 */
			put_event(event);
		}
=======
			 * perf_pending_task() might have one too.
			 */
			put_event(event);
		}

>>>>>>> 881097c0
		return;
	}

	/*
	 * Parent events are governed by their filedesc, retain them.
	 */
	perf_event_wakeup(event);
}

static void perf_event_exit_task_context(struct task_struct *task, bool exit)
{
	struct perf_event_context *ctx, *clone_ctx = NULL;
	struct perf_event *child_event, *next;

	ctx = perf_pin_task_context(task);
	if (!ctx)
		return;

	/*
	 * In order to reduce the amount of tricky in ctx tear-down, we hold
	 * ctx::mutex over the entire thing. This serializes against almost
	 * everything that wants to access the ctx.
	 *
	 * The exception is sys_perf_event_open() /
	 * perf_event_create_kernel_count() which does find_get_context()
	 * without ctx::mutex (it cannot because of the move_group double mutex
	 * lock thing). See the comments in perf_install_in_context().
	 */
	mutex_lock(&ctx->mutex);

	/*
	 * In a single ctx::lock section, de-schedule the events and detach the
	 * context from the task such that we cannot ever get it scheduled back
	 * in.
	 */
	raw_spin_lock_irq(&ctx->lock);
	if (exit)
		task_ctx_sched_out(ctx, NULL, EVENT_ALL);

	/*
	 * Now that the context is inactive, destroy the task <-> ctx relation
	 * and mark the context dead.
	 */
	RCU_INIT_POINTER(task->perf_event_ctxp, NULL);
	put_ctx(ctx); /* cannot be last */
	WRITE_ONCE(ctx->task, TASK_TOMBSTONE);
	put_task_struct(task); /* cannot be last */

	clone_ctx = unclone_ctx(ctx);
	raw_spin_unlock_irq(&ctx->lock);

	if (clone_ctx)
		put_ctx(clone_ctx);

	/*
	 * Report the task dead after unscheduling the events so that we
	 * won't get any samples after PERF_RECORD_EXIT. We can however still
	 * get a few PERF_RECORD_READ events.
	 */
	if (exit)
		perf_event_task(task, ctx, 0);

	list_for_each_entry_safe(child_event, next, &ctx->event_list, event_entry)
		perf_event_exit_event(child_event, ctx, false);

	mutex_unlock(&ctx->mutex);

	if (!exit) {
		/*
		 * perf_event_release_kernel() could still have a reference on
		 * this context. In that case we must wait for these events to
		 * have been freed (in particular all their references to this
		 * task must've been dropped).
		 *
		 * Without this copy_process() will unconditionally free this
		 * task (irrespective of its reference count) and
		 * _free_event()'s put_task_struct(event->hw.target) will be a
		 * use-after-free.
		 *
		 * Wait for all events to drop their context reference.
		 */
		wait_var_event(&ctx->refcount,
			       refcount_read(&ctx->refcount) == 1);
	}
	put_ctx(ctx);
}

/*
 * When a task exits, feed back event values to parent events.
 *
 * Can be called with exec_update_lock held when called from
 * setup_new_exec().
 */
void perf_event_exit_task(struct task_struct *task)
{
	struct perf_event *event, *tmp;

	WARN_ON_ONCE(task != current);

	mutex_lock(&task->perf_event_mutex);
	list_for_each_entry_safe(event, tmp, &task->perf_event_list,
				 owner_entry) {
		list_del_init(&event->owner_entry);

		/*
		 * Ensure the list deletion is visible before we clear
		 * the owner, closes a race against perf_release() where
		 * we need to serialize on the owner->perf_event_mutex.
		 */
		smp_store_release(&event->owner, NULL);
	}
	mutex_unlock(&task->perf_event_mutex);

	perf_event_exit_task_context(task, true);

	/*
	 * The perf_event_exit_task_context calls perf_event_task
	 * with task's task_ctx, which generates EXIT events for
	 * task contexts and sets task->perf_event_ctxp[] to NULL.
	 * At this point we need to send EXIT events to cpu contexts.
	 */
	perf_event_task(task, NULL, 0);

	/*
	 * Detach the perf_ctx_data for the system-wide event.
	 */
	guard(percpu_read)(&global_ctx_data_rwsem);
	detach_task_ctx_data(task);
}

/*
 * Free a context as created by inheritance by perf_event_init_task() below,
 * used by fork() in case of fail.
 *
 * Even though the task has never lived, the context and events have been
 * exposed through the child_list, so we must take care tearing it all down.
 */
void perf_event_free_task(struct task_struct *task)
{
	perf_event_exit_task_context(task, false);
}

void perf_event_delayed_put(struct task_struct *task)
{
	WARN_ON_ONCE(task->perf_event_ctxp);
}

struct file *perf_event_get(unsigned int fd)
{
	struct file *file = fget(fd);
	if (!file)
		return ERR_PTR(-EBADF);

	if (file->f_op != &perf_fops) {
		fput(file);
		return ERR_PTR(-EBADF);
	}

	return file;
}

const struct perf_event *perf_get_event(struct file *file)
{
	if (file->f_op != &perf_fops)
		return ERR_PTR(-EINVAL);

	return file->private_data;
}

const struct perf_event_attr *perf_event_attrs(struct perf_event *event)
{
	if (!event)
		return ERR_PTR(-EINVAL);

	return &event->attr;
}

int perf_allow_kernel(void)
{
	if (sysctl_perf_event_paranoid > 1 && !perfmon_capable())
		return -EACCES;

	return security_perf_event_open(PERF_SECURITY_KERNEL);
}
EXPORT_SYMBOL_GPL(perf_allow_kernel);

/*
 * Inherit an event from parent task to child task.
 *
 * Returns:
 *  - valid pointer on success
 *  - NULL for orphaned events
 *  - IS_ERR() on error
 */
static struct perf_event *
inherit_event(struct perf_event *parent_event,
	      struct task_struct *parent,
	      struct perf_event_context *parent_ctx,
	      struct task_struct *child,
	      struct perf_event *group_leader,
	      struct perf_event_context *child_ctx)
{
	enum perf_event_state parent_state = parent_event->state;
	struct perf_event_pmu_context *pmu_ctx;
	struct perf_event *child_event;
	unsigned long flags;

	/*
	 * Instead of creating recursive hierarchies of events,
	 * we link inherited events back to the original parent,
	 * which has a filp for sure, which we use as the reference
	 * count:
	 */
	if (parent_event->parent)
		parent_event = parent_event->parent;

	if (parent_event->state <= PERF_EVENT_STATE_REVOKED)
		return NULL;

	/*
	 * Event creation should be under SRCU, see perf_pmu_unregister().
	 */
	guard(srcu)(&pmus_srcu);

	child_event = perf_event_alloc(&parent_event->attr,
					   parent_event->cpu,
					   child,
					   group_leader, parent_event,
					   NULL, NULL, -1);
	if (IS_ERR(child_event))
		return child_event;

	get_ctx(child_ctx);
	child_event->ctx = child_ctx;

	pmu_ctx = find_get_pmu_context(child_event->pmu, child_ctx, child_event);
	if (IS_ERR(pmu_ctx)) {
		put_event(child_event);
		return ERR_CAST(pmu_ctx);
	}
	child_event->pmu_ctx = pmu_ctx;

	/*
	 * is_orphaned_event() and list_add_tail(&parent_event->child_list)
	 * must be under the same lock in order to serialize against
	 * perf_event_release_kernel(), such that either we must observe
	 * is_orphaned_event() or they will observe us on the child_list.
	 */
	mutex_lock(&parent_event->child_mutex);
	if (is_orphaned_event(parent_event) ||
	    !atomic_long_inc_not_zero(&parent_event->refcount)) {
		mutex_unlock(&parent_event->child_mutex);
		put_event(child_event);
		return NULL;
	}

	/*
	 * Make the child state follow the state of the parent event,
	 * not its attr.disabled bit.  We hold the parent's mutex,
	 * so we won't race with perf_event_{en, dis}able_family.
	 */
	if (parent_state >= PERF_EVENT_STATE_INACTIVE)
		child_event->state = PERF_EVENT_STATE_INACTIVE;
	else
		child_event->state = PERF_EVENT_STATE_OFF;

	if (parent_event->attr.freq) {
		u64 sample_period = parent_event->hw.sample_period;
		struct hw_perf_event *hwc = &child_event->hw;

		hwc->sample_period = sample_period;
		hwc->last_period   = sample_period;

		local64_set(&hwc->period_left, sample_period);
	}

	child_event->overflow_handler = parent_event->overflow_handler;
	child_event->overflow_handler_context
		= parent_event->overflow_handler_context;

	/*
	 * Precalculate sample_data sizes
	 */
	perf_event__header_size(child_event);
	perf_event__id_header_size(child_event);

	/*
	 * Link it up in the child's context:
	 */
	raw_spin_lock_irqsave(&child_ctx->lock, flags);
	add_event_to_ctx(child_event, child_ctx);
	child_event->attach_state |= PERF_ATTACH_CHILD;
	raw_spin_unlock_irqrestore(&child_ctx->lock, flags);

	/*
	 * Link this into the parent event's child list
	 */
	list_add_tail(&child_event->child_list, &parent_event->child_list);
	mutex_unlock(&parent_event->child_mutex);

	return child_event;
}

/*
 * Inherits an event group.
 *
 * This will quietly suppress orphaned events; !inherit_event() is not an error.
 * This matches with perf_event_release_kernel() removing all child events.
 *
 * Returns:
 *  - 0 on success
 *  - <0 on error
 */
static int inherit_group(struct perf_event *parent_event,
	      struct task_struct *parent,
	      struct perf_event_context *parent_ctx,
	      struct task_struct *child,
	      struct perf_event_context *child_ctx)
{
	struct perf_event *leader;
	struct perf_event *sub;
	struct perf_event *child_ctr;

	leader = inherit_event(parent_event, parent, parent_ctx,
				 child, NULL, child_ctx);
	if (IS_ERR(leader))
		return PTR_ERR(leader);
	/*
	 * @leader can be NULL here because of is_orphaned_event(). In this
	 * case inherit_event() will create individual events, similar to what
	 * perf_group_detach() would do anyway.
	 */
	for_each_sibling_event(sub, parent_event) {
		child_ctr = inherit_event(sub, parent, parent_ctx,
					    child, leader, child_ctx);
		if (IS_ERR(child_ctr))
			return PTR_ERR(child_ctr);

		if (sub->aux_event == parent_event && child_ctr &&
		    !perf_get_aux_event(child_ctr, leader))
			return -EINVAL;
	}
	if (leader)
		leader->group_generation = parent_event->group_generation;
	return 0;
}

/*
 * Creates the child task context and tries to inherit the event-group.
 *
 * Clears @inherited_all on !attr.inherited or error. Note that we'll leave
 * inherited_all set when we 'fail' to inherit an orphaned event; this is
 * consistent with perf_event_release_kernel() removing all child events.
 *
 * Returns:
 *  - 0 on success
 *  - <0 on error
 */
static int
inherit_task_group(struct perf_event *event, struct task_struct *parent,
		   struct perf_event_context *parent_ctx,
		   struct task_struct *child,
		   u64 clone_flags, int *inherited_all)
{
	struct perf_event_context *child_ctx;
	int ret;

	if (!event->attr.inherit ||
	    (event->attr.inherit_thread && !(clone_flags & CLONE_THREAD)) ||
	    /* Do not inherit if sigtrap and signal handlers were cleared. */
	    (event->attr.sigtrap && (clone_flags & CLONE_CLEAR_SIGHAND))) {
		*inherited_all = 0;
		return 0;
	}

	child_ctx = child->perf_event_ctxp;
	if (!child_ctx) {
		/*
		 * This is executed from the parent task context, so
		 * inherit events that have been marked for cloning.
		 * First allocate and initialize a context for the
		 * child.
		 */
		child_ctx = alloc_perf_context(child);
		if (!child_ctx)
			return -ENOMEM;

		child->perf_event_ctxp = child_ctx;
	}

	ret = inherit_group(event, parent, parent_ctx, child, child_ctx);
	if (ret)
		*inherited_all = 0;

	return ret;
}

/*
 * Initialize the perf_event context in task_struct
 */
static int perf_event_init_context(struct task_struct *child, u64 clone_flags)
{
	struct perf_event_context *child_ctx, *parent_ctx;
	struct perf_event_context *cloned_ctx;
	struct perf_event *event;
	struct task_struct *parent = current;
	int inherited_all = 1;
	unsigned long flags;
	int ret = 0;

	if (likely(!parent->perf_event_ctxp))
		return 0;

	/*
	 * If the parent's context is a clone, pin it so it won't get
	 * swapped under us.
	 */
	parent_ctx = perf_pin_task_context(parent);
	if (!parent_ctx)
		return 0;

	/*
	 * No need to check if parent_ctx != NULL here; since we saw
	 * it non-NULL earlier, the only reason for it to become NULL
	 * is if we exit, and since we're currently in the middle of
	 * a fork we can't be exiting at the same time.
	 */

	/*
	 * Lock the parent list. No need to lock the child - not PID
	 * hashed yet and not running, so nobody can access it.
	 */
	mutex_lock(&parent_ctx->mutex);

	/*
	 * We dont have to disable NMIs - we are only looking at
	 * the list, not manipulating it:
	 */
	perf_event_groups_for_each(event, &parent_ctx->pinned_groups) {
		ret = inherit_task_group(event, parent, parent_ctx,
					 child, clone_flags, &inherited_all);
		if (ret)
			goto out_unlock;
	}

	/*
	 * We can't hold ctx->lock when iterating the ->flexible_group list due
	 * to allocations, but we need to prevent rotation because
	 * rotate_ctx() will change the list from interrupt context.
	 */
	raw_spin_lock_irqsave(&parent_ctx->lock, flags);
	parent_ctx->rotate_disable = 1;
	raw_spin_unlock_irqrestore(&parent_ctx->lock, flags);

	perf_event_groups_for_each(event, &parent_ctx->flexible_groups) {
		ret = inherit_task_group(event, parent, parent_ctx,
					 child, clone_flags, &inherited_all);
		if (ret)
			goto out_unlock;
	}

	raw_spin_lock_irqsave(&parent_ctx->lock, flags);
	parent_ctx->rotate_disable = 0;

	child_ctx = child->perf_event_ctxp;

	if (child_ctx && inherited_all) {
		/*
		 * Mark the child context as a clone of the parent
		 * context, or of whatever the parent is a clone of.
		 *
		 * Note that if the parent is a clone, the holding of
		 * parent_ctx->lock avoids it from being uncloned.
		 */
		cloned_ctx = parent_ctx->parent_ctx;
		if (cloned_ctx) {
			child_ctx->parent_ctx = cloned_ctx;
			child_ctx->parent_gen = parent_ctx->parent_gen;
		} else {
			child_ctx->parent_ctx = parent_ctx;
			child_ctx->parent_gen = parent_ctx->generation;
		}
		get_ctx(child_ctx->parent_ctx);
	}

	raw_spin_unlock_irqrestore(&parent_ctx->lock, flags);
out_unlock:
	mutex_unlock(&parent_ctx->mutex);

	perf_unpin_context(parent_ctx);
	put_ctx(parent_ctx);

	return ret;
}

/*
 * Initialize the perf_event context in task_struct
 */
int perf_event_init_task(struct task_struct *child, u64 clone_flags)
{
	int ret;

	memset(child->perf_recursion, 0, sizeof(child->perf_recursion));
	child->perf_event_ctxp = NULL;
	mutex_init(&child->perf_event_mutex);
	INIT_LIST_HEAD(&child->perf_event_list);
	child->perf_ctx_data = NULL;

	ret = perf_event_init_context(child, clone_flags);
	if (ret) {
		perf_event_free_task(child);
		return ret;
	}

	return 0;
}

static void __init perf_event_init_all_cpus(void)
{
	struct swevent_htable *swhash;
	struct perf_cpu_context *cpuctx;
	int cpu;

	zalloc_cpumask_var(&perf_online_mask, GFP_KERNEL);
	zalloc_cpumask_var(&perf_online_core_mask, GFP_KERNEL);
	zalloc_cpumask_var(&perf_online_die_mask, GFP_KERNEL);
	zalloc_cpumask_var(&perf_online_cluster_mask, GFP_KERNEL);
	zalloc_cpumask_var(&perf_online_pkg_mask, GFP_KERNEL);
	zalloc_cpumask_var(&perf_online_sys_mask, GFP_KERNEL);


	for_each_possible_cpu(cpu) {
		swhash = &per_cpu(swevent_htable, cpu);
		mutex_init(&swhash->hlist_mutex);

		INIT_LIST_HEAD(&per_cpu(pmu_sb_events.list, cpu));
		raw_spin_lock_init(&per_cpu(pmu_sb_events.lock, cpu));

		INIT_LIST_HEAD(&per_cpu(sched_cb_list, cpu));

		cpuctx = per_cpu_ptr(&perf_cpu_context, cpu);
		__perf_event_init_context(&cpuctx->ctx);
		lockdep_set_class(&cpuctx->ctx.mutex, &cpuctx_mutex);
		lockdep_set_class(&cpuctx->ctx.lock, &cpuctx_lock);
		cpuctx->online = cpumask_test_cpu(cpu, perf_online_mask);
		cpuctx->heap_size = ARRAY_SIZE(cpuctx->heap_default);
		cpuctx->heap = cpuctx->heap_default;
	}
}

static void perf_swevent_init_cpu(unsigned int cpu)
{
	struct swevent_htable *swhash = &per_cpu(swevent_htable, cpu);

	mutex_lock(&swhash->hlist_mutex);
	if (swhash->hlist_refcount > 0 && !swevent_hlist_deref(swhash)) {
		struct swevent_hlist *hlist;

		hlist = kzalloc_node(sizeof(*hlist), GFP_KERNEL, cpu_to_node(cpu));
		WARN_ON(!hlist);
		rcu_assign_pointer(swhash->swevent_hlist, hlist);
	}
	mutex_unlock(&swhash->hlist_mutex);
}

#if defined CONFIG_HOTPLUG_CPU || defined CONFIG_KEXEC_CORE
static void __perf_event_exit_context(void *__info)
{
	struct perf_cpu_context *cpuctx = this_cpu_ptr(&perf_cpu_context);
	struct perf_event_context *ctx = __info;
	struct perf_event *event;

	raw_spin_lock(&ctx->lock);
	ctx_sched_out(ctx, NULL, EVENT_TIME);
	list_for_each_entry(event, &ctx->event_list, event_entry)
		__perf_remove_from_context(event, cpuctx, ctx, (void *)DETACH_GROUP);
	raw_spin_unlock(&ctx->lock);
}

static void perf_event_clear_cpumask(unsigned int cpu)
{
	int target[PERF_PMU_MAX_SCOPE];
	unsigned int scope;
	struct pmu *pmu;

	cpumask_clear_cpu(cpu, perf_online_mask);

	for (scope = PERF_PMU_SCOPE_NONE + 1; scope < PERF_PMU_MAX_SCOPE; scope++) {
		const struct cpumask *cpumask = perf_scope_cpu_topology_cpumask(scope, cpu);
		struct cpumask *pmu_cpumask = perf_scope_cpumask(scope);

		target[scope] = -1;
		if (WARN_ON_ONCE(!pmu_cpumask || !cpumask))
			continue;

		if (!cpumask_test_and_clear_cpu(cpu, pmu_cpumask))
			continue;
		target[scope] = cpumask_any_but(cpumask, cpu);
		if (target[scope] < nr_cpu_ids)
			cpumask_set_cpu(target[scope], pmu_cpumask);
	}

	/* migrate */
	list_for_each_entry(pmu, &pmus, entry) {
		if (pmu->scope == PERF_PMU_SCOPE_NONE ||
		    WARN_ON_ONCE(pmu->scope >= PERF_PMU_MAX_SCOPE))
			continue;

		if (target[pmu->scope] >= 0 && target[pmu->scope] < nr_cpu_ids)
			perf_pmu_migrate_context(pmu, cpu, target[pmu->scope]);
	}
}

static void perf_event_exit_cpu_context(int cpu)
{
	struct perf_cpu_context *cpuctx;
	struct perf_event_context *ctx;

	// XXX simplify cpuctx->online
	mutex_lock(&pmus_lock);
	/*
	 * Clear the cpumasks, and migrate to other CPUs if possible.
	 * Must be invoked before the __perf_event_exit_context.
	 */
	perf_event_clear_cpumask(cpu);
	cpuctx = per_cpu_ptr(&perf_cpu_context, cpu);
	ctx = &cpuctx->ctx;

	mutex_lock(&ctx->mutex);
	smp_call_function_single(cpu, __perf_event_exit_context, ctx, 1);
	cpuctx->online = 0;
	mutex_unlock(&ctx->mutex);
	mutex_unlock(&pmus_lock);
}
#else

static void perf_event_exit_cpu_context(int cpu) { }

#endif

static void perf_event_setup_cpumask(unsigned int cpu)
{
	struct cpumask *pmu_cpumask;
	unsigned int scope;

	/*
	 * Early boot stage, the cpumask hasn't been set yet.
	 * The perf_online_<domain>_masks includes the first CPU of each domain.
	 * Always unconditionally set the boot CPU for the perf_online_<domain>_masks.
	 */
	if (cpumask_empty(perf_online_mask)) {
		for (scope = PERF_PMU_SCOPE_NONE + 1; scope < PERF_PMU_MAX_SCOPE; scope++) {
			pmu_cpumask = perf_scope_cpumask(scope);
			if (WARN_ON_ONCE(!pmu_cpumask))
				continue;
			cpumask_set_cpu(cpu, pmu_cpumask);
		}
		goto end;
	}

	for (scope = PERF_PMU_SCOPE_NONE + 1; scope < PERF_PMU_MAX_SCOPE; scope++) {
		const struct cpumask *cpumask = perf_scope_cpu_topology_cpumask(scope, cpu);

		pmu_cpumask = perf_scope_cpumask(scope);

		if (WARN_ON_ONCE(!pmu_cpumask || !cpumask))
			continue;

		if (!cpumask_empty(cpumask) &&
		    cpumask_any_and(pmu_cpumask, cpumask) >= nr_cpu_ids)
			cpumask_set_cpu(cpu, pmu_cpumask);
	}
end:
	cpumask_set_cpu(cpu, perf_online_mask);
}

int perf_event_init_cpu(unsigned int cpu)
{
	struct perf_cpu_context *cpuctx;
	struct perf_event_context *ctx;

	perf_swevent_init_cpu(cpu);

	mutex_lock(&pmus_lock);
	perf_event_setup_cpumask(cpu);
	cpuctx = per_cpu_ptr(&perf_cpu_context, cpu);
	ctx = &cpuctx->ctx;

	mutex_lock(&ctx->mutex);
	cpuctx->online = 1;
	mutex_unlock(&ctx->mutex);
	mutex_unlock(&pmus_lock);

	return 0;
}

int perf_event_exit_cpu(unsigned int cpu)
{
	perf_event_exit_cpu_context(cpu);
	return 0;
}

static int
perf_reboot(struct notifier_block *notifier, unsigned long val, void *v)
{
	int cpu;

	for_each_online_cpu(cpu)
		perf_event_exit_cpu(cpu);

	return NOTIFY_OK;
}

/*
 * Run the perf reboot notifier at the very last possible moment so that
 * the generic watchdog code runs as long as possible.
 */
static struct notifier_block perf_reboot_notifier = {
	.notifier_call = perf_reboot,
	.priority = INT_MIN,
};

void __init perf_event_init(void)
{
	int ret;

	idr_init(&pmu_idr);

	perf_event_init_all_cpus();
	init_srcu_struct(&pmus_srcu);
	perf_pmu_register(&perf_swevent, "software", PERF_TYPE_SOFTWARE);
	perf_pmu_register(&perf_cpu_clock, "cpu_clock", -1);
	perf_pmu_register(&perf_task_clock, "task_clock", -1);
	perf_tp_register();
	perf_event_init_cpu(smp_processor_id());
	register_reboot_notifier(&perf_reboot_notifier);

	ret = init_hw_breakpoint();
	WARN(ret, "hw_breakpoint initialization failed with: %d", ret);

	perf_event_cache = KMEM_CACHE(perf_event, SLAB_PANIC);

	/*
	 * Build time assertion that we keep the data_head at the intended
	 * location.  IOW, validation we got the __reserved[] size right.
	 */
	BUILD_BUG_ON((offsetof(struct perf_event_mmap_page, data_head))
		     != 1024);
}

ssize_t perf_event_sysfs_show(struct device *dev, struct device_attribute *attr,
			      char *page)
{
	struct perf_pmu_events_attr *pmu_attr =
		container_of(attr, struct perf_pmu_events_attr, attr);

	if (pmu_attr->event_str)
		return sprintf(page, "%s\n", pmu_attr->event_str);

	return 0;
}
EXPORT_SYMBOL_GPL(perf_event_sysfs_show);

static int __init perf_event_sysfs_init(void)
{
	struct pmu *pmu;
	int ret;

	mutex_lock(&pmus_lock);

	ret = bus_register(&pmu_bus);
	if (ret)
		goto unlock;

	list_for_each_entry(pmu, &pmus, entry) {
		if (pmu->dev)
			continue;

		ret = pmu_dev_alloc(pmu);
		WARN(ret, "Failed to register pmu: %s, reason %d\n", pmu->name, ret);
	}
	pmu_bus_running = 1;
	ret = 0;

unlock:
	mutex_unlock(&pmus_lock);

	return ret;
}
device_initcall(perf_event_sysfs_init);

#ifdef CONFIG_CGROUP_PERF
static struct cgroup_subsys_state *
perf_cgroup_css_alloc(struct cgroup_subsys_state *parent_css)
{
	struct perf_cgroup *jc;

	jc = kzalloc(sizeof(*jc), GFP_KERNEL);
	if (!jc)
		return ERR_PTR(-ENOMEM);

	jc->info = alloc_percpu(struct perf_cgroup_info);
	if (!jc->info) {
		kfree(jc);
		return ERR_PTR(-ENOMEM);
	}

	return &jc->css;
}

static void perf_cgroup_css_free(struct cgroup_subsys_state *css)
{
	struct perf_cgroup *jc = container_of(css, struct perf_cgroup, css);

	free_percpu(jc->info);
	kfree(jc);
}

static int perf_cgroup_css_online(struct cgroup_subsys_state *css)
{
	perf_event_cgroup(css->cgroup);
	return 0;
}

static int __perf_cgroup_move(void *info)
{
	struct task_struct *task = info;

	preempt_disable();
	perf_cgroup_switch(task);
	preempt_enable();

	return 0;
}

static void perf_cgroup_attach(struct cgroup_taskset *tset)
{
	struct task_struct *task;
	struct cgroup_subsys_state *css;

	cgroup_taskset_for_each(task, css, tset)
		task_function_call(task, __perf_cgroup_move, task);
}

struct cgroup_subsys perf_event_cgrp_subsys = {
	.css_alloc	= perf_cgroup_css_alloc,
	.css_free	= perf_cgroup_css_free,
	.css_online	= perf_cgroup_css_online,
	.attach		= perf_cgroup_attach,
	/*
	 * Implicitly enable on dfl hierarchy so that perf events can
	 * always be filtered by cgroup2 path as long as perf_event
	 * controller is not mounted on a legacy hierarchy.
	 */
	.implicit_on_dfl = true,
	.threaded	= true,
};
#endif /* CONFIG_CGROUP_PERF */

DEFINE_STATIC_CALL_RET0(perf_snapshot_branch_stack, perf_snapshot_branch_stack_t);<|MERGE_RESOLUTION|>--- conflicted
+++ resolved
@@ -208,7 +208,6 @@
 }
 
 #define TASK_TOMBSTONE ((void *)-1L)
-#define EVENT_TOMBSTONE ((void *)-1L)
 
 static bool is_kernel_event(struct perf_event *event)
 {
@@ -2338,12 +2337,6 @@
 
 	sync_child_event(event);
 	list_del_init(&event->child_list);
-	/*
-	 * Cannot set to NULL, as that would confuse the situation vs
-	 * not being a child event. See for example unaccount_event().
-	 */
-	event->parent = EVENT_TOMBSTONE;
-	put_event(parent_event);
 }
 
 static bool is_orphaned_event(struct perf_event *event)
@@ -5628,8 +5621,6 @@
 }
 
 /*
-<<<<<<< HEAD
-=======
  * Used to free events which have a known refcount of 1, such as in error paths
  * of inherited events.
  */
@@ -5646,7 +5637,6 @@
 }
 
 /*
->>>>>>> 881097c0
  * Remove user event from the owner task.
  */
 static void perf_remove_from_owner(struct perf_event *event)
@@ -5708,7 +5698,7 @@
 	_free_event(event);
 
 	/* Matches the refcount bump in inherit_event() */
-	if (parent && parent != EVENT_TOMBSTONE)
+	if (parent)
 		put_event(parent);
 }
 
@@ -13925,14 +13915,7 @@
 {
 	struct perf_event *parent_event = event->parent;
 	unsigned long detach_flags = DETACH_EXIT;
-<<<<<<< HEAD
-	bool is_child = !!parent_event;
-
-	if (parent_event == EVENT_TOMBSTONE)
-		parent_event = NULL;
-=======
 	unsigned int attach_state;
->>>>>>> 881097c0
 
 	if (parent_event) {
 		/*
@@ -13960,11 +13943,6 @@
 	/*
 	 * Child events can be freed.
 	 */
-<<<<<<< HEAD
-	if (is_child) {
-		if (parent_event) {
-			mutex_unlock(&parent_event->child_mutex);
-=======
 	if (parent_event) {
 		mutex_unlock(&parent_event->child_mutex);
 
@@ -13973,24 +13951,17 @@
 		 * twice if pmu_detach_event() calls it on an already exited task.
 		 */
 		if (attach_state & PERF_ATTACH_CHILD) {
->>>>>>> 881097c0
 			/*
 			 * Kick perf_poll() for is_event_hup();
 			 */
 			perf_event_wakeup(parent_event);
 			/*
 			 * pmu_detach_event() will have an extra refcount.
-<<<<<<< HEAD
-			 */
-			put_event(event);
-		}
-=======
 			 * perf_pending_task() might have one too.
 			 */
 			put_event(event);
 		}
 
->>>>>>> 881097c0
 		return;
 	}
 
@@ -14228,7 +14199,7 @@
 
 	pmu_ctx = find_get_pmu_context(child_event->pmu, child_ctx, child_event);
 	if (IS_ERR(pmu_ctx)) {
-		put_event(child_event);
+		free_event(child_event);
 		return ERR_CAST(pmu_ctx);
 	}
 	child_event->pmu_ctx = pmu_ctx;
@@ -14243,7 +14214,7 @@
 	if (is_orphaned_event(parent_event) ||
 	    !atomic_long_inc_not_zero(&parent_event->refcount)) {
 		mutex_unlock(&parent_event->child_mutex);
-		put_event(child_event);
+		free_event(child_event);
 		return NULL;
 	}
 
