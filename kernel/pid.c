--- conflicted
+++ resolved
@@ -61,20 +61,8 @@
 	}, }
 };
 
-<<<<<<< HEAD
-int pid_max = PID_MAX_DEFAULT;
-
-int pid_max_min = RESERVED_PIDS + 1;
-int pid_max_max = PID_MAX_LIMIT;
-=======
 static int pid_max_min = RESERVED_PIDS + 1;
 static int pid_max_max = PID_MAX_LIMIT;
-/*
- * Pseudo filesystems start inode numbering after one. We use Reserved
- * PIDs as a natural offset.
- */
-static u64 pidfs_ino = RESERVED_PIDS;
->>>>>>> c625aa27
 
 /*
  * PID-map pages start out as NULL, they get allocated upon
