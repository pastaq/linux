/* SPDX-License-Identifier: GPL-2.0 */
/*
 * Copyright (C) 2020-2022 Loongson Technology Corporation Limited
 *
 * Derived from MIPS:
 * Copyright (C) 1994 - 2000, 2001, 2003 Ralf Baechle
 * Copyright (C) 1999, 2000 Silicon Graphics, Inc.
 * Copyright (C) 2001 MIPS Technologies, Inc.
 */

#include <asm/asm.h>
#include <asm/asmmacro.h>
#include <asm/loongarch.h>
#include <asm/regdef.h>
#include <asm/stackframe.h>
#include <asm/thread_info.h>
#include <asm/unwind_hints.h>

	.text
	.cfi_sections	.debug_frame
	.align	5
SYM_CODE_START(handle_syscall)
	UNWIND_HINT_UNDEFINED
	csrrd		t0, PERCPU_BASE_KS
	la.pcrel	t1, kernelsp
	add.d		t1, t1, t0
	move		t2, sp
	ld.d		sp, t1, 0

	addi.d		sp, sp, -PT_SIZE
	cfi_st		t2, PT_R3
	cfi_rel_offset	sp, PT_R3
	st.d		zero, sp, PT_R0
	csrrd		t2, LOONGARCH_CSR_PRMD
	st.d		t2, sp, PT_PRMD
	csrrd		t2, LOONGARCH_CSR_CRMD
	st.d		t2, sp, PT_CRMD
	csrrd		t2, LOONGARCH_CSR_EUEN
	st.d		t2, sp, PT_EUEN
	csrrd		t2, LOONGARCH_CSR_ECFG
	st.d		t2, sp, PT_ECFG
	csrrd		t2, LOONGARCH_CSR_ESTAT
	st.d		t2, sp, PT_ESTAT
	cfi_st		ra, PT_R1
	cfi_st		a0, PT_R4
	cfi_st		a1, PT_R5
	cfi_st		a2, PT_R6
	cfi_st		a3, PT_R7
	cfi_st		a4, PT_R8
	cfi_st		a5, PT_R9
	cfi_st		a6, PT_R10
	cfi_st		a7, PT_R11
	csrrd		ra, LOONGARCH_CSR_ERA
	st.d		ra, sp, PT_ERA
	cfi_rel_offset	ra, PT_ERA

	cfi_st		tp, PT_R2
	cfi_st		u0, PT_R21
	cfi_st		fp, PT_R22

	SAVE_STATIC
	UNWIND_HINT_REGS

#ifdef CONFIG_KGDB
	li.w		t1, CSR_CRMD_WE
	csrxchg		t1, t1, LOONGARCH_CSR_CRMD
#endif

	move		u0, t0
	li.d		tp, ~_THREAD_MASK
	and		tp, tp, sp

	move		a0, sp
	bl		do_syscall

	STACKLEAK_ERASE
	RESTORE_ALL_AND_RET
SYM_CODE_END(handle_syscall)
_ASM_NOKPROBE(handle_syscall)

SYM_CODE_START(ret_from_fork_asm)
	UNWIND_HINT_REGS
<<<<<<< HEAD
	bl		schedule_tail		# a0 = struct task_struct *prev
	move		a0, sp
	bl 		syscall_exit_to_user_mode
	STACKLEAK_ERASE
=======
	move		a1, sp
	bl 		ret_from_fork
>>>>>>> b671c27c
	RESTORE_STATIC
	RESTORE_SOME
	RESTORE_SP_AND_RET
SYM_CODE_END(ret_from_fork_asm)

SYM_CODE_START(ret_from_kernel_thread_asm)
	UNWIND_HINT_REGS
<<<<<<< HEAD
	bl		schedule_tail		# a0 = struct task_struct *prev
	move		a0, s1
	jirl		ra, s0, 0
	move		a0, sp
	bl		syscall_exit_to_user_mode
	STACKLEAK_ERASE
=======
	move		a1, sp
	move		a2, s0
	move		a3, s1
	bl		ret_from_kernel_thread
>>>>>>> b671c27c
	RESTORE_STATIC
	RESTORE_SOME
	RESTORE_SP_AND_RET
SYM_CODE_END(ret_from_kernel_thread_asm)<|MERGE_RESOLUTION|>--- conflicted
+++ resolved
@@ -80,15 +80,9 @@
 
 SYM_CODE_START(ret_from_fork_asm)
 	UNWIND_HINT_REGS
-<<<<<<< HEAD
-	bl		schedule_tail		# a0 = struct task_struct *prev
-	move		a0, sp
-	bl 		syscall_exit_to_user_mode
-	STACKLEAK_ERASE
-=======
 	move		a1, sp
 	bl 		ret_from_fork
->>>>>>> b671c27c
+	STACKLEAK_ERASE
 	RESTORE_STATIC
 	RESTORE_SOME
 	RESTORE_SP_AND_RET
@@ -96,19 +90,11 @@
 
 SYM_CODE_START(ret_from_kernel_thread_asm)
 	UNWIND_HINT_REGS
-<<<<<<< HEAD
-	bl		schedule_tail		# a0 = struct task_struct *prev
-	move		a0, s1
-	jirl		ra, s0, 0
-	move		a0, sp
-	bl		syscall_exit_to_user_mode
-	STACKLEAK_ERASE
-=======
 	move		a1, sp
 	move		a2, s0
 	move		a3, s1
 	bl		ret_from_kernel_thread
->>>>>>> b671c27c
+	STACKLEAK_ERASE
 	RESTORE_STATIC
 	RESTORE_SOME
 	RESTORE_SP_AND_RET
