--- conflicted
+++ resolved
@@ -65,7 +65,8 @@
 	revbd_op	= 0x0f,
 	revh2w_op	= 0x10,
 	revhd_op	= 0x11,
-<<<<<<< HEAD
+	extwh_op	= 0x16,
+	extwb_op	= 0x17,
 	iocsrrdb_op     = 0x19200,
 	iocsrrdh_op     = 0x19201,
 	iocsrrdw_op     = 0x19202,
@@ -74,10 +75,6 @@
 	iocsrwrh_op     = 0x19205,
 	iocsrwrw_op     = 0x19206,
 	iocsrwrd_op     = 0x19207,
-=======
-	extwh_op	= 0x16,
-	extwb_op	= 0x17,
->>>>>>> 1d375d65
 };
 
 enum reg2i5_op {
