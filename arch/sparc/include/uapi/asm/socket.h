/* SPDX-License-Identifier: GPL-2.0 WITH Linux-syscall-note */
#ifndef _ASM_SOCKET_H
#define _ASM_SOCKET_H

#include <linux/posix_types.h>
#include <asm/sockios.h>

/* For setsockopt(2) */
#define SOL_SOCKET	0xffff

#define SO_DEBUG	0x0001
#define SO_PASSCRED	0x0002
#define SO_REUSEADDR	0x0004
#define SO_KEEPALIVE	0x0008
#define SO_DONTROUTE	0x0010
#define SO_BROADCAST	0x0020
#define SO_PEERCRED	0x0040
#define SO_LINGER	0x0080
#define SO_OOBINLINE	0x0100
#define SO_REUSEPORT	0x0200
#define SO_BSDCOMPAT    0x0400
#define SO_RCVLOWAT     0x0800
#define SO_SNDLOWAT     0x1000
#define SO_RCVTIMEO_OLD     0x2000
#define SO_SNDTIMEO_OLD     0x4000
#define SO_ACCEPTCONN	0x8000

#define SO_SNDBUF	0x1001
#define SO_RCVBUF	0x1002
#define SO_SNDBUFFORCE	0x100a
#define SO_RCVBUFFORCE	0x100b
#define SO_ERROR	0x1007
#define SO_TYPE		0x1008
#define SO_PROTOCOL	0x1028
#define SO_DOMAIN	0x1029

/* Linux specific, keep the same. */
#define SO_NO_CHECK	0x000b
#define SO_PRIORITY	0x000c

#define SO_BINDTODEVICE 0x000d

#define SO_ATTACH_FILTER	0x001a
#define SO_DETACH_FILTER        0x001b
#define SO_GET_FILTER		SO_ATTACH_FILTER

#define SO_PEERNAME		0x001c

#define SO_PEERSEC		0x001e
#define SO_PASSSEC		0x001f

#define SO_MARK			0x0022

#define SO_RXQ_OVFL             0x0024

#define SO_WIFI_STATUS		0x0025
#define SCM_WIFI_STATUS		SO_WIFI_STATUS
#define SO_PEEK_OFF		0x0026

/* Instruct lower device to use last 4-bytes of skb data as FCS */
#define SO_NOFCS		0x0027

#define SO_LOCK_FILTER		0x0028

#define SO_SELECT_ERR_QUEUE	0x0029

#define SO_BUSY_POLL		0x0030

#define SO_MAX_PACING_RATE	0x0031

#define SO_BPF_EXTENSIONS	0x0032

#define SO_INCOMING_CPU		0x0033

#define SO_ATTACH_BPF		0x0034
#define SO_DETACH_BPF		SO_DETACH_FILTER

#define SO_ATTACH_REUSEPORT_CBPF	0x0035
#define SO_ATTACH_REUSEPORT_EBPF	0x0036

#define SO_CNX_ADVICE		0x0037

#define SCM_TIMESTAMPING_OPT_STATS	0x0038

#define SO_MEMINFO		0x0039

#define SO_INCOMING_NAPI_ID	0x003a

#define SO_COOKIE		0x003b

#define SCM_TIMESTAMPING_PKTINFO	0x003c

#define SO_PEERGROUPS		0x003d

#define SO_ZEROCOPY		0x003e

#define SO_TXTIME		0x003f
#define SCM_TXTIME		SO_TXTIME

#define SO_BINDTOIFINDEX	0x0041

/* Security levels - as per NRL IPv6 - don't actually do anything */
#define SO_SECURITY_AUTHENTICATION		0x5001
#define SO_SECURITY_ENCRYPTION_TRANSPORT	0x5002
#define SO_SECURITY_ENCRYPTION_NETWORK		0x5004

#define SO_TIMESTAMP_OLD         0x001d
#define SO_TIMESTAMPNS_OLD       0x0021
#define SO_TIMESTAMPING_OLD      0x0023

#define SO_TIMESTAMP_NEW         0x0046
#define SO_TIMESTAMPNS_NEW       0x0042
#define SO_TIMESTAMPING_NEW      0x0043

#define SO_RCVTIMEO_NEW          0x0044
#define SO_SNDTIMEO_NEW          0x0045

#define SO_DETACH_REUSEPORT_BPF  0x0047

#define SO_PREFER_BUSY_POLL	 0x0048
#define SO_BUSY_POLL_BUDGET	 0x0049

#define SO_NETNS_COOKIE          0x0050

#define SO_BUF_LOCK              0x0051

#define SO_RESERVE_MEM           0x0052

#define SO_TXREHASH              0x0053

<<<<<<< HEAD
=======
#define SO_RCVMARK               0x0054
>>>>>>> 88084a3d

#if !defined(__KERNEL__)


#if __BITS_PER_LONG == 64
#define SO_TIMESTAMP		SO_TIMESTAMP_OLD
#define SO_TIMESTAMPNS		SO_TIMESTAMPNS_OLD
#define SO_TIMESTAMPING		SO_TIMESTAMPING_OLD

#define SO_RCVTIMEO		SO_RCVTIMEO_OLD
#define SO_SNDTIMEO		SO_SNDTIMEO_OLD
#else
#define SO_TIMESTAMP (sizeof(time_t) == sizeof(__kernel_long_t) ? SO_TIMESTAMP_OLD : SO_TIMESTAMP_NEW)
#define SO_TIMESTAMPNS (sizeof(time_t) == sizeof(__kernel_long_t) ? SO_TIMESTAMPNS_OLD : SO_TIMESTAMPNS_NEW)
#define SO_TIMESTAMPING (sizeof(time_t) == sizeof(__kernel_long_t) ? SO_TIMESTAMPING_OLD : SO_TIMESTAMPING_NEW)

#define SO_RCVTIMEO (sizeof(time_t) == sizeof(__kernel_long_t) ? SO_RCVTIMEO_OLD : SO_RCVTIMEO_NEW)
#define SO_SNDTIMEO (sizeof(time_t) == sizeof(__kernel_long_t) ? SO_SNDTIMEO_OLD : SO_SNDTIMEO_NEW)
#endif

#define SCM_TIMESTAMP          SO_TIMESTAMP
#define SCM_TIMESTAMPNS        SO_TIMESTAMPNS
#define SCM_TIMESTAMPING       SO_TIMESTAMPING

#endif

#endif /* _ASM_SOCKET_H */<|MERGE_RESOLUTION|>--- conflicted
+++ resolved
@@ -128,10 +128,7 @@
 
 #define SO_TXREHASH              0x0053
 
-<<<<<<< HEAD
-=======
 #define SO_RCVMARK               0x0054
->>>>>>> 88084a3d
 
 #if !defined(__KERNEL__)
 
