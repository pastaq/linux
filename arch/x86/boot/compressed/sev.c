// SPDX-License-Identifier: GPL-2.0
/*
 * AMD Encrypted Register State Support
 *
 * Author: Joerg Roedel <jroedel@suse.de>
 */

/*
 * misc.h needs to be first because it knows how to include the other kernel
 * headers in the pre-decompression code in a way that does not break
 * compilation.
 */
#include "misc.h"

#include <asm/bootparam.h>
#include <asm/pgtable_types.h>
#include <asm/sev.h>
#include <asm/trapnr.h>
#include <asm/trap_pf.h>
#include <asm/msr-index.h>
#include <asm/fpu/xcr.h>
#include <asm/ptrace.h>
#include <asm/svm.h>
#include <asm/cpuid.h>

#include "error.h"
#include "sev.h"

static struct ghcb boot_ghcb_page __aligned(PAGE_SIZE);
struct ghcb *boot_ghcb;

#undef __init
#define __init

#undef __head
#define __head

#define __BOOT_COMPRESSED

extern struct svsm_ca *boot_svsm_caa;
extern u64 boot_svsm_caa_pa;

<<<<<<< HEAD
extern struct svsm_ca *boot_svsm_caa;
extern u64 boot_svsm_caa_pa;

=======
>>>>>>> ed4d95d0
struct svsm_ca *svsm_get_caa(void)
{
	return boot_svsm_caa;
}

u64 svsm_get_caa_pa(void)
{
	return boot_svsm_caa_pa;
}

int svsm_perform_call_protocol(struct svsm_call *call);

u8 snp_vmpl;

/* Include code for early handlers */
#include "../../boot/startup/sev-shared.c"

int svsm_perform_call_protocol(struct svsm_call *call)
{
	struct ghcb *ghcb;
	int ret;

	if (boot_ghcb)
		ghcb = boot_ghcb;
	else
		ghcb = NULL;

	do {
		ret = ghcb ? svsm_perform_ghcb_protocol(ghcb, call)
			   : svsm_perform_msr_protocol(call);
	} while (ret == -EAGAIN);

	return ret;
}

static bool sev_snp_enabled(void)
{
	return sev_status & MSR_AMD64_SEV_SNP_ENABLED;
}

static void __page_state_change(unsigned long paddr, enum psc_op op)
{
	u64 val, msr;

	/*
	 * If private -> shared then invalidate the page before requesting the
	 * state change in the RMP table.
	 */
	if (op == SNP_PAGE_STATE_SHARED)
		pvalidate_4k_page(paddr, paddr, false);

	/* Save the current GHCB MSR value */
	msr = sev_es_rd_ghcb_msr();

	/* Issue VMGEXIT to change the page state in RMP table. */
	sev_es_wr_ghcb_msr(GHCB_MSR_PSC_REQ_GFN(paddr >> PAGE_SHIFT, op));
	VMGEXIT();

	/* Read the response of the VMGEXIT. */
	val = sev_es_rd_ghcb_msr();
	if ((GHCB_RESP_CODE(val) != GHCB_MSR_PSC_RESP) || GHCB_MSR_PSC_RESP_VAL(val))
		sev_es_terminate(SEV_TERM_SET_LINUX, GHCB_TERM_PSC);

	/* Restore the GHCB MSR value */
	sev_es_wr_ghcb_msr(msr);

	/*
	 * Now that page state is changed in the RMP table, validate it so that it is
	 * consistent with the RMP entry.
	 */
	if (op == SNP_PAGE_STATE_PRIVATE)
		pvalidate_4k_page(paddr, paddr, true);
}

void snp_set_page_private(unsigned long paddr)
{
	if (!sev_snp_enabled())
		return;

	__page_state_change(paddr, SNP_PAGE_STATE_PRIVATE);
}

void snp_set_page_shared(unsigned long paddr)
{
	if (!sev_snp_enabled())
		return;

	__page_state_change(paddr, SNP_PAGE_STATE_SHARED);
}

bool early_setup_ghcb(void)
{
	if (set_page_decrypted((unsigned long)&boot_ghcb_page))
		return false;

	/* Page is now mapped decrypted, clear it */
	memset(&boot_ghcb_page, 0, sizeof(boot_ghcb_page));

	boot_ghcb = &boot_ghcb_page;

	/* Initialize lookup tables for the instruction decoder */
	sev_insn_decode_init();

	/* SNP guest requires the GHCB GPA must be registered */
	if (sev_snp_enabled())
		snp_register_ghcb_early(__pa(&boot_ghcb_page));

	return true;
}

void snp_accept_memory(phys_addr_t start, phys_addr_t end)
{
	for (phys_addr_t pa = start; pa < end; pa += PAGE_SIZE)
		__page_state_change(pa, SNP_PAGE_STATE_PRIVATE);
}

void sev_es_shutdown_ghcb(void)
{
	if (!boot_ghcb)
		return;

	if (!sev_es_check_cpu_features())
		error("SEV-ES CPU Features missing.");

	/*
	 * This denotes whether to use the GHCB MSR protocol or the GHCB
	 * shared page to perform a GHCB request. Since the GHCB page is
	 * being changed to encrypted, it can't be used to perform GHCB
	 * requests. Clear the boot_ghcb variable so that the GHCB MSR
	 * protocol is used to change the GHCB page over to an encrypted
	 * page.
	 */
	boot_ghcb = NULL;

	/*
	 * GHCB Page must be flushed from the cache and mapped encrypted again.
	 * Otherwise the running kernel will see strange cache effects when
	 * trying to use that page.
	 */
	if (set_page_encrypted((unsigned long)&boot_ghcb_page))
		error("Can't map GHCB page encrypted");

	/*
	 * GHCB page is mapped encrypted again and flushed from the cache.
	 * Mark it non-present now to catch bugs when #VC exceptions trigger
	 * after this point.
	 */
	if (set_page_non_present((unsigned long)&boot_ghcb_page))
		error("Can't unmap GHCB page");
}

static void __noreturn sev_es_ghcb_terminate(struct ghcb *ghcb, unsigned int set,
					     unsigned int reason, u64 exit_info_2)
{
	u64 exit_info_1 = SVM_VMGEXIT_TERM_REASON(set, reason);

	vc_ghcb_invalidate(ghcb);
	ghcb_set_sw_exit_code(ghcb, SVM_VMGEXIT_TERM_REQUEST);
	ghcb_set_sw_exit_info_1(ghcb, exit_info_1);
	ghcb_set_sw_exit_info_2(ghcb, exit_info_2);

	sev_es_wr_ghcb_msr(__pa(ghcb));
	VMGEXIT();

	while (true)
		asm volatile("hlt\n" : : : "memory");
}

bool sev_es_check_ghcb_fault(unsigned long address)
{
	/* Check whether the fault was on the GHCB page */
	return ((address & PAGE_MASK) == (unsigned long)&boot_ghcb_page);
}

/*
 * SNP_FEATURES_IMPL_REQ is the mask of SNP features that will need
 * guest side implementation for proper functioning of the guest. If any
 * of these features are enabled in the hypervisor but are lacking guest
 * side implementation, the behavior of the guest will be undefined. The
 * guest could fail in non-obvious way making it difficult to debug.
 *
 * As the behavior of reserved feature bits is unknown to be on the
 * safe side add them to the required features mask.
 */
#define SNP_FEATURES_IMPL_REQ	(MSR_AMD64_SNP_VTOM |			\
				 MSR_AMD64_SNP_REFLECT_VC |		\
				 MSR_AMD64_SNP_RESTRICTED_INJ |		\
				 MSR_AMD64_SNP_ALT_INJ |		\
				 MSR_AMD64_SNP_DEBUG_SWAP |		\
				 MSR_AMD64_SNP_VMPL_SSS |		\
				 MSR_AMD64_SNP_SECURE_TSC |		\
				 MSR_AMD64_SNP_VMGEXIT_PARAM |		\
				 MSR_AMD64_SNP_VMSA_REG_PROT |		\
				 MSR_AMD64_SNP_RESERVED_BIT13 |		\
				 MSR_AMD64_SNP_RESERVED_BIT15 |		\
				 MSR_AMD64_SNP_RESERVED_MASK)

/*
 * SNP_FEATURES_PRESENT is the mask of SNP features that are implemented
 * by the guest kernel. As and when a new feature is implemented in the
 * guest kernel, a corresponding bit should be added to the mask.
 */
#define SNP_FEATURES_PRESENT	(MSR_AMD64_SNP_DEBUG_SWAP |	\
				 MSR_AMD64_SNP_SECURE_TSC)

u64 snp_get_unsupported_features(u64 status)
{
	if (!(status & MSR_AMD64_SEV_SNP_ENABLED))
		return 0;

	return status & SNP_FEATURES_IMPL_REQ & ~SNP_FEATURES_PRESENT;
}

void snp_check_features(void)
{
	u64 unsupported;

	/*
	 * Terminate the boot if hypervisor has enabled any feature lacking
	 * guest side implementation. Pass on the unsupported features mask through
	 * EXIT_INFO_2 of the GHCB protocol so that those features can be reported
	 * as part of the guest boot failure.
	 */
	unsupported = snp_get_unsupported_features(sev_status);
	if (unsupported) {
		if (ghcb_version < 2 || (!boot_ghcb && !early_setup_ghcb()))
			sev_es_terminate(SEV_TERM_SET_GEN, GHCB_SNP_UNSUPPORTED);

		sev_es_ghcb_terminate(boot_ghcb, SEV_TERM_SET_GEN,
				      GHCB_SNP_UNSUPPORTED, unsupported);
	}
}

/* Search for Confidential Computing blob in the EFI config table. */
static struct cc_blob_sev_info *find_cc_blob_efi(struct boot_params *bp)
{
	unsigned long cfg_table_pa;
	unsigned int cfg_table_len;
	int ret;

	ret = efi_get_conf_table(bp, &cfg_table_pa, &cfg_table_len);
	if (ret)
		return NULL;

	return (struct cc_blob_sev_info *)efi_find_vendor_table(bp, cfg_table_pa,
								cfg_table_len,
								EFI_CC_BLOB_GUID);
}

/*
 * Initial set up of SNP relies on information provided by the
 * Confidential Computing blob, which can be passed to the boot kernel
 * by firmware/bootloader in the following ways:
 *
 * - via an entry in the EFI config table
 * - via a setup_data structure, as defined by the Linux Boot Protocol
 *
 * Scan for the blob in that order.
 */
static struct cc_blob_sev_info *find_cc_blob(struct boot_params *bp)
{
	struct cc_blob_sev_info *cc_info;

	cc_info = find_cc_blob_efi(bp);
	if (cc_info)
		goto found_cc_info;

	cc_info = find_cc_blob_setup_data(bp);
	if (!cc_info)
		return NULL;

found_cc_info:
	if (cc_info->magic != CC_BLOB_SEV_HDR_MAGIC)
		sev_es_terminate(SEV_TERM_SET_GEN, GHCB_SNP_UNSUPPORTED);

	return cc_info;
}

/*
 * Indicate SNP based on presence of SNP-specific CC blob. Subsequent checks
 * will verify the SNP CPUID/MSR bits.
 */
static bool early_snp_init(struct boot_params *bp)
{
	struct cc_blob_sev_info *cc_info;

	if (!bp)
		return false;

	cc_info = find_cc_blob(bp);
	if (!cc_info)
		return false;

	/*
	 * If a SNP-specific Confidential Computing blob is present, then
	 * firmware/bootloader have indicated SNP support. Verifying this
	 * involves CPUID checks which will be more reliable if the SNP
	 * CPUID table is used. See comments over snp_setup_cpuid_table() for
	 * more details.
	 */
	setup_cpuid_table(cc_info);

	/*
	 * Record the SVSM Calling Area (CA) address if the guest is not
	 * running at VMPL0. The CA will be used to communicate with the
	 * SVSM and request its services.
	 */
	svsm_setup_ca(cc_info);

	/*
	 * Pass run-time kernel a pointer to CC info via boot_params so EFI
	 * config table doesn't need to be searched again during early startup
	 * phase.
	 */
	bp->cc_blob_address = (u32)(unsigned long)cc_info;

	return true;
}

/*
 * sev_check_cpu_support - Check for SEV support in the CPU capabilities
 *
 * Returns < 0 if SEV is not supported, otherwise the position of the
 * encryption bit in the page table descriptors.
 */
static int sev_check_cpu_support(void)
{
	unsigned int eax, ebx, ecx, edx;

	/* Check for the SME/SEV support leaf */
	eax = 0x80000000;
	ecx = 0;
	native_cpuid(&eax, &ebx, &ecx, &edx);
	if (eax < 0x8000001f)
		return -ENODEV;

	/*
	 * Check for the SME/SEV feature:
	 *   CPUID Fn8000_001F[EAX]
	 *   - Bit 0 - Secure Memory Encryption support
	 *   - Bit 1 - Secure Encrypted Virtualization support
	 *   CPUID Fn8000_001F[EBX]
	 *   - Bits 5:0 - Pagetable bit position used to indicate encryption
	 */
	eax = 0x8000001f;
	ecx = 0;
	native_cpuid(&eax, &ebx, &ecx, &edx);
	/* Check whether SEV is supported */
	if (!(eax & BIT(1)))
		return -ENODEV;

	return ebx & 0x3f;
}

void sev_enable(struct boot_params *bp)
{
	struct msr m;
	int bitpos;
	bool snp;

	/*
	 * bp->cc_blob_address should only be set by boot/compressed kernel.
	 * Initialize it to 0 to ensure that uninitialized values from
	 * buggy bootloaders aren't propagated.
	 */
	if (bp)
		bp->cc_blob_address = 0;

	/*
	 * Do an initial SEV capability check before early_snp_init() which
	 * loads the CPUID page and the same checks afterwards are done
	 * without the hypervisor and are trustworthy.
	 *
	 * If the HV fakes SEV support, the guest will crash'n'burn
	 * which is good enough.
	 */

	if (sev_check_cpu_support() < 0)
		return;

	/*
	 * Setup/preliminary detection of SNP. This will be sanity-checked
	 * against CPUID/MSR values later.
	 */
	snp = early_snp_init(bp);

	/* Now repeat the checks with the SNP CPUID table. */

	bitpos = sev_check_cpu_support();
	if (bitpos < 0) {
		if (snp)
			error("SEV-SNP support indicated by CC blob, but not CPUID.");
		return;
	}

	/* Set the SME mask if this is an SEV guest. */
	boot_rdmsr(MSR_AMD64_SEV, &m);
	sev_status = m.q;
	if (!(sev_status & MSR_AMD64_SEV_ENABLED))
		return;

	/* Negotiate the GHCB protocol version. */
	if (sev_status & MSR_AMD64_SEV_ES_ENABLED) {
		if (!sev_es_negotiate_protocol())
			sev_es_terminate(SEV_TERM_SET_GEN, GHCB_SEV_ES_PROT_UNSUPPORTED);
	}

	/*
	 * SNP is supported in v2 of the GHCB spec which mandates support for HV
	 * features.
	 */
	if (sev_status & MSR_AMD64_SEV_SNP_ENABLED) {
		u64 hv_features;
		int ret;

		hv_features = get_hv_features();
		if (!(hv_features & GHCB_HV_FT_SNP))
			sev_es_terminate(SEV_TERM_SET_GEN, GHCB_SNP_UNSUPPORTED);

		/*
		 * Enforce running at VMPL0 or with an SVSM.
		 *
		 * Use RMPADJUST (see the rmpadjust() function for a description of
		 * what the instruction does) to update the VMPL1 permissions of a
		 * page. If the guest is running at VMPL0, this will succeed. If the
		 * guest is running at any other VMPL, this will fail. Linux SNP guests
		 * only ever run at a single VMPL level so permission mask changes of a
		 * lesser-privileged VMPL are a don't-care.
		 */
		ret = rmpadjust((unsigned long)&boot_ghcb_page, RMP_PG_SIZE_4K, 1);

		/*
		 * Running at VMPL0 is not required if an SVSM is present and the hypervisor
		 * supports the required SVSM GHCB events.
		 */
		if (ret &&
		    !(snp_vmpl && (hv_features & GHCB_HV_FT_SNP_MULTI_VMPL)))
			sev_es_terminate(SEV_TERM_SET_LINUX, GHCB_TERM_NOT_VMPL0);
	}

	if (snp && !(sev_status & MSR_AMD64_SEV_SNP_ENABLED))
		error("SEV-SNP supported indicated by CC blob, but not SEV status MSR.");

	sme_me_mask = BIT_ULL(bitpos);
}

/*
 * sev_get_status - Retrieve the SEV status mask
 *
 * Returns 0 if the CPU is not SEV capable, otherwise the value of the
 * AMD64_SEV MSR.
 */
u64 sev_get_status(void)
{
	struct msr m;

	if (sev_check_cpu_support() < 0)
		return 0;

	boot_rdmsr(MSR_AMD64_SEV, &m);
	return m.q;
}

void sev_prep_identity_maps(unsigned long top_level_pgt)
{
	/*
	 * The Confidential Computing blob is used very early in uncompressed
	 * kernel to find the in-memory CPUID table to handle CPUID
	 * instructions. Make sure an identity-mapping exists so it can be
	 * accessed after switchover.
	 */
	if (sev_snp_enabled()) {
		unsigned long cc_info_pa = boot_params_ptr->cc_blob_address;
		struct cc_blob_sev_info *cc_info;

		kernel_add_identity_map(cc_info_pa, cc_info_pa + sizeof(*cc_info));

		cc_info = (struct cc_blob_sev_info *)cc_info_pa;
		kernel_add_identity_map(cc_info->cpuid_phys, cc_info->cpuid_phys + cc_info->cpuid_len);
	}

	sev_verify_cbit(top_level_pgt);
}

bool early_is_sevsnp_guest(void)
{
	static bool sevsnp;

	if (sevsnp)
		return true;

	if (!(sev_get_status() & MSR_AMD64_SEV_SNP_ENABLED))
		return false;

	sevsnp = true;

	if (!snp_vmpl) {
		unsigned int eax, ebx, ecx, edx;

		/*
		 * CPUID Fn8000_001F_EAX[28] - SVSM support
		 */
		eax = 0x8000001f;
		ecx = 0;
		native_cpuid(&eax, &ebx, &ecx, &edx);
		if (eax & BIT(28)) {
			struct msr m;

			/* Obtain the address of the calling area to use */
			boot_rdmsr(MSR_SVSM_CAA, &m);
			boot_svsm_caa = (void *)m.q;
			boot_svsm_caa_pa = m.q;

			/*
			 * The real VMPL level cannot be discovered, but the
			 * memory acceptance routines make no use of that so
			 * any non-zero value suffices here.
			 */
			snp_vmpl = U8_MAX;
		}
	}
	return true;
}<|MERGE_RESOLUTION|>--- conflicted
+++ resolved
@@ -40,12 +40,6 @@
 extern struct svsm_ca *boot_svsm_caa;
 extern u64 boot_svsm_caa_pa;
 
-<<<<<<< HEAD
-extern struct svsm_ca *boot_svsm_caa;
-extern u64 boot_svsm_caa_pa;
-
-=======
->>>>>>> ed4d95d0
 struct svsm_ca *svsm_get_caa(void)
 {
 	return boot_svsm_caa;
