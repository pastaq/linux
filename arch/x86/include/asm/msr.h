--- conflicted
+++ resolved
@@ -38,26 +38,6 @@
 };
 
 /*
-<<<<<<< HEAD
- * both i386 and x86_64 returns 64-bit value in edx:eax, but gcc's "A"
- * constraint has different meanings. For i386, "A" means exactly
- * edx:eax, while for x86_64 it doesn't mean rdx:rax or edx:eax. Instead,
- * it means rax *or* rdx.
- */
-#ifdef CONFIG_X86_64
-/* Using 64-bit values saves one instruction clearing the high half of low */
-#define DECLARE_ARGS(val, low, high)	unsigned long low, high
-#define EAX_EDX_VAL(val, low, high)	((low) | (high) << 32)
-#define EAX_EDX_RET(val, low, high)	"=a" (low), "=d" (high)
-#else
-#define DECLARE_ARGS(val, low, high)	u64 val
-#define EAX_EDX_VAL(val, low, high)	(val)
-#define EAX_EDX_RET(val, low, high)	"=A" (val)
-#endif
-
-/*
-=======
->>>>>>> 502ad6e5
  * Be very careful with includes. This header is prone to include loops.
  */
 #include <asm/atomic.h>
@@ -95,11 +75,7 @@
 	return EAX_EDX_VAL(val, low, high);
 }
 
-<<<<<<< HEAD
-static __always_inline void __wrmsr(u32 msr, u32 low, u32 high)
-=======
 static __always_inline void __wrmsrq(u32 msr, u64 val)
->>>>>>> 502ad6e5
 {
 	asm volatile("1: wrmsr\n"
 		     "2:\n"
@@ -123,12 +99,7 @@
 	__wrmsrq((msr), (u64)(high) << 32 | (low))
 
 #define native_wrmsrq(msr, val)				\
-<<<<<<< HEAD
-	__wrmsr((msr), (u32)((u64)(val)),		\
-		       (u32)((u64)(val) >> 32))
-=======
 	__wrmsrq((msr), (val))
->>>>>>> 502ad6e5
 
 static inline u64 native_read_msr(u32 msr)
 {
@@ -142,11 +113,7 @@
 	return val;
 }
 
-<<<<<<< HEAD
-static inline u64 native_read_msr_safe(u32 msr, int *err)
-=======
 static inline int native_read_msr_safe(u32 msr, u64 *p)
->>>>>>> 502ad6e5
 {
 	int err;
 	EAX_EDX_DECLARE_ARGS(val, low, high);
@@ -165,12 +132,7 @@
 }
 
 /* Can be uninlined because referenced by paravirt */
-<<<<<<< HEAD
-static inline void notrace
-native_write_msr(u32 msr, u32 low, u32 high)
-=======
 static inline void notrace native_write_msr(u32 msr, u64 val)
->>>>>>> 502ad6e5
 {
 	native_wrmsrq(msr, val);
 
@@ -179,12 +141,7 @@
 }
 
 /* Can be uninlined because referenced by paravirt */
-<<<<<<< HEAD
-static inline int notrace
-native_write_msr_safe(u32 msr, u32 low, u32 high)
-=======
 static inline int notrace native_write_msr_safe(u32 msr, u64 val)
->>>>>>> 502ad6e5
 {
 	int err;
 
@@ -202,69 +159,9 @@
 extern int rdmsr_safe_regs(u32 regs[8]);
 extern int wrmsr_safe_regs(u32 regs[8]);
 
-<<<<<<< HEAD
-/**
- * rdtsc() - returns the current TSC without ordering constraints
- *
- * rdtsc() returns the result of RDTSC as a 64-bit integer.  The
- * only ordering constraint it supplies is the ordering implied by
- * "asm volatile": it will put the RDTSC in the place you expect.  The
- * CPU can and will speculatively execute that RDTSC, though, so the
- * results can be non-monotonic if compared on different CPUs.
- */
-static __always_inline u64 rdtsc(void)
-{
-	DECLARE_ARGS(val, low, high);
-
-	asm volatile("rdtsc" : EAX_EDX_RET(val, low, high));
-
-	return EAX_EDX_VAL(val, low, high);
-}
-
-/**
- * rdtsc_ordered() - read the current TSC in program order
- *
- * rdtsc_ordered() returns the result of RDTSC as a 64-bit integer.
- * It is ordered like a load to a global in-memory counter.  It should
- * be impossible to observe non-monotonic rdtsc_unordered() behavior
- * across multiple CPUs as long as the TSC is synced.
- */
-static __always_inline u64 rdtsc_ordered(void)
-{
-	DECLARE_ARGS(val, low, high);
-
-	/*
-	 * The RDTSC instruction is not ordered relative to memory
-	 * access.  The Intel SDM and the AMD APM are both vague on this
-	 * point, but empirically an RDTSC instruction can be
-	 * speculatively executed before prior loads.  An RDTSC
-	 * immediately after an appropriate barrier appears to be
-	 * ordered as a normal load, that is, it provides the same
-	 * ordering guarantees as reading from a global memory location
-	 * that some other imaginary CPU is updating continuously with a
-	 * time stamp.
-	 *
-	 * Thus, use the preferred barrier on the respective CPU, aiming for
-	 * RDTSCP as the default.
-	 */
-	asm volatile(ALTERNATIVE_2("rdtsc",
-				   "lfence; rdtsc", X86_FEATURE_LFENCE_RDTSC,
-				   "rdtscp", X86_FEATURE_RDTSCP)
-			: EAX_EDX_RET(val, low, high)
-			/* RDTSCP clobbers ECX with MSR_TSC_AUX. */
-			:: "ecx");
-
-	return EAX_EDX_VAL(val, low, high);
-}
-
 static inline u64 native_read_pmc(int counter)
 {
-	DECLARE_ARGS(val, low, high);
-=======
-static inline u64 native_read_pmc(int counter)
-{
 	EAX_EDX_DECLARE_ARGS(val, low, high);
->>>>>>> 502ad6e5
 
 	asm volatile("rdpmc" : EAX_EDX_RET(val, low, high) : "c" (counter));
 	if (tracepoint_enabled(rdpmc))
@@ -303,11 +200,7 @@
 }
 
 /* wrmsr with exception handling */
-<<<<<<< HEAD
-static inline int wrmsr_safe(u32 msr, u32 low, u32 high)
-=======
 static inline int wrmsrq_safe(u32 msr, u64 val)
->>>>>>> 502ad6e5
 {
 	return native_write_msr_safe(msr, val);
 }
@@ -352,11 +245,7 @@
 /*
  * Dual u32 version of wrmsrq_safe():
  */
-<<<<<<< HEAD
-static inline int wrmsrq_safe(u32 msr, u64 val)
-=======
 static inline int wrmsr_safe(u32 msr, u32 low, u32 high)
->>>>>>> 502ad6e5
 {
 	return wrmsrq_safe(msr, (u64)high << 32 | low);
 }
