--- conflicted
+++ resolved
@@ -1327,7 +1327,6 @@
 	return cpu_matches(cpu_vuln_blacklist, RFDS);
 }
 
-<<<<<<< HEAD
 static bool __init vulnerable_to_its(u64 x86_arch_cap_msr)
 {
 	/* The "immunity" bit trumps everything else: */
@@ -1352,7 +1351,8 @@
 		return true;
 
 	return false;
-=======
+}
+
 static struct x86_cpu_id cpu_latest_microcode[] = {
 #include "microcode/intel-ucode-defs.h"
 	{}
@@ -1387,7 +1387,6 @@
 
 	/* Uh oh, too old: */
 	return true;
->>>>>>> b671c27c
 }
 
 static void __init cpu_set_bug_bits(struct cpuinfo_x86 *c)
