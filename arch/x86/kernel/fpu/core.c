// SPDX-License-Identifier: GPL-2.0-only
/*
 *  Copyright (C) 1994 Linus Torvalds
 *
 *  Pentium III FXSR, SSE support
 *  General FPU state handling cleanups
 *	Gareth Hughes <gareth@valinux.com>, May 2000
 */
#include <asm/fpu/api.h>
#include <asm/fpu/regset.h>
#include <asm/fpu/sched.h>
#include <asm/fpu/signal.h>
#include <asm/fpu/types.h>
#include <asm/msr.h>
#include <asm/traps.h>
#include <asm/irq_regs.h>

#include <uapi/asm/kvm.h>

#include <linux/hardirq.h>
#include <linux/pkeys.h>
#include <linux/vmalloc.h>

#include "context.h"
#include "internal.h"
#include "legacy.h"
#include "xstate.h"

#define CREATE_TRACE_POINTS
#include <asm/trace/fpu.h>

#ifdef CONFIG_X86_64
DEFINE_STATIC_KEY_FALSE(__fpu_state_size_dynamic);
DEFINE_PER_CPU(u64, xfd_state);
#endif

/* The FPU state configuration data for kernel and user space */
struct fpu_state_config	fpu_kernel_cfg __ro_after_init;
struct fpu_state_config fpu_user_cfg __ro_after_init;

/*
 * Represents the initial FPU state. It's mostly (but not completely) zeroes,
 * depending on the FPU hardware format:
 */
struct fpstate init_fpstate __ro_after_init;

/* Track in-kernel FPU usage */
static DEFINE_PER_CPU(bool, in_kernel_fpu);

/*
 * Track which context is using the FPU on the CPU:
 */
DEFINE_PER_CPU(struct fpu *, fpu_fpregs_owner_ctx);

#ifdef CONFIG_X86_DEBUG_FPU
struct fpu *x86_task_fpu(struct task_struct *task)
{
	if (WARN_ON_ONCE(task->flags & PF_KTHREAD))
		return NULL;

	return (void *)task + sizeof(*task);
}
#endif

/*
 * Can we use the FPU in kernel mode with the
 * whole "kernel_fpu_begin/end()" sequence?
 */
bool irq_fpu_usable(void)
{
	if (WARN_ON_ONCE(in_nmi()))
		return false;

	/*
	 * In kernel FPU usage already active?  This detects any explicitly
	 * nested usage in task or softirq context, which is unsupported.  It
	 * also detects attempted usage in a hardirq that has interrupted a
	 * kernel-mode FPU section.
	 */
	if (this_cpu_read(in_kernel_fpu)) {
		WARN_ON_FPU(!in_hardirq());
		return false;
	}

	/*
	 * When not in NMI or hard interrupt context, FPU can be used in:
	 *
	 * - Task context except from within fpregs_lock()'ed critical
	 *   regions.
	 *
	 * - Soft interrupt processing context which cannot happen
	 *   while in a fpregs_lock()'ed critical region.
	 */
	if (!in_hardirq())
		return true;

	/*
	 * In hard interrupt context it's safe when soft interrupts
	 * are enabled, which means the interrupt did not hit in
	 * a fpregs_lock()'ed critical region.
	 */
	return !softirq_count();
}
EXPORT_SYMBOL(irq_fpu_usable);

/*
 * Track AVX512 state use because it is known to slow the max clock
 * speed of the core.
 */
static void update_avx_timestamp(struct fpu *fpu)
{

#define AVX512_TRACKING_MASK	(XFEATURE_MASK_ZMM_Hi256 | XFEATURE_MASK_Hi16_ZMM)

	if (fpu->fpstate->regs.xsave.header.xfeatures & AVX512_TRACKING_MASK)
		fpu->avx512_timestamp = jiffies;
}

/*
 * Save the FPU register state in fpu->fpstate->regs. The register state is
 * preserved.
 *
 * Must be called with fpregs_lock() held.
 *
 * The legacy FNSAVE instruction clears all FPU state unconditionally, so
 * register state has to be reloaded. That might be a pointless exercise
 * when the FPU is going to be used by another task right after that. But
 * this only affects 20+ years old 32bit systems and avoids conditionals all
 * over the place.
 *
 * FXSAVE and all XSAVE variants preserve the FPU register state.
 */
void save_fpregs_to_fpstate(struct fpu *fpu)
{
	if (likely(use_xsave())) {
		os_xsave(fpu->fpstate);
		update_avx_timestamp(fpu);
		return;
	}

	if (likely(use_fxsr())) {
		fxsave(&fpu->fpstate->regs.fxsave);
		return;
	}

	/*
	 * Legacy FPU register saving, FNSAVE always clears FPU registers,
	 * so we have to reload them from the memory state.
	 */
	asm volatile("fnsave %[fp]; fwait" : [fp] "=m" (fpu->fpstate->regs.fsave));
	frstor(&fpu->fpstate->regs.fsave);
}

void restore_fpregs_from_fpstate(struct fpstate *fpstate, u64 mask)
{
	/*
	 * AMD K7/K8 and later CPUs up to Zen don't save/restore
	 * FDP/FIP/FOP unless an exception is pending. Clear the x87 state
	 * here by setting it to fixed values.  "m" is a random variable
	 * that should be in L1.
	 */
	if (unlikely(static_cpu_has_bug(X86_BUG_FXSAVE_LEAK))) {
		asm volatile(
			"fnclex\n\t"
			"emms\n\t"
			"fildl %[addr]"	/* set F?P to defined value */
			: : [addr] "m" (*fpstate));
	}

	if (use_xsave()) {
		/*
		 * Dynamically enabled features are enabled in XCR0, but
		 * usage requires also that the corresponding bits in XFD
		 * are cleared.  If the bits are set then using a related
		 * instruction will raise #NM. This allows to do the
		 * allocation of the larger FPU buffer lazy from #NM or if
		 * the task has no permission to kill it which would happen
		 * via #UD if the feature is disabled in XCR0.
		 *
		 * XFD state is following the same life time rules as
		 * XSTATE and to restore state correctly XFD has to be
		 * updated before XRSTORS otherwise the component would
		 * stay in or go into init state even if the bits are set
		 * in fpstate::regs::xsave::xfeatures.
		 */
		xfd_update_state(fpstate);

		/*
		 * Restoring state always needs to modify all features
		 * which are in @mask even if the current task cannot use
		 * extended features.
		 *
		 * So fpstate->xfeatures cannot be used here, because then
		 * a feature for which the task has no permission but was
		 * used by the previous task would not go into init state.
		 */
		mask = fpu_kernel_cfg.max_features & mask;

		os_xrstor(fpstate, mask);
	} else {
		if (use_fxsr())
			fxrstor(&fpstate->regs.fxsave);
		else
			frstor(&fpstate->regs.fsave);
	}
}

void fpu_reset_from_exception_fixup(void)
{
	restore_fpregs_from_fpstate(&init_fpstate, XFEATURE_MASK_FPSTATE);
}

#if IS_ENABLED(CONFIG_KVM)
static void __fpstate_reset(struct fpstate *fpstate, u64 xfd);

static void fpu_lock_guest_permissions(void)
{
	struct fpu_state_perm *fpuperm;
	u64 perm;

	if (!IS_ENABLED(CONFIG_X86_64))
		return;

	spin_lock_irq(&current->sighand->siglock);
	fpuperm = &x86_task_fpu(current->group_leader)->guest_perm;
	perm = fpuperm->__state_perm;

	/* First fpstate allocation locks down permissions. */
	WRITE_ONCE(fpuperm->__state_perm, perm | FPU_GUEST_PERM_LOCKED);

	spin_unlock_irq(&current->sighand->siglock);
}

bool fpu_alloc_guest_fpstate(struct fpu_guest *gfpu)
{
	struct fpstate *fpstate;
	unsigned int size;

	size = fpu_kernel_cfg.default_size + ALIGN(offsetof(struct fpstate, regs), 64);
	fpstate = vzalloc(size);
	if (!fpstate)
		return false;

	/* Leave xfd to 0 (the reset value defined by spec) */
	__fpstate_reset(fpstate, 0);
	fpstate_init_user(fpstate);
	fpstate->is_valloc	= true;
	fpstate->is_guest	= true;

	gfpu->fpstate		= fpstate;
	gfpu->xfeatures		= fpu_kernel_cfg.default_features;

	/*
	 * KVM sets the FP+SSE bits in the XSAVE header when copying FPU state
	 * to userspace, even when XSAVE is unsupported, so that restoring FPU
	 * state on a different CPU that does support XSAVE can cleanly load
	 * the incoming state using its natural XSAVE.  In other words, KVM's
	 * uABI size may be larger than this host's default size.  Conversely,
	 * the default size should never be larger than KVM's base uABI size;
	 * all features that can expand the uABI size must be opt-in.
	 */
	gfpu->uabi_size		= sizeof(struct kvm_xsave);
	if (WARN_ON_ONCE(fpu_user_cfg.default_size > gfpu->uabi_size))
		gfpu->uabi_size = fpu_user_cfg.default_size;

	fpu_lock_guest_permissions();

	return true;
}
EXPORT_SYMBOL_GPL(fpu_alloc_guest_fpstate);

void fpu_free_guest_fpstate(struct fpu_guest *gfpu)
{
	struct fpstate *fpstate = gfpu->fpstate;

	if (!fpstate)
		return;

	if (WARN_ON_ONCE(!fpstate->is_valloc || !fpstate->is_guest || fpstate->in_use))
		return;

	gfpu->fpstate = NULL;
	vfree(fpstate);
}
EXPORT_SYMBOL_GPL(fpu_free_guest_fpstate);

/*
  * fpu_enable_guest_xfd_features - Check xfeatures against guest perm and enable
  * @guest_fpu:         Pointer to the guest FPU container
  * @xfeatures:         Features requested by guest CPUID
  *
  * Enable all dynamic xfeatures according to guest perm and requested CPUID.
  *
  * Return: 0 on success, error code otherwise
  */
int fpu_enable_guest_xfd_features(struct fpu_guest *guest_fpu, u64 xfeatures)
{
	lockdep_assert_preemption_enabled();

	/* Nothing to do if all requested features are already enabled. */
	xfeatures &= ~guest_fpu->xfeatures;
	if (!xfeatures)
		return 0;

	return __xfd_enable_feature(xfeatures, guest_fpu);
}
EXPORT_SYMBOL_GPL(fpu_enable_guest_xfd_features);

#ifdef CONFIG_X86_64
void fpu_update_guest_xfd(struct fpu_guest *guest_fpu, u64 xfd)
{
	fpregs_lock();
	guest_fpu->fpstate->xfd = xfd;
	if (guest_fpu->fpstate->in_use)
		xfd_update_state(guest_fpu->fpstate);
	fpregs_unlock();
}
EXPORT_SYMBOL_GPL(fpu_update_guest_xfd);

/**
 * fpu_sync_guest_vmexit_xfd_state - Synchronize XFD MSR and software state
 *
 * Must be invoked from KVM after a VMEXIT before enabling interrupts when
 * XFD write emulation is disabled. This is required because the guest can
 * freely modify XFD and the state at VMEXIT is not guaranteed to be the
 * same as the state on VMENTER. So software state has to be updated before
 * any operation which depends on it can take place.
 *
 * Note: It can be invoked unconditionally even when write emulation is
 * enabled for the price of a then pointless MSR read.
 */
void fpu_sync_guest_vmexit_xfd_state(void)
{
	struct fpstate *fpstate = x86_task_fpu(current)->fpstate;

	lockdep_assert_irqs_disabled();
	if (fpu_state_size_dynamic()) {
<<<<<<< HEAD
		rdmsrq(MSR_IA32_XFD, fpstate->xfd);
=======
		rdmsrl(MSR_IA32_XFD, fpstate->xfd);
>>>>>>> 32d5fa80
		__this_cpu_write(xfd_state, fpstate->xfd);
	}
}
EXPORT_SYMBOL_GPL(fpu_sync_guest_vmexit_xfd_state);
#endif /* CONFIG_X86_64 */

int fpu_swap_kvm_fpstate(struct fpu_guest *guest_fpu, bool enter_guest)
{
	struct fpstate *guest_fps = guest_fpu->fpstate;
	struct fpu *fpu = x86_task_fpu(current);
	struct fpstate *cur_fps = fpu->fpstate;

	fpregs_lock();
	if (!cur_fps->is_confidential && !test_thread_flag(TIF_NEED_FPU_LOAD))
		save_fpregs_to_fpstate(fpu);

	/* Swap fpstate */
	if (enter_guest) {
		fpu->__task_fpstate = cur_fps;
		fpu->fpstate = guest_fps;
		guest_fps->in_use = true;
	} else {
		guest_fps->in_use = false;
		fpu->fpstate = fpu->__task_fpstate;
		fpu->__task_fpstate = NULL;
	}

	cur_fps = fpu->fpstate;

	if (!cur_fps->is_confidential) {
		/* Includes XFD update */
		restore_fpregs_from_fpstate(cur_fps, XFEATURE_MASK_FPSTATE);
	} else {
		/*
		 * XSTATE is restored by firmware from encrypted
		 * memory. Make sure XFD state is correct while
		 * running with guest fpstate
		 */
		xfd_update_state(cur_fps);
	}

	fpregs_mark_activate();
	fpregs_unlock();
	return 0;
}
EXPORT_SYMBOL_GPL(fpu_swap_kvm_fpstate);

void fpu_copy_guest_fpstate_to_uabi(struct fpu_guest *gfpu, void *buf,
				    unsigned int size, u64 xfeatures, u32 pkru)
{
	struct fpstate *kstate = gfpu->fpstate;
	union fpregs_state *ustate = buf;
	struct membuf mb = { .p = buf, .left = size };

	if (cpu_feature_enabled(X86_FEATURE_XSAVE)) {
		__copy_xstate_to_uabi_buf(mb, kstate, xfeatures, pkru,
					  XSTATE_COPY_XSAVE);
	} else {
		memcpy(&ustate->fxsave, &kstate->regs.fxsave,
		       sizeof(ustate->fxsave));
		/* Make it restorable on a XSAVE enabled host */
		ustate->xsave.header.xfeatures = XFEATURE_MASK_FPSSE;
	}
}
EXPORT_SYMBOL_GPL(fpu_copy_guest_fpstate_to_uabi);

int fpu_copy_uabi_to_guest_fpstate(struct fpu_guest *gfpu, const void *buf,
				   u64 xcr0, u32 *vpkru)
{
	struct fpstate *kstate = gfpu->fpstate;
	const union fpregs_state *ustate = buf;

	if (!cpu_feature_enabled(X86_FEATURE_XSAVE)) {
		if (ustate->xsave.header.xfeatures & ~XFEATURE_MASK_FPSSE)
			return -EINVAL;
		if (ustate->fxsave.mxcsr & ~mxcsr_feature_mask)
			return -EINVAL;
		memcpy(&kstate->regs.fxsave, &ustate->fxsave, sizeof(ustate->fxsave));
		return 0;
	}

	if (ustate->xsave.header.xfeatures & ~xcr0)
		return -EINVAL;

	/*
	 * Nullify @vpkru to preserve its current value if PKRU's bit isn't set
	 * in the header.  KVM's odd ABI is to leave PKRU untouched in this
	 * case (all other components are eventually re-initialized).
	 */
	if (!(ustate->xsave.header.xfeatures & XFEATURE_MASK_PKRU))
		vpkru = NULL;

	return copy_uabi_from_kernel_to_xstate(kstate, ustate, vpkru);
}
EXPORT_SYMBOL_GPL(fpu_copy_uabi_to_guest_fpstate);
#endif /* CONFIG_KVM */

void kernel_fpu_begin_mask(unsigned int kfpu_mask)
{
	if (!irqs_disabled())
		fpregs_lock();

	WARN_ON_FPU(!irq_fpu_usable());
	WARN_ON_FPU(this_cpu_read(in_kernel_fpu));

	this_cpu_write(in_kernel_fpu, true);

	if (!(current->flags & (PF_KTHREAD | PF_USER_WORKER)) &&
	    !test_thread_flag(TIF_NEED_FPU_LOAD)) {
		set_thread_flag(TIF_NEED_FPU_LOAD);
		save_fpregs_to_fpstate(x86_task_fpu(current));
	}
	__cpu_invalidate_fpregs_state();

	/* Put sane initial values into the control registers. */
	if (likely(kfpu_mask & KFPU_MXCSR) && boot_cpu_has(X86_FEATURE_XMM))
		ldmxcsr(MXCSR_DEFAULT);

	if (unlikely(kfpu_mask & KFPU_387) && boot_cpu_has(X86_FEATURE_FPU))
		asm volatile ("fninit");
}
EXPORT_SYMBOL_GPL(kernel_fpu_begin_mask);

void kernel_fpu_end(void)
{
	WARN_ON_FPU(!this_cpu_read(in_kernel_fpu));

	this_cpu_write(in_kernel_fpu, false);
	if (!irqs_disabled())
		fpregs_unlock();
}
EXPORT_SYMBOL_GPL(kernel_fpu_end);

/*
 * Sync the FPU register state to current's memory register state when the
 * current task owns the FPU. The hardware register state is preserved.
 */
void fpu_sync_fpstate(struct fpu *fpu)
{
	WARN_ON_FPU(fpu != x86_task_fpu(current));

	fpregs_lock();
	trace_x86_fpu_before_save(fpu);

	if (!test_thread_flag(TIF_NEED_FPU_LOAD))
		save_fpregs_to_fpstate(fpu);

	trace_x86_fpu_after_save(fpu);
	fpregs_unlock();
}

static inline unsigned int init_fpstate_copy_size(void)
{
	if (!use_xsave())
		return fpu_kernel_cfg.default_size;

	/* XSAVE(S) just needs the legacy and the xstate header part */
	return sizeof(init_fpstate.regs.xsave);
}

static inline void fpstate_init_fxstate(struct fpstate *fpstate)
{
	fpstate->regs.fxsave.cwd = 0x37f;
	fpstate->regs.fxsave.mxcsr = MXCSR_DEFAULT;
}

/*
 * Legacy x87 fpstate state init:
 */
static inline void fpstate_init_fstate(struct fpstate *fpstate)
{
	fpstate->regs.fsave.cwd = 0xffff037fu;
	fpstate->regs.fsave.swd = 0xffff0000u;
	fpstate->regs.fsave.twd = 0xffffffffu;
	fpstate->regs.fsave.fos = 0xffff0000u;
}

/*
 * Used in two places:
 * 1) Early boot to setup init_fpstate for non XSAVE systems
 * 2) fpu_alloc_guest_fpstate() which is invoked from KVM
 */
void fpstate_init_user(struct fpstate *fpstate)
{
	if (!cpu_feature_enabled(X86_FEATURE_FPU)) {
		fpstate_init_soft(&fpstate->regs.soft);
		return;
	}

	xstate_init_xcomp_bv(&fpstate->regs.xsave, fpstate->xfeatures);

	if (cpu_feature_enabled(X86_FEATURE_FXSR))
		fpstate_init_fxstate(fpstate);
	else
		fpstate_init_fstate(fpstate);
}

static void __fpstate_reset(struct fpstate *fpstate, u64 xfd)
{
	/* Initialize sizes and feature masks */
	fpstate->size		= fpu_kernel_cfg.default_size;
	fpstate->user_size	= fpu_user_cfg.default_size;
	fpstate->xfeatures	= fpu_kernel_cfg.default_features;
	fpstate->user_xfeatures	= fpu_user_cfg.default_features;
	fpstate->xfd		= xfd;
}

void fpstate_reset(struct fpu *fpu)
{
	/* Set the fpstate pointer to the default fpstate */
	fpu->fpstate = &fpu->__fpstate;
	__fpstate_reset(fpu->fpstate, init_fpstate.xfd);

	/* Initialize the permission related info in fpu */
	fpu->perm.__state_perm		= fpu_kernel_cfg.default_features;
	fpu->perm.__state_size		= fpu_kernel_cfg.default_size;
	fpu->perm.__user_state_size	= fpu_user_cfg.default_size;
	/* Same defaults for guests */
	fpu->guest_perm = fpu->perm;
}

static inline void fpu_inherit_perms(struct fpu *dst_fpu)
{
	if (fpu_state_size_dynamic()) {
		struct fpu *src_fpu = x86_task_fpu(current->group_leader);

		spin_lock_irq(&current->sighand->siglock);
		/* Fork also inherits the permissions of the parent */
		dst_fpu->perm = src_fpu->perm;
		dst_fpu->guest_perm = src_fpu->guest_perm;
		spin_unlock_irq(&current->sighand->siglock);
	}
}

/* A passed ssp of zero will not cause any update */
static int update_fpu_shstk(struct task_struct *dst, unsigned long ssp)
{
#ifdef CONFIG_X86_USER_SHADOW_STACK
	struct cet_user_state *xstate;

	/* If ssp update is not needed. */
	if (!ssp)
		return 0;

	xstate = get_xsave_addr(&x86_task_fpu(dst)->fpstate->regs.xsave,
				XFEATURE_CET_USER);

	/*
	 * If there is a non-zero ssp, then 'dst' must be configured with a shadow
	 * stack and the fpu state should be up to date since it was just copied
	 * from the parent in fpu_clone(). So there must be a valid non-init CET
	 * state location in the buffer.
	 */
	if (WARN_ON_ONCE(!xstate))
		return 1;

	xstate->user_ssp = (u64)ssp;
#endif
	return 0;
}

/* Clone current's FPU state on fork */
int fpu_clone(struct task_struct *dst, unsigned long clone_flags, bool minimal,
	      unsigned long ssp)
{
	/*
	 * We allocate the new FPU structure right after the end of the task struct.
	 * task allocation size already took this into account.
	 *
	 * This is safe because task_struct size is a multiple of cacheline size,
	 * thus x86_task_fpu() will always be cacheline aligned as well.
	 */
	struct fpu *dst_fpu = (void *)dst + sizeof(*dst);

	BUILD_BUG_ON(sizeof(*dst) % SMP_CACHE_BYTES != 0);

	/* The new task's FPU state cannot be valid in the hardware. */
	dst_fpu->last_cpu = -1;

	fpstate_reset(dst_fpu);

	if (!cpu_feature_enabled(X86_FEATURE_FPU))
		return 0;

	/*
	 * Enforce reload for user space tasks and prevent kernel threads
	 * from trying to save the FPU registers on context switch.
	 */
	set_tsk_thread_flag(dst, TIF_NEED_FPU_LOAD);

	/*
	 * No FPU state inheritance for kernel threads and IO
	 * worker threads.
	 */
	if (minimal) {
		/* Clear out the minimal state */
		memcpy(&dst_fpu->fpstate->regs, &init_fpstate.regs,
		       init_fpstate_copy_size());
		return 0;
	}

	/*
	 * If a new feature is added, ensure all dynamic features are
	 * caller-saved from here!
	 */
	BUILD_BUG_ON(XFEATURE_MASK_USER_DYNAMIC != XFEATURE_MASK_XTILE_DATA);

	/*
	 * Save the default portion of the current FPU state into the
	 * clone. Assume all dynamic features to be defined as caller-
	 * saved, which enables skipping both the expansion of fpstate
	 * and the copying of any dynamic state.
	 *
	 * Do not use memcpy() when TIF_NEED_FPU_LOAD is set because
	 * copying is not valid when current uses non-default states.
	 */
	fpregs_lock();
	if (test_thread_flag(TIF_NEED_FPU_LOAD))
		fpregs_restore_userregs();
	save_fpregs_to_fpstate(dst_fpu);
	fpregs_unlock();
	if (!(clone_flags & CLONE_THREAD))
		fpu_inherit_perms(dst_fpu);

	/*
	 * Children never inherit PASID state.
	 * Force it to have its init value:
	 */
	if (use_xsave())
		dst_fpu->fpstate->regs.xsave.header.xfeatures &= ~XFEATURE_MASK_PASID;

	/*
	 * Update shadow stack pointer, in case it changed during clone.
	 */
	if (update_fpu_shstk(dst, ssp))
		return 1;

	trace_x86_fpu_copy_dst(dst_fpu);

	return 0;
}

/*
<<<<<<< HEAD
=======
 * While struct fpu is no longer part of struct thread_struct, it is still
 * allocated after struct task_struct in the "task_struct" kmem cache. But
 * since FPU is expected to be part of struct thread_struct, we have to
 * adjust for it here.
 */
void fpu_thread_struct_whitelist(unsigned long *offset, unsigned long *size)
{
	/* The allocation follows struct task_struct. */
	*offset = sizeof(struct task_struct) - offsetof(struct task_struct, thread);
	*offset += offsetof(struct fpu, __fpstate.regs);
	*size = fpu_kernel_cfg.default_size;
}

/*
>>>>>>> 32d5fa80
 * Drops current FPU state: deactivates the fpregs and
 * the fpstate. NOTE: it still leaves previous contents
 * in the fpregs in the eager-FPU case.
 *
 * This function can be used in cases where we know that
 * a state-restore is coming: either an explicit one,
 * or a reschedule.
 */
void fpu__drop(struct task_struct *tsk)
{
	struct fpu *fpu;

<<<<<<< HEAD
	/* PF_KTHREAD tasks do not use the FPU context area: */
	if (tsk->flags & (PF_KTHREAD | PF_USER_WORKER))
=======
	if (test_tsk_thread_flag(tsk, TIF_NEED_FPU_LOAD))
>>>>>>> 32d5fa80
		return;

	fpu = x86_task_fpu(tsk);

	preempt_disable();

	if (fpu == x86_task_fpu(current)) {
		/* Ignore delayed exceptions from user space */
		asm volatile("1: fwait\n"
			     "2:\n"
			     _ASM_EXTABLE(1b, 2b));
		fpregs_deactivate(fpu);
	}

	trace_x86_fpu_dropped(fpu);

	preempt_enable();
}

/*
 * Clear FPU registers by setting them up from the init fpstate.
 * Caller must do fpregs_[un]lock() around it.
 */
static inline void restore_fpregs_from_init_fpstate(u64 features_mask)
{
	if (use_xsave())
		os_xrstor(&init_fpstate, features_mask);
	else if (use_fxsr())
		fxrstor(&init_fpstate.regs.fxsave);
	else
		frstor(&init_fpstate.regs.fsave);

	pkru_write_default();
}

/*
 * Reset current->fpu memory state to the init values.
 */
static void fpu_reset_fpstate_regs(void)
{
	struct fpu *fpu = x86_task_fpu(current);

	fpregs_lock();
	__fpu_invalidate_fpregs_state(fpu);
	/*
	 * This does not change the actual hardware registers. It just
	 * resets the memory image and sets TIF_NEED_FPU_LOAD so a
	 * subsequent return to usermode will reload the registers from the
	 * task's memory image.
	 *
	 * Do not use fpstate_init() here. Just copy init_fpstate which has
	 * the correct content already except for PKRU.
	 *
	 * PKRU handling does not rely on the xstate when restoring for
	 * user space as PKRU is eagerly written in switch_to() and
	 * flush_thread().
	 */
	memcpy(&fpu->fpstate->regs, &init_fpstate.regs, init_fpstate_copy_size());
	set_thread_flag(TIF_NEED_FPU_LOAD);
	fpregs_unlock();
}

/*
 * Reset current's user FPU states to the init states.  current's
 * supervisor states, if any, are not modified by this function.  The
 * caller guarantees that the XSTATE header in memory is intact.
 */
void fpu__clear_user_states(struct fpu *fpu)
{
	WARN_ON_FPU(fpu != x86_task_fpu(current));

	fpregs_lock();
	if (!cpu_feature_enabled(X86_FEATURE_FPU)) {
		fpu_reset_fpstate_regs();
		fpregs_unlock();
		return;
	}

	/*
	 * Ensure that current's supervisor states are loaded into their
	 * corresponding registers.
	 */
	if (xfeatures_mask_supervisor() &&
	    !fpregs_state_valid(fpu, smp_processor_id()))
		os_xrstor_supervisor(fpu->fpstate);

	/* Reset user states in registers. */
	restore_fpregs_from_init_fpstate(XFEATURE_MASK_USER_RESTORE);

	/*
	 * Now all FPU registers have their desired values.  Inform the FPU
	 * state machine that current's FPU registers are in the hardware
	 * registers. The memory image does not need to be updated because
	 * any operation relying on it has to save the registers first when
	 * current's FPU is marked active.
	 */
	fpregs_mark_activate();
	fpregs_unlock();
}

void fpu_flush_thread(void)
{
	fpstate_reset(x86_task_fpu(current));
<<<<<<< HEAD
	fpu_reset_fpregs();
=======
	fpu_reset_fpstate_regs();
>>>>>>> 32d5fa80
}
/*
 * Load FPU context before returning to userspace.
 */
void switch_fpu_return(void)
{
	if (!static_cpu_has(X86_FEATURE_FPU))
		return;

	fpregs_restore_userregs();
}
EXPORT_SYMBOL_GPL(switch_fpu_return);

void fpregs_lock_and_load(void)
{
	/*
	 * fpregs_lock() only disables preemption (mostly). So modifying state
	 * in an interrupt could screw up some in progress fpregs operation.
	 * Warn about it.
	 */
	WARN_ON_ONCE(!irq_fpu_usable());
	WARN_ON_ONCE(current->flags & PF_KTHREAD);

	fpregs_lock();

	fpregs_assert_state_consistent();

	if (test_thread_flag(TIF_NEED_FPU_LOAD))
		fpregs_restore_userregs();
}

#ifdef CONFIG_X86_DEBUG_FPU
/*
 * If current FPU state according to its tracking (loaded FPU context on this
 * CPU) is not valid then we must have TIF_NEED_FPU_LOAD set so the context is
 * loaded on return to userland.
 */
void fpregs_assert_state_consistent(void)
{
	struct fpu *fpu = x86_task_fpu(current);

	if (test_thread_flag(TIF_NEED_FPU_LOAD))
		return;

	WARN_ON_FPU(!fpregs_state_valid(fpu, smp_processor_id()));
}
EXPORT_SYMBOL_GPL(fpregs_assert_state_consistent);
#endif

void fpregs_mark_activate(void)
{
	struct fpu *fpu = x86_task_fpu(current);

	fpregs_activate(fpu);
	fpu->last_cpu = smp_processor_id();
	clear_thread_flag(TIF_NEED_FPU_LOAD);
}

/*
 * x87 math exception handling:
 */

int fpu__exception_code(struct fpu *fpu, int trap_nr)
{
	int err;

	if (trap_nr == X86_TRAP_MF) {
		unsigned short cwd, swd;
		/*
		 * (~cwd & swd) will mask out exceptions that are not set to unmasked
		 * status.  0x3f is the exception bits in these regs, 0x200 is the
		 * C1 reg you need in case of a stack fault, 0x040 is the stack
		 * fault bit.  We should only be taking one exception at a time,
		 * so if this combination doesn't produce any single exception,
		 * then we have a bad program that isn't synchronizing its FPU usage
		 * and it will suffer the consequences since we won't be able to
		 * fully reproduce the context of the exception.
		 */
		if (boot_cpu_has(X86_FEATURE_FXSR)) {
			cwd = fpu->fpstate->regs.fxsave.cwd;
			swd = fpu->fpstate->regs.fxsave.swd;
		} else {
			cwd = (unsigned short)fpu->fpstate->regs.fsave.cwd;
			swd = (unsigned short)fpu->fpstate->regs.fsave.swd;
		}

		err = swd & ~cwd;
	} else {
		/*
		 * The SIMD FPU exceptions are handled a little differently, as there
		 * is only a single status/control register.  Thus, to determine which
		 * unmasked exception was caught we must mask the exception mask bits
		 * at 0x1f80, and then use these to mask the exception bits at 0x3f.
		 */
		unsigned short mxcsr = MXCSR_DEFAULT;

		if (boot_cpu_has(X86_FEATURE_XMM))
			mxcsr = fpu->fpstate->regs.fxsave.mxcsr;

		err = ~(mxcsr >> 7) & mxcsr;
	}

	if (err & 0x001) {	/* Invalid op */
		/*
		 * swd & 0x240 == 0x040: Stack Underflow
		 * swd & 0x240 == 0x240: Stack Overflow
		 * User must clear the SF bit (0x40) if set
		 */
		return FPE_FLTINV;
	} else if (err & 0x004) { /* Divide by Zero */
		return FPE_FLTDIV;
	} else if (err & 0x008) { /* Overflow */
		return FPE_FLTOVF;
	} else if (err & 0x012) { /* Denormal, Underflow */
		return FPE_FLTUND;
	} else if (err & 0x020) { /* Precision */
		return FPE_FLTRES;
	}

	/*
	 * If we're using IRQ 13, or supposedly even some trap
	 * X86_TRAP_MF implementations, it's possible
	 * we get a spurious trap, which is not an error.
	 */
	return 0;
}

/*
 * Initialize register state that may prevent from entering low-power idle.
 * This function will be invoked from the cpuidle driver only when needed.
 */
noinstr void fpu_idle_fpregs(void)
{
	/* Note: AMX_TILE being enabled implies XGETBV1 support */
	if (cpu_feature_enabled(X86_FEATURE_AMX_TILE) &&
	    (xfeatures_in_use() & XFEATURE_MASK_XTILE)) {
		tile_release();
		__this_cpu_write(fpu_fpregs_owner_ctx, NULL);
	}
}<|MERGE_RESOLUTION|>--- conflicted
+++ resolved
@@ -335,11 +335,7 @@
 
 	lockdep_assert_irqs_disabled();
 	if (fpu_state_size_dynamic()) {
-<<<<<<< HEAD
 		rdmsrq(MSR_IA32_XFD, fpstate->xfd);
-=======
-		rdmsrl(MSR_IA32_XFD, fpstate->xfd);
->>>>>>> 32d5fa80
 		__this_cpu_write(xfd_state, fpstate->xfd);
 	}
 }
@@ -683,8 +679,6 @@
 }
 
 /*
-<<<<<<< HEAD
-=======
  * While struct fpu is no longer part of struct thread_struct, it is still
  * allocated after struct task_struct in the "task_struct" kmem cache. But
  * since FPU is expected to be part of struct thread_struct, we have to
@@ -699,7 +693,6 @@
 }
 
 /*
->>>>>>> 32d5fa80
  * Drops current FPU state: deactivates the fpregs and
  * the fpstate. NOTE: it still leaves previous contents
  * in the fpregs in the eager-FPU case.
@@ -712,12 +705,7 @@
 {
 	struct fpu *fpu;
 
-<<<<<<< HEAD
-	/* PF_KTHREAD tasks do not use the FPU context area: */
-	if (tsk->flags & (PF_KTHREAD | PF_USER_WORKER))
-=======
 	if (test_tsk_thread_flag(tsk, TIF_NEED_FPU_LOAD))
->>>>>>> 32d5fa80
 		return;
 
 	fpu = x86_task_fpu(tsk);
@@ -821,11 +809,7 @@
 void fpu_flush_thread(void)
 {
 	fpstate_reset(x86_task_fpu(current));
-<<<<<<< HEAD
-	fpu_reset_fpregs();
-=======
 	fpu_reset_fpstate_regs();
->>>>>>> 32d5fa80
 }
 /*
  * Load FPU context before returning to userspace.
