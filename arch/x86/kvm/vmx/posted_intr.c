// SPDX-License-Identifier: GPL-2.0-only
#define pr_fmt(fmt) KBUILD_MODNAME ": " fmt

#include <linux/kvm_host.h>

#include <asm/irq_remapping.h>
#include <asm/cpu.h>

#include "lapic.h"
#include "irq.h"
#include "posted_intr.h"
#include "trace.h"
#include "vmx.h"
#include "tdx.h"

/*
 * Maintain a per-CPU list of vCPUs that need to be awakened by wakeup_handler()
 * when a WAKEUP_VECTOR interrupted is posted.  vCPUs are added to the list when
 * the vCPU is scheduled out and is blocking (e.g. in HLT) with IRQs enabled.
 * The vCPUs posted interrupt descriptor is updated at the same time to set its
 * notification vector to WAKEUP_VECTOR, so that posted interrupt from devices
 * wake the target vCPUs.  vCPUs are removed from the list and the notification
 * vector is reset when the vCPU is scheduled in.
 */
static DEFINE_PER_CPU(struct list_head, wakeup_vcpus_on_cpu);
/*
 * Protect the per-CPU list with a per-CPU spinlock to handle task migration.
 * When a blocking vCPU is awakened _and_ migrated to a different pCPU, the
 * ->sched_in() path will need to take the vCPU off the list of the _previous_
 * CPU.  IRQs must be disabled when taking this lock, otherwise deadlock will
 * occur if a wakeup IRQ arrives and attempts to acquire the lock.
 */
static DEFINE_PER_CPU(raw_spinlock_t, wakeup_vcpus_on_cpu_lock);

#define PI_LOCK_SCHED_OUT SINGLE_DEPTH_NESTING

<<<<<<< HEAD
struct pi_desc *vcpu_to_pi_desc(struct kvm_vcpu *vcpu)
=======
static struct pi_desc *vcpu_to_pi_desc(struct kvm_vcpu *vcpu)
>>>>>>> 19040824
{
	return &(to_vt(vcpu)->pi_desc);
}

static int pi_try_set_control(struct pi_desc *pi_desc, u64 *pold, u64 new)
{
	/*
	 * PID.ON can be set at any time by a different vCPU or by hardware,
	 * e.g. a device.  PID.control must be written atomically, and the
	 * update must be retried with a fresh snapshot an ON change causes
	 * the cmpxchg to fail.
	 */
	if (!try_cmpxchg64(&pi_desc->control, pold, new))
		return -EBUSY;

	return 0;
}

void vmx_vcpu_pi_load(struct kvm_vcpu *vcpu, int cpu)
{
	struct pi_desc *pi_desc = vcpu_to_pi_desc(vcpu);
	struct vcpu_vt *vt = to_vt(vcpu);
	struct pi_desc old, new;
	unsigned long flags;
	unsigned int dest;

	/*
	 * To simplify hot-plug and dynamic toggling of APICv, keep PI.NDST and
	 * PI.SN up-to-date even if there is no assigned device or if APICv is
	 * deactivated due to a dynamic inhibit bit, e.g. for Hyper-V's SyncIC.
	 */
	if (!enable_apicv || !lapic_in_kernel(vcpu))
		return;

	/*
	 * If the vCPU wasn't on the wakeup list and wasn't migrated, then the
	 * full update can be skipped as neither the vector nor the destination
	 * needs to be changed.
	 */
	if (pi_desc->nv != POSTED_INTR_WAKEUP_VECTOR && vcpu->cpu == cpu) {
		/*
		 * Clear SN if it was set due to being preempted.  Again, do
		 * this even if there is no assigned device for simplicity.
		 */
		if (pi_test_and_clear_sn(pi_desc))
			goto after_clear_sn;
		return;
	}

	local_irq_save(flags);

	/*
	 * If the vCPU was waiting for wakeup, remove the vCPU from the wakeup
	 * list of the _previous_ pCPU, which will not be the same as the
	 * current pCPU if the task was migrated.
	 */
	if (pi_desc->nv == POSTED_INTR_WAKEUP_VECTOR) {
		raw_spinlock_t *spinlock = &per_cpu(wakeup_vcpus_on_cpu_lock, vcpu->cpu);

		/*
		 * In addition to taking the wakeup lock for the regular/IRQ
		 * context, tell lockdep it is being taken for the "sched out"
		 * context as well.  vCPU loads happens in task context, and
		 * this is taking the lock of the *previous* CPU, i.e. can race
		 * with both the scheduler and the wakeup handler.
		 */
		raw_spin_lock(spinlock);
		spin_acquire(&spinlock->dep_map, PI_LOCK_SCHED_OUT, 0, _RET_IP_);
		list_del(&vt->pi_wakeup_list);
		spin_release(&spinlock->dep_map, _RET_IP_);
		raw_spin_unlock(spinlock);
	}

	dest = cpu_physical_id(cpu);
	if (!x2apic_mode)
		dest = (dest << 8) & 0xFF00;

	old.control = READ_ONCE(pi_desc->control);
	do {
		new.control = old.control;

		/*
		 * Clear SN (as above) and refresh the destination APIC ID to
		 * handle task migration (@cpu != vcpu->cpu).
		 */
		new.ndst = dest;
		__pi_clear_sn(&new);

		/*
		 * Restore the notification vector; in the blocking case, the
		 * descriptor was modified on "put" to use the wakeup vector.
		 */
		new.nv = POSTED_INTR_VECTOR;
	} while (pi_try_set_control(pi_desc, &old.control, new.control));

	local_irq_restore(flags);

after_clear_sn:

	/*
	 * Clear SN before reading the bitmap.  The VT-d firmware
	 * writes the bitmap and reads SN atomically (5.2.3 in the
	 * spec), so it doesn't really have a memory barrier that
	 * pairs with this, but we cannot do that and we need one.
	 */
	smp_mb__after_atomic();

	if (!pi_is_pir_empty(pi_desc))
		pi_set_on(pi_desc);
}

static bool vmx_can_use_vtd_pi(struct kvm *kvm)
{
	return irqchip_in_kernel(kvm) && kvm_arch_has_irq_bypass() &&
	       kvm_arch_has_assigned_device(kvm);
}

/*
 * Put the vCPU on this pCPU's list of vCPUs that needs to be awakened and set
 * WAKEUP as the notification vector in the PI descriptor.
 */
static void pi_enable_wakeup_handler(struct kvm_vcpu *vcpu)
{
	struct pi_desc *pi_desc = vcpu_to_pi_desc(vcpu);
	struct vcpu_vt *vt = to_vt(vcpu);
	struct pi_desc old, new;

	lockdep_assert_irqs_disabled();

	/*
	 * Acquire the wakeup lock using the "sched out" context to workaround
	 * a lockdep false positive.  When this is called, schedule() holds
	 * various per-CPU scheduler locks.  When the wakeup handler runs, it
	 * holds this CPU's wakeup lock while calling try_to_wake_up(), which
	 * can eventually take the aforementioned scheduler locks, which causes
	 * lockdep to assume there is deadlock.
	 *
	 * Deadlock can't actually occur because IRQs are disabled for the
	 * entirety of the sched_out critical section, i.e. the wakeup handler
	 * can't run while the scheduler locks are held.
	 */
	raw_spin_lock_nested(&per_cpu(wakeup_vcpus_on_cpu_lock, vcpu->cpu),
			     PI_LOCK_SCHED_OUT);
	list_add_tail(&vt->pi_wakeup_list,
		      &per_cpu(wakeup_vcpus_on_cpu, vcpu->cpu));
	raw_spin_unlock(&per_cpu(wakeup_vcpus_on_cpu_lock, vcpu->cpu));

	WARN(pi_test_sn(pi_desc), "PI descriptor SN field set before blocking");

	old.control = READ_ONCE(pi_desc->control);
	do {
		/* set 'NV' to 'wakeup vector' */
		new.control = old.control;
		new.nv = POSTED_INTR_WAKEUP_VECTOR;
	} while (pi_try_set_control(pi_desc, &old.control, new.control));

	/*
	 * Send a wakeup IPI to this CPU if an interrupt may have been posted
	 * before the notification vector was updated, in which case the IRQ
	 * will arrive on the non-wakeup vector.  An IPI is needed as calling
	 * try_to_wake_up() from ->sched_out() isn't allowed (IRQs are not
	 * enabled until it is safe to call try_to_wake_up() on the task being
	 * scheduled out).
	 */
	if (pi_test_on(&new))
		__apic_send_IPI_self(POSTED_INTR_WAKEUP_VECTOR);
}

static bool vmx_needs_pi_wakeup(struct kvm_vcpu *vcpu)
{
	/*
	 * The default posted interrupt vector does nothing when
	 * invoked outside guest mode.   Return whether a blocked vCPU
	 * can be the target of posted interrupts, as is the case when
	 * using either IPI virtualization or VT-d PI, so that the
	 * notification vector is switched to the one that calls
	 * back to the pi_wakeup_handler() function.
	 */
	return (vmx_can_use_ipiv(vcpu) && !is_td_vcpu(vcpu)) ||
		vmx_can_use_vtd_pi(vcpu->kvm);
}

void vmx_vcpu_pi_put(struct kvm_vcpu *vcpu)
{
	struct pi_desc *pi_desc = vcpu_to_pi_desc(vcpu);

	if (!vmx_needs_pi_wakeup(vcpu))
		return;

	if (kvm_vcpu_is_blocking(vcpu) &&
	    ((is_td_vcpu(vcpu) && tdx_interrupt_allowed(vcpu)) ||
	     (!is_td_vcpu(vcpu) && !vmx_interrupt_blocked(vcpu))))
		pi_enable_wakeup_handler(vcpu);

	/*
	 * Set SN when the vCPU is preempted.  Note, the vCPU can both be seen
	 * as blocking and preempted, e.g. if it's preempted between setting
	 * its wait state and manually scheduling out.
	 */
	if (vcpu->preempted)
		pi_set_sn(pi_desc);
}

/*
 * Handler for POSTED_INTERRUPT_WAKEUP_VECTOR.
 */
void pi_wakeup_handler(void)
{
	int cpu = smp_processor_id();
	struct list_head *wakeup_list = &per_cpu(wakeup_vcpus_on_cpu, cpu);
	raw_spinlock_t *spinlock = &per_cpu(wakeup_vcpus_on_cpu_lock, cpu);
	struct vcpu_vt *vt;

	raw_spin_lock(spinlock);
	list_for_each_entry(vt, wakeup_list, pi_wakeup_list) {

		if (pi_test_on(&vt->pi_desc))
			kvm_vcpu_wake_up(vt_to_vcpu(vt));
	}
	raw_spin_unlock(spinlock);
}

void __init pi_init_cpu(int cpu)
{
	INIT_LIST_HEAD(&per_cpu(wakeup_vcpus_on_cpu, cpu));
	raw_spin_lock_init(&per_cpu(wakeup_vcpus_on_cpu_lock, cpu));
}

void pi_apicv_pre_state_restore(struct kvm_vcpu *vcpu)
{
	struct pi_desc *pi = vcpu_to_pi_desc(vcpu);

	pi_clear_on(pi);
	memset(pi->pir, 0, sizeof(pi->pir));
}

bool pi_has_pending_interrupt(struct kvm_vcpu *vcpu)
{
	struct pi_desc *pi_desc = vcpu_to_pi_desc(vcpu);

	return pi_test_on(pi_desc) ||
		(pi_test_sn(pi_desc) && !pi_is_pir_empty(pi_desc));
}


/*
 * Bail out of the block loop if the VM has an assigned
 * device, but the blocking vCPU didn't reconfigure the
 * PI.NV to the wakeup vector, i.e. the assigned device
 * came along after the initial check in vmx_vcpu_pi_put().
 */
void vmx_pi_start_assignment(struct kvm *kvm)
{
	if (!kvm_arch_has_irq_bypass())
		return;

	kvm_make_all_cpus_request(kvm, KVM_REQ_UNBLOCK);
}

/*
 * vmx_pi_update_irte - set IRTE for Posted-Interrupts
 *
 * @kvm: kvm
 * @host_irq: host irq of the interrupt
 * @guest_irq: gsi of the interrupt
 * @set: set or unset PI
 * returns 0 on success, < 0 on failure
 */
int vmx_pi_update_irte(struct kvm *kvm, unsigned int host_irq,
		       uint32_t guest_irq, bool set)
{
	struct kvm_kernel_irq_routing_entry *e;
	struct kvm_irq_routing_table *irq_rt;
	bool enable_remapped_mode = true;
	struct kvm_lapic_irq irq;
	struct kvm_vcpu *vcpu;
	struct vcpu_data vcpu_info;
	int idx, ret = 0;

	if (!vmx_can_use_vtd_pi(kvm))
		return 0;

	idx = srcu_read_lock(&kvm->irq_srcu);
	irq_rt = srcu_dereference(kvm->irq_routing, &kvm->irq_srcu);
	if (guest_irq >= irq_rt->nr_rt_entries ||
	    hlist_empty(&irq_rt->map[guest_irq])) {
		pr_warn_once("no route for guest_irq %u/%u (broken user space?)\n",
			     guest_irq, irq_rt->nr_rt_entries);
		goto out;
	}

	hlist_for_each_entry(e, &irq_rt->map[guest_irq], link) {
		if (e->type != KVM_IRQ_ROUTING_MSI)
			continue;
		/*
		 * VT-d PI cannot support posting multicast/broadcast
		 * interrupts to a vCPU, we still use interrupt remapping
		 * for these kind of interrupts.
		 *
		 * For lowest-priority interrupts, we only support
		 * those with single CPU as the destination, e.g. user
		 * configures the interrupts via /proc/irq or uses
		 * irqbalance to make the interrupts single-CPU.
		 *
		 * We will support full lowest-priority interrupt later.
		 *
		 * In addition, we can only inject generic interrupts using
		 * the PI mechanism, refuse to route others through it.
		 */

		kvm_set_msi_irq(kvm, e, &irq);
		if (!kvm_intr_is_single_vcpu(kvm, &irq, &vcpu) ||
		    !kvm_irq_is_postable(&irq))
			continue;

		vcpu_info.pi_desc_addr = __pa(vcpu_to_pi_desc(vcpu));
		vcpu_info.vector = irq.vector;

		trace_kvm_pi_irte_update(host_irq, vcpu->vcpu_id, e->gsi,
				vcpu_info.vector, vcpu_info.pi_desc_addr, set);

		if (!set)
			continue;

		enable_remapped_mode = false;

		ret = irq_set_vcpu_affinity(host_irq, &vcpu_info);
		if (ret < 0) {
			printk(KERN_INFO "%s: failed to update PI IRTE\n",
					__func__);
			goto out;
		}
	}

	if (enable_remapped_mode)
		ret = irq_set_vcpu_affinity(host_irq, NULL);

	ret = 0;
out:
	srcu_read_unlock(&kvm->irq_srcu, idx);
	return ret;
}<|MERGE_RESOLUTION|>--- conflicted
+++ resolved
@@ -34,11 +34,7 @@
 
 #define PI_LOCK_SCHED_OUT SINGLE_DEPTH_NESTING
 
-<<<<<<< HEAD
-struct pi_desc *vcpu_to_pi_desc(struct kvm_vcpu *vcpu)
-=======
 static struct pi_desc *vcpu_to_pi_desc(struct kvm_vcpu *vcpu)
->>>>>>> 19040824
 {
 	return &(to_vt(vcpu)->pi_desc);
 }
