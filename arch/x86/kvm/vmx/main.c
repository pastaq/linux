// SPDX-License-Identifier: GPL-2.0
#include <linux/moduleparam.h>

#include "x86_ops.h"
#include "vmx.h"
#include "mmu.h"
#include "nested.h"
#include "pmu.h"
#include "posted_intr.h"
#include "tdx.h"
#include "tdx_arch.h"

#ifdef CONFIG_KVM_INTEL_TDX
static_assert(offsetof(struct vcpu_vmx, vt) == offsetof(struct vcpu_tdx, vt));
<<<<<<< HEAD
#endif
=======
>>>>>>> 19040824

static void vt_disable_virtualization_cpu(void)
{
	/* Note, TDX *and* VMX need to be disabled if TDX is enabled. */
	if (enable_tdx)
		tdx_disable_virtualization_cpu();
	vmx_disable_virtualization_cpu();
}

static __init int vt_hardware_setup(void)
{
	int ret;

	ret = vmx_hardware_setup();
	if (ret)
		return ret;

	/*
	 * Update vt_x86_ops::vm_size here so it is ready before
	 * kvm_ops_update() is called in kvm_x86_vendor_init().
	 *
	 * Note, the actual bringing up of TDX must be done after
	 * kvm_ops_update() because enabling TDX requires enabling
	 * hardware virtualization first, i.e., all online CPUs must
	 * be in post-VMXON state.  This means the @vm_size here
	 * may be updated to TDX's size but TDX may fail to enable
	 * at later time.
	 *
	 * The VMX/VT code could update kvm_x86_ops::vm_size again
	 * after bringing up TDX, but this would require exporting
	 * either kvm_x86_ops or kvm_ops_update() from the base KVM
	 * module, which looks overkill.  Anyway, the worst case here
	 * is KVM may allocate couple of more bytes than needed for
	 * each VM.
	 */
	if (enable_tdx) {
		vt_x86_ops.vm_size = max_t(unsigned int, vt_x86_ops.vm_size,
				sizeof(struct kvm_tdx));
		/*
		 * Note, TDX may fail to initialize in a later time in
		 * vt_init(), in which case it is not necessary to setup
		 * those callbacks.  But making them valid here even
		 * when TDX fails to init later is fine because those
		 * callbacks won't be called if the VM isn't TDX guest.
		 */
		vt_x86_ops.link_external_spt = tdx_sept_link_private_spt;
		vt_x86_ops.set_external_spte = tdx_sept_set_private_spte;
		vt_x86_ops.free_external_spt = tdx_sept_free_private_spt;
		vt_x86_ops.remove_external_spte = tdx_sept_remove_private_spte;
		vt_x86_ops.protected_apic_has_interrupt = tdx_protected_apic_has_interrupt;
	}

	return 0;
}

static int vt_vm_init(struct kvm *kvm)
{
	if (is_td(kvm))
		return tdx_vm_init(kvm);

	return vmx_vm_init(kvm);
}

static void vt_vm_pre_destroy(struct kvm *kvm)
{
	if (is_td(kvm))
		return tdx_mmu_release_hkid(kvm);
}

static void vt_vm_destroy(struct kvm *kvm)
{
	if (is_td(kvm))
               return tdx_vm_destroy(kvm);

       vmx_vm_destroy(kvm);
}

static int vt_vcpu_precreate(struct kvm *kvm)
{
	if (is_td(kvm))
		return 0;

	return vmx_vcpu_precreate(kvm);
}

static int vt_vcpu_create(struct kvm_vcpu *vcpu)
{
	if (is_td_vcpu(vcpu))
		return tdx_vcpu_create(vcpu);

	return vmx_vcpu_create(vcpu);
}

static void vt_vcpu_free(struct kvm_vcpu *vcpu)
{
	if (is_td_vcpu(vcpu)) {
		tdx_vcpu_free(vcpu);
		return;
	}

	vmx_vcpu_free(vcpu);
}

static void vt_vcpu_reset(struct kvm_vcpu *vcpu, bool init_event)
{
	if (is_td_vcpu(vcpu)) {
		tdx_vcpu_reset(vcpu, init_event);
		return;
	}

	vmx_vcpu_reset(vcpu, init_event);
}

static void vt_vcpu_load(struct kvm_vcpu *vcpu, int cpu)
{
	if (is_td_vcpu(vcpu)) {
		tdx_vcpu_load(vcpu, cpu);
		return;
	}

	vmx_vcpu_load(vcpu, cpu);
}

static void vt_update_cpu_dirty_logging(struct kvm_vcpu *vcpu)
{
	/*
	 * Basic TDX does not support feature PML. KVM does not enable PML in
	 * TD's VMCS, nor does it allocate or flush PML buffer for TDX.
	 */
	if (WARN_ON_ONCE(is_td_vcpu(vcpu)))
		return;

	vmx_update_cpu_dirty_logging(vcpu);
}

static void vt_prepare_switch_to_guest(struct kvm_vcpu *vcpu)
{
	if (is_td_vcpu(vcpu)) {
		tdx_prepare_switch_to_guest(vcpu);
		return;
	}

	vmx_prepare_switch_to_guest(vcpu);
}

static void vt_vcpu_put(struct kvm_vcpu *vcpu)
{
	if (is_td_vcpu(vcpu)) {
		tdx_vcpu_put(vcpu);
		return;
	}

	vmx_vcpu_put(vcpu);
}

static int vt_vcpu_pre_run(struct kvm_vcpu *vcpu)
{
	if (is_td_vcpu(vcpu))
		return tdx_vcpu_pre_run(vcpu);

	return vmx_vcpu_pre_run(vcpu);
}

static fastpath_t vt_vcpu_run(struct kvm_vcpu *vcpu, bool force_immediate_exit)
{
	if (is_td_vcpu(vcpu))
		return tdx_vcpu_run(vcpu, force_immediate_exit);

	return vmx_vcpu_run(vcpu, force_immediate_exit);
}

static int vt_handle_exit(struct kvm_vcpu *vcpu,
			  enum exit_fastpath_completion fastpath)
{
	if (is_td_vcpu(vcpu))
		return tdx_handle_exit(vcpu, fastpath);

	return vmx_handle_exit(vcpu, fastpath);
}

static int vt_set_msr(struct kvm_vcpu *vcpu, struct msr_data *msr_info)
{
	if (unlikely(is_td_vcpu(vcpu)))
		return tdx_set_msr(vcpu, msr_info);

	return vmx_set_msr(vcpu, msr_info);
}

/*
 * The kvm parameter can be NULL (module initialization, or invocation before
 * VM creation). Be sure to check the kvm parameter before using it.
 */
static bool vt_has_emulated_msr(struct kvm *kvm, u32 index)
{
	if (kvm && is_td(kvm))
		return tdx_has_emulated_msr(index);

	return vmx_has_emulated_msr(kvm, index);
}

static int vt_get_msr(struct kvm_vcpu *vcpu, struct msr_data *msr_info)
{
	if (unlikely(is_td_vcpu(vcpu)))
		return tdx_get_msr(vcpu, msr_info);

	return vmx_get_msr(vcpu, msr_info);
}

static void vt_msr_filter_changed(struct kvm_vcpu *vcpu)
{
	/*
	 * TDX doesn't allow VMM to configure interception of MSR accesses.
	 * TDX guest requests MSR accesses by calling TDVMCALL.  The MSR
	 * filters will be applied when handling the TDVMCALL for RDMSR/WRMSR
	 * if the userspace has set any.
	 */
	if (is_td_vcpu(vcpu))
		return;

	vmx_msr_filter_changed(vcpu);
}

static int vt_complete_emulated_msr(struct kvm_vcpu *vcpu, int err)
{
	if (is_td_vcpu(vcpu))
		return tdx_complete_emulated_msr(vcpu, err);

<<<<<<< HEAD
	return kvm_complete_insn_gp(vcpu, err);
=======
	return vmx_complete_emulated_msr(vcpu, err);
>>>>>>> 19040824
}

#ifdef CONFIG_KVM_SMM
static int vt_smi_allowed(struct kvm_vcpu *vcpu, bool for_injection)
{
	if (KVM_BUG_ON(is_td_vcpu(vcpu), vcpu->kvm))
		return 0;

	return vmx_smi_allowed(vcpu, for_injection);
}

static int vt_enter_smm(struct kvm_vcpu *vcpu, union kvm_smram *smram)
{
	if (KVM_BUG_ON(is_td_vcpu(vcpu), vcpu->kvm))
		return 0;

	return vmx_enter_smm(vcpu, smram);
}

static int vt_leave_smm(struct kvm_vcpu *vcpu, const union kvm_smram *smram)
{
	if (KVM_BUG_ON(is_td_vcpu(vcpu), vcpu->kvm))
		return 0;

	return vmx_leave_smm(vcpu, smram);
}

static void vt_enable_smi_window(struct kvm_vcpu *vcpu)
{
	if (KVM_BUG_ON(is_td_vcpu(vcpu), vcpu->kvm))
		return;

	/* RSM will cause a vmexit anyway.  */
	vmx_enable_smi_window(vcpu);
}
#endif

static int vt_check_emulate_instruction(struct kvm_vcpu *vcpu, int emul_type,
					void *insn, int insn_len)
{
	/*
	 * For TDX, this can only be triggered for MMIO emulation.  Let the
	 * guest retry after installing the SPTE with suppress #VE bit cleared,
	 * so that the guest will receive #VE when retry.  The guest is expected
	 * to call TDG.VP.VMCALL<MMIO> to request VMM to do MMIO emulation on
	 * #VE.
	 */
	if (is_td_vcpu(vcpu))
		return X86EMUL_RETRY_INSTR;

	return vmx_check_emulate_instruction(vcpu, emul_type, insn, insn_len);
}

static bool vt_apic_init_signal_blocked(struct kvm_vcpu *vcpu)
{
	/*
	 * INIT and SIPI are always blocked for TDX, i.e., INIT handling and
	 * the OP vcpu_deliver_sipi_vector() won't be called.
	 */
	if (is_td_vcpu(vcpu))
		return true;

	return vmx_apic_init_signal_blocked(vcpu);
}

static void vt_set_virtual_apic_mode(struct kvm_vcpu *vcpu)
{
	/* Only x2APIC mode is supported for TD. */
	if (is_td_vcpu(vcpu))
		return;

	return vmx_set_virtual_apic_mode(vcpu);
}

<<<<<<< HEAD
static void vt_apicv_pre_state_restore(struct kvm_vcpu *vcpu)
{
	struct pi_desc *pi = vcpu_to_pi_desc(vcpu);

	pi_clear_on(pi);
	memset(pi->pir, 0, sizeof(pi->pir));
}

=======
>>>>>>> 19040824
static void vt_hwapic_isr_update(struct kvm_vcpu *vcpu, int max_isr)
{
	if (is_td_vcpu(vcpu))
		return;

	return vmx_hwapic_isr_update(vcpu, max_isr);
}

static int vt_sync_pir_to_irr(struct kvm_vcpu *vcpu)
{
	if (is_td_vcpu(vcpu))
		return -1;

	return vmx_sync_pir_to_irr(vcpu);
}

static void vt_deliver_interrupt(struct kvm_lapic *apic, int delivery_mode,
			   int trig_mode, int vector)
{
	if (is_td_vcpu(apic->vcpu)) {
		tdx_deliver_interrupt(apic, delivery_mode, trig_mode,
					     vector);
		return;
	}

	vmx_deliver_interrupt(apic, delivery_mode, trig_mode, vector);
}

static void vt_vcpu_after_set_cpuid(struct kvm_vcpu *vcpu)
{
	if (is_td_vcpu(vcpu))
		return;

	vmx_vcpu_after_set_cpuid(vcpu);
}

static void vt_update_exception_bitmap(struct kvm_vcpu *vcpu)
{
	if (is_td_vcpu(vcpu))
		return;

	vmx_update_exception_bitmap(vcpu);
}

static u64 vt_get_segment_base(struct kvm_vcpu *vcpu, int seg)
{
	if (is_td_vcpu(vcpu))
		return 0;

	return vmx_get_segment_base(vcpu, seg);
}

static void vt_get_segment(struct kvm_vcpu *vcpu, struct kvm_segment *var,
			      int seg)
{
	if (is_td_vcpu(vcpu)) {
		memset(var, 0, sizeof(*var));
		return;
	}

	vmx_get_segment(vcpu, var, seg);
}

static void vt_set_segment(struct kvm_vcpu *vcpu, struct kvm_segment *var,
			      int seg)
{
	if (is_td_vcpu(vcpu))
		return;

	vmx_set_segment(vcpu, var, seg);
}

static int vt_get_cpl(struct kvm_vcpu *vcpu)
{
	if (is_td_vcpu(vcpu))
		return 0;

	return vmx_get_cpl(vcpu);
}

static int vt_get_cpl_no_cache(struct kvm_vcpu *vcpu)
{
	if (is_td_vcpu(vcpu))
		return 0;

	return vmx_get_cpl_no_cache(vcpu);
}

static void vt_get_cs_db_l_bits(struct kvm_vcpu *vcpu, int *db, int *l)
{
	if (is_td_vcpu(vcpu)) {
		*db = 0;
		*l = 0;
		return;
	}

	vmx_get_cs_db_l_bits(vcpu, db, l);
}

static bool vt_is_valid_cr0(struct kvm_vcpu *vcpu, unsigned long cr0)
{
	if (is_td_vcpu(vcpu))
		return true;

	return vmx_is_valid_cr0(vcpu, cr0);
}

static void vt_set_cr0(struct kvm_vcpu *vcpu, unsigned long cr0)
{
	if (is_td_vcpu(vcpu))
		return;

	vmx_set_cr0(vcpu, cr0);
}

static bool vt_is_valid_cr4(struct kvm_vcpu *vcpu, unsigned long cr4)
{
	if (is_td_vcpu(vcpu))
		return true;

	return vmx_is_valid_cr4(vcpu, cr4);
}

static void vt_set_cr4(struct kvm_vcpu *vcpu, unsigned long cr4)
{
	if (is_td_vcpu(vcpu))
		return;

	vmx_set_cr4(vcpu, cr4);
}

static int vt_set_efer(struct kvm_vcpu *vcpu, u64 efer)
{
	if (is_td_vcpu(vcpu))
		return 0;

	return vmx_set_efer(vcpu, efer);
}

static void vt_get_idt(struct kvm_vcpu *vcpu, struct desc_ptr *dt)
{
	if (is_td_vcpu(vcpu)) {
		memset(dt, 0, sizeof(*dt));
		return;
	}

	vmx_get_idt(vcpu, dt);
}

static void vt_set_idt(struct kvm_vcpu *vcpu, struct desc_ptr *dt)
{
	if (is_td_vcpu(vcpu))
		return;

	vmx_set_idt(vcpu, dt);
}

static void vt_get_gdt(struct kvm_vcpu *vcpu, struct desc_ptr *dt)
{
	if (is_td_vcpu(vcpu)) {
		memset(dt, 0, sizeof(*dt));
		return;
	}

	vmx_get_gdt(vcpu, dt);
}

static void vt_set_gdt(struct kvm_vcpu *vcpu, struct desc_ptr *dt)
{
	if (is_td_vcpu(vcpu))
		return;

	vmx_set_gdt(vcpu, dt);
}

static void vt_set_dr6(struct kvm_vcpu *vcpu, unsigned long val)
{
	if (is_td_vcpu(vcpu))
		return;

	vmx_set_dr6(vcpu, val);
}

static void vt_set_dr7(struct kvm_vcpu *vcpu, unsigned long val)
{
	if (is_td_vcpu(vcpu))
		return;

	vmx_set_dr7(vcpu, val);
}

static void vt_sync_dirty_debug_regs(struct kvm_vcpu *vcpu)
{
	/*
	 * MOV-DR exiting is always cleared for TD guest, even in debug mode.
	 * Thus KVM_DEBUGREG_WONT_EXIT can never be set and it should never
	 * reach here for TD vcpu.
	 */
	if (is_td_vcpu(vcpu))
		return;

	vmx_sync_dirty_debug_regs(vcpu);
}

static void vt_cache_reg(struct kvm_vcpu *vcpu, enum kvm_reg reg)
{
	if (WARN_ON_ONCE(is_td_vcpu(vcpu)))
		return;

	vmx_cache_reg(vcpu, reg);
}

static unsigned long vt_get_rflags(struct kvm_vcpu *vcpu)
{
	if (is_td_vcpu(vcpu))
		return 0;

	return vmx_get_rflags(vcpu);
}

static void vt_set_rflags(struct kvm_vcpu *vcpu, unsigned long rflags)
{
	if (is_td_vcpu(vcpu))
		return;

	vmx_set_rflags(vcpu, rflags);
}

static bool vt_get_if_flag(struct kvm_vcpu *vcpu)
{
	if (is_td_vcpu(vcpu))
		return false;

	return vmx_get_if_flag(vcpu);
}

static void vt_flush_tlb_all(struct kvm_vcpu *vcpu)
{
	if (is_td_vcpu(vcpu)) {
		tdx_flush_tlb_all(vcpu);
		return;
	}

	vmx_flush_tlb_all(vcpu);
}

static void vt_flush_tlb_current(struct kvm_vcpu *vcpu)
{
	if (is_td_vcpu(vcpu)) {
		tdx_flush_tlb_current(vcpu);
		return;
	}

	vmx_flush_tlb_current(vcpu);
}

static void vt_flush_tlb_gva(struct kvm_vcpu *vcpu, gva_t addr)
{
	if (is_td_vcpu(vcpu))
		return;

	vmx_flush_tlb_gva(vcpu, addr);
}

static void vt_flush_tlb_guest(struct kvm_vcpu *vcpu)
{
	if (is_td_vcpu(vcpu))
		return;

	vmx_flush_tlb_guest(vcpu);
}

static void vt_inject_nmi(struct kvm_vcpu *vcpu)
{
	if (is_td_vcpu(vcpu)) {
		tdx_inject_nmi(vcpu);
		return;
	}

	vmx_inject_nmi(vcpu);
}

static int vt_nmi_allowed(struct kvm_vcpu *vcpu, bool for_injection)
{
	/*
	 * The TDX module manages NMI windows and NMI reinjection, and hides NMI
	 * blocking, all KVM can do is throw an NMI over the wall.
	 */
	if (is_td_vcpu(vcpu))
		return true;

	return vmx_nmi_allowed(vcpu, for_injection);
}

static bool vt_get_nmi_mask(struct kvm_vcpu *vcpu)
{
	/*
	 * KVM can't get NMI blocking status for TDX guest, assume NMIs are
	 * always unmasked.
	 */
	if (is_td_vcpu(vcpu))
		return false;

	return vmx_get_nmi_mask(vcpu);
}

static void vt_set_nmi_mask(struct kvm_vcpu *vcpu, bool masked)
{
	if (is_td_vcpu(vcpu))
		return;

	vmx_set_nmi_mask(vcpu, masked);
}

static void vt_enable_nmi_window(struct kvm_vcpu *vcpu)
{
	/* Refer to the comments in tdx_inject_nmi(). */
	if (is_td_vcpu(vcpu))
		return;

	vmx_enable_nmi_window(vcpu);
}

static void vt_load_mmu_pgd(struct kvm_vcpu *vcpu, hpa_t root_hpa,
			    int pgd_level)
{
	if (is_td_vcpu(vcpu)) {
		tdx_load_mmu_pgd(vcpu, root_hpa, pgd_level);
		return;
	}

	vmx_load_mmu_pgd(vcpu, root_hpa, pgd_level);
}

static void vt_set_interrupt_shadow(struct kvm_vcpu *vcpu, int mask)
{
	if (is_td_vcpu(vcpu))
		return;

	vmx_set_interrupt_shadow(vcpu, mask);
}

static u32 vt_get_interrupt_shadow(struct kvm_vcpu *vcpu)
{
	if (is_td_vcpu(vcpu))
		return 0;

	return vmx_get_interrupt_shadow(vcpu);
}

static void vt_patch_hypercall(struct kvm_vcpu *vcpu,
				  unsigned char *hypercall)
{
	/*
	 * Because guest memory is protected, guest can't be patched. TD kernel
	 * is modified to use TDG.VP.VMCALL for hypercall.
	 */
	if (is_td_vcpu(vcpu))
		return;

	vmx_patch_hypercall(vcpu, hypercall);
}

static void vt_inject_irq(struct kvm_vcpu *vcpu, bool reinjected)
{
	if (is_td_vcpu(vcpu))
		return;

	vmx_inject_irq(vcpu, reinjected);
}

static void vt_inject_exception(struct kvm_vcpu *vcpu)
{
	if (is_td_vcpu(vcpu))
		return;

	vmx_inject_exception(vcpu);
}

static void vt_cancel_injection(struct kvm_vcpu *vcpu)
{
	if (is_td_vcpu(vcpu))
		return;

	vmx_cancel_injection(vcpu);
}

static int vt_interrupt_allowed(struct kvm_vcpu *vcpu, bool for_injection)
{
	if (is_td_vcpu(vcpu))
		return tdx_interrupt_allowed(vcpu);

	return vmx_interrupt_allowed(vcpu, for_injection);
}

static void vt_enable_irq_window(struct kvm_vcpu *vcpu)
{
	if (is_td_vcpu(vcpu))
		return;

	vmx_enable_irq_window(vcpu);
}

static void vt_get_entry_info(struct kvm_vcpu *vcpu, u32 *intr_info, u32 *error_code)
{
	*intr_info = 0;
	*error_code = 0;

	if (is_td_vcpu(vcpu))
		return;

	vmx_get_entry_info(vcpu, intr_info, error_code);
}

static void vt_get_exit_info(struct kvm_vcpu *vcpu, u32 *reason,
			u64 *info1, u64 *info2, u32 *intr_info, u32 *error_code)
{
	if (is_td_vcpu(vcpu)) {
		tdx_get_exit_info(vcpu, reason, info1, info2, intr_info,
				  error_code);
		return;
	}

	vmx_get_exit_info(vcpu, reason, info1, info2, intr_info, error_code);
}

static void vt_update_cr8_intercept(struct kvm_vcpu *vcpu, int tpr, int irr)
{
	if (is_td_vcpu(vcpu))
		return;

	vmx_update_cr8_intercept(vcpu, tpr, irr);
}

static void vt_set_apic_access_page_addr(struct kvm_vcpu *vcpu)
{
	if (is_td_vcpu(vcpu))
		return;

	vmx_set_apic_access_page_addr(vcpu);
}

static void vt_refresh_apicv_exec_ctrl(struct kvm_vcpu *vcpu)
{
	if (is_td_vcpu(vcpu)) {
		KVM_BUG_ON(!kvm_vcpu_apicv_active(vcpu), vcpu->kvm);
		return;
	}

	vmx_refresh_apicv_exec_ctrl(vcpu);
}

static void vt_load_eoi_exitmap(struct kvm_vcpu *vcpu, u64 *eoi_exit_bitmap)
{
	if (is_td_vcpu(vcpu))
		return;

	vmx_load_eoi_exitmap(vcpu, eoi_exit_bitmap);
}

static int vt_set_tss_addr(struct kvm *kvm, unsigned int addr)
{
	if (is_td(kvm))
		return 0;

	return vmx_set_tss_addr(kvm, addr);
}

static int vt_set_identity_map_addr(struct kvm *kvm, u64 ident_addr)
{
	if (is_td(kvm))
		return 0;

	return vmx_set_identity_map_addr(kvm, ident_addr);
}

static u64 vt_get_l2_tsc_offset(struct kvm_vcpu *vcpu)
{
	/* TDX doesn't support L2 guest at the moment. */
	if (is_td_vcpu(vcpu))
		return 0;

	return vmx_get_l2_tsc_offset(vcpu);
}

static u64 vt_get_l2_tsc_multiplier(struct kvm_vcpu *vcpu)
{
	/* TDX doesn't support L2 guest at the moment. */
	if (is_td_vcpu(vcpu))
		return 0;

	return vmx_get_l2_tsc_multiplier(vcpu);
}

static void vt_write_tsc_offset(struct kvm_vcpu *vcpu)
{
	/* In TDX, tsc offset can't be changed. */
	if (is_td_vcpu(vcpu))
		return;

	vmx_write_tsc_offset(vcpu);
}

static void vt_write_tsc_multiplier(struct kvm_vcpu *vcpu)
{
	/* In TDX, tsc multiplier can't be changed. */
	if (is_td_vcpu(vcpu))
		return;

	vmx_write_tsc_multiplier(vcpu);
}

#ifdef CONFIG_X86_64
static int vt_set_hv_timer(struct kvm_vcpu *vcpu, u64 guest_deadline_tsc,
			      bool *expired)
{
	/* VMX-preemption timer isn't available for TDX. */
	if (is_td_vcpu(vcpu))
		return -EINVAL;

	return vmx_set_hv_timer(vcpu, guest_deadline_tsc, expired);
}

static void vt_cancel_hv_timer(struct kvm_vcpu *vcpu)
{
	/* VMX-preemption timer can't be set.  See vt_set_hv_timer(). */
	if (is_td_vcpu(vcpu))
		return;

	vmx_cancel_hv_timer(vcpu);
}
#endif

static void vt_setup_mce(struct kvm_vcpu *vcpu)
{
	if (is_td_vcpu(vcpu))
		return;

	vmx_setup_mce(vcpu);
}

static int vt_mem_enc_ioctl(struct kvm *kvm, void __user *argp)
{
	if (!is_td(kvm))
		return -ENOTTY;

	return tdx_vm_ioctl(kvm, argp);
}

static int vt_vcpu_mem_enc_ioctl(struct kvm_vcpu *vcpu, void __user *argp)
{
	if (!is_td_vcpu(vcpu))
		return -EINVAL;

	return tdx_vcpu_ioctl(vcpu, argp);
}

static int vt_gmem_private_max_mapping_level(struct kvm *kvm, kvm_pfn_t pfn)
{
	if (is_td(kvm))
		return tdx_gmem_private_max_mapping_level(kvm, pfn);

	return 0;
}
<<<<<<< HEAD
=======

#define vt_op(name) vt_##name
#define vt_op_tdx_only(name) vt_##name
#else /* CONFIG_KVM_INTEL_TDX */
#define vt_op(name) vmx_##name
#define vt_op_tdx_only(name) NULL
#endif /* CONFIG_KVM_INTEL_TDX */
>>>>>>> 19040824

#define VMX_REQUIRED_APICV_INHIBITS				\
	(BIT(APICV_INHIBIT_REASON_DISABLED) |			\
	 BIT(APICV_INHIBIT_REASON_ABSENT) |			\
	 BIT(APICV_INHIBIT_REASON_HYPERV) |			\
	 BIT(APICV_INHIBIT_REASON_BLOCKIRQ) |			\
	 BIT(APICV_INHIBIT_REASON_PHYSICAL_ID_ALIASED) |	\
	 BIT(APICV_INHIBIT_REASON_APIC_ID_MODIFIED) |		\
	 BIT(APICV_INHIBIT_REASON_APIC_BASE_MODIFIED))

struct kvm_x86_ops vt_x86_ops __initdata = {
	.name = KBUILD_MODNAME,

	.check_processor_compatibility = vmx_check_processor_compat,

	.hardware_unsetup = vmx_hardware_unsetup,

	.enable_virtualization_cpu = vmx_enable_virtualization_cpu,
<<<<<<< HEAD
	.disable_virtualization_cpu = vt_disable_virtualization_cpu,
	.emergency_disable_virtualization_cpu = vmx_emergency_disable_virtualization_cpu,

	.has_emulated_msr = vt_has_emulated_msr,

	.vm_size = sizeof(struct kvm_vmx),

	.vm_init = vt_vm_init,
	.vm_pre_destroy = vt_vm_pre_destroy,
	.vm_destroy = vt_vm_destroy,

	.vcpu_precreate = vt_vcpu_precreate,
	.vcpu_create = vt_vcpu_create,
	.vcpu_free = vt_vcpu_free,
	.vcpu_reset = vt_vcpu_reset,

	.prepare_switch_to_guest = vt_prepare_switch_to_guest,
	.vcpu_load = vt_vcpu_load,
	.vcpu_put = vt_vcpu_put,

	.update_exception_bitmap = vt_update_exception_bitmap,
	.get_feature_msr = vmx_get_feature_msr,
	.get_msr = vt_get_msr,
	.set_msr = vt_set_msr,

	.get_segment_base = vt_get_segment_base,
	.get_segment = vt_get_segment,
	.set_segment = vt_set_segment,
	.get_cpl = vt_get_cpl,
	.get_cpl_no_cache = vt_get_cpl_no_cache,
	.get_cs_db_l_bits = vt_get_cs_db_l_bits,
	.is_valid_cr0 = vt_is_valid_cr0,
	.set_cr0 = vt_set_cr0,
	.is_valid_cr4 = vt_is_valid_cr4,
	.set_cr4 = vt_set_cr4,
	.set_efer = vt_set_efer,
	.get_idt = vt_get_idt,
	.set_idt = vt_set_idt,
	.get_gdt = vt_get_gdt,
	.set_gdt = vt_set_gdt,
	.set_dr6 = vt_set_dr6,
	.set_dr7 = vt_set_dr7,
	.sync_dirty_debug_regs = vt_sync_dirty_debug_regs,
	.cache_reg = vt_cache_reg,
	.get_rflags = vt_get_rflags,
	.set_rflags = vt_set_rflags,
	.get_if_flag = vt_get_if_flag,

	.flush_tlb_all = vt_flush_tlb_all,
	.flush_tlb_current = vt_flush_tlb_current,
	.flush_tlb_gva = vt_flush_tlb_gva,
	.flush_tlb_guest = vt_flush_tlb_guest,

	.vcpu_pre_run = vt_vcpu_pre_run,
	.vcpu_run = vt_vcpu_run,
	.handle_exit = vt_handle_exit,
	.skip_emulated_instruction = vmx_skip_emulated_instruction,
	.update_emulated_instruction = vmx_update_emulated_instruction,
	.set_interrupt_shadow = vt_set_interrupt_shadow,
	.get_interrupt_shadow = vt_get_interrupt_shadow,
	.patch_hypercall = vt_patch_hypercall,
	.inject_irq = vt_inject_irq,
	.inject_nmi = vt_inject_nmi,
	.inject_exception = vt_inject_exception,
	.cancel_injection = vt_cancel_injection,
	.interrupt_allowed = vt_interrupt_allowed,
	.nmi_allowed = vt_nmi_allowed,
	.get_nmi_mask = vt_get_nmi_mask,
	.set_nmi_mask = vt_set_nmi_mask,
	.enable_nmi_window = vt_enable_nmi_window,
	.enable_irq_window = vt_enable_irq_window,
	.update_cr8_intercept = vt_update_cr8_intercept,

	.x2apic_icr_is_split = false,
	.set_virtual_apic_mode = vt_set_virtual_apic_mode,
	.set_apic_access_page_addr = vt_set_apic_access_page_addr,
	.refresh_apicv_exec_ctrl = vt_refresh_apicv_exec_ctrl,
	.load_eoi_exitmap = vt_load_eoi_exitmap,
	.apicv_pre_state_restore = vt_apicv_pre_state_restore,
	.required_apicv_inhibits = VMX_REQUIRED_APICV_INHIBITS,
	.hwapic_isr_update = vt_hwapic_isr_update,
	.sync_pir_to_irr = vt_sync_pir_to_irr,
	.deliver_interrupt = vt_deliver_interrupt,
	.dy_apicv_has_pending_interrupt = pi_has_pending_interrupt,

	.set_tss_addr = vt_set_tss_addr,
	.set_identity_map_addr = vt_set_identity_map_addr,
	.get_mt_mask = vmx_get_mt_mask,

	.get_exit_info = vt_get_exit_info,
	.get_entry_info = vt_get_entry_info,

	.vcpu_after_set_cpuid = vt_vcpu_after_set_cpuid,

	.has_wbinvd_exit = cpu_has_vmx_wbinvd_exit,

	.get_l2_tsc_offset = vt_get_l2_tsc_offset,
	.get_l2_tsc_multiplier = vt_get_l2_tsc_multiplier,
	.write_tsc_offset = vt_write_tsc_offset,
	.write_tsc_multiplier = vt_write_tsc_multiplier,

	.load_mmu_pgd = vt_load_mmu_pgd,
=======
	.disable_virtualization_cpu = vt_op(disable_virtualization_cpu),
	.emergency_disable_virtualization_cpu = vmx_emergency_disable_virtualization_cpu,

	.has_emulated_msr = vt_op(has_emulated_msr),

	.vm_size = sizeof(struct kvm_vmx),

	.vm_init = vt_op(vm_init),
	.vm_destroy = vt_op(vm_destroy),
	.vm_pre_destroy = vt_op_tdx_only(vm_pre_destroy),

	.vcpu_precreate = vt_op(vcpu_precreate),
	.vcpu_create = vt_op(vcpu_create),
	.vcpu_free = vt_op(vcpu_free),
	.vcpu_reset = vt_op(vcpu_reset),

	.prepare_switch_to_guest = vt_op(prepare_switch_to_guest),
	.vcpu_load = vt_op(vcpu_load),
	.vcpu_put = vt_op(vcpu_put),

	.update_exception_bitmap = vt_op(update_exception_bitmap),
	.get_feature_msr = vmx_get_feature_msr,
	.get_msr = vt_op(get_msr),
	.set_msr = vt_op(set_msr),

	.get_segment_base = vt_op(get_segment_base),
	.get_segment = vt_op(get_segment),
	.set_segment = vt_op(set_segment),
	.get_cpl = vt_op(get_cpl),
	.get_cpl_no_cache = vt_op(get_cpl_no_cache),
	.get_cs_db_l_bits = vt_op(get_cs_db_l_bits),
	.is_valid_cr0 = vt_op(is_valid_cr0),
	.set_cr0 = vt_op(set_cr0),
	.is_valid_cr4 = vt_op(is_valid_cr4),
	.set_cr4 = vt_op(set_cr4),
	.set_efer = vt_op(set_efer),
	.get_idt = vt_op(get_idt),
	.set_idt = vt_op(set_idt),
	.get_gdt = vt_op(get_gdt),
	.set_gdt = vt_op(set_gdt),
	.set_dr6 = vt_op(set_dr6),
	.set_dr7 = vt_op(set_dr7),
	.sync_dirty_debug_regs = vt_op(sync_dirty_debug_regs),
	.cache_reg = vt_op(cache_reg),
	.get_rflags = vt_op(get_rflags),
	.set_rflags = vt_op(set_rflags),
	.get_if_flag = vt_op(get_if_flag),

	.flush_tlb_all = vt_op(flush_tlb_all),
	.flush_tlb_current = vt_op(flush_tlb_current),
	.flush_tlb_gva = vt_op(flush_tlb_gva),
	.flush_tlb_guest = vt_op(flush_tlb_guest),

	.vcpu_pre_run = vt_op(vcpu_pre_run),
	.vcpu_run = vt_op(vcpu_run),
	.handle_exit = vt_op(handle_exit),
	.skip_emulated_instruction = vmx_skip_emulated_instruction,
	.update_emulated_instruction = vmx_update_emulated_instruction,
	.set_interrupt_shadow = vt_op(set_interrupt_shadow),
	.get_interrupt_shadow = vt_op(get_interrupt_shadow),
	.patch_hypercall = vt_op(patch_hypercall),
	.inject_irq = vt_op(inject_irq),
	.inject_nmi = vt_op(inject_nmi),
	.inject_exception = vt_op(inject_exception),
	.cancel_injection = vt_op(cancel_injection),
	.interrupt_allowed = vt_op(interrupt_allowed),
	.nmi_allowed = vt_op(nmi_allowed),
	.get_nmi_mask = vt_op(get_nmi_mask),
	.set_nmi_mask = vt_op(set_nmi_mask),
	.enable_nmi_window = vt_op(enable_nmi_window),
	.enable_irq_window = vt_op(enable_irq_window),
	.update_cr8_intercept = vt_op(update_cr8_intercept),

	.x2apic_icr_is_split = false,
	.set_virtual_apic_mode = vt_op(set_virtual_apic_mode),
	.set_apic_access_page_addr = vt_op(set_apic_access_page_addr),
	.refresh_apicv_exec_ctrl = vt_op(refresh_apicv_exec_ctrl),
	.load_eoi_exitmap = vt_op(load_eoi_exitmap),
	.apicv_pre_state_restore = pi_apicv_pre_state_restore,
	.required_apicv_inhibits = VMX_REQUIRED_APICV_INHIBITS,
	.hwapic_isr_update = vt_op(hwapic_isr_update),
	.sync_pir_to_irr = vt_op(sync_pir_to_irr),
	.deliver_interrupt = vt_op(deliver_interrupt),
	.dy_apicv_has_pending_interrupt = pi_has_pending_interrupt,

	.set_tss_addr = vt_op(set_tss_addr),
	.set_identity_map_addr = vt_op(set_identity_map_addr),
	.get_mt_mask = vmx_get_mt_mask,

	.get_exit_info = vt_op(get_exit_info),
	.get_entry_info = vt_op(get_entry_info),

	.vcpu_after_set_cpuid = vt_op(vcpu_after_set_cpuid),

	.has_wbinvd_exit = cpu_has_vmx_wbinvd_exit,

	.get_l2_tsc_offset = vt_op(get_l2_tsc_offset),
	.get_l2_tsc_multiplier = vt_op(get_l2_tsc_multiplier),
	.write_tsc_offset = vt_op(write_tsc_offset),
	.write_tsc_multiplier = vt_op(write_tsc_multiplier),

	.load_mmu_pgd = vt_op(load_mmu_pgd),
>>>>>>> 19040824

	.check_intercept = vmx_check_intercept,
	.handle_exit_irqoff = vmx_handle_exit_irqoff,

<<<<<<< HEAD
	.update_cpu_dirty_logging = vt_update_cpu_dirty_logging,
=======
	.update_cpu_dirty_logging = vt_op(update_cpu_dirty_logging),
>>>>>>> 19040824

	.nested_ops = &vmx_nested_ops,

	.pi_update_irte = vmx_pi_update_irte,
	.pi_start_assignment = vmx_pi_start_assignment,

#ifdef CONFIG_X86_64
<<<<<<< HEAD
	.set_hv_timer = vt_set_hv_timer,
	.cancel_hv_timer = vt_cancel_hv_timer,
#endif

	.setup_mce = vt_setup_mce,

#ifdef CONFIG_KVM_SMM
	.smi_allowed = vt_smi_allowed,
	.enter_smm = vt_enter_smm,
	.leave_smm = vt_leave_smm,
	.enable_smi_window = vt_enable_smi_window,
#endif

	.check_emulate_instruction = vt_check_emulate_instruction,
	.apic_init_signal_blocked = vt_apic_init_signal_blocked,
	.migrate_timers = vmx_migrate_timers,

	.msr_filter_changed = vt_msr_filter_changed,
	.complete_emulated_msr = vt_complete_emulated_msr,
=======
	.set_hv_timer = vt_op(set_hv_timer),
	.cancel_hv_timer = vt_op(cancel_hv_timer),
#endif

	.setup_mce = vt_op(setup_mce),

#ifdef CONFIG_KVM_SMM
	.smi_allowed = vt_op(smi_allowed),
	.enter_smm = vt_op(enter_smm),
	.leave_smm = vt_op(leave_smm),
	.enable_smi_window = vt_op(enable_smi_window),
#endif

	.check_emulate_instruction = vt_op(check_emulate_instruction),
	.apic_init_signal_blocked = vt_op(apic_init_signal_blocked),
	.migrate_timers = vmx_migrate_timers,

	.msr_filter_changed = vt_op(msr_filter_changed),
	.complete_emulated_msr = vt_op(complete_emulated_msr),
>>>>>>> 19040824

	.vcpu_deliver_sipi_vector = kvm_vcpu_deliver_sipi_vector,

	.get_untagged_addr = vmx_get_untagged_addr,

<<<<<<< HEAD
	.mem_enc_ioctl = vt_mem_enc_ioctl,
	.vcpu_mem_enc_ioctl = vt_vcpu_mem_enc_ioctl,

	.private_max_mapping_level = vt_gmem_private_max_mapping_level
};

struct kvm_x86_init_ops vt_init_ops __initdata = {
	.hardware_setup = vt_hardware_setup,
=======
	.mem_enc_ioctl = vt_op_tdx_only(mem_enc_ioctl),
	.vcpu_mem_enc_ioctl = vt_op_tdx_only(vcpu_mem_enc_ioctl),

	.private_max_mapping_level = vt_op_tdx_only(gmem_private_max_mapping_level)
};

struct kvm_x86_init_ops vt_init_ops __initdata = {
	.hardware_setup = vt_op(hardware_setup),
>>>>>>> 19040824
	.handle_intel_pt_intr = NULL,

	.runtime_ops = &vt_x86_ops,
	.pmu_ops = &intel_pmu_ops,
};

static void __exit vt_exit(void)
{
	kvm_exit();
	tdx_cleanup();
	vmx_exit();
}
module_exit(vt_exit);

static int __init vt_init(void)
{
	unsigned vcpu_size, vcpu_align;
	int r;

	r = vmx_init();
	if (r)
		return r;

	/* tdx_init() has been taken */
	r = tdx_bringup();
	if (r)
		goto err_tdx_bringup;

	/*
	 * TDX and VMX have different vCPU structures.  Calculate the
	 * maximum size/align so that kvm_init() can use the larger
	 * values to create the kmem_vcpu_cache.
	 */
	vcpu_size = sizeof(struct vcpu_vmx);
	vcpu_align = __alignof__(struct vcpu_vmx);
	if (enable_tdx) {
		vcpu_size = max_t(unsigned, vcpu_size,
				sizeof(struct vcpu_tdx));
		vcpu_align = max_t(unsigned, vcpu_align,
				__alignof__(struct vcpu_tdx));
		kvm_caps.supported_vm_types |= BIT(KVM_X86_TDX_VM);
	}

	/*
	 * Common KVM initialization _must_ come last, after this, /dev/kvm is
	 * exposed to userspace!
	 */
	r = kvm_init(vcpu_size, vcpu_align, THIS_MODULE);
	if (r)
		goto err_kvm_init;

	return 0;

err_kvm_init:
	tdx_cleanup();
err_tdx_bringup:
	vmx_exit();
	return r;
}
module_init(vt_init);<|MERGE_RESOLUTION|>--- conflicted
+++ resolved
@@ -12,10 +12,6 @@
 
 #ifdef CONFIG_KVM_INTEL_TDX
 static_assert(offsetof(struct vcpu_vmx, vt) == offsetof(struct vcpu_tdx, vt));
-<<<<<<< HEAD
-#endif
-=======
->>>>>>> 19040824
 
 static void vt_disable_virtualization_cpu(void)
 {
@@ -243,11 +239,7 @@
 	if (is_td_vcpu(vcpu))
 		return tdx_complete_emulated_msr(vcpu, err);
 
-<<<<<<< HEAD
-	return kvm_complete_insn_gp(vcpu, err);
-=======
 	return vmx_complete_emulated_msr(vcpu, err);
->>>>>>> 19040824
 }
 
 #ifdef CONFIG_KVM_SMM
@@ -322,17 +314,6 @@
 	return vmx_set_virtual_apic_mode(vcpu);
 }
 
-<<<<<<< HEAD
-static void vt_apicv_pre_state_restore(struct kvm_vcpu *vcpu)
-{
-	struct pi_desc *pi = vcpu_to_pi_desc(vcpu);
-
-	pi_clear_on(pi);
-	memset(pi->pir, 0, sizeof(pi->pir));
-}
-
-=======
->>>>>>> 19040824
 static void vt_hwapic_isr_update(struct kvm_vcpu *vcpu, int max_isr)
 {
 	if (is_td_vcpu(vcpu))
@@ -897,8 +878,6 @@
 
 	return 0;
 }
-<<<<<<< HEAD
-=======
 
 #define vt_op(name) vt_##name
 #define vt_op_tdx_only(name) vt_##name
@@ -906,7 +885,6 @@
 #define vt_op(name) vmx_##name
 #define vt_op_tdx_only(name) NULL
 #endif /* CONFIG_KVM_INTEL_TDX */
->>>>>>> 19040824
 
 #define VMX_REQUIRED_APICV_INHIBITS				\
 	(BIT(APICV_INHIBIT_REASON_DISABLED) |			\
@@ -925,110 +903,6 @@
 	.hardware_unsetup = vmx_hardware_unsetup,
 
 	.enable_virtualization_cpu = vmx_enable_virtualization_cpu,
-<<<<<<< HEAD
-	.disable_virtualization_cpu = vt_disable_virtualization_cpu,
-	.emergency_disable_virtualization_cpu = vmx_emergency_disable_virtualization_cpu,
-
-	.has_emulated_msr = vt_has_emulated_msr,
-
-	.vm_size = sizeof(struct kvm_vmx),
-
-	.vm_init = vt_vm_init,
-	.vm_pre_destroy = vt_vm_pre_destroy,
-	.vm_destroy = vt_vm_destroy,
-
-	.vcpu_precreate = vt_vcpu_precreate,
-	.vcpu_create = vt_vcpu_create,
-	.vcpu_free = vt_vcpu_free,
-	.vcpu_reset = vt_vcpu_reset,
-
-	.prepare_switch_to_guest = vt_prepare_switch_to_guest,
-	.vcpu_load = vt_vcpu_load,
-	.vcpu_put = vt_vcpu_put,
-
-	.update_exception_bitmap = vt_update_exception_bitmap,
-	.get_feature_msr = vmx_get_feature_msr,
-	.get_msr = vt_get_msr,
-	.set_msr = vt_set_msr,
-
-	.get_segment_base = vt_get_segment_base,
-	.get_segment = vt_get_segment,
-	.set_segment = vt_set_segment,
-	.get_cpl = vt_get_cpl,
-	.get_cpl_no_cache = vt_get_cpl_no_cache,
-	.get_cs_db_l_bits = vt_get_cs_db_l_bits,
-	.is_valid_cr0 = vt_is_valid_cr0,
-	.set_cr0 = vt_set_cr0,
-	.is_valid_cr4 = vt_is_valid_cr4,
-	.set_cr4 = vt_set_cr4,
-	.set_efer = vt_set_efer,
-	.get_idt = vt_get_idt,
-	.set_idt = vt_set_idt,
-	.get_gdt = vt_get_gdt,
-	.set_gdt = vt_set_gdt,
-	.set_dr6 = vt_set_dr6,
-	.set_dr7 = vt_set_dr7,
-	.sync_dirty_debug_regs = vt_sync_dirty_debug_regs,
-	.cache_reg = vt_cache_reg,
-	.get_rflags = vt_get_rflags,
-	.set_rflags = vt_set_rflags,
-	.get_if_flag = vt_get_if_flag,
-
-	.flush_tlb_all = vt_flush_tlb_all,
-	.flush_tlb_current = vt_flush_tlb_current,
-	.flush_tlb_gva = vt_flush_tlb_gva,
-	.flush_tlb_guest = vt_flush_tlb_guest,
-
-	.vcpu_pre_run = vt_vcpu_pre_run,
-	.vcpu_run = vt_vcpu_run,
-	.handle_exit = vt_handle_exit,
-	.skip_emulated_instruction = vmx_skip_emulated_instruction,
-	.update_emulated_instruction = vmx_update_emulated_instruction,
-	.set_interrupt_shadow = vt_set_interrupt_shadow,
-	.get_interrupt_shadow = vt_get_interrupt_shadow,
-	.patch_hypercall = vt_patch_hypercall,
-	.inject_irq = vt_inject_irq,
-	.inject_nmi = vt_inject_nmi,
-	.inject_exception = vt_inject_exception,
-	.cancel_injection = vt_cancel_injection,
-	.interrupt_allowed = vt_interrupt_allowed,
-	.nmi_allowed = vt_nmi_allowed,
-	.get_nmi_mask = vt_get_nmi_mask,
-	.set_nmi_mask = vt_set_nmi_mask,
-	.enable_nmi_window = vt_enable_nmi_window,
-	.enable_irq_window = vt_enable_irq_window,
-	.update_cr8_intercept = vt_update_cr8_intercept,
-
-	.x2apic_icr_is_split = false,
-	.set_virtual_apic_mode = vt_set_virtual_apic_mode,
-	.set_apic_access_page_addr = vt_set_apic_access_page_addr,
-	.refresh_apicv_exec_ctrl = vt_refresh_apicv_exec_ctrl,
-	.load_eoi_exitmap = vt_load_eoi_exitmap,
-	.apicv_pre_state_restore = vt_apicv_pre_state_restore,
-	.required_apicv_inhibits = VMX_REQUIRED_APICV_INHIBITS,
-	.hwapic_isr_update = vt_hwapic_isr_update,
-	.sync_pir_to_irr = vt_sync_pir_to_irr,
-	.deliver_interrupt = vt_deliver_interrupt,
-	.dy_apicv_has_pending_interrupt = pi_has_pending_interrupt,
-
-	.set_tss_addr = vt_set_tss_addr,
-	.set_identity_map_addr = vt_set_identity_map_addr,
-	.get_mt_mask = vmx_get_mt_mask,
-
-	.get_exit_info = vt_get_exit_info,
-	.get_entry_info = vt_get_entry_info,
-
-	.vcpu_after_set_cpuid = vt_vcpu_after_set_cpuid,
-
-	.has_wbinvd_exit = cpu_has_vmx_wbinvd_exit,
-
-	.get_l2_tsc_offset = vt_get_l2_tsc_offset,
-	.get_l2_tsc_multiplier = vt_get_l2_tsc_multiplier,
-	.write_tsc_offset = vt_write_tsc_offset,
-	.write_tsc_multiplier = vt_write_tsc_multiplier,
-
-	.load_mmu_pgd = vt_load_mmu_pgd,
-=======
 	.disable_virtualization_cpu = vt_op(disable_virtualization_cpu),
 	.emergency_disable_virtualization_cpu = vmx_emergency_disable_virtualization_cpu,
 
@@ -1131,16 +1005,11 @@
 	.write_tsc_multiplier = vt_op(write_tsc_multiplier),
 
 	.load_mmu_pgd = vt_op(load_mmu_pgd),
->>>>>>> 19040824
 
 	.check_intercept = vmx_check_intercept,
 	.handle_exit_irqoff = vmx_handle_exit_irqoff,
 
-<<<<<<< HEAD
-	.update_cpu_dirty_logging = vt_update_cpu_dirty_logging,
-=======
 	.update_cpu_dirty_logging = vt_op(update_cpu_dirty_logging),
->>>>>>> 19040824
 
 	.nested_ops = &vmx_nested_ops,
 
@@ -1148,27 +1017,6 @@
 	.pi_start_assignment = vmx_pi_start_assignment,
 
 #ifdef CONFIG_X86_64
-<<<<<<< HEAD
-	.set_hv_timer = vt_set_hv_timer,
-	.cancel_hv_timer = vt_cancel_hv_timer,
-#endif
-
-	.setup_mce = vt_setup_mce,
-
-#ifdef CONFIG_KVM_SMM
-	.smi_allowed = vt_smi_allowed,
-	.enter_smm = vt_enter_smm,
-	.leave_smm = vt_leave_smm,
-	.enable_smi_window = vt_enable_smi_window,
-#endif
-
-	.check_emulate_instruction = vt_check_emulate_instruction,
-	.apic_init_signal_blocked = vt_apic_init_signal_blocked,
-	.migrate_timers = vmx_migrate_timers,
-
-	.msr_filter_changed = vt_msr_filter_changed,
-	.complete_emulated_msr = vt_complete_emulated_msr,
-=======
 	.set_hv_timer = vt_op(set_hv_timer),
 	.cancel_hv_timer = vt_op(cancel_hv_timer),
 #endif
@@ -1188,22 +1036,11 @@
 
 	.msr_filter_changed = vt_op(msr_filter_changed),
 	.complete_emulated_msr = vt_op(complete_emulated_msr),
->>>>>>> 19040824
 
 	.vcpu_deliver_sipi_vector = kvm_vcpu_deliver_sipi_vector,
 
 	.get_untagged_addr = vmx_get_untagged_addr,
 
-<<<<<<< HEAD
-	.mem_enc_ioctl = vt_mem_enc_ioctl,
-	.vcpu_mem_enc_ioctl = vt_vcpu_mem_enc_ioctl,
-
-	.private_max_mapping_level = vt_gmem_private_max_mapping_level
-};
-
-struct kvm_x86_init_ops vt_init_ops __initdata = {
-	.hardware_setup = vt_hardware_setup,
-=======
 	.mem_enc_ioctl = vt_op_tdx_only(mem_enc_ioctl),
 	.vcpu_mem_enc_ioctl = vt_op_tdx_only(vcpu_mem_enc_ioctl),
 
@@ -1212,7 +1049,6 @@
 
 struct kvm_x86_init_ops vt_init_ops __initdata = {
 	.hardware_setup = vt_op(hardware_setup),
->>>>>>> 19040824
 	.handle_intel_pt_intr = NULL,
 
 	.runtime_ops = &vt_x86_ops,
