// SPDX-License-Identifier: GPL-2.0-only
/*
 * Kernel-based Virtual Machine driver for Linux
 *
 * derived from drivers/kvm/kvm_main.c
 *
 * Copyright (C) 2006 Qumranet, Inc.
 * Copyright (C) 2008 Qumranet, Inc.
 * Copyright IBM Corporation, 2008
 * Copyright 2010 Red Hat, Inc. and/or its affiliates.
 *
 * Authors:
 *   Avi Kivity   <avi@qumranet.com>
 *   Yaniv Kamay  <yaniv@qumranet.com>
 *   Amit Shah    <amit.shah@qumranet.com>
 *   Ben-Ami Yassour <benami@il.ibm.com>
 */
#define pr_fmt(fmt) KBUILD_MODNAME ": " fmt

#include <linux/kvm_host.h>
#include "irq.h"
#include "ioapic.h"
#include "mmu.h"
#include "i8254.h"
#include "tss.h"
#include "kvm_cache_regs.h"
#include "kvm_emulate.h"
#include "mmu/page_track.h"
#include "x86.h"
#include "cpuid.h"
#include "pmu.h"
#include "hyperv.h"
#include "lapic.h"
#include "xen.h"
#include "smm.h"

#include <linux/clocksource.h>
#include <linux/interrupt.h>
#include <linux/kvm.h>
#include <linux/fs.h>
#include <linux/vmalloc.h>
#include <linux/export.h>
#include <linux/moduleparam.h>
#include <linux/mman.h>
#include <linux/highmem.h>
#include <linux/iommu.h>
#include <linux/cpufreq.h>
#include <linux/user-return-notifier.h>
#include <linux/srcu.h>
#include <linux/slab.h>
#include <linux/perf_event.h>
#include <linux/uaccess.h>
#include <linux/hash.h>
#include <linux/pci.h>
#include <linux/timekeeper_internal.h>
#include <linux/pvclock_gtod.h>
#include <linux/kvm_irqfd.h>
#include <linux/irqbypass.h>
#include <linux/sched/stat.h>
#include <linux/sched/isolation.h>
#include <linux/mem_encrypt.h>
#include <linux/entry-kvm.h>
#include <linux/suspend.h>
#include <linux/smp.h>

#include <trace/events/ipi.h>
#include <trace/events/kvm.h>

#include <asm/debugreg.h>
#include <asm/msr.h>
#include <asm/desc.h>
#include <asm/mce.h>
#include <asm/pkru.h>
#include <linux/kernel_stat.h>
#include <asm/fpu/api.h>
#include <asm/fpu/xcr.h>
#include <asm/fpu/xstate.h>
#include <asm/pvclock.h>
#include <asm/div64.h>
#include <asm/irq_remapping.h>
#include <asm/mshyperv.h>
#include <asm/hypervisor.h>
#include <asm/tlbflush.h>
#include <asm/intel_pt.h>
#include <asm/emulate_prefix.h>
#include <asm/sgx.h>
#include <clocksource/hyperv_timer.h>

#define CREATE_TRACE_POINTS
#include "trace.h"

#define MAX_IO_MSRS 256

/*
 * Note, kvm_caps fields should *never* have default values, all fields must be
 * recomputed from scratch during vendor module load, e.g. to account for a
 * vendor module being reloaded with different module parameters.
 */
struct kvm_caps kvm_caps __read_mostly;
EXPORT_SYMBOL_GPL(kvm_caps);

struct kvm_host_values kvm_host __read_mostly;
EXPORT_SYMBOL_GPL(kvm_host);

#define  ERR_PTR_USR(e)  ((void __user *)ERR_PTR(e))

#define emul_to_vcpu(ctxt) \
	((struct kvm_vcpu *)(ctxt)->vcpu)

/* EFER defaults:
 * - enable syscall per default because its emulated by KVM
 * - enable LME and LMA per default on 64 bit KVM
 */
#ifdef CONFIG_X86_64
static
u64 __read_mostly efer_reserved_bits = ~((u64)(EFER_SCE | EFER_LME | EFER_LMA));
#else
static u64 __read_mostly efer_reserved_bits = ~((u64)EFER_SCE);
#endif

#define KVM_EXIT_HYPERCALL_VALID_MASK (1 << KVM_HC_MAP_GPA_RANGE)

#define KVM_CAP_PMU_VALID_MASK KVM_PMU_CAP_DISABLE

#define KVM_X2APIC_API_VALID_FLAGS (KVM_X2APIC_API_USE_32BIT_IDS | \
                                    KVM_X2APIC_API_DISABLE_BROADCAST_QUIRK)

static void update_cr8_intercept(struct kvm_vcpu *vcpu);
static void process_nmi(struct kvm_vcpu *vcpu);
static void __kvm_set_rflags(struct kvm_vcpu *vcpu, unsigned long rflags);
static void store_regs(struct kvm_vcpu *vcpu);
static int sync_regs(struct kvm_vcpu *vcpu);
static int kvm_vcpu_do_singlestep(struct kvm_vcpu *vcpu);

static int __set_sregs2(struct kvm_vcpu *vcpu, struct kvm_sregs2 *sregs2);
static void __get_sregs2(struct kvm_vcpu *vcpu, struct kvm_sregs2 *sregs2);

static DEFINE_MUTEX(vendor_module_lock);
struct kvm_x86_ops kvm_x86_ops __read_mostly;

#define KVM_X86_OP(func)					     \
	DEFINE_STATIC_CALL_NULL(kvm_x86_##func,			     \
				*(((struct kvm_x86_ops *)0)->func));
#define KVM_X86_OP_OPTIONAL KVM_X86_OP
#define KVM_X86_OP_OPTIONAL_RET0 KVM_X86_OP
#include <asm/kvm-x86-ops.h>
EXPORT_STATIC_CALL_GPL(kvm_x86_get_cs_db_l_bits);
EXPORT_STATIC_CALL_GPL(kvm_x86_cache_reg);

static bool __read_mostly ignore_msrs = 0;
module_param(ignore_msrs, bool, 0644);

bool __read_mostly report_ignored_msrs = true;
module_param(report_ignored_msrs, bool, 0644);
EXPORT_SYMBOL_GPL(report_ignored_msrs);

unsigned int min_timer_period_us = 200;
module_param(min_timer_period_us, uint, 0644);

static bool __read_mostly kvmclock_periodic_sync = true;
module_param(kvmclock_periodic_sync, bool, 0444);

/* tsc tolerance in parts per million - default to 1/2 of the NTP threshold */
static u32 __read_mostly tsc_tolerance_ppm = 250;
module_param(tsc_tolerance_ppm, uint, 0644);

static bool __read_mostly vector_hashing = true;
module_param(vector_hashing, bool, 0444);

bool __read_mostly enable_vmware_backdoor = false;
module_param(enable_vmware_backdoor, bool, 0444);
EXPORT_SYMBOL_GPL(enable_vmware_backdoor);

/*
 * Flags to manipulate forced emulation behavior (any non-zero value will
 * enable forced emulation).
 */
#define KVM_FEP_CLEAR_RFLAGS_RF	BIT(1)
static int __read_mostly force_emulation_prefix;
module_param(force_emulation_prefix, int, 0644);

int __read_mostly pi_inject_timer = -1;
module_param(pi_inject_timer, bint, 0644);

/* Enable/disable PMU virtualization */
bool __read_mostly enable_pmu = true;
EXPORT_SYMBOL_GPL(enable_pmu);
module_param(enable_pmu, bool, 0444);

bool __read_mostly eager_page_split = true;
module_param(eager_page_split, bool, 0644);

/* Enable/disable SMT_RSB bug mitigation */
static bool __read_mostly mitigate_smt_rsb;
module_param(mitigate_smt_rsb, bool, 0444);

/*
 * Restoring the host value for MSRs that are only consumed when running in
 * usermode, e.g. SYSCALL MSRs and TSC_AUX, can be deferred until the CPU
 * returns to userspace, i.e. the kernel can run with the guest's value.
 */
#define KVM_MAX_NR_USER_RETURN_MSRS 16

struct kvm_user_return_msrs {
	struct user_return_notifier urn;
	bool registered;
	struct kvm_user_return_msr_values {
		u64 host;
		u64 curr;
	} values[KVM_MAX_NR_USER_RETURN_MSRS];
};

u32 __read_mostly kvm_nr_uret_msrs;
EXPORT_SYMBOL_GPL(kvm_nr_uret_msrs);
static u32 __read_mostly kvm_uret_msrs_list[KVM_MAX_NR_USER_RETURN_MSRS];
static struct kvm_user_return_msrs __percpu *user_return_msrs;

#define KVM_SUPPORTED_XCR0     (XFEATURE_MASK_FP | XFEATURE_MASK_SSE \
				| XFEATURE_MASK_YMM | XFEATURE_MASK_BNDREGS \
				| XFEATURE_MASK_BNDCSR | XFEATURE_MASK_AVX512 \
				| XFEATURE_MASK_PKRU | XFEATURE_MASK_XTILE)

bool __read_mostly allow_smaller_maxphyaddr = 0;
EXPORT_SYMBOL_GPL(allow_smaller_maxphyaddr);

bool __read_mostly enable_apicv = true;
EXPORT_SYMBOL_GPL(enable_apicv);

bool __read_mostly enable_device_posted_irqs = true;
EXPORT_SYMBOL_GPL(enable_device_posted_irqs);

const struct _kvm_stats_desc kvm_vm_stats_desc[] = {
	KVM_GENERIC_VM_STATS(),
	STATS_DESC_COUNTER(VM, mmu_shadow_zapped),
	STATS_DESC_COUNTER(VM, mmu_pte_write),
	STATS_DESC_COUNTER(VM, mmu_pde_zapped),
	STATS_DESC_COUNTER(VM, mmu_flooded),
	STATS_DESC_COUNTER(VM, mmu_recycled),
	STATS_DESC_COUNTER(VM, mmu_cache_miss),
	STATS_DESC_ICOUNTER(VM, mmu_unsync),
	STATS_DESC_ICOUNTER(VM, pages_4k),
	STATS_DESC_ICOUNTER(VM, pages_2m),
	STATS_DESC_ICOUNTER(VM, pages_1g),
	STATS_DESC_ICOUNTER(VM, nx_lpage_splits),
	STATS_DESC_PCOUNTER(VM, max_mmu_rmap_size),
	STATS_DESC_PCOUNTER(VM, max_mmu_page_hash_collisions)
};

const struct kvm_stats_header kvm_vm_stats_header = {
	.name_size = KVM_STATS_NAME_SIZE,
	.num_desc = ARRAY_SIZE(kvm_vm_stats_desc),
	.id_offset = sizeof(struct kvm_stats_header),
	.desc_offset = sizeof(struct kvm_stats_header) + KVM_STATS_NAME_SIZE,
	.data_offset = sizeof(struct kvm_stats_header) + KVM_STATS_NAME_SIZE +
		       sizeof(kvm_vm_stats_desc),
};

const struct _kvm_stats_desc kvm_vcpu_stats_desc[] = {
	KVM_GENERIC_VCPU_STATS(),
	STATS_DESC_COUNTER(VCPU, pf_taken),
	STATS_DESC_COUNTER(VCPU, pf_fixed),
	STATS_DESC_COUNTER(VCPU, pf_emulate),
	STATS_DESC_COUNTER(VCPU, pf_spurious),
	STATS_DESC_COUNTER(VCPU, pf_fast),
	STATS_DESC_COUNTER(VCPU, pf_mmio_spte_created),
	STATS_DESC_COUNTER(VCPU, pf_guest),
	STATS_DESC_COUNTER(VCPU, tlb_flush),
	STATS_DESC_COUNTER(VCPU, invlpg),
	STATS_DESC_COUNTER(VCPU, exits),
	STATS_DESC_COUNTER(VCPU, io_exits),
	STATS_DESC_COUNTER(VCPU, mmio_exits),
	STATS_DESC_COUNTER(VCPU, signal_exits),
	STATS_DESC_COUNTER(VCPU, irq_window_exits),
	STATS_DESC_COUNTER(VCPU, nmi_window_exits),
	STATS_DESC_COUNTER(VCPU, l1d_flush),
	STATS_DESC_COUNTER(VCPU, halt_exits),
	STATS_DESC_COUNTER(VCPU, request_irq_exits),
	STATS_DESC_COUNTER(VCPU, irq_exits),
	STATS_DESC_COUNTER(VCPU, host_state_reload),
	STATS_DESC_COUNTER(VCPU, fpu_reload),
	STATS_DESC_COUNTER(VCPU, insn_emulation),
	STATS_DESC_COUNTER(VCPU, insn_emulation_fail),
	STATS_DESC_COUNTER(VCPU, hypercalls),
	STATS_DESC_COUNTER(VCPU, irq_injections),
	STATS_DESC_COUNTER(VCPU, nmi_injections),
	STATS_DESC_COUNTER(VCPU, req_event),
	STATS_DESC_COUNTER(VCPU, nested_run),
	STATS_DESC_COUNTER(VCPU, directed_yield_attempted),
	STATS_DESC_COUNTER(VCPU, directed_yield_successful),
	STATS_DESC_COUNTER(VCPU, preemption_reported),
	STATS_DESC_COUNTER(VCPU, preemption_other),
	STATS_DESC_IBOOLEAN(VCPU, guest_mode),
	STATS_DESC_COUNTER(VCPU, notify_window_exits),
};

const struct kvm_stats_header kvm_vcpu_stats_header = {
	.name_size = KVM_STATS_NAME_SIZE,
	.num_desc = ARRAY_SIZE(kvm_vcpu_stats_desc),
	.id_offset = sizeof(struct kvm_stats_header),
	.desc_offset = sizeof(struct kvm_stats_header) + KVM_STATS_NAME_SIZE,
	.data_offset = sizeof(struct kvm_stats_header) + KVM_STATS_NAME_SIZE +
		       sizeof(kvm_vcpu_stats_desc),
};

static struct kmem_cache *x86_emulator_cache;

/*
 * The three MSR lists(msrs_to_save, emulated_msrs, msr_based_features) track
 * the set of MSRs that KVM exposes to userspace through KVM_GET_MSRS,
 * KVM_SET_MSRS, and KVM_GET_MSR_INDEX_LIST.  msrs_to_save holds MSRs that
 * require host support, i.e. should be probed via RDMSR.  emulated_msrs holds
 * MSRs that KVM emulates without strictly requiring host support.
 * msr_based_features holds MSRs that enumerate features, i.e. are effectively
 * CPUID leafs.  Note, msr_based_features isn't mutually exclusive with
 * msrs_to_save and emulated_msrs.
 */

static const u32 msrs_to_save_base[] = {
	MSR_IA32_SYSENTER_CS, MSR_IA32_SYSENTER_ESP, MSR_IA32_SYSENTER_EIP,
	MSR_STAR,
#ifdef CONFIG_X86_64
	MSR_CSTAR, MSR_KERNEL_GS_BASE, MSR_SYSCALL_MASK, MSR_LSTAR,
#endif
	MSR_IA32_TSC, MSR_IA32_CR_PAT, MSR_VM_HSAVE_PA,
	MSR_IA32_FEAT_CTL, MSR_IA32_BNDCFGS, MSR_TSC_AUX,
	MSR_IA32_SPEC_CTRL, MSR_IA32_TSX_CTRL,
	MSR_IA32_RTIT_CTL, MSR_IA32_RTIT_STATUS, MSR_IA32_RTIT_CR3_MATCH,
	MSR_IA32_RTIT_OUTPUT_BASE, MSR_IA32_RTIT_OUTPUT_MASK,
	MSR_IA32_RTIT_ADDR0_A, MSR_IA32_RTIT_ADDR0_B,
	MSR_IA32_RTIT_ADDR1_A, MSR_IA32_RTIT_ADDR1_B,
	MSR_IA32_RTIT_ADDR2_A, MSR_IA32_RTIT_ADDR2_B,
	MSR_IA32_RTIT_ADDR3_A, MSR_IA32_RTIT_ADDR3_B,
	MSR_IA32_UMWAIT_CONTROL,

	MSR_IA32_XFD, MSR_IA32_XFD_ERR,
};

static const u32 msrs_to_save_pmu[] = {
	MSR_ARCH_PERFMON_FIXED_CTR0, MSR_ARCH_PERFMON_FIXED_CTR1,
	MSR_ARCH_PERFMON_FIXED_CTR0 + 2,
	MSR_CORE_PERF_FIXED_CTR_CTRL, MSR_CORE_PERF_GLOBAL_STATUS,
	MSR_CORE_PERF_GLOBAL_CTRL,
	MSR_IA32_PEBS_ENABLE, MSR_IA32_DS_AREA, MSR_PEBS_DATA_CFG,

	/* This part of MSRs should match KVM_MAX_NR_INTEL_GP_COUNTERS. */
	MSR_ARCH_PERFMON_PERFCTR0, MSR_ARCH_PERFMON_PERFCTR1,
	MSR_ARCH_PERFMON_PERFCTR0 + 2, MSR_ARCH_PERFMON_PERFCTR0 + 3,
	MSR_ARCH_PERFMON_PERFCTR0 + 4, MSR_ARCH_PERFMON_PERFCTR0 + 5,
	MSR_ARCH_PERFMON_PERFCTR0 + 6, MSR_ARCH_PERFMON_PERFCTR0 + 7,
	MSR_ARCH_PERFMON_EVENTSEL0, MSR_ARCH_PERFMON_EVENTSEL1,
	MSR_ARCH_PERFMON_EVENTSEL0 + 2, MSR_ARCH_PERFMON_EVENTSEL0 + 3,
	MSR_ARCH_PERFMON_EVENTSEL0 + 4, MSR_ARCH_PERFMON_EVENTSEL0 + 5,
	MSR_ARCH_PERFMON_EVENTSEL0 + 6, MSR_ARCH_PERFMON_EVENTSEL0 + 7,

	MSR_K7_EVNTSEL0, MSR_K7_EVNTSEL1, MSR_K7_EVNTSEL2, MSR_K7_EVNTSEL3,
	MSR_K7_PERFCTR0, MSR_K7_PERFCTR1, MSR_K7_PERFCTR2, MSR_K7_PERFCTR3,

	/* This part of MSRs should match KVM_MAX_NR_AMD_GP_COUNTERS. */
	MSR_F15H_PERF_CTL0, MSR_F15H_PERF_CTL1, MSR_F15H_PERF_CTL2,
	MSR_F15H_PERF_CTL3, MSR_F15H_PERF_CTL4, MSR_F15H_PERF_CTL5,
	MSR_F15H_PERF_CTR0, MSR_F15H_PERF_CTR1, MSR_F15H_PERF_CTR2,
	MSR_F15H_PERF_CTR3, MSR_F15H_PERF_CTR4, MSR_F15H_PERF_CTR5,

	MSR_AMD64_PERF_CNTR_GLOBAL_CTL,
	MSR_AMD64_PERF_CNTR_GLOBAL_STATUS,
	MSR_AMD64_PERF_CNTR_GLOBAL_STATUS_CLR,
};

static u32 msrs_to_save[ARRAY_SIZE(msrs_to_save_base) +
			ARRAY_SIZE(msrs_to_save_pmu)];
static unsigned num_msrs_to_save;

static const u32 emulated_msrs_all[] = {
	MSR_KVM_SYSTEM_TIME, MSR_KVM_WALL_CLOCK,
	MSR_KVM_SYSTEM_TIME_NEW, MSR_KVM_WALL_CLOCK_NEW,

#ifdef CONFIG_KVM_HYPERV
	HV_X64_MSR_GUEST_OS_ID, HV_X64_MSR_HYPERCALL,
	HV_X64_MSR_TIME_REF_COUNT, HV_X64_MSR_REFERENCE_TSC,
	HV_X64_MSR_TSC_FREQUENCY, HV_X64_MSR_APIC_FREQUENCY,
	HV_X64_MSR_CRASH_P0, HV_X64_MSR_CRASH_P1, HV_X64_MSR_CRASH_P2,
	HV_X64_MSR_CRASH_P3, HV_X64_MSR_CRASH_P4, HV_X64_MSR_CRASH_CTL,
	HV_X64_MSR_RESET,
	HV_X64_MSR_VP_INDEX,
	HV_X64_MSR_VP_RUNTIME,
	HV_X64_MSR_SCONTROL,
	HV_X64_MSR_STIMER0_CONFIG,
	HV_X64_MSR_VP_ASSIST_PAGE,
	HV_X64_MSR_REENLIGHTENMENT_CONTROL, HV_X64_MSR_TSC_EMULATION_CONTROL,
	HV_X64_MSR_TSC_EMULATION_STATUS, HV_X64_MSR_TSC_INVARIANT_CONTROL,
	HV_X64_MSR_SYNDBG_OPTIONS,
	HV_X64_MSR_SYNDBG_CONTROL, HV_X64_MSR_SYNDBG_STATUS,
	HV_X64_MSR_SYNDBG_SEND_BUFFER, HV_X64_MSR_SYNDBG_RECV_BUFFER,
	HV_X64_MSR_SYNDBG_PENDING_BUFFER,
#endif

	MSR_KVM_ASYNC_PF_EN, MSR_KVM_STEAL_TIME,
	MSR_KVM_PV_EOI_EN, MSR_KVM_ASYNC_PF_INT, MSR_KVM_ASYNC_PF_ACK,

	MSR_IA32_TSC_ADJUST,
	MSR_IA32_TSC_DEADLINE,
	MSR_IA32_ARCH_CAPABILITIES,
	MSR_IA32_PERF_CAPABILITIES,
	MSR_IA32_MISC_ENABLE,
	MSR_IA32_MCG_STATUS,
	MSR_IA32_MCG_CTL,
	MSR_IA32_MCG_EXT_CTL,
	MSR_IA32_SMBASE,
	MSR_SMI_COUNT,
	MSR_PLATFORM_INFO,
	MSR_MISC_FEATURES_ENABLES,
	MSR_AMD64_VIRT_SPEC_CTRL,
	MSR_AMD64_TSC_RATIO,
	MSR_IA32_POWER_CTL,
	MSR_IA32_UCODE_REV,

	/*
	 * KVM always supports the "true" VMX control MSRs, even if the host
	 * does not.  The VMX MSRs as a whole are considered "emulated" as KVM
	 * doesn't strictly require them to exist in the host (ignoring that
	 * KVM would refuse to load in the first place if the core set of MSRs
	 * aren't supported).
	 */
	MSR_IA32_VMX_BASIC,
	MSR_IA32_VMX_TRUE_PINBASED_CTLS,
	MSR_IA32_VMX_TRUE_PROCBASED_CTLS,
	MSR_IA32_VMX_TRUE_EXIT_CTLS,
	MSR_IA32_VMX_TRUE_ENTRY_CTLS,
	MSR_IA32_VMX_MISC,
	MSR_IA32_VMX_CR0_FIXED0,
	MSR_IA32_VMX_CR4_FIXED0,
	MSR_IA32_VMX_VMCS_ENUM,
	MSR_IA32_VMX_PROCBASED_CTLS2,
	MSR_IA32_VMX_EPT_VPID_CAP,
	MSR_IA32_VMX_VMFUNC,

	MSR_K7_HWCR,
	MSR_KVM_POLL_CONTROL,
};

static u32 emulated_msrs[ARRAY_SIZE(emulated_msrs_all)];
static unsigned num_emulated_msrs;

/*
 * List of MSRs that control the existence of MSR-based features, i.e. MSRs
 * that are effectively CPUID leafs.  VMX MSRs are also included in the set of
 * feature MSRs, but are handled separately to allow expedited lookups.
 */
static const u32 msr_based_features_all_except_vmx[] = {
	MSR_AMD64_DE_CFG,
	MSR_IA32_UCODE_REV,
	MSR_IA32_ARCH_CAPABILITIES,
	MSR_IA32_PERF_CAPABILITIES,
	MSR_PLATFORM_INFO,
};

static u32 msr_based_features[ARRAY_SIZE(msr_based_features_all_except_vmx) +
			      (KVM_LAST_EMULATED_VMX_MSR - KVM_FIRST_EMULATED_VMX_MSR + 1)];
static unsigned int num_msr_based_features;

/*
 * All feature MSRs except uCode revID, which tracks the currently loaded uCode
 * patch, are immutable once the vCPU model is defined.
 */
static bool kvm_is_immutable_feature_msr(u32 msr)
{
	int i;

	if (msr >= KVM_FIRST_EMULATED_VMX_MSR && msr <= KVM_LAST_EMULATED_VMX_MSR)
		return true;

	for (i = 0; i < ARRAY_SIZE(msr_based_features_all_except_vmx); i++) {
		if (msr == msr_based_features_all_except_vmx[i])
			return msr != MSR_IA32_UCODE_REV;
	}

	return false;
}

static bool kvm_is_advertised_msr(u32 msr_index)
{
	unsigned int i;

	for (i = 0; i < num_msrs_to_save; i++) {
		if (msrs_to_save[i] == msr_index)
			return true;
	}

	for (i = 0; i < num_emulated_msrs; i++) {
		if (emulated_msrs[i] == msr_index)
			return true;
	}

	return false;
}

typedef int (*msr_access_t)(struct kvm_vcpu *vcpu, u32 index, u64 *data,
			    bool host_initiated);

static __always_inline int kvm_do_msr_access(struct kvm_vcpu *vcpu, u32 msr,
					     u64 *data, bool host_initiated,
					     enum kvm_msr_access rw,
					     msr_access_t msr_access_fn)
{
	const char *op = rw == MSR_TYPE_W ? "wrmsr" : "rdmsr";
	int ret;

	BUILD_BUG_ON(rw != MSR_TYPE_R && rw != MSR_TYPE_W);

	/*
	 * Zero the data on read failures to avoid leaking stack data to the
	 * guest and/or userspace, e.g. if the failure is ignored below.
	 */
	ret = msr_access_fn(vcpu, msr, data, host_initiated);
	if (ret && rw == MSR_TYPE_R)
		*data = 0;

	if (ret != KVM_MSR_RET_UNSUPPORTED)
		return ret;

	/*
	 * Userspace is allowed to read MSRs, and write '0' to MSRs, that KVM
	 * advertises to userspace, even if an MSR isn't fully supported.
	 * Simply check that @data is '0', which covers both the write '0' case
	 * and all reads (in which case @data is zeroed on failure; see above).
	 */
	if (host_initiated && !*data && kvm_is_advertised_msr(msr))
		return 0;

	if (!ignore_msrs) {
		kvm_debug_ratelimited("unhandled %s: 0x%x data 0x%llx\n",
				      op, msr, *data);
		return ret;
	}

	if (report_ignored_msrs)
		kvm_pr_unimpl("ignored %s: 0x%x data 0x%llx\n", op, msr, *data);

	return 0;
}

static struct kmem_cache *kvm_alloc_emulator_cache(void)
{
	unsigned int useroffset = offsetof(struct x86_emulate_ctxt, src);
	unsigned int size = sizeof(struct x86_emulate_ctxt);

	return kmem_cache_create_usercopy("x86_emulator", size,
					  __alignof__(struct x86_emulate_ctxt),
					  SLAB_ACCOUNT, useroffset,
					  size - useroffset, NULL);
}

static int emulator_fix_hypercall(struct x86_emulate_ctxt *ctxt);

static inline void kvm_async_pf_hash_reset(struct kvm_vcpu *vcpu)
{
	int i;
	for (i = 0; i < ASYNC_PF_PER_VCPU; i++)
		vcpu->arch.apf.gfns[i] = ~0;
}

static void kvm_on_user_return(struct user_return_notifier *urn)
{
	unsigned slot;
	struct kvm_user_return_msrs *msrs
		= container_of(urn, struct kvm_user_return_msrs, urn);
	struct kvm_user_return_msr_values *values;
	unsigned long flags;

	/*
	 * Disabling irqs at this point since the following code could be
	 * interrupted and executed through kvm_arch_disable_virtualization_cpu()
	 */
	local_irq_save(flags);
	if (msrs->registered) {
		msrs->registered = false;
		user_return_notifier_unregister(urn);
	}
	local_irq_restore(flags);
	for (slot = 0; slot < kvm_nr_uret_msrs; ++slot) {
		values = &msrs->values[slot];
		if (values->host != values->curr) {
			wrmsrq(kvm_uret_msrs_list[slot], values->host);
			values->curr = values->host;
		}
	}
}

static int kvm_probe_user_return_msr(u32 msr)
{
	u64 val;
	int ret;

	preempt_disable();
	ret = rdmsrq_safe(msr, &val);
	if (ret)
		goto out;
	ret = wrmsrq_safe(msr, val);
out:
	preempt_enable();
	return ret;
}

int kvm_add_user_return_msr(u32 msr)
{
	BUG_ON(kvm_nr_uret_msrs >= KVM_MAX_NR_USER_RETURN_MSRS);

	if (kvm_probe_user_return_msr(msr))
		return -1;

	kvm_uret_msrs_list[kvm_nr_uret_msrs] = msr;
	return kvm_nr_uret_msrs++;
}
EXPORT_SYMBOL_GPL(kvm_add_user_return_msr);

int kvm_find_user_return_msr(u32 msr)
{
	int i;

	for (i = 0; i < kvm_nr_uret_msrs; ++i) {
		if (kvm_uret_msrs_list[i] == msr)
			return i;
	}
	return -1;
}
EXPORT_SYMBOL_GPL(kvm_find_user_return_msr);

static void kvm_user_return_msr_cpu_online(void)
{
	struct kvm_user_return_msrs *msrs = this_cpu_ptr(user_return_msrs);
	u64 value;
	int i;

	for (i = 0; i < kvm_nr_uret_msrs; ++i) {
		rdmsrq_safe(kvm_uret_msrs_list[i], &value);
		msrs->values[i].host = value;
		msrs->values[i].curr = value;
	}
}

static void kvm_user_return_register_notifier(struct kvm_user_return_msrs *msrs)
{
	if (!msrs->registered) {
		msrs->urn.on_user_return = kvm_on_user_return;
		user_return_notifier_register(&msrs->urn);
		msrs->registered = true;
	}
}

int kvm_set_user_return_msr(unsigned slot, u64 value, u64 mask)
{
	struct kvm_user_return_msrs *msrs = this_cpu_ptr(user_return_msrs);
	int err;

	value = (value & mask) | (msrs->values[slot].host & ~mask);
	if (value == msrs->values[slot].curr)
		return 0;
	err = wrmsrq_safe(kvm_uret_msrs_list[slot], value);
	if (err)
		return 1;

	msrs->values[slot].curr = value;
	kvm_user_return_register_notifier(msrs);
	return 0;
}
EXPORT_SYMBOL_GPL(kvm_set_user_return_msr);

void kvm_user_return_msr_update_cache(unsigned int slot, u64 value)
{
	struct kvm_user_return_msrs *msrs = this_cpu_ptr(user_return_msrs);

	msrs->values[slot].curr = value;
	kvm_user_return_register_notifier(msrs);
}
EXPORT_SYMBOL_GPL(kvm_user_return_msr_update_cache);

static void drop_user_return_notifiers(void)
{
	struct kvm_user_return_msrs *msrs = this_cpu_ptr(user_return_msrs);

	if (msrs->registered)
		kvm_on_user_return(&msrs->urn);
}

/*
 * Handle a fault on a hardware virtualization (VMX or SVM) instruction.
 *
 * Hardware virtualization extension instructions may fault if a reboot turns
 * off virtualization while processes are running.  Usually after catching the
 * fault we just panic; during reboot instead the instruction is ignored.
 */
noinstr void kvm_spurious_fault(void)
{
	/* Fault while not rebooting.  We want the trace. */
	BUG_ON(!kvm_rebooting);
}
EXPORT_SYMBOL_GPL(kvm_spurious_fault);

#define EXCPT_BENIGN		0
#define EXCPT_CONTRIBUTORY	1
#define EXCPT_PF		2

static int exception_class(int vector)
{
	switch (vector) {
	case PF_VECTOR:
		return EXCPT_PF;
	case DE_VECTOR:
	case TS_VECTOR:
	case NP_VECTOR:
	case SS_VECTOR:
	case GP_VECTOR:
		return EXCPT_CONTRIBUTORY;
	default:
		break;
	}
	return EXCPT_BENIGN;
}

#define EXCPT_FAULT		0
#define EXCPT_TRAP		1
#define EXCPT_ABORT		2
#define EXCPT_INTERRUPT		3
#define EXCPT_DB		4

static int exception_type(int vector)
{
	unsigned int mask;

	if (WARN_ON(vector > 31 || vector == NMI_VECTOR))
		return EXCPT_INTERRUPT;

	mask = 1 << vector;

	/*
	 * #DBs can be trap-like or fault-like, the caller must check other CPU
	 * state, e.g. DR6, to determine whether a #DB is a trap or fault.
	 */
	if (mask & (1 << DB_VECTOR))
		return EXCPT_DB;

	if (mask & ((1 << BP_VECTOR) | (1 << OF_VECTOR)))
		return EXCPT_TRAP;

	if (mask & ((1 << DF_VECTOR) | (1 << MC_VECTOR)))
		return EXCPT_ABORT;

	/* Reserved exceptions will result in fault */
	return EXCPT_FAULT;
}

void kvm_deliver_exception_payload(struct kvm_vcpu *vcpu,
				   struct kvm_queued_exception *ex)
{
	if (!ex->has_payload)
		return;

	switch (ex->vector) {
	case DB_VECTOR:
		/*
		 * "Certain debug exceptions may clear bit 0-3.  The
		 * remaining contents of the DR6 register are never
		 * cleared by the processor".
		 */
		vcpu->arch.dr6 &= ~DR_TRAP_BITS;
		/*
		 * In order to reflect the #DB exception payload in guest
		 * dr6, three components need to be considered: active low
		 * bit, FIXED_1 bits and active high bits (e.g. DR6_BD,
		 * DR6_BS and DR6_BT)
		 * DR6_ACTIVE_LOW contains the FIXED_1 and active low bits.
		 * In the target guest dr6:
		 * FIXED_1 bits should always be set.
		 * Active low bits should be cleared if 1-setting in payload.
		 * Active high bits should be set if 1-setting in payload.
		 *
		 * Note, the payload is compatible with the pending debug
		 * exceptions/exit qualification under VMX, that active_low bits
		 * are active high in payload.
		 * So they need to be flipped for DR6.
		 */
		vcpu->arch.dr6 |= DR6_ACTIVE_LOW;
		vcpu->arch.dr6 |= ex->payload;
		vcpu->arch.dr6 ^= ex->payload & DR6_ACTIVE_LOW;

		/*
		 * The #DB payload is defined as compatible with the 'pending
		 * debug exceptions' field under VMX, not DR6. While bit 12 is
		 * defined in the 'pending debug exceptions' field (enabled
		 * breakpoint), it is reserved and must be zero in DR6.
		 */
		vcpu->arch.dr6 &= ~BIT(12);
		break;
	case PF_VECTOR:
		vcpu->arch.cr2 = ex->payload;
		break;
	}

	ex->has_payload = false;
	ex->payload = 0;
}
EXPORT_SYMBOL_GPL(kvm_deliver_exception_payload);

static void kvm_queue_exception_vmexit(struct kvm_vcpu *vcpu, unsigned int vector,
				       bool has_error_code, u32 error_code,
				       bool has_payload, unsigned long payload)
{
	struct kvm_queued_exception *ex = &vcpu->arch.exception_vmexit;

	ex->vector = vector;
	ex->injected = false;
	ex->pending = true;
	ex->has_error_code = has_error_code;
	ex->error_code = error_code;
	ex->has_payload = has_payload;
	ex->payload = payload;
}

static void kvm_multiple_exception(struct kvm_vcpu *vcpu, unsigned int nr,
				   bool has_error, u32 error_code,
				   bool has_payload, unsigned long payload)
{
	u32 prev_nr;
	int class1, class2;

	kvm_make_request(KVM_REQ_EVENT, vcpu);

	/*
	 * If the exception is destined for L2, morph it to a VM-Exit if L1
	 * wants to intercept the exception.
	 */
	if (is_guest_mode(vcpu) &&
	    kvm_x86_ops.nested_ops->is_exception_vmexit(vcpu, nr, error_code)) {
		kvm_queue_exception_vmexit(vcpu, nr, has_error, error_code,
					   has_payload, payload);
		return;
	}

	if (!vcpu->arch.exception.pending && !vcpu->arch.exception.injected) {
	queue:
		vcpu->arch.exception.pending = true;
		vcpu->arch.exception.injected = false;

		vcpu->arch.exception.has_error_code = has_error;
		vcpu->arch.exception.vector = nr;
		vcpu->arch.exception.error_code = error_code;
		vcpu->arch.exception.has_payload = has_payload;
		vcpu->arch.exception.payload = payload;
		if (!is_guest_mode(vcpu))
			kvm_deliver_exception_payload(vcpu,
						      &vcpu->arch.exception);
		return;
	}

	/* to check exception */
	prev_nr = vcpu->arch.exception.vector;
	if (prev_nr == DF_VECTOR) {
		/* triple fault -> shutdown */
		kvm_make_request(KVM_REQ_TRIPLE_FAULT, vcpu);
		return;
	}
	class1 = exception_class(prev_nr);
	class2 = exception_class(nr);
	if ((class1 == EXCPT_CONTRIBUTORY && class2 == EXCPT_CONTRIBUTORY) ||
	    (class1 == EXCPT_PF && class2 != EXCPT_BENIGN)) {
		/*
		 * Synthesize #DF.  Clear the previously injected or pending
		 * exception so as not to incorrectly trigger shutdown.
		 */
		vcpu->arch.exception.injected = false;
		vcpu->arch.exception.pending = false;

		kvm_queue_exception_e(vcpu, DF_VECTOR, 0);
	} else {
		/* replace previous exception with a new one in a hope
		   that instruction re-execution will regenerate lost
		   exception */
		goto queue;
	}
}

void kvm_queue_exception(struct kvm_vcpu *vcpu, unsigned nr)
{
	kvm_multiple_exception(vcpu, nr, false, 0, false, 0);
}
EXPORT_SYMBOL_GPL(kvm_queue_exception);


void kvm_queue_exception_p(struct kvm_vcpu *vcpu, unsigned nr,
			   unsigned long payload)
{
	kvm_multiple_exception(vcpu, nr, false, 0, true, payload);
}
EXPORT_SYMBOL_GPL(kvm_queue_exception_p);

static void kvm_queue_exception_e_p(struct kvm_vcpu *vcpu, unsigned nr,
				    u32 error_code, unsigned long payload)
{
	kvm_multiple_exception(vcpu, nr, true, error_code, true, payload);
}

void kvm_requeue_exception(struct kvm_vcpu *vcpu, unsigned int nr,
			   bool has_error_code, u32 error_code)
{

	/*
	 * On VM-Entry, an exception can be pending if and only if event
	 * injection was blocked by nested_run_pending.  In that case, however,
	 * vcpu_enter_guest() requests an immediate exit, and the guest
	 * shouldn't proceed far enough to need reinjection.
	 */
	WARN_ON_ONCE(kvm_is_exception_pending(vcpu));

	/*
	 * Do not check for interception when injecting an event for L2, as the
	 * exception was checked for intercept when it was original queued, and
	 * re-checking is incorrect if _L1_ injected the exception, in which
	 * case it's exempt from interception.
	 */
	kvm_make_request(KVM_REQ_EVENT, vcpu);

	vcpu->arch.exception.injected = true;
	vcpu->arch.exception.has_error_code = has_error_code;
	vcpu->arch.exception.vector = nr;
	vcpu->arch.exception.error_code = error_code;
	vcpu->arch.exception.has_payload = false;
	vcpu->arch.exception.payload = 0;
}
EXPORT_SYMBOL_GPL(kvm_requeue_exception);

int kvm_complete_insn_gp(struct kvm_vcpu *vcpu, int err)
{
	if (err)
		kvm_inject_gp(vcpu, 0);
	else
		return kvm_skip_emulated_instruction(vcpu);

	return 1;
}
EXPORT_SYMBOL_GPL(kvm_complete_insn_gp);

static int complete_emulated_insn_gp(struct kvm_vcpu *vcpu, int err)
{
	if (err) {
		kvm_inject_gp(vcpu, 0);
		return 1;
	}

	return kvm_emulate_instruction(vcpu, EMULTYPE_NO_DECODE | EMULTYPE_SKIP |
				       EMULTYPE_COMPLETE_USER_EXIT);
}

void kvm_inject_page_fault(struct kvm_vcpu *vcpu, struct x86_exception *fault)
{
	++vcpu->stat.pf_guest;

	/*
	 * Async #PF in L2 is always forwarded to L1 as a VM-Exit regardless of
	 * whether or not L1 wants to intercept "regular" #PF.
	 */
	if (is_guest_mode(vcpu) && fault->async_page_fault)
		kvm_queue_exception_vmexit(vcpu, PF_VECTOR,
					   true, fault->error_code,
					   true, fault->address);
	else
		kvm_queue_exception_e_p(vcpu, PF_VECTOR, fault->error_code,
					fault->address);
}

void kvm_inject_emulated_page_fault(struct kvm_vcpu *vcpu,
				    struct x86_exception *fault)
{
	struct kvm_mmu *fault_mmu;
	WARN_ON_ONCE(fault->vector != PF_VECTOR);

	fault_mmu = fault->nested_page_fault ? vcpu->arch.mmu :
					       vcpu->arch.walk_mmu;

	/*
	 * Invalidate the TLB entry for the faulting address, if it exists,
	 * else the access will fault indefinitely (and to emulate hardware).
	 */
	if ((fault->error_code & PFERR_PRESENT_MASK) &&
	    !(fault->error_code & PFERR_RSVD_MASK))
		kvm_mmu_invalidate_addr(vcpu, fault_mmu, fault->address,
					KVM_MMU_ROOT_CURRENT);

	fault_mmu->inject_page_fault(vcpu, fault);
}
EXPORT_SYMBOL_GPL(kvm_inject_emulated_page_fault);

void kvm_inject_nmi(struct kvm_vcpu *vcpu)
{
	atomic_inc(&vcpu->arch.nmi_queued);
	kvm_make_request(KVM_REQ_NMI, vcpu);
}

void kvm_queue_exception_e(struct kvm_vcpu *vcpu, unsigned nr, u32 error_code)
{
	kvm_multiple_exception(vcpu, nr, true, error_code, false, 0);
}
EXPORT_SYMBOL_GPL(kvm_queue_exception_e);

/*
 * Checks if cpl <= required_cpl; if true, return true.  Otherwise queue
 * a #GP and return false.
 */
bool kvm_require_cpl(struct kvm_vcpu *vcpu, int required_cpl)
{
	if (kvm_x86_call(get_cpl)(vcpu) <= required_cpl)
		return true;
	kvm_queue_exception_e(vcpu, GP_VECTOR, 0);
	return false;
}

bool kvm_require_dr(struct kvm_vcpu *vcpu, int dr)
{
	if ((dr != 4 && dr != 5) || !kvm_is_cr4_bit_set(vcpu, X86_CR4_DE))
		return true;

	kvm_queue_exception(vcpu, UD_VECTOR);
	return false;
}
EXPORT_SYMBOL_GPL(kvm_require_dr);

static inline u64 pdptr_rsvd_bits(struct kvm_vcpu *vcpu)
{
	return vcpu->arch.reserved_gpa_bits | rsvd_bits(5, 8) | rsvd_bits(1, 2);
}

/*
 * Load the pae pdptrs.  Return 1 if they are all valid, 0 otherwise.
 */
int load_pdptrs(struct kvm_vcpu *vcpu, unsigned long cr3)
{
	struct kvm_mmu *mmu = vcpu->arch.walk_mmu;
	gfn_t pdpt_gfn = cr3 >> PAGE_SHIFT;
	gpa_t real_gpa;
	int i;
	int ret;
	u64 pdpte[ARRAY_SIZE(mmu->pdptrs)];

	/*
	 * If the MMU is nested, CR3 holds an L2 GPA and needs to be translated
	 * to an L1 GPA.
	 */
	real_gpa = kvm_translate_gpa(vcpu, mmu, gfn_to_gpa(pdpt_gfn),
				     PFERR_USER_MASK | PFERR_WRITE_MASK, NULL);
	if (real_gpa == INVALID_GPA)
		return 0;

	/* Note the offset, PDPTRs are 32 byte aligned when using PAE paging. */
	ret = kvm_vcpu_read_guest_page(vcpu, gpa_to_gfn(real_gpa), pdpte,
				       cr3 & GENMASK(11, 5), sizeof(pdpte));
	if (ret < 0)
		return 0;

	for (i = 0; i < ARRAY_SIZE(pdpte); ++i) {
		if ((pdpte[i] & PT_PRESENT_MASK) &&
		    (pdpte[i] & pdptr_rsvd_bits(vcpu))) {
			return 0;
		}
	}

	/*
	 * Marking VCPU_EXREG_PDPTR dirty doesn't work for !tdp_enabled.
	 * Shadow page roots need to be reconstructed instead.
	 */
	if (!tdp_enabled && memcmp(mmu->pdptrs, pdpte, sizeof(mmu->pdptrs)))
		kvm_mmu_free_roots(vcpu->kvm, mmu, KVM_MMU_ROOT_CURRENT);

	memcpy(mmu->pdptrs, pdpte, sizeof(mmu->pdptrs));
	kvm_register_mark_dirty(vcpu, VCPU_EXREG_PDPTR);
	kvm_make_request(KVM_REQ_LOAD_MMU_PGD, vcpu);
	vcpu->arch.pdptrs_from_userspace = false;

	return 1;
}
EXPORT_SYMBOL_GPL(load_pdptrs);

static bool kvm_is_valid_cr0(struct kvm_vcpu *vcpu, unsigned long cr0)
{
#ifdef CONFIG_X86_64
	if (cr0 & 0xffffffff00000000UL)
		return false;
#endif

	if ((cr0 & X86_CR0_NW) && !(cr0 & X86_CR0_CD))
		return false;

	if ((cr0 & X86_CR0_PG) && !(cr0 & X86_CR0_PE))
		return false;

	return kvm_x86_call(is_valid_cr0)(vcpu, cr0);
}

void kvm_post_set_cr0(struct kvm_vcpu *vcpu, unsigned long old_cr0, unsigned long cr0)
{
	/*
	 * CR0.WP is incorporated into the MMU role, but only for non-nested,
	 * indirect shadow MMUs.  If paging is disabled, no updates are needed
	 * as there are no permission bits to emulate.  If TDP is enabled, the
	 * MMU's metadata needs to be updated, e.g. so that emulating guest
	 * translations does the right thing, but there's no need to unload the
	 * root as CR0.WP doesn't affect SPTEs.
	 */
	if ((cr0 ^ old_cr0) == X86_CR0_WP) {
		if (!(cr0 & X86_CR0_PG))
			return;

		if (tdp_enabled) {
			kvm_init_mmu(vcpu);
			return;
		}
	}

	if ((cr0 ^ old_cr0) & X86_CR0_PG) {
		kvm_clear_async_pf_completion_queue(vcpu);
		kvm_async_pf_hash_reset(vcpu);

		/*
		 * Clearing CR0.PG is defined to flush the TLB from the guest's
		 * perspective.
		 */
		if (!(cr0 & X86_CR0_PG))
			kvm_make_request(KVM_REQ_TLB_FLUSH_GUEST, vcpu);
	}

	if ((cr0 ^ old_cr0) & KVM_MMU_CR0_ROLE_BITS)
		kvm_mmu_reset_context(vcpu);
}
EXPORT_SYMBOL_GPL(kvm_post_set_cr0);

int kvm_set_cr0(struct kvm_vcpu *vcpu, unsigned long cr0)
{
	unsigned long old_cr0 = kvm_read_cr0(vcpu);

	if (!kvm_is_valid_cr0(vcpu, cr0))
		return 1;

	cr0 |= X86_CR0_ET;

	/* Write to CR0 reserved bits are ignored, even on Intel. */
	cr0 &= ~CR0_RESERVED_BITS;

#ifdef CONFIG_X86_64
	if ((vcpu->arch.efer & EFER_LME) && !is_paging(vcpu) &&
	    (cr0 & X86_CR0_PG)) {
		int cs_db, cs_l;

		if (!is_pae(vcpu))
			return 1;
		kvm_x86_call(get_cs_db_l_bits)(vcpu, &cs_db, &cs_l);
		if (cs_l)
			return 1;
	}
#endif
	if (!(vcpu->arch.efer & EFER_LME) && (cr0 & X86_CR0_PG) &&
	    is_pae(vcpu) && ((cr0 ^ old_cr0) & X86_CR0_PDPTR_BITS) &&
	    !load_pdptrs(vcpu, kvm_read_cr3(vcpu)))
		return 1;

	if (!(cr0 & X86_CR0_PG) &&
	    (is_64_bit_mode(vcpu) || kvm_is_cr4_bit_set(vcpu, X86_CR4_PCIDE)))
		return 1;

	kvm_x86_call(set_cr0)(vcpu, cr0);

	kvm_post_set_cr0(vcpu, old_cr0, cr0);

	return 0;
}
EXPORT_SYMBOL_GPL(kvm_set_cr0);

void kvm_lmsw(struct kvm_vcpu *vcpu, unsigned long msw)
{
	(void)kvm_set_cr0(vcpu, kvm_read_cr0_bits(vcpu, ~0x0eul) | (msw & 0x0f));
}
EXPORT_SYMBOL_GPL(kvm_lmsw);

void kvm_load_guest_xsave_state(struct kvm_vcpu *vcpu)
{
	if (vcpu->arch.guest_state_protected)
		return;

	if (kvm_is_cr4_bit_set(vcpu, X86_CR4_OSXSAVE)) {

		if (vcpu->arch.xcr0 != kvm_host.xcr0)
			xsetbv(XCR_XFEATURE_ENABLED_MASK, vcpu->arch.xcr0);

		if (guest_cpu_cap_has(vcpu, X86_FEATURE_XSAVES) &&
		    vcpu->arch.ia32_xss != kvm_host.xss)
			wrmsrq(MSR_IA32_XSS, vcpu->arch.ia32_xss);
	}

	if (cpu_feature_enabled(X86_FEATURE_PKU) &&
	    vcpu->arch.pkru != vcpu->arch.host_pkru &&
	    ((vcpu->arch.xcr0 & XFEATURE_MASK_PKRU) ||
	     kvm_is_cr4_bit_set(vcpu, X86_CR4_PKE)))
		wrpkru(vcpu->arch.pkru);
}
EXPORT_SYMBOL_GPL(kvm_load_guest_xsave_state);

void kvm_load_host_xsave_state(struct kvm_vcpu *vcpu)
{
	if (vcpu->arch.guest_state_protected)
		return;

	if (cpu_feature_enabled(X86_FEATURE_PKU) &&
	    ((vcpu->arch.xcr0 & XFEATURE_MASK_PKRU) ||
	     kvm_is_cr4_bit_set(vcpu, X86_CR4_PKE))) {
		vcpu->arch.pkru = rdpkru();
		if (vcpu->arch.pkru != vcpu->arch.host_pkru)
			wrpkru(vcpu->arch.host_pkru);
	}

	if (kvm_is_cr4_bit_set(vcpu, X86_CR4_OSXSAVE)) {

		if (vcpu->arch.xcr0 != kvm_host.xcr0)
			xsetbv(XCR_XFEATURE_ENABLED_MASK, kvm_host.xcr0);

		if (guest_cpu_cap_has(vcpu, X86_FEATURE_XSAVES) &&
		    vcpu->arch.ia32_xss != kvm_host.xss)
			wrmsrq(MSR_IA32_XSS, kvm_host.xss);
	}

}
EXPORT_SYMBOL_GPL(kvm_load_host_xsave_state);

#ifdef CONFIG_X86_64
static inline u64 kvm_guest_supported_xfd(struct kvm_vcpu *vcpu)
{
	return vcpu->arch.guest_supported_xcr0 & XFEATURE_MASK_USER_DYNAMIC;
}
#endif

static int __kvm_set_xcr(struct kvm_vcpu *vcpu, u32 index, u64 xcr)
{
	u64 xcr0 = xcr;
	u64 old_xcr0 = vcpu->arch.xcr0;
	u64 valid_bits;

	/* Only support XCR_XFEATURE_ENABLED_MASK(xcr0) now  */
	if (index != XCR_XFEATURE_ENABLED_MASK)
		return 1;
	if (!(xcr0 & XFEATURE_MASK_FP))
		return 1;
	if ((xcr0 & XFEATURE_MASK_YMM) && !(xcr0 & XFEATURE_MASK_SSE))
		return 1;

	/*
	 * Do not allow the guest to set bits that we do not support
	 * saving.  However, xcr0 bit 0 is always set, even if the
	 * emulated CPU does not support XSAVE (see kvm_vcpu_reset()).
	 */
	valid_bits = vcpu->arch.guest_supported_xcr0 | XFEATURE_MASK_FP;
	if (xcr0 & ~valid_bits)
		return 1;

	if ((!(xcr0 & XFEATURE_MASK_BNDREGS)) !=
	    (!(xcr0 & XFEATURE_MASK_BNDCSR)))
		return 1;

	if (xcr0 & XFEATURE_MASK_AVX512) {
		if (!(xcr0 & XFEATURE_MASK_YMM))
			return 1;
		if ((xcr0 & XFEATURE_MASK_AVX512) != XFEATURE_MASK_AVX512)
			return 1;
	}

	if ((xcr0 & XFEATURE_MASK_XTILE) &&
	    ((xcr0 & XFEATURE_MASK_XTILE) != XFEATURE_MASK_XTILE))
		return 1;

	vcpu->arch.xcr0 = xcr0;

	if ((xcr0 ^ old_xcr0) & XFEATURE_MASK_EXTEND)
		vcpu->arch.cpuid_dynamic_bits_dirty = true;
	return 0;
}

int kvm_emulate_xsetbv(struct kvm_vcpu *vcpu)
{
	/* Note, #UD due to CR4.OSXSAVE=0 has priority over the intercept. */
	if (kvm_x86_call(get_cpl)(vcpu) != 0 ||
	    __kvm_set_xcr(vcpu, kvm_rcx_read(vcpu), kvm_read_edx_eax(vcpu))) {
		kvm_inject_gp(vcpu, 0);
		return 1;
	}

	return kvm_skip_emulated_instruction(vcpu);
}
EXPORT_SYMBOL_GPL(kvm_emulate_xsetbv);

static bool kvm_is_valid_cr4(struct kvm_vcpu *vcpu, unsigned long cr4)
{
	return __kvm_is_valid_cr4(vcpu, cr4) &&
	       kvm_x86_call(is_valid_cr4)(vcpu, cr4);
}

void kvm_post_set_cr4(struct kvm_vcpu *vcpu, unsigned long old_cr4, unsigned long cr4)
{
	if ((cr4 ^ old_cr4) & KVM_MMU_CR4_ROLE_BITS)
		kvm_mmu_reset_context(vcpu);

	/*
	 * If CR4.PCIDE is changed 0 -> 1, there is no need to flush the TLB
	 * according to the SDM; however, stale prev_roots could be reused
	 * incorrectly in the future after a MOV to CR3 with NOFLUSH=1, so we
	 * free them all.  This is *not* a superset of KVM_REQ_TLB_FLUSH_GUEST
	 * or KVM_REQ_TLB_FLUSH_CURRENT, because the hardware TLB is not flushed,
	 * so fall through.
	 */
	if (!tdp_enabled &&
	    (cr4 & X86_CR4_PCIDE) && !(old_cr4 & X86_CR4_PCIDE))
		kvm_mmu_unload(vcpu);

	/*
	 * The TLB has to be flushed for all PCIDs if any of the following
	 * (architecturally required) changes happen:
	 * - CR4.PCIDE is changed from 1 to 0
	 * - CR4.PGE is toggled
	 *
	 * This is a superset of KVM_REQ_TLB_FLUSH_CURRENT.
	 */
	if (((cr4 ^ old_cr4) & X86_CR4_PGE) ||
	    (!(cr4 & X86_CR4_PCIDE) && (old_cr4 & X86_CR4_PCIDE)))
		kvm_make_request(KVM_REQ_TLB_FLUSH_GUEST, vcpu);

	/*
	 * The TLB has to be flushed for the current PCID if any of the
	 * following (architecturally required) changes happen:
	 * - CR4.SMEP is changed from 0 to 1
	 * - CR4.PAE is toggled
	 */
	else if (((cr4 ^ old_cr4) & X86_CR4_PAE) ||
		 ((cr4 & X86_CR4_SMEP) && !(old_cr4 & X86_CR4_SMEP)))
		kvm_make_request(KVM_REQ_TLB_FLUSH_CURRENT, vcpu);

}
EXPORT_SYMBOL_GPL(kvm_post_set_cr4);

int kvm_set_cr4(struct kvm_vcpu *vcpu, unsigned long cr4)
{
	unsigned long old_cr4 = kvm_read_cr4(vcpu);

	if (!kvm_is_valid_cr4(vcpu, cr4))
		return 1;

	if (is_long_mode(vcpu)) {
		if (!(cr4 & X86_CR4_PAE))
			return 1;
		if ((cr4 ^ old_cr4) & X86_CR4_LA57)
			return 1;
	} else if (is_paging(vcpu) && (cr4 & X86_CR4_PAE)
		   && ((cr4 ^ old_cr4) & X86_CR4_PDPTR_BITS)
		   && !load_pdptrs(vcpu, kvm_read_cr3(vcpu)))
		return 1;

	if ((cr4 & X86_CR4_PCIDE) && !(old_cr4 & X86_CR4_PCIDE)) {
		/* PCID can not be enabled when cr3[11:0]!=000H or EFER.LMA=0 */
		if ((kvm_read_cr3(vcpu) & X86_CR3_PCID_MASK) || !is_long_mode(vcpu))
			return 1;
	}

	kvm_x86_call(set_cr4)(vcpu, cr4);

	kvm_post_set_cr4(vcpu, old_cr4, cr4);

	return 0;
}
EXPORT_SYMBOL_GPL(kvm_set_cr4);

static void kvm_invalidate_pcid(struct kvm_vcpu *vcpu, unsigned long pcid)
{
	struct kvm_mmu *mmu = vcpu->arch.mmu;
	unsigned long roots_to_free = 0;
	int i;

	/*
	 * MOV CR3 and INVPCID are usually not intercepted when using TDP, but
	 * this is reachable when running EPT=1 and unrestricted_guest=0,  and
	 * also via the emulator.  KVM's TDP page tables are not in the scope of
	 * the invalidation, but the guest's TLB entries need to be flushed as
	 * the CPU may have cached entries in its TLB for the target PCID.
	 */
	if (unlikely(tdp_enabled)) {
		kvm_make_request(KVM_REQ_TLB_FLUSH_GUEST, vcpu);
		return;
	}

	/*
	 * If neither the current CR3 nor any of the prev_roots use the given
	 * PCID, then nothing needs to be done here because a resync will
	 * happen anyway before switching to any other CR3.
	 */
	if (kvm_get_active_pcid(vcpu) == pcid) {
		kvm_make_request(KVM_REQ_MMU_SYNC, vcpu);
		kvm_make_request(KVM_REQ_TLB_FLUSH_CURRENT, vcpu);
	}

	/*
	 * If PCID is disabled, there is no need to free prev_roots even if the
	 * PCIDs for them are also 0, because MOV to CR3 always flushes the TLB
	 * with PCIDE=0.
	 */
	if (!kvm_is_cr4_bit_set(vcpu, X86_CR4_PCIDE))
		return;

	for (i = 0; i < KVM_MMU_NUM_PREV_ROOTS; i++)
		if (kvm_get_pcid(vcpu, mmu->prev_roots[i].pgd) == pcid)
			roots_to_free |= KVM_MMU_ROOT_PREVIOUS(i);

	kvm_mmu_free_roots(vcpu->kvm, mmu, roots_to_free);
}

int kvm_set_cr3(struct kvm_vcpu *vcpu, unsigned long cr3)
{
	bool skip_tlb_flush = false;
	unsigned long pcid = 0;
#ifdef CONFIG_X86_64
	if (kvm_is_cr4_bit_set(vcpu, X86_CR4_PCIDE)) {
		skip_tlb_flush = cr3 & X86_CR3_PCID_NOFLUSH;
		cr3 &= ~X86_CR3_PCID_NOFLUSH;
		pcid = cr3 & X86_CR3_PCID_MASK;
	}
#endif

	/* PDPTRs are always reloaded for PAE paging. */
	if (cr3 == kvm_read_cr3(vcpu) && !is_pae_paging(vcpu))
		goto handle_tlb_flush;

	/*
	 * Do not condition the GPA check on long mode, this helper is used to
	 * stuff CR3, e.g. for RSM emulation, and there is no guarantee that
	 * the current vCPU mode is accurate.
	 */
	if (!kvm_vcpu_is_legal_cr3(vcpu, cr3))
		return 1;

	if (is_pae_paging(vcpu) && !load_pdptrs(vcpu, cr3))
		return 1;

	if (cr3 != kvm_read_cr3(vcpu))
		kvm_mmu_new_pgd(vcpu, cr3);

	vcpu->arch.cr3 = cr3;
	kvm_register_mark_dirty(vcpu, VCPU_EXREG_CR3);
	/* Do not call post_set_cr3, we do not get here for confidential guests.  */

handle_tlb_flush:
	/*
	 * A load of CR3 that flushes the TLB flushes only the current PCID,
	 * even if PCID is disabled, in which case PCID=0 is flushed.  It's a
	 * moot point in the end because _disabling_ PCID will flush all PCIDs,
	 * and it's impossible to use a non-zero PCID when PCID is disabled,
	 * i.e. only PCID=0 can be relevant.
	 */
	if (!skip_tlb_flush)
		kvm_invalidate_pcid(vcpu, pcid);

	return 0;
}
EXPORT_SYMBOL_GPL(kvm_set_cr3);

int kvm_set_cr8(struct kvm_vcpu *vcpu, unsigned long cr8)
{
	if (cr8 & CR8_RESERVED_BITS)
		return 1;
	if (lapic_in_kernel(vcpu))
		kvm_lapic_set_tpr(vcpu, cr8);
	else
		vcpu->arch.cr8 = cr8;
	return 0;
}
EXPORT_SYMBOL_GPL(kvm_set_cr8);

unsigned long kvm_get_cr8(struct kvm_vcpu *vcpu)
{
	if (lapic_in_kernel(vcpu))
		return kvm_lapic_get_cr8(vcpu);
	else
		return vcpu->arch.cr8;
}
EXPORT_SYMBOL_GPL(kvm_get_cr8);

static void kvm_update_dr0123(struct kvm_vcpu *vcpu)
{
	int i;

	if (!(vcpu->guest_debug & KVM_GUESTDBG_USE_HW_BP)) {
		for (i = 0; i < KVM_NR_DB_REGS; i++)
			vcpu->arch.eff_db[i] = vcpu->arch.db[i];
	}
}

void kvm_update_dr7(struct kvm_vcpu *vcpu)
{
	unsigned long dr7;

	if (vcpu->guest_debug & KVM_GUESTDBG_USE_HW_BP)
		dr7 = vcpu->arch.guest_debug_dr7;
	else
		dr7 = vcpu->arch.dr7;
	kvm_x86_call(set_dr7)(vcpu, dr7);
	vcpu->arch.switch_db_regs &= ~KVM_DEBUGREG_BP_ENABLED;
	if (dr7 & DR7_BP_EN_MASK)
		vcpu->arch.switch_db_regs |= KVM_DEBUGREG_BP_ENABLED;
}
EXPORT_SYMBOL_GPL(kvm_update_dr7);

static u64 kvm_dr6_fixed(struct kvm_vcpu *vcpu)
{
	u64 fixed = DR6_FIXED_1;

	if (!guest_cpu_cap_has(vcpu, X86_FEATURE_RTM))
		fixed |= DR6_RTM;

	if (!guest_cpu_cap_has(vcpu, X86_FEATURE_BUS_LOCK_DETECT))
		fixed |= DR6_BUS_LOCK;
	return fixed;
}

int kvm_set_dr(struct kvm_vcpu *vcpu, int dr, unsigned long val)
{
	size_t size = ARRAY_SIZE(vcpu->arch.db);

	switch (dr) {
	case 0 ... 3:
		vcpu->arch.db[array_index_nospec(dr, size)] = val;
		if (!(vcpu->guest_debug & KVM_GUESTDBG_USE_HW_BP))
			vcpu->arch.eff_db[dr] = val;
		break;
	case 4:
	case 6:
		if (!kvm_dr6_valid(val))
			return 1; /* #GP */
		vcpu->arch.dr6 = (val & DR6_VOLATILE) | kvm_dr6_fixed(vcpu);
		break;
	case 5:
	default: /* 7 */
		if (!kvm_dr7_valid(val))
			return 1; /* #GP */
		vcpu->arch.dr7 = (val & DR7_VOLATILE) | DR7_FIXED_1;
		kvm_update_dr7(vcpu);
		break;
	}

	return 0;
}
EXPORT_SYMBOL_GPL(kvm_set_dr);

unsigned long kvm_get_dr(struct kvm_vcpu *vcpu, int dr)
{
	size_t size = ARRAY_SIZE(vcpu->arch.db);

	switch (dr) {
	case 0 ... 3:
		return vcpu->arch.db[array_index_nospec(dr, size)];
	case 4:
	case 6:
		return vcpu->arch.dr6;
	case 5:
	default: /* 7 */
		return vcpu->arch.dr7;
	}
}
EXPORT_SYMBOL_GPL(kvm_get_dr);

int kvm_emulate_rdpmc(struct kvm_vcpu *vcpu)
{
	u32 ecx = kvm_rcx_read(vcpu);
	u64 data;

	if (kvm_pmu_rdpmc(vcpu, ecx, &data)) {
		kvm_inject_gp(vcpu, 0);
		return 1;
	}

	kvm_rax_write(vcpu, (u32)data);
	kvm_rdx_write(vcpu, data >> 32);
	return kvm_skip_emulated_instruction(vcpu);
}
EXPORT_SYMBOL_GPL(kvm_emulate_rdpmc);

/*
 * Some IA32_ARCH_CAPABILITIES bits have dependencies on MSRs that KVM
 * does not yet virtualize. These include:
 *   10 - MISC_PACKAGE_CTRLS
 *   11 - ENERGY_FILTERING_CTL
 *   12 - DOITM
 *   18 - FB_CLEAR_CTRL
 *   21 - XAPIC_DISABLE_STATUS
 *   23 - OVERCLOCKING_STATUS
 */

#define KVM_SUPPORTED_ARCH_CAP \
	(ARCH_CAP_RDCL_NO | ARCH_CAP_IBRS_ALL | ARCH_CAP_RSBA | \
	 ARCH_CAP_SKIP_VMENTRY_L1DFLUSH | ARCH_CAP_SSB_NO | ARCH_CAP_MDS_NO | \
	 ARCH_CAP_PSCHANGE_MC_NO | ARCH_CAP_TSX_CTRL_MSR | ARCH_CAP_TAA_NO | \
	 ARCH_CAP_SBDR_SSDP_NO | ARCH_CAP_FBSDP_NO | ARCH_CAP_PSDP_NO | \
	 ARCH_CAP_FB_CLEAR | ARCH_CAP_RRSBA | ARCH_CAP_PBRSB_NO | ARCH_CAP_GDS_NO | \
	 ARCH_CAP_RFDS_NO | ARCH_CAP_RFDS_CLEAR | ARCH_CAP_BHI_NO | ARCH_CAP_ITS_NO)

static u64 kvm_get_arch_capabilities(void)
{
	u64 data = kvm_host.arch_capabilities & KVM_SUPPORTED_ARCH_CAP;

	/*
	 * If nx_huge_pages is enabled, KVM's shadow paging will ensure that
	 * the nested hypervisor runs with NX huge pages.  If it is not,
	 * L1 is anyway vulnerable to ITLB_MULTIHIT exploits from other
	 * L1 guests, so it need not worry about its own (L2) guests.
	 */
	data |= ARCH_CAP_PSCHANGE_MC_NO;

	/*
	 * If we're doing cache flushes (either "always" or "cond")
	 * we will do one whenever the guest does a vmlaunch/vmresume.
	 * If an outer hypervisor is doing the cache flush for us
	 * (ARCH_CAP_SKIP_VMENTRY_L1DFLUSH), we can safely pass that
	 * capability to the guest too, and if EPT is disabled we're not
	 * vulnerable.  Overall, only VMENTER_L1D_FLUSH_NEVER will
	 * require a nested hypervisor to do a flush of its own.
	 */
	if (l1tf_vmx_mitigation != VMENTER_L1D_FLUSH_NEVER)
		data |= ARCH_CAP_SKIP_VMENTRY_L1DFLUSH;

	if (!boot_cpu_has_bug(X86_BUG_CPU_MELTDOWN))
		data |= ARCH_CAP_RDCL_NO;
	if (!boot_cpu_has_bug(X86_BUG_SPEC_STORE_BYPASS))
		data |= ARCH_CAP_SSB_NO;
	if (!boot_cpu_has_bug(X86_BUG_MDS))
		data |= ARCH_CAP_MDS_NO;
	if (!boot_cpu_has_bug(X86_BUG_RFDS))
		data |= ARCH_CAP_RFDS_NO;
	if (!boot_cpu_has_bug(X86_BUG_ITS))
		data |= ARCH_CAP_ITS_NO;

	if (!boot_cpu_has(X86_FEATURE_RTM)) {
		/*
		 * If RTM=0 because the kernel has disabled TSX, the host might
		 * have TAA_NO or TSX_CTRL.  Clear TAA_NO (the guest sees RTM=0
		 * and therefore knows that there cannot be TAA) but keep
		 * TSX_CTRL: some buggy userspaces leave it set on tsx=on hosts,
		 * and we want to allow migrating those guests to tsx=off hosts.
		 */
		data &= ~ARCH_CAP_TAA_NO;
	} else if (!boot_cpu_has_bug(X86_BUG_TAA)) {
		data |= ARCH_CAP_TAA_NO;
	} else {
		/*
		 * Nothing to do here; we emulate TSX_CTRL if present on the
		 * host so the guest can choose between disabling TSX or
		 * using VERW to clear CPU buffers.
		 */
	}

	if (!boot_cpu_has_bug(X86_BUG_GDS) || gds_ucode_mitigated())
		data |= ARCH_CAP_GDS_NO;

	return data;
}

static int kvm_get_feature_msr(struct kvm_vcpu *vcpu, u32 index, u64 *data,
			       bool host_initiated)
{
	WARN_ON_ONCE(!host_initiated);

	switch (index) {
	case MSR_IA32_ARCH_CAPABILITIES:
		*data = kvm_get_arch_capabilities();
		break;
	case MSR_IA32_PERF_CAPABILITIES:
		*data = kvm_caps.supported_perf_cap;
		break;
	case MSR_PLATFORM_INFO:
		*data = MSR_PLATFORM_INFO_CPUID_FAULT;
		break;
	case MSR_IA32_UCODE_REV:
		rdmsrq_safe(index, data);
		break;
	default:
		return kvm_x86_call(get_feature_msr)(index, data);
	}
	return 0;
}

static int do_get_feature_msr(struct kvm_vcpu *vcpu, unsigned index, u64 *data)
{
	return kvm_do_msr_access(vcpu, index, data, true, MSR_TYPE_R,
				 kvm_get_feature_msr);
}

static bool __kvm_valid_efer(struct kvm_vcpu *vcpu, u64 efer)
{
	if (efer & EFER_AUTOIBRS && !guest_cpu_cap_has(vcpu, X86_FEATURE_AUTOIBRS))
		return false;

	if (efer & EFER_FFXSR && !guest_cpu_cap_has(vcpu, X86_FEATURE_FXSR_OPT))
		return false;

	if (efer & EFER_SVME && !guest_cpu_cap_has(vcpu, X86_FEATURE_SVM))
		return false;

	if (efer & (EFER_LME | EFER_LMA) &&
	    !guest_cpu_cap_has(vcpu, X86_FEATURE_LM))
		return false;

	if (efer & EFER_NX && !guest_cpu_cap_has(vcpu, X86_FEATURE_NX))
		return false;

	return true;

}
bool kvm_valid_efer(struct kvm_vcpu *vcpu, u64 efer)
{
	if (efer & efer_reserved_bits)
		return false;

	return __kvm_valid_efer(vcpu, efer);
}
EXPORT_SYMBOL_GPL(kvm_valid_efer);

static int set_efer(struct kvm_vcpu *vcpu, struct msr_data *msr_info)
{
	u64 old_efer = vcpu->arch.efer;
	u64 efer = msr_info->data;
	int r;

	if (efer & efer_reserved_bits)
		return 1;

	if (!msr_info->host_initiated) {
		if (!__kvm_valid_efer(vcpu, efer))
			return 1;

		if (is_paging(vcpu) &&
		    (vcpu->arch.efer & EFER_LME) != (efer & EFER_LME))
			return 1;
	}

	efer &= ~EFER_LMA;
	efer |= vcpu->arch.efer & EFER_LMA;

	r = kvm_x86_call(set_efer)(vcpu, efer);
	if (r) {
		WARN_ON(r > 0);
		return r;
	}

	if ((efer ^ old_efer) & KVM_MMU_EFER_ROLE_BITS)
		kvm_mmu_reset_context(vcpu);

	if (!static_cpu_has(X86_FEATURE_XSAVES) &&
	    (efer & EFER_SVME))
		kvm_hv_xsaves_xsavec_maybe_warn(vcpu);

	return 0;
}

void kvm_enable_efer_bits(u64 mask)
{
       efer_reserved_bits &= ~mask;
}
EXPORT_SYMBOL_GPL(kvm_enable_efer_bits);

bool kvm_msr_allowed(struct kvm_vcpu *vcpu, u32 index, u32 type)
{
	struct kvm_x86_msr_filter *msr_filter;
	struct msr_bitmap_range *ranges;
	struct kvm *kvm = vcpu->kvm;
	bool allowed;
	int idx;
	u32 i;

	/* x2APIC MSRs do not support filtering. */
	if (index >= 0x800 && index <= 0x8ff)
		return true;

	idx = srcu_read_lock(&kvm->srcu);

	msr_filter = srcu_dereference(kvm->arch.msr_filter, &kvm->srcu);
	if (!msr_filter) {
		allowed = true;
		goto out;
	}

	allowed = msr_filter->default_allow;
	ranges = msr_filter->ranges;

	for (i = 0; i < msr_filter->count; i++) {
		u32 start = ranges[i].base;
		u32 end = start + ranges[i].nmsrs;
		u32 flags = ranges[i].flags;
		unsigned long *bitmap = ranges[i].bitmap;

		if ((index >= start) && (index < end) && (flags & type)) {
			allowed = test_bit(index - start, bitmap);
			break;
		}
	}

out:
	srcu_read_unlock(&kvm->srcu, idx);

	return allowed;
}
EXPORT_SYMBOL_GPL(kvm_msr_allowed);

/*
 * Write @data into the MSR specified by @index.  Select MSR specific fault
 * checks are bypassed if @host_initiated is %true.
 * Returns 0 on success, non-0 otherwise.
 * Assumes vcpu_load() was already called.
 */
static int __kvm_set_msr(struct kvm_vcpu *vcpu, u32 index, u64 data,
			 bool host_initiated)
{
	struct msr_data msr;

	switch (index) {
	case MSR_FS_BASE:
	case MSR_GS_BASE:
	case MSR_KERNEL_GS_BASE:
	case MSR_CSTAR:
	case MSR_LSTAR:
		if (is_noncanonical_msr_address(data, vcpu))
			return 1;
		break;
	case MSR_IA32_SYSENTER_EIP:
	case MSR_IA32_SYSENTER_ESP:
		/*
		 * IA32_SYSENTER_ESP and IA32_SYSENTER_EIP cause #GP if
		 * non-canonical address is written on Intel but not on
		 * AMD (which ignores the top 32-bits, because it does
		 * not implement 64-bit SYSENTER).
		 *
		 * 64-bit code should hence be able to write a non-canonical
		 * value on AMD.  Making the address canonical ensures that
		 * vmentry does not fail on Intel after writing a non-canonical
		 * value, and that something deterministic happens if the guest
		 * invokes 64-bit SYSENTER.
		 */
		data = __canonical_address(data, max_host_virt_addr_bits());
		break;
	case MSR_TSC_AUX:
		if (!kvm_is_supported_user_return_msr(MSR_TSC_AUX))
			return 1;

		if (!host_initiated &&
		    !guest_cpu_cap_has(vcpu, X86_FEATURE_RDTSCP) &&
		    !guest_cpu_cap_has(vcpu, X86_FEATURE_RDPID))
			return 1;

		/*
		 * Per Intel's SDM, bits 63:32 are reserved, but AMD's APM has
		 * incomplete and conflicting architectural behavior.  Current
		 * AMD CPUs completely ignore bits 63:32, i.e. they aren't
		 * reserved and always read as zeros.  Enforce Intel's reserved
		 * bits check if the guest CPU is Intel compatible, otherwise
		 * clear the bits.  This ensures cross-vendor migration will
		 * provide consistent behavior for the guest.
		 */
		if (guest_cpuid_is_intel_compatible(vcpu) && (data >> 32) != 0)
			return 1;

		data = (u32)data;
		break;
	}

	msr.data = data;
	msr.index = index;
	msr.host_initiated = host_initiated;

	return kvm_x86_call(set_msr)(vcpu, &msr);
}

static int _kvm_set_msr(struct kvm_vcpu *vcpu, u32 index, u64 *data,
			bool host_initiated)
{
	return __kvm_set_msr(vcpu, index, *data, host_initiated);
}

static int kvm_set_msr_ignored_check(struct kvm_vcpu *vcpu,
				     u32 index, u64 data, bool host_initiated)
{
	return kvm_do_msr_access(vcpu, index, &data, host_initiated, MSR_TYPE_W,
				 _kvm_set_msr);
}

/*
 * Read the MSR specified by @index into @data.  Select MSR specific fault
 * checks are bypassed if @host_initiated is %true.
 * Returns 0 on success, non-0 otherwise.
 * Assumes vcpu_load() was already called.
 */
int __kvm_get_msr(struct kvm_vcpu *vcpu, u32 index, u64 *data,
		  bool host_initiated)
{
	struct msr_data msr;
	int ret;

	switch (index) {
	case MSR_TSC_AUX:
		if (!kvm_is_supported_user_return_msr(MSR_TSC_AUX))
			return 1;

		if (!host_initiated &&
		    !guest_cpu_cap_has(vcpu, X86_FEATURE_RDTSCP) &&
		    !guest_cpu_cap_has(vcpu, X86_FEATURE_RDPID))
			return 1;
		break;
	}

	msr.index = index;
	msr.host_initiated = host_initiated;

	ret = kvm_x86_call(get_msr)(vcpu, &msr);
	if (!ret)
		*data = msr.data;
	return ret;
}

static int kvm_get_msr_ignored_check(struct kvm_vcpu *vcpu,
				     u32 index, u64 *data, bool host_initiated)
{
	return kvm_do_msr_access(vcpu, index, data, host_initiated, MSR_TYPE_R,
				 __kvm_get_msr);
}

int kvm_get_msr_with_filter(struct kvm_vcpu *vcpu, u32 index, u64 *data)
{
	if (!kvm_msr_allowed(vcpu, index, KVM_MSR_FILTER_READ))
		return KVM_MSR_RET_FILTERED;
	return kvm_get_msr_ignored_check(vcpu, index, data, false);
}
EXPORT_SYMBOL_GPL(kvm_get_msr_with_filter);

int kvm_set_msr_with_filter(struct kvm_vcpu *vcpu, u32 index, u64 data)
{
	if (!kvm_msr_allowed(vcpu, index, KVM_MSR_FILTER_WRITE))
		return KVM_MSR_RET_FILTERED;
	return kvm_set_msr_ignored_check(vcpu, index, data, false);
}
EXPORT_SYMBOL_GPL(kvm_set_msr_with_filter);

int kvm_get_msr(struct kvm_vcpu *vcpu, u32 index, u64 *data)
{
	return kvm_get_msr_ignored_check(vcpu, index, data, false);
}
EXPORT_SYMBOL_GPL(kvm_get_msr);

int kvm_set_msr(struct kvm_vcpu *vcpu, u32 index, u64 data)
{
	return kvm_set_msr_ignored_check(vcpu, index, data, false);
}
EXPORT_SYMBOL_GPL(kvm_set_msr);

static void complete_userspace_rdmsr(struct kvm_vcpu *vcpu)
{
	if (!vcpu->run->msr.error) {
		kvm_rax_write(vcpu, (u32)vcpu->run->msr.data);
		kvm_rdx_write(vcpu, vcpu->run->msr.data >> 32);
	}
}

static int complete_emulated_msr_access(struct kvm_vcpu *vcpu)
{
	return complete_emulated_insn_gp(vcpu, vcpu->run->msr.error);
}

static int complete_emulated_rdmsr(struct kvm_vcpu *vcpu)
{
	complete_userspace_rdmsr(vcpu);
	return complete_emulated_msr_access(vcpu);
}

static int complete_fast_msr_access(struct kvm_vcpu *vcpu)
{
	return kvm_x86_call(complete_emulated_msr)(vcpu, vcpu->run->msr.error);
}

static int complete_fast_rdmsr(struct kvm_vcpu *vcpu)
{
	complete_userspace_rdmsr(vcpu);
	return complete_fast_msr_access(vcpu);
}

static u64 kvm_msr_reason(int r)
{
	switch (r) {
	case KVM_MSR_RET_UNSUPPORTED:
		return KVM_MSR_EXIT_REASON_UNKNOWN;
	case KVM_MSR_RET_FILTERED:
		return KVM_MSR_EXIT_REASON_FILTER;
	default:
		return KVM_MSR_EXIT_REASON_INVAL;
	}
}

static int kvm_msr_user_space(struct kvm_vcpu *vcpu, u32 index,
			      u32 exit_reason, u64 data,
			      int (*completion)(struct kvm_vcpu *vcpu),
			      int r)
{
	u64 msr_reason = kvm_msr_reason(r);

	/* Check if the user wanted to know about this MSR fault */
	if (!(vcpu->kvm->arch.user_space_msr_mask & msr_reason))
		return 0;

	vcpu->run->exit_reason = exit_reason;
	vcpu->run->msr.error = 0;
	memset(vcpu->run->msr.pad, 0, sizeof(vcpu->run->msr.pad));
	vcpu->run->msr.reason = msr_reason;
	vcpu->run->msr.index = index;
	vcpu->run->msr.data = data;
	vcpu->arch.complete_userspace_io = completion;

	return 1;
}

int kvm_emulate_rdmsr(struct kvm_vcpu *vcpu)
{
	u32 ecx = kvm_rcx_read(vcpu);
	u64 data;
	int r;

	r = kvm_get_msr_with_filter(vcpu, ecx, &data);

	if (!r) {
		trace_kvm_msr_read(ecx, data);

		kvm_rax_write(vcpu, data & -1u);
		kvm_rdx_write(vcpu, (data >> 32) & -1u);
	} else {
		/* MSR read failed? See if we should ask user space */
		if (kvm_msr_user_space(vcpu, ecx, KVM_EXIT_X86_RDMSR, 0,
				       complete_fast_rdmsr, r))
			return 0;
		trace_kvm_msr_read_ex(ecx);
	}

	return kvm_x86_call(complete_emulated_msr)(vcpu, r);
}
EXPORT_SYMBOL_GPL(kvm_emulate_rdmsr);

int kvm_emulate_wrmsr(struct kvm_vcpu *vcpu)
{
	u32 ecx = kvm_rcx_read(vcpu);
	u64 data = kvm_read_edx_eax(vcpu);
	int r;

	r = kvm_set_msr_with_filter(vcpu, ecx, data);

	if (!r) {
		trace_kvm_msr_write(ecx, data);
	} else {
		/* MSR write failed? See if we should ask user space */
		if (kvm_msr_user_space(vcpu, ecx, KVM_EXIT_X86_WRMSR, data,
				       complete_fast_msr_access, r))
			return 0;
		/* Signal all other negative errors to userspace */
		if (r < 0)
			return r;
		trace_kvm_msr_write_ex(ecx, data);
	}

	return kvm_x86_call(complete_emulated_msr)(vcpu, r);
}
EXPORT_SYMBOL_GPL(kvm_emulate_wrmsr);

int kvm_emulate_as_nop(struct kvm_vcpu *vcpu)
{
	return kvm_skip_emulated_instruction(vcpu);
}

int kvm_emulate_invd(struct kvm_vcpu *vcpu)
{
	/* Treat an INVD instruction as a NOP and just skip it. */
	return kvm_emulate_as_nop(vcpu);
}
EXPORT_SYMBOL_GPL(kvm_emulate_invd);

int kvm_handle_invalid_op(struct kvm_vcpu *vcpu)
{
	kvm_queue_exception(vcpu, UD_VECTOR);
	return 1;
}
EXPORT_SYMBOL_GPL(kvm_handle_invalid_op);


static int kvm_emulate_monitor_mwait(struct kvm_vcpu *vcpu, const char *insn)
{
	bool enabled;

	if (kvm_check_has_quirk(vcpu->kvm, KVM_X86_QUIRK_MWAIT_NEVER_UD_FAULTS))
		goto emulate_as_nop;

	if (kvm_check_has_quirk(vcpu->kvm, KVM_X86_QUIRK_MISC_ENABLE_NO_MWAIT))
		enabled = guest_cpu_cap_has(vcpu, X86_FEATURE_MWAIT);
	else
		enabled = vcpu->arch.ia32_misc_enable_msr & MSR_IA32_MISC_ENABLE_MWAIT;

	if (!enabled)
		return kvm_handle_invalid_op(vcpu);

emulate_as_nop:
	pr_warn_once("%s instruction emulated as NOP!\n", insn);
	return kvm_emulate_as_nop(vcpu);
}
int kvm_emulate_mwait(struct kvm_vcpu *vcpu)
{
	return kvm_emulate_monitor_mwait(vcpu, "MWAIT");
}
EXPORT_SYMBOL_GPL(kvm_emulate_mwait);

int kvm_emulate_monitor(struct kvm_vcpu *vcpu)
{
	return kvm_emulate_monitor_mwait(vcpu, "MONITOR");
}
EXPORT_SYMBOL_GPL(kvm_emulate_monitor);

static inline bool kvm_vcpu_exit_request(struct kvm_vcpu *vcpu)
{
	xfer_to_guest_mode_prepare();

	return READ_ONCE(vcpu->mode) == EXITING_GUEST_MODE ||
	       kvm_request_pending(vcpu) || xfer_to_guest_mode_work_pending();
}

/*
 * The fast path for frequent and performance sensitive wrmsr emulation,
 * i.e. the sending of IPI, sending IPI early in the VM-Exit flow reduces
 * the latency of virtual IPI by avoiding the expensive bits of transitioning
 * from guest to host, e.g. reacquiring KVM's SRCU lock. In contrast to the
 * other cases which must be called after interrupts are enabled on the host.
 */
static int handle_fastpath_set_x2apic_icr_irqoff(struct kvm_vcpu *vcpu, u64 data)
{
	if (!lapic_in_kernel(vcpu) || !apic_x2apic_mode(vcpu->arch.apic))
		return 1;

	if (((data & APIC_SHORT_MASK) == APIC_DEST_NOSHORT) &&
	    ((data & APIC_DEST_MASK) == APIC_DEST_PHYSICAL) &&
	    ((data & APIC_MODE_MASK) == APIC_DM_FIXED) &&
	    ((u32)(data >> 32) != X2APIC_BROADCAST))
		return kvm_x2apic_icr_write(vcpu->arch.apic, data);

	return 1;
}

static int handle_fastpath_set_tscdeadline(struct kvm_vcpu *vcpu, u64 data)
{
	if (!kvm_can_use_hv_timer(vcpu))
		return 1;

	kvm_set_lapic_tscdeadline_msr(vcpu, data);
	return 0;
}

fastpath_t handle_fastpath_set_msr_irqoff(struct kvm_vcpu *vcpu)
{
	u32 msr = kvm_rcx_read(vcpu);
	u64 data;
	fastpath_t ret;
	bool handled;

	kvm_vcpu_srcu_read_lock(vcpu);

	switch (msr) {
	case APIC_BASE_MSR + (APIC_ICR >> 4):
		data = kvm_read_edx_eax(vcpu);
		handled = !handle_fastpath_set_x2apic_icr_irqoff(vcpu, data);
		break;
	case MSR_IA32_TSC_DEADLINE:
		data = kvm_read_edx_eax(vcpu);
		handled = !handle_fastpath_set_tscdeadline(vcpu, data);
		break;
	default:
		handled = false;
		break;
	}

	if (handled) {
		if (!kvm_skip_emulated_instruction(vcpu))
			ret = EXIT_FASTPATH_EXIT_USERSPACE;
		else
			ret = EXIT_FASTPATH_REENTER_GUEST;
		trace_kvm_msr_write(msr, data);
	} else {
		ret = EXIT_FASTPATH_NONE;
	}

	kvm_vcpu_srcu_read_unlock(vcpu);

	return ret;
}
EXPORT_SYMBOL_GPL(handle_fastpath_set_msr_irqoff);

/*
 * Adapt set_msr() to msr_io()'s calling convention
 */
static int do_get_msr(struct kvm_vcpu *vcpu, unsigned index, u64 *data)
{
	return kvm_get_msr_ignored_check(vcpu, index, data, true);
}

static int do_set_msr(struct kvm_vcpu *vcpu, unsigned index, u64 *data)
{
	u64 val;

	/*
	 * Disallow writes to immutable feature MSRs after KVM_RUN.  KVM does
	 * not support modifying the guest vCPU model on the fly, e.g. changing
	 * the nVMX capabilities while L2 is running is nonsensical.  Allow
	 * writes of the same value, e.g. to allow userspace to blindly stuff
	 * all MSRs when emulating RESET.
	 */
	if (kvm_vcpu_has_run(vcpu) && kvm_is_immutable_feature_msr(index) &&
	    (do_get_msr(vcpu, index, &val) || *data != val))
		return -EINVAL;

	return kvm_set_msr_ignored_check(vcpu, index, *data, true);
}

#ifdef CONFIG_X86_64
struct pvclock_clock {
	int vclock_mode;
	u64 cycle_last;
	u64 mask;
	u32 mult;
	u32 shift;
	u64 base_cycles;
	u64 offset;
};

struct pvclock_gtod_data {
	seqcount_t	seq;

	struct pvclock_clock clock; /* extract of a clocksource struct */
	struct pvclock_clock raw_clock; /* extract of a clocksource struct */

	ktime_t		offs_boot;
	u64		wall_time_sec;
};

static struct pvclock_gtod_data pvclock_gtod_data;

static void update_pvclock_gtod(struct timekeeper *tk)
{
	struct pvclock_gtod_data *vdata = &pvclock_gtod_data;

	write_seqcount_begin(&vdata->seq);

	/* copy pvclock gtod data */
	vdata->clock.vclock_mode	= tk->tkr_mono.clock->vdso_clock_mode;
	vdata->clock.cycle_last		= tk->tkr_mono.cycle_last;
	vdata->clock.mask		= tk->tkr_mono.mask;
	vdata->clock.mult		= tk->tkr_mono.mult;
	vdata->clock.shift		= tk->tkr_mono.shift;
	vdata->clock.base_cycles	= tk->tkr_mono.xtime_nsec;
	vdata->clock.offset		= tk->tkr_mono.base;

	vdata->raw_clock.vclock_mode	= tk->tkr_raw.clock->vdso_clock_mode;
	vdata->raw_clock.cycle_last	= tk->tkr_raw.cycle_last;
	vdata->raw_clock.mask		= tk->tkr_raw.mask;
	vdata->raw_clock.mult		= tk->tkr_raw.mult;
	vdata->raw_clock.shift		= tk->tkr_raw.shift;
	vdata->raw_clock.base_cycles	= tk->tkr_raw.xtime_nsec;
	vdata->raw_clock.offset		= tk->tkr_raw.base;

	vdata->wall_time_sec            = tk->xtime_sec;

	vdata->offs_boot		= tk->offs_boot;

	write_seqcount_end(&vdata->seq);
}

static s64 get_kvmclock_base_ns(void)
{
	/* Count up from boot time, but with the frequency of the raw clock.  */
	return ktime_to_ns(ktime_add(ktime_get_raw(), pvclock_gtod_data.offs_boot));
}
#else
static s64 get_kvmclock_base_ns(void)
{
	/* Master clock not used, so we can just use CLOCK_BOOTTIME.  */
	return ktime_get_boottime_ns();
}
#endif

static void kvm_write_wall_clock(struct kvm *kvm, gpa_t wall_clock, int sec_hi_ofs)
{
	int version;
	int r;
	struct pvclock_wall_clock wc;
	u32 wc_sec_hi;
	u64 wall_nsec;

	if (!wall_clock)
		return;

	r = kvm_read_guest(kvm, wall_clock, &version, sizeof(version));
	if (r)
		return;

	if (version & 1)
		++version;  /* first time write, random junk */

	++version;

	if (kvm_write_guest(kvm, wall_clock, &version, sizeof(version)))
		return;

	wall_nsec = kvm_get_wall_clock_epoch(kvm);

	wc.nsec = do_div(wall_nsec, NSEC_PER_SEC);
	wc.sec = (u32)wall_nsec; /* overflow in 2106 guest time */
	wc.version = version;

	kvm_write_guest(kvm, wall_clock, &wc, sizeof(wc));

	if (sec_hi_ofs) {
		wc_sec_hi = wall_nsec >> 32;
		kvm_write_guest(kvm, wall_clock + sec_hi_ofs,
				&wc_sec_hi, sizeof(wc_sec_hi));
	}

	version++;
	kvm_write_guest(kvm, wall_clock, &version, sizeof(version));
}

static void kvm_write_system_time(struct kvm_vcpu *vcpu, gpa_t system_time,
				  bool old_msr, bool host_initiated)
{
	struct kvm_arch *ka = &vcpu->kvm->arch;

	if (vcpu->vcpu_id == 0 && !host_initiated) {
		if (ka->boot_vcpu_runs_old_kvmclock != old_msr)
			kvm_make_request(KVM_REQ_MASTERCLOCK_UPDATE, vcpu);

		ka->boot_vcpu_runs_old_kvmclock = old_msr;
	}

	vcpu->arch.time = system_time;
	kvm_make_request(KVM_REQ_GLOBAL_CLOCK_UPDATE, vcpu);

	/* we verify if the enable bit is set... */
	if (system_time & 1)
		kvm_gpc_activate(&vcpu->arch.pv_time, system_time & ~1ULL,
				 sizeof(struct pvclock_vcpu_time_info));
	else
		kvm_gpc_deactivate(&vcpu->arch.pv_time);

	return;
}

static uint32_t div_frac(uint32_t dividend, uint32_t divisor)
{
	do_shl32_div32(dividend, divisor);
	return dividend;
}

static void kvm_get_time_scale(uint64_t scaled_hz, uint64_t base_hz,
			       s8 *pshift, u32 *pmultiplier)
{
	uint64_t scaled64;
	int32_t  shift = 0;
	uint64_t tps64;
	uint32_t tps32;

	tps64 = base_hz;
	scaled64 = scaled_hz;
	while (tps64 > scaled64*2 || tps64 & 0xffffffff00000000ULL) {
		tps64 >>= 1;
		shift--;
	}

	tps32 = (uint32_t)tps64;
	while (tps32 <= scaled64 || scaled64 & 0xffffffff00000000ULL) {
		if (scaled64 & 0xffffffff00000000ULL || tps32 & 0x80000000)
			scaled64 >>= 1;
		else
			tps32 <<= 1;
		shift++;
	}

	*pshift = shift;
	*pmultiplier = div_frac(scaled64, tps32);
}

#ifdef CONFIG_X86_64
static atomic_t kvm_guest_has_master_clock = ATOMIC_INIT(0);
#endif

static DEFINE_PER_CPU(unsigned long, cpu_tsc_khz);
static unsigned long max_tsc_khz;

static u32 adjust_tsc_khz(u32 khz, s32 ppm)
{
	u64 v = (u64)khz * (1000000 + ppm);
	do_div(v, 1000000);
	return v;
}

static void kvm_vcpu_write_tsc_multiplier(struct kvm_vcpu *vcpu, u64 l1_multiplier);

static int set_tsc_khz(struct kvm_vcpu *vcpu, u32 user_tsc_khz, bool scale)
{
	u64 ratio;

	/* Guest TSC same frequency as host TSC? */
	if (!scale) {
		kvm_vcpu_write_tsc_multiplier(vcpu, kvm_caps.default_tsc_scaling_ratio);
		return 0;
	}

	/* TSC scaling supported? */
	if (!kvm_caps.has_tsc_control) {
		if (user_tsc_khz > tsc_khz) {
			vcpu->arch.tsc_catchup = 1;
			vcpu->arch.tsc_always_catchup = 1;
			return 0;
		} else {
			pr_warn_ratelimited("user requested TSC rate below hardware speed\n");
			return -1;
		}
	}

	/* TSC scaling required  - calculate ratio */
	ratio = mul_u64_u32_div(1ULL << kvm_caps.tsc_scaling_ratio_frac_bits,
				user_tsc_khz, tsc_khz);

	if (ratio == 0 || ratio >= kvm_caps.max_tsc_scaling_ratio) {
		pr_warn_ratelimited("Invalid TSC scaling ratio - virtual-tsc-khz=%u\n",
			            user_tsc_khz);
		return -1;
	}

	kvm_vcpu_write_tsc_multiplier(vcpu, ratio);
	return 0;
}

static int kvm_set_tsc_khz(struct kvm_vcpu *vcpu, u32 user_tsc_khz)
{
	u32 thresh_lo, thresh_hi;
	int use_scaling = 0;

	/* tsc_khz can be zero if TSC calibration fails */
	if (user_tsc_khz == 0) {
		/* set tsc_scaling_ratio to a safe value */
		kvm_vcpu_write_tsc_multiplier(vcpu, kvm_caps.default_tsc_scaling_ratio);
		return -1;
	}

	/* Compute a scale to convert nanoseconds in TSC cycles */
	kvm_get_time_scale(user_tsc_khz * 1000LL, NSEC_PER_SEC,
			   &vcpu->arch.virtual_tsc_shift,
			   &vcpu->arch.virtual_tsc_mult);
	vcpu->arch.virtual_tsc_khz = user_tsc_khz;

	/*
	 * Compute the variation in TSC rate which is acceptable
	 * within the range of tolerance and decide if the
	 * rate being applied is within that bounds of the hardware
	 * rate.  If so, no scaling or compensation need be done.
	 */
	thresh_lo = adjust_tsc_khz(tsc_khz, -tsc_tolerance_ppm);
	thresh_hi = adjust_tsc_khz(tsc_khz, tsc_tolerance_ppm);
	if (user_tsc_khz < thresh_lo || user_tsc_khz > thresh_hi) {
		pr_debug("requested TSC rate %u falls outside tolerance [%u,%u]\n",
			 user_tsc_khz, thresh_lo, thresh_hi);
		use_scaling = 1;
	}
	return set_tsc_khz(vcpu, user_tsc_khz, use_scaling);
}

static u64 compute_guest_tsc(struct kvm_vcpu *vcpu, s64 kernel_ns)
{
	u64 tsc = pvclock_scale_delta(kernel_ns-vcpu->arch.this_tsc_nsec,
				      vcpu->arch.virtual_tsc_mult,
				      vcpu->arch.virtual_tsc_shift);
	tsc += vcpu->arch.this_tsc_write;
	return tsc;
}

#ifdef CONFIG_X86_64
static inline bool gtod_is_based_on_tsc(int mode)
{
	return mode == VDSO_CLOCKMODE_TSC || mode == VDSO_CLOCKMODE_HVCLOCK;
}
#endif

static void kvm_track_tsc_matching(struct kvm_vcpu *vcpu, bool new_generation)
{
#ifdef CONFIG_X86_64
	struct kvm_arch *ka = &vcpu->kvm->arch;
	struct pvclock_gtod_data *gtod = &pvclock_gtod_data;

	/*
	 * To use the masterclock, the host clocksource must be based on TSC
	 * and all vCPUs must have matching TSCs.  Note, the count for matching
	 * vCPUs doesn't include the reference vCPU, hence "+1".
	 */
	bool use_master_clock = (ka->nr_vcpus_matched_tsc + 1 ==
				 atomic_read(&vcpu->kvm->online_vcpus)) &&
				gtod_is_based_on_tsc(gtod->clock.vclock_mode);

	/*
	 * Request a masterclock update if the masterclock needs to be toggled
	 * on/off, or when starting a new generation and the masterclock is
	 * enabled (compute_guest_tsc() requires the masterclock snapshot to be
	 * taken _after_ the new generation is created).
	 */
	if ((ka->use_master_clock && new_generation) ||
	    (ka->use_master_clock != use_master_clock))
		kvm_make_request(KVM_REQ_MASTERCLOCK_UPDATE, vcpu);

	trace_kvm_track_tsc(vcpu->vcpu_id, ka->nr_vcpus_matched_tsc,
			    atomic_read(&vcpu->kvm->online_vcpus),
		            ka->use_master_clock, gtod->clock.vclock_mode);
#endif
}

/*
 * Multiply tsc by a fixed point number represented by ratio.
 *
 * The most significant 64-N bits (mult) of ratio represent the
 * integral part of the fixed point number; the remaining N bits
 * (frac) represent the fractional part, ie. ratio represents a fixed
 * point number (mult + frac * 2^(-N)).
 *
 * N equals to kvm_caps.tsc_scaling_ratio_frac_bits.
 */
static inline u64 __scale_tsc(u64 ratio, u64 tsc)
{
	return mul_u64_u64_shr(tsc, ratio, kvm_caps.tsc_scaling_ratio_frac_bits);
}

u64 kvm_scale_tsc(u64 tsc, u64 ratio)
{
	u64 _tsc = tsc;

	if (ratio != kvm_caps.default_tsc_scaling_ratio)
		_tsc = __scale_tsc(ratio, tsc);

	return _tsc;
}

static u64 kvm_compute_l1_tsc_offset(struct kvm_vcpu *vcpu, u64 target_tsc)
{
	u64 tsc;

	tsc = kvm_scale_tsc(rdtsc(), vcpu->arch.l1_tsc_scaling_ratio);

	return target_tsc - tsc;
}

u64 kvm_read_l1_tsc(struct kvm_vcpu *vcpu, u64 host_tsc)
{
	return vcpu->arch.l1_tsc_offset +
		kvm_scale_tsc(host_tsc, vcpu->arch.l1_tsc_scaling_ratio);
}
EXPORT_SYMBOL_GPL(kvm_read_l1_tsc);

u64 kvm_calc_nested_tsc_offset(u64 l1_offset, u64 l2_offset, u64 l2_multiplier)
{
	u64 nested_offset;

	if (l2_multiplier == kvm_caps.default_tsc_scaling_ratio)
		nested_offset = l1_offset;
	else
		nested_offset = mul_s64_u64_shr((s64) l1_offset, l2_multiplier,
						kvm_caps.tsc_scaling_ratio_frac_bits);

	nested_offset += l2_offset;
	return nested_offset;
}
EXPORT_SYMBOL_GPL(kvm_calc_nested_tsc_offset);

u64 kvm_calc_nested_tsc_multiplier(u64 l1_multiplier, u64 l2_multiplier)
{
	if (l2_multiplier != kvm_caps.default_tsc_scaling_ratio)
		return mul_u64_u64_shr(l1_multiplier, l2_multiplier,
				       kvm_caps.tsc_scaling_ratio_frac_bits);

	return l1_multiplier;
}
EXPORT_SYMBOL_GPL(kvm_calc_nested_tsc_multiplier);

static void kvm_vcpu_write_tsc_offset(struct kvm_vcpu *vcpu, u64 l1_offset)
{
	if (vcpu->arch.guest_tsc_protected)
		return;

	trace_kvm_write_tsc_offset(vcpu->vcpu_id,
				   vcpu->arch.l1_tsc_offset,
				   l1_offset);

	vcpu->arch.l1_tsc_offset = l1_offset;

	/*
	 * If we are here because L1 chose not to trap WRMSR to TSC then
	 * according to the spec this should set L1's TSC (as opposed to
	 * setting L1's offset for L2).
	 */
	if (is_guest_mode(vcpu))
		vcpu->arch.tsc_offset = kvm_calc_nested_tsc_offset(
			l1_offset,
			kvm_x86_call(get_l2_tsc_offset)(vcpu),
			kvm_x86_call(get_l2_tsc_multiplier)(vcpu));
	else
		vcpu->arch.tsc_offset = l1_offset;

	kvm_x86_call(write_tsc_offset)(vcpu);
}

static void kvm_vcpu_write_tsc_multiplier(struct kvm_vcpu *vcpu, u64 l1_multiplier)
{
	vcpu->arch.l1_tsc_scaling_ratio = l1_multiplier;

	/* Userspace is changing the multiplier while L2 is active */
	if (is_guest_mode(vcpu))
		vcpu->arch.tsc_scaling_ratio = kvm_calc_nested_tsc_multiplier(
			l1_multiplier,
			kvm_x86_call(get_l2_tsc_multiplier)(vcpu));
	else
		vcpu->arch.tsc_scaling_ratio = l1_multiplier;

	if (kvm_caps.has_tsc_control)
		kvm_x86_call(write_tsc_multiplier)(vcpu);
}

static inline bool kvm_check_tsc_unstable(void)
{
#ifdef CONFIG_X86_64
	/*
	 * TSC is marked unstable when we're running on Hyper-V,
	 * 'TSC page' clocksource is good.
	 */
	if (pvclock_gtod_data.clock.vclock_mode == VDSO_CLOCKMODE_HVCLOCK)
		return false;
#endif
	return check_tsc_unstable();
}

/*
 * Infers attempts to synchronize the guest's tsc from host writes. Sets the
 * offset for the vcpu and tracks the TSC matching generation that the vcpu
 * participates in.
 */
static void __kvm_synchronize_tsc(struct kvm_vcpu *vcpu, u64 offset, u64 tsc,
				  u64 ns, bool matched, bool user_set_tsc)
{
	struct kvm *kvm = vcpu->kvm;

	lockdep_assert_held(&kvm->arch.tsc_write_lock);

	if (vcpu->arch.guest_tsc_protected)
		return;

	if (user_set_tsc)
		vcpu->kvm->arch.user_set_tsc = true;

	/*
	 * We also track th most recent recorded KHZ, write and time to
	 * allow the matching interval to be extended at each write.
	 */
	kvm->arch.last_tsc_nsec = ns;
	kvm->arch.last_tsc_write = tsc;
	kvm->arch.last_tsc_khz = vcpu->arch.virtual_tsc_khz;
	kvm->arch.last_tsc_offset = offset;

	vcpu->arch.last_guest_tsc = tsc;

	kvm_vcpu_write_tsc_offset(vcpu, offset);

	if (!matched) {
		/*
		 * We split periods of matched TSC writes into generations.
		 * For each generation, we track the original measured
		 * nanosecond time, offset, and write, so if TSCs are in
		 * sync, we can match exact offset, and if not, we can match
		 * exact software computation in compute_guest_tsc()
		 *
		 * These values are tracked in kvm->arch.cur_xxx variables.
		 */
		kvm->arch.cur_tsc_generation++;
		kvm->arch.cur_tsc_nsec = ns;
		kvm->arch.cur_tsc_write = tsc;
		kvm->arch.cur_tsc_offset = offset;
		kvm->arch.nr_vcpus_matched_tsc = 0;
	} else if (vcpu->arch.this_tsc_generation != kvm->arch.cur_tsc_generation) {
		kvm->arch.nr_vcpus_matched_tsc++;
	}

	/* Keep track of which generation this VCPU has synchronized to */
	vcpu->arch.this_tsc_generation = kvm->arch.cur_tsc_generation;
	vcpu->arch.this_tsc_nsec = kvm->arch.cur_tsc_nsec;
	vcpu->arch.this_tsc_write = kvm->arch.cur_tsc_write;

	kvm_track_tsc_matching(vcpu, !matched);
}

static void kvm_synchronize_tsc(struct kvm_vcpu *vcpu, u64 *user_value)
{
	u64 data = user_value ? *user_value : 0;
	struct kvm *kvm = vcpu->kvm;
	u64 offset, ns, elapsed;
	unsigned long flags;
	bool matched = false;
	bool synchronizing = false;

	raw_spin_lock_irqsave(&kvm->arch.tsc_write_lock, flags);
	offset = kvm_compute_l1_tsc_offset(vcpu, data);
	ns = get_kvmclock_base_ns();
	elapsed = ns - kvm->arch.last_tsc_nsec;

	if (vcpu->arch.virtual_tsc_khz) {
		if (data == 0) {
			/*
			 * Force synchronization when creating a vCPU, or when
			 * userspace explicitly writes a zero value.
			 */
			synchronizing = true;
		} else if (kvm->arch.user_set_tsc) {
			u64 tsc_exp = kvm->arch.last_tsc_write +
						nsec_to_cycles(vcpu, elapsed);
			u64 tsc_hz = vcpu->arch.virtual_tsc_khz * 1000LL;
			/*
			 * Here lies UAPI baggage: when a user-initiated TSC write has
			 * a small delta (1 second) of virtual cycle time against the
			 * previously set vCPU, we assume that they were intended to be
			 * in sync and the delta was only due to the racy nature of the
			 * legacy API.
			 *
			 * This trick falls down when restoring a guest which genuinely
			 * has been running for less time than the 1 second of imprecision
			 * which we allow for in the legacy API. In this case, the first
			 * value written by userspace (on any vCPU) should not be subject
			 * to this 'correction' to make it sync up with values that only
			 * come from the kernel's default vCPU creation. Make the 1-second
			 * slop hack only trigger if the user_set_tsc flag is already set.
			 */
			synchronizing = data < tsc_exp + tsc_hz &&
					data + tsc_hz > tsc_exp;
		}
	}


	/*
	 * For a reliable TSC, we can match TSC offsets, and for an unstable
	 * TSC, we add elapsed time in this computation.  We could let the
	 * compensation code attempt to catch up if we fall behind, but
	 * it's better to try to match offsets from the beginning.
         */
	if (synchronizing &&
	    vcpu->arch.virtual_tsc_khz == kvm->arch.last_tsc_khz) {
		if (!kvm_check_tsc_unstable()) {
			offset = kvm->arch.cur_tsc_offset;
		} else {
			u64 delta = nsec_to_cycles(vcpu, elapsed);
			data += delta;
			offset = kvm_compute_l1_tsc_offset(vcpu, data);
		}
		matched = true;
	}

	__kvm_synchronize_tsc(vcpu, offset, data, ns, matched, !!user_value);
	raw_spin_unlock_irqrestore(&kvm->arch.tsc_write_lock, flags);
}

static inline void adjust_tsc_offset_guest(struct kvm_vcpu *vcpu,
					   s64 adjustment)
{
	u64 tsc_offset = vcpu->arch.l1_tsc_offset;
	kvm_vcpu_write_tsc_offset(vcpu, tsc_offset + adjustment);
}

static inline void adjust_tsc_offset_host(struct kvm_vcpu *vcpu, s64 adjustment)
{
	if (vcpu->arch.l1_tsc_scaling_ratio != kvm_caps.default_tsc_scaling_ratio)
		WARN_ON(adjustment < 0);
	adjustment = kvm_scale_tsc((u64) adjustment,
				   vcpu->arch.l1_tsc_scaling_ratio);
	adjust_tsc_offset_guest(vcpu, adjustment);
}

#ifdef CONFIG_X86_64

static u64 read_tsc(void)
{
	u64 ret = (u64)rdtsc_ordered();
	u64 last = pvclock_gtod_data.clock.cycle_last;

	if (likely(ret >= last))
		return ret;

	/*
	 * GCC likes to generate cmov here, but this branch is extremely
	 * predictable (it's just a function of time and the likely is
	 * very likely) and there's a data dependence, so force GCC
	 * to generate a branch instead.  I don't barrier() because
	 * we don't actually need a barrier, and if this function
	 * ever gets inlined it will generate worse code.
	 */
	asm volatile ("");
	return last;
}

static inline u64 vgettsc(struct pvclock_clock *clock, u64 *tsc_timestamp,
			  int *mode)
{
	u64 tsc_pg_val;
	long v;

	switch (clock->vclock_mode) {
	case VDSO_CLOCKMODE_HVCLOCK:
		if (hv_read_tsc_page_tsc(hv_get_tsc_page(),
					 tsc_timestamp, &tsc_pg_val)) {
			/* TSC page valid */
			*mode = VDSO_CLOCKMODE_HVCLOCK;
			v = (tsc_pg_val - clock->cycle_last) &
				clock->mask;
		} else {
			/* TSC page invalid */
			*mode = VDSO_CLOCKMODE_NONE;
		}
		break;
	case VDSO_CLOCKMODE_TSC:
		*mode = VDSO_CLOCKMODE_TSC;
		*tsc_timestamp = read_tsc();
		v = (*tsc_timestamp - clock->cycle_last) &
			clock->mask;
		break;
	default:
		*mode = VDSO_CLOCKMODE_NONE;
	}

	if (*mode == VDSO_CLOCKMODE_NONE)
		*tsc_timestamp = v = 0;

	return v * clock->mult;
}

/*
 * As with get_kvmclock_base_ns(), this counts from boot time, at the
 * frequency of CLOCK_MONOTONIC_RAW (hence adding gtos->offs_boot).
 */
static int do_kvmclock_base(s64 *t, u64 *tsc_timestamp)
{
	struct pvclock_gtod_data *gtod = &pvclock_gtod_data;
	unsigned long seq;
	int mode;
	u64 ns;

	do {
		seq = read_seqcount_begin(&gtod->seq);
		ns = gtod->raw_clock.base_cycles;
		ns += vgettsc(&gtod->raw_clock, tsc_timestamp, &mode);
		ns >>= gtod->raw_clock.shift;
		ns += ktime_to_ns(ktime_add(gtod->raw_clock.offset, gtod->offs_boot));
	} while (unlikely(read_seqcount_retry(&gtod->seq, seq)));
	*t = ns;

	return mode;
}

/*
 * This calculates CLOCK_MONOTONIC at the time of the TSC snapshot, with
 * no boot time offset.
 */
static int do_monotonic(s64 *t, u64 *tsc_timestamp)
{
	struct pvclock_gtod_data *gtod = &pvclock_gtod_data;
	unsigned long seq;
	int mode;
	u64 ns;

	do {
		seq = read_seqcount_begin(&gtod->seq);
		ns = gtod->clock.base_cycles;
		ns += vgettsc(&gtod->clock, tsc_timestamp, &mode);
		ns >>= gtod->clock.shift;
		ns += ktime_to_ns(gtod->clock.offset);
	} while (unlikely(read_seqcount_retry(&gtod->seq, seq)));
	*t = ns;

	return mode;
}

static int do_realtime(struct timespec64 *ts, u64 *tsc_timestamp)
{
	struct pvclock_gtod_data *gtod = &pvclock_gtod_data;
	unsigned long seq;
	int mode;
	u64 ns;

	do {
		seq = read_seqcount_begin(&gtod->seq);
		ts->tv_sec = gtod->wall_time_sec;
		ns = gtod->clock.base_cycles;
		ns += vgettsc(&gtod->clock, tsc_timestamp, &mode);
		ns >>= gtod->clock.shift;
	} while (unlikely(read_seqcount_retry(&gtod->seq, seq)));

	ts->tv_sec += __iter_div_u64_rem(ns, NSEC_PER_SEC, &ns);
	ts->tv_nsec = ns;

	return mode;
}

/*
 * Calculates the kvmclock_base_ns (CLOCK_MONOTONIC_RAW + boot time) and
 * reports the TSC value from which it do so. Returns true if host is
 * using TSC based clocksource.
 */
static bool kvm_get_time_and_clockread(s64 *kernel_ns, u64 *tsc_timestamp)
{
	/* checked again under seqlock below */
	if (!gtod_is_based_on_tsc(pvclock_gtod_data.clock.vclock_mode))
		return false;

	return gtod_is_based_on_tsc(do_kvmclock_base(kernel_ns,
						     tsc_timestamp));
}

/*
 * Calculates CLOCK_MONOTONIC and reports the TSC value from which it did
 * so. Returns true if host is using TSC based clocksource.
 */
bool kvm_get_monotonic_and_clockread(s64 *kernel_ns, u64 *tsc_timestamp)
{
	/* checked again under seqlock below */
	if (!gtod_is_based_on_tsc(pvclock_gtod_data.clock.vclock_mode))
		return false;

	return gtod_is_based_on_tsc(do_monotonic(kernel_ns,
						 tsc_timestamp));
}

/*
 * Calculates CLOCK_REALTIME and reports the TSC value from which it did
 * so. Returns true if host is using TSC based clocksource.
 *
 * DO NOT USE this for anything related to migration. You want CLOCK_TAI
 * for that.
 */
static bool kvm_get_walltime_and_clockread(struct timespec64 *ts,
					   u64 *tsc_timestamp)
{
	/* checked again under seqlock below */
	if (!gtod_is_based_on_tsc(pvclock_gtod_data.clock.vclock_mode))
		return false;

	return gtod_is_based_on_tsc(do_realtime(ts, tsc_timestamp));
}
#endif

/*
 *
 * Assuming a stable TSC across physical CPUS, and a stable TSC
 * across virtual CPUs, the following condition is possible.
 * Each numbered line represents an event visible to both
 * CPUs at the next numbered event.
 *
 * "timespecX" represents host monotonic time. "tscX" represents
 * RDTSC value.
 *
 * 		VCPU0 on CPU0		|	VCPU1 on CPU1
 *
 * 1.  read timespec0,tsc0
 * 2.					| timespec1 = timespec0 + N
 * 					| tsc1 = tsc0 + M
 * 3. transition to guest		| transition to guest
 * 4. ret0 = timespec0 + (rdtsc - tsc0) |
 * 5.				        | ret1 = timespec1 + (rdtsc - tsc1)
 * 				        | ret1 = timespec0 + N + (rdtsc - (tsc0 + M))
 *
 * Since ret0 update is visible to VCPU1 at time 5, to obey monotonicity:
 *
 * 	- ret0 < ret1
 *	- timespec0 + (rdtsc - tsc0) < timespec0 + N + (rdtsc - (tsc0 + M))
 *		...
 *	- 0 < N - M => M < N
 *
 * That is, when timespec0 != timespec1, M < N. Unfortunately that is not
 * always the case (the difference between two distinct xtime instances
 * might be smaller then the difference between corresponding TSC reads,
 * when updating guest vcpus pvclock areas).
 *
 * To avoid that problem, do not allow visibility of distinct
 * system_timestamp/tsc_timestamp values simultaneously: use a master
 * copy of host monotonic time values. Update that master copy
 * in lockstep.
 *
 * Rely on synchronization of host TSCs and guest TSCs for monotonicity.
 *
 */

static void pvclock_update_vm_gtod_copy(struct kvm *kvm)
{
#ifdef CONFIG_X86_64
	struct kvm_arch *ka = &kvm->arch;
	int vclock_mode;
	bool host_tsc_clocksource, vcpus_matched;

	lockdep_assert_held(&kvm->arch.tsc_write_lock);
	vcpus_matched = (ka->nr_vcpus_matched_tsc + 1 ==
			atomic_read(&kvm->online_vcpus));

	/*
	 * If the host uses TSC clock, then passthrough TSC as stable
	 * to the guest.
	 */
	host_tsc_clocksource = kvm_get_time_and_clockread(
					&ka->master_kernel_ns,
					&ka->master_cycle_now);

	ka->use_master_clock = host_tsc_clocksource && vcpus_matched
				&& !ka->backwards_tsc_observed
				&& !ka->boot_vcpu_runs_old_kvmclock;

	if (ka->use_master_clock)
		atomic_set(&kvm_guest_has_master_clock, 1);

	vclock_mode = pvclock_gtod_data.clock.vclock_mode;
	trace_kvm_update_master_clock(ka->use_master_clock, vclock_mode,
					vcpus_matched);
#endif
}

static void kvm_make_mclock_inprogress_request(struct kvm *kvm)
{
	kvm_make_all_cpus_request(kvm, KVM_REQ_MCLOCK_INPROGRESS);
}

static void __kvm_start_pvclock_update(struct kvm *kvm)
{
	raw_spin_lock_irq(&kvm->arch.tsc_write_lock);
	write_seqcount_begin(&kvm->arch.pvclock_sc);
}

static void kvm_start_pvclock_update(struct kvm *kvm)
{
	kvm_make_mclock_inprogress_request(kvm);

	/* no guest entries from this point */
	__kvm_start_pvclock_update(kvm);
}

static void kvm_end_pvclock_update(struct kvm *kvm)
{
	struct kvm_arch *ka = &kvm->arch;
	struct kvm_vcpu *vcpu;
	unsigned long i;

	write_seqcount_end(&ka->pvclock_sc);
	raw_spin_unlock_irq(&ka->tsc_write_lock);
	kvm_for_each_vcpu(i, vcpu, kvm)
		kvm_make_request(KVM_REQ_CLOCK_UPDATE, vcpu);

	/* guest entries allowed */
	kvm_for_each_vcpu(i, vcpu, kvm)
		kvm_clear_request(KVM_REQ_MCLOCK_INPROGRESS, vcpu);
}

static void kvm_update_masterclock(struct kvm *kvm)
{
	kvm_hv_request_tsc_page_update(kvm);
	kvm_start_pvclock_update(kvm);
	pvclock_update_vm_gtod_copy(kvm);
	kvm_end_pvclock_update(kvm);
}

/*
 * Use the kernel's tsc_khz directly if the TSC is constant, otherwise use KVM's
 * per-CPU value (which may be zero if a CPU is going offline).  Note, tsc_khz
 * can change during boot even if the TSC is constant, as it's possible for KVM
 * to be loaded before TSC calibration completes.  Ideally, KVM would get a
 * notification when calibration completes, but practically speaking calibration
 * will complete before userspace is alive enough to create VMs.
 */
static unsigned long get_cpu_tsc_khz(void)
{
	if (static_cpu_has(X86_FEATURE_CONSTANT_TSC))
		return tsc_khz;
	else
		return __this_cpu_read(cpu_tsc_khz);
}

/* Called within read_seqcount_begin/retry for kvm->pvclock_sc.  */
static void __get_kvmclock(struct kvm *kvm, struct kvm_clock_data *data)
{
	struct kvm_arch *ka = &kvm->arch;
	struct pvclock_vcpu_time_info hv_clock;

	/* both __this_cpu_read() and rdtsc() should be on the same cpu */
	get_cpu();

	data->flags = 0;
	if (ka->use_master_clock &&
	    (static_cpu_has(X86_FEATURE_CONSTANT_TSC) || __this_cpu_read(cpu_tsc_khz))) {
#ifdef CONFIG_X86_64
		struct timespec64 ts;

		if (kvm_get_walltime_and_clockread(&ts, &data->host_tsc)) {
			data->realtime = ts.tv_nsec + NSEC_PER_SEC * ts.tv_sec;
			data->flags |= KVM_CLOCK_REALTIME | KVM_CLOCK_HOST_TSC;
		} else
#endif
		data->host_tsc = rdtsc();

		data->flags |= KVM_CLOCK_TSC_STABLE;
		hv_clock.tsc_timestamp = ka->master_cycle_now;
		hv_clock.system_time = ka->master_kernel_ns + ka->kvmclock_offset;
		kvm_get_time_scale(NSEC_PER_SEC, get_cpu_tsc_khz() * 1000LL,
				   &hv_clock.tsc_shift,
				   &hv_clock.tsc_to_system_mul);
		data->clock = __pvclock_read_cycles(&hv_clock, data->host_tsc);
	} else {
		data->clock = get_kvmclock_base_ns() + ka->kvmclock_offset;
	}

	put_cpu();
}

static void get_kvmclock(struct kvm *kvm, struct kvm_clock_data *data)
{
	struct kvm_arch *ka = &kvm->arch;
	unsigned seq;

	do {
		seq = read_seqcount_begin(&ka->pvclock_sc);
		__get_kvmclock(kvm, data);
	} while (read_seqcount_retry(&ka->pvclock_sc, seq));
}

u64 get_kvmclock_ns(struct kvm *kvm)
{
	struct kvm_clock_data data;

	get_kvmclock(kvm, &data);
	return data.clock;
}

static void kvm_setup_guest_pvclock(struct pvclock_vcpu_time_info *ref_hv_clock,
				    struct kvm_vcpu *vcpu,
				    struct gfn_to_pfn_cache *gpc,
				    unsigned int offset)
{
	struct pvclock_vcpu_time_info *guest_hv_clock;
	struct pvclock_vcpu_time_info hv_clock;
	unsigned long flags;

	memcpy(&hv_clock, ref_hv_clock, sizeof(hv_clock));

	read_lock_irqsave(&gpc->lock, flags);
	while (!kvm_gpc_check(gpc, offset + sizeof(*guest_hv_clock))) {
		read_unlock_irqrestore(&gpc->lock, flags);

		if (kvm_gpc_refresh(gpc, offset + sizeof(*guest_hv_clock)))
			return;

		read_lock_irqsave(&gpc->lock, flags);
	}

	guest_hv_clock = (void *)(gpc->khva + offset);

	/*
	 * This VCPU is paused, but it's legal for a guest to read another
	 * VCPU's kvmclock, so we really have to follow the specification where
	 * it says that version is odd if data is being modified, and even after
	 * it is consistent.
	 */

	guest_hv_clock->version = hv_clock.version = (guest_hv_clock->version + 1) | 1;
	smp_wmb();

	/* retain PVCLOCK_GUEST_STOPPED if set in guest copy */
	hv_clock.flags |= (guest_hv_clock->flags & PVCLOCK_GUEST_STOPPED);

	memcpy(guest_hv_clock, &hv_clock, sizeof(*guest_hv_clock));

	smp_wmb();

	guest_hv_clock->version = ++hv_clock.version;

	kvm_gpc_mark_dirty_in_slot(gpc);
	read_unlock_irqrestore(&gpc->lock, flags);

	trace_kvm_pvclock_update(vcpu->vcpu_id, &hv_clock);
}

int kvm_guest_time_update(struct kvm_vcpu *v)
{
	struct pvclock_vcpu_time_info hv_clock = {};
	unsigned long flags, tgt_tsc_khz;
	unsigned seq;
	struct kvm_vcpu_arch *vcpu = &v->arch;
	struct kvm_arch *ka = &v->kvm->arch;
	s64 kernel_ns;
	u64 tsc_timestamp, host_tsc;
	bool use_master_clock;

	kernel_ns = 0;
	host_tsc = 0;

	/*
	 * If the host uses TSC clock, then passthrough TSC as stable
	 * to the guest.
	 */
	do {
		seq = read_seqcount_begin(&ka->pvclock_sc);
		use_master_clock = ka->use_master_clock;
		if (use_master_clock) {
			host_tsc = ka->master_cycle_now;
			kernel_ns = ka->master_kernel_ns;
		}
	} while (read_seqcount_retry(&ka->pvclock_sc, seq));

	/* Keep irq disabled to prevent changes to the clock */
	local_irq_save(flags);
	tgt_tsc_khz = get_cpu_tsc_khz();
	if (unlikely(tgt_tsc_khz == 0)) {
		local_irq_restore(flags);
		kvm_make_request(KVM_REQ_CLOCK_UPDATE, v);
		return 1;
	}
	if (!use_master_clock) {
		host_tsc = rdtsc();
		kernel_ns = get_kvmclock_base_ns();
	}

	tsc_timestamp = kvm_read_l1_tsc(v, host_tsc);

	/*
	 * We may have to catch up the TSC to match elapsed wall clock
	 * time for two reasons, even if kvmclock is used.
	 *   1) CPU could have been running below the maximum TSC rate
	 *   2) Broken TSC compensation resets the base at each VCPU
	 *      entry to avoid unknown leaps of TSC even when running
	 *      again on the same CPU.  This may cause apparent elapsed
	 *      time to disappear, and the guest to stand still or run
	 *	very slowly.
	 */
	if (vcpu->tsc_catchup) {
		u64 tsc = compute_guest_tsc(v, kernel_ns);
		if (tsc > tsc_timestamp) {
			adjust_tsc_offset_guest(v, tsc - tsc_timestamp);
			tsc_timestamp = tsc;
		}
	}

	local_irq_restore(flags);

	/* With all the info we got, fill in the values */

	if (kvm_caps.has_tsc_control)
		tgt_tsc_khz = kvm_scale_tsc(tgt_tsc_khz,
					    v->arch.l1_tsc_scaling_ratio);

	if (unlikely(vcpu->hw_tsc_khz != tgt_tsc_khz)) {
		kvm_get_time_scale(NSEC_PER_SEC, tgt_tsc_khz * 1000LL,
				   &vcpu->pvclock_tsc_shift,
				   &vcpu->pvclock_tsc_mul);
		vcpu->hw_tsc_khz = tgt_tsc_khz;
	}

	hv_clock.tsc_shift = vcpu->pvclock_tsc_shift;
	hv_clock.tsc_to_system_mul = vcpu->pvclock_tsc_mul;
	hv_clock.tsc_timestamp = tsc_timestamp;
	hv_clock.system_time = kernel_ns + v->kvm->arch.kvmclock_offset;
	vcpu->last_guest_tsc = tsc_timestamp;

	/* If the host uses TSC clocksource, then it is stable */
	hv_clock.flags = 0;
	if (use_master_clock)
		hv_clock.flags |= PVCLOCK_TSC_STABLE_BIT;

	if (vcpu->pv_time.active) {
		/*
		 * GUEST_STOPPED is only supported by kvmclock, and KVM's
		 * historic behavior is to only process the request if kvmclock
		 * is active/enabled.
		 */
		if (vcpu->pvclock_set_guest_stopped_request) {
			hv_clock.flags |= PVCLOCK_GUEST_STOPPED;
			vcpu->pvclock_set_guest_stopped_request = false;
		}
		kvm_setup_guest_pvclock(&hv_clock, v, &vcpu->pv_time, 0);

		hv_clock.flags &= ~PVCLOCK_GUEST_STOPPED;
	}

	kvm_hv_setup_tsc_page(v->kvm, &hv_clock);

#ifdef CONFIG_KVM_XEN
	/*
	 * For Xen guests we may need to override PVCLOCK_TSC_STABLE_BIT as unless
	 * explicitly told to use TSC as its clocksource Xen will not set this bit.
	 * This default behaviour led to bugs in some guest kernels which cause
	 * problems if they observe PVCLOCK_TSC_STABLE_BIT in the pvclock flags.
	 *
	 * Note!  Clear TSC_STABLE only for Xen clocks, i.e. the order matters!
	 */
	if (ka->xen.hvm_config.flags & KVM_XEN_HVM_CONFIG_PVCLOCK_TSC_UNSTABLE)
		hv_clock.flags &= ~PVCLOCK_TSC_STABLE_BIT;

	if (vcpu->xen.vcpu_info_cache.active)
		kvm_setup_guest_pvclock(&hv_clock, v, &vcpu->xen.vcpu_info_cache,
					offsetof(struct compat_vcpu_info, time));
	if (vcpu->xen.vcpu_time_info_cache.active)
		kvm_setup_guest_pvclock(&hv_clock, v, &vcpu->xen.vcpu_time_info_cache, 0);
#endif
	return 0;
}

/*
 * The pvclock_wall_clock ABI tells the guest the wall clock time at
 * which it started (i.e. its epoch, when its kvmclock was zero).
 *
 * In fact those clocks are subtly different; wall clock frequency is
 * adjusted by NTP and has leap seconds, while the kvmclock is a
 * simple function of the TSC without any such adjustment.
 *
 * Perhaps the ABI should have exposed CLOCK_TAI and a ratio between
 * that and kvmclock, but even that would be subject to change over
 * time.
 *
 * Attempt to calculate the epoch at a given moment using the *same*
 * TSC reading via kvm_get_walltime_and_clockread() to obtain both
 * wallclock and kvmclock times, and subtracting one from the other.
 *
 * Fall back to using their values at slightly different moments by
 * calling ktime_get_real_ns() and get_kvmclock_ns() separately.
 */
uint64_t kvm_get_wall_clock_epoch(struct kvm *kvm)
{
#ifdef CONFIG_X86_64
	struct pvclock_vcpu_time_info hv_clock;
	struct kvm_arch *ka = &kvm->arch;
	unsigned long seq, local_tsc_khz;
	struct timespec64 ts;
	uint64_t host_tsc;

	do {
		seq = read_seqcount_begin(&ka->pvclock_sc);

		local_tsc_khz = 0;
		if (!ka->use_master_clock)
			break;

		/*
		 * The TSC read and the call to get_cpu_tsc_khz() must happen
		 * on the same CPU.
		 */
		get_cpu();

		local_tsc_khz = get_cpu_tsc_khz();

		if (local_tsc_khz &&
		    !kvm_get_walltime_and_clockread(&ts, &host_tsc))
			local_tsc_khz = 0; /* Fall back to old method */

		put_cpu();

		/*
		 * These values must be snapshotted within the seqcount loop.
		 * After that, it's just mathematics which can happen on any
		 * CPU at any time.
		 */
		hv_clock.tsc_timestamp = ka->master_cycle_now;
		hv_clock.system_time = ka->master_kernel_ns + ka->kvmclock_offset;

	} while (read_seqcount_retry(&ka->pvclock_sc, seq));

	/*
	 * If the conditions were right, and obtaining the wallclock+TSC was
	 * successful, calculate the KVM clock at the corresponding time and
	 * subtract one from the other to get the guest's epoch in nanoseconds
	 * since 1970-01-01.
	 */
	if (local_tsc_khz) {
		kvm_get_time_scale(NSEC_PER_SEC, local_tsc_khz * NSEC_PER_USEC,
				   &hv_clock.tsc_shift,
				   &hv_clock.tsc_to_system_mul);
		return ts.tv_nsec + NSEC_PER_SEC * ts.tv_sec -
			__pvclock_read_cycles(&hv_clock, host_tsc);
	}
#endif
	return ktime_get_real_ns() - get_kvmclock_ns(kvm);
}

/*
 * kvmclock updates which are isolated to a given vcpu, such as
 * vcpu->cpu migration, should not allow system_timestamp from
 * the rest of the vcpus to remain static. Otherwise ntp frequency
 * correction applies to one vcpu's system_timestamp but not
 * the others.
 *
 * So in those cases, request a kvmclock update for all vcpus.
 * We need to rate-limit these requests though, as they can
 * considerably slow guests that have a large number of vcpus.
 * The time for a remote vcpu to update its kvmclock is bound
 * by the delay we use to rate-limit the updates.
 */

#define KVMCLOCK_UPDATE_DELAY msecs_to_jiffies(100)

static void kvmclock_update_fn(struct work_struct *work)
{
	unsigned long i;
	struct delayed_work *dwork = to_delayed_work(work);
	struct kvm_arch *ka = container_of(dwork, struct kvm_arch,
					   kvmclock_update_work);
	struct kvm *kvm = container_of(ka, struct kvm, arch);
	struct kvm_vcpu *vcpu;

	kvm_for_each_vcpu(i, vcpu, kvm) {
		kvm_make_request(KVM_REQ_CLOCK_UPDATE, vcpu);
		kvm_vcpu_kick(vcpu);
	}
}

static void kvm_gen_kvmclock_update(struct kvm_vcpu *v)
{
	struct kvm *kvm = v->kvm;

	kvm_make_request(KVM_REQ_CLOCK_UPDATE, v);
	schedule_delayed_work(&kvm->arch.kvmclock_update_work,
					KVMCLOCK_UPDATE_DELAY);
}

#define KVMCLOCK_SYNC_PERIOD (300 * HZ)

static void kvmclock_sync_fn(struct work_struct *work)
{
	struct delayed_work *dwork = to_delayed_work(work);
	struct kvm_arch *ka = container_of(dwork, struct kvm_arch,
					   kvmclock_sync_work);
	struct kvm *kvm = container_of(ka, struct kvm, arch);

	schedule_delayed_work(&kvm->arch.kvmclock_update_work, 0);
	schedule_delayed_work(&kvm->arch.kvmclock_sync_work,
					KVMCLOCK_SYNC_PERIOD);
}

/* These helpers are safe iff @msr is known to be an MCx bank MSR. */
static bool is_mci_control_msr(u32 msr)
{
	return (msr & 3) == 0;
}
static bool is_mci_status_msr(u32 msr)
{
	return (msr & 3) == 1;
}

/*
 * On AMD, HWCR[McStatusWrEn] controls whether setting MCi_STATUS results in #GP.
 */
static bool can_set_mci_status(struct kvm_vcpu *vcpu)
{
	/* McStatusWrEn enabled? */
	if (guest_cpuid_is_amd_compatible(vcpu))
		return !!(vcpu->arch.msr_hwcr & BIT_ULL(18));

	return false;
}

static int set_msr_mce(struct kvm_vcpu *vcpu, struct msr_data *msr_info)
{
	u64 mcg_cap = vcpu->arch.mcg_cap;
	unsigned bank_num = mcg_cap & 0xff;
	u32 msr = msr_info->index;
	u64 data = msr_info->data;
	u32 offset, last_msr;

	switch (msr) {
	case MSR_IA32_MCG_STATUS:
		vcpu->arch.mcg_status = data;
		break;
	case MSR_IA32_MCG_CTL:
		if (!(mcg_cap & MCG_CTL_P) &&
		    (data || !msr_info->host_initiated))
			return 1;
		if (data != 0 && data != ~(u64)0)
			return 1;
		vcpu->arch.mcg_ctl = data;
		break;
	case MSR_IA32_MC0_CTL2 ... MSR_IA32_MCx_CTL2(KVM_MAX_MCE_BANKS) - 1:
		last_msr = MSR_IA32_MCx_CTL2(bank_num) - 1;
		if (msr > last_msr)
			return 1;

		if (!(mcg_cap & MCG_CMCI_P) && (data || !msr_info->host_initiated))
			return 1;
		/* An attempt to write a 1 to a reserved bit raises #GP */
		if (data & ~(MCI_CTL2_CMCI_EN | MCI_CTL2_CMCI_THRESHOLD_MASK))
			return 1;
		offset = array_index_nospec(msr - MSR_IA32_MC0_CTL2,
					    last_msr + 1 - MSR_IA32_MC0_CTL2);
		vcpu->arch.mci_ctl2_banks[offset] = data;
		break;
	case MSR_IA32_MC0_CTL ... MSR_IA32_MCx_CTL(KVM_MAX_MCE_BANKS) - 1:
		last_msr = MSR_IA32_MCx_CTL(bank_num) - 1;
		if (msr > last_msr)
			return 1;

		/*
		 * Only 0 or all 1s can be written to IA32_MCi_CTL, all other
		 * values are architecturally undefined.  But, some Linux
		 * kernels clear bit 10 in bank 4 to workaround a BIOS/GART TLB
		 * issue on AMD K8s, allow bit 10 to be clear when setting all
		 * other bits in order to avoid an uncaught #GP in the guest.
		 *
		 * UNIXWARE clears bit 0 of MC1_CTL to ignore correctable,
		 * single-bit ECC data errors.
		 */
		if (is_mci_control_msr(msr) &&
		    data != 0 && (data | (1 << 10) | 1) != ~(u64)0)
			return 1;

		/*
		 * All CPUs allow writing 0 to MCi_STATUS MSRs to clear the MSR.
		 * AMD-based CPUs allow non-zero values, but if and only if
		 * HWCR[McStatusWrEn] is set.
		 */
		if (!msr_info->host_initiated && is_mci_status_msr(msr) &&
		    data != 0 && !can_set_mci_status(vcpu))
			return 1;

		offset = array_index_nospec(msr - MSR_IA32_MC0_CTL,
					    last_msr + 1 - MSR_IA32_MC0_CTL);
		vcpu->arch.mce_banks[offset] = data;
		break;
	default:
		return 1;
	}
	return 0;
}

static inline bool kvm_pv_async_pf_enabled(struct kvm_vcpu *vcpu)
{
	u64 mask = KVM_ASYNC_PF_ENABLED | KVM_ASYNC_PF_DELIVERY_AS_INT;

	return (vcpu->arch.apf.msr_en_val & mask) == mask;
}

static int kvm_pv_enable_async_pf(struct kvm_vcpu *vcpu, u64 data)
{
	gpa_t gpa = data & ~0x3f;

	/* Bits 4:5 are reserved, Should be zero */
	if (data & 0x30)
		return 1;

	if (!guest_pv_has(vcpu, KVM_FEATURE_ASYNC_PF_VMEXIT) &&
	    (data & KVM_ASYNC_PF_DELIVERY_AS_PF_VMEXIT))
		return 1;

	if (!guest_pv_has(vcpu, KVM_FEATURE_ASYNC_PF_INT) &&
	    (data & KVM_ASYNC_PF_DELIVERY_AS_INT))
		return 1;

	if (!lapic_in_kernel(vcpu))
		return data ? 1 : 0;

	vcpu->arch.apf.msr_en_val = data;

	if (!kvm_pv_async_pf_enabled(vcpu)) {
		kvm_clear_async_pf_completion_queue(vcpu);
		kvm_async_pf_hash_reset(vcpu);
		return 0;
	}

	if (kvm_gfn_to_hva_cache_init(vcpu->kvm, &vcpu->arch.apf.data, gpa,
					sizeof(u64)))
		return 1;

	vcpu->arch.apf.send_always = (data & KVM_ASYNC_PF_SEND_ALWAYS);
	vcpu->arch.apf.delivery_as_pf_vmexit = data & KVM_ASYNC_PF_DELIVERY_AS_PF_VMEXIT;

	kvm_async_pf_wakeup_all(vcpu);

	return 0;
}

static int kvm_pv_enable_async_pf_int(struct kvm_vcpu *vcpu, u64 data)
{
	/* Bits 8-63 are reserved */
	if (data >> 8)
		return 1;

	if (!lapic_in_kernel(vcpu))
		return 1;

	vcpu->arch.apf.msr_int_val = data;

	vcpu->arch.apf.vec = data & KVM_ASYNC_PF_VEC_MASK;

	return 0;
}

static void kvmclock_reset(struct kvm_vcpu *vcpu)
{
	kvm_gpc_deactivate(&vcpu->arch.pv_time);
	vcpu->arch.time = 0;
}

static void kvm_vcpu_flush_tlb_all(struct kvm_vcpu *vcpu)
{
	++vcpu->stat.tlb_flush;
	kvm_x86_call(flush_tlb_all)(vcpu);

	/* Flushing all ASIDs flushes the current ASID... */
	kvm_clear_request(KVM_REQ_TLB_FLUSH_CURRENT, vcpu);
}

static void kvm_vcpu_flush_tlb_guest(struct kvm_vcpu *vcpu)
{
	++vcpu->stat.tlb_flush;

	if (!tdp_enabled) {
		/*
		 * A TLB flush on behalf of the guest is equivalent to
		 * INVPCID(all), toggling CR4.PGE, etc., which requires
		 * a forced sync of the shadow page tables.  Ensure all the
		 * roots are synced and the guest TLB in hardware is clean.
		 */
		kvm_mmu_sync_roots(vcpu);
		kvm_mmu_sync_prev_roots(vcpu);
	}

	kvm_x86_call(flush_tlb_guest)(vcpu);

	/*
	 * Flushing all "guest" TLB is always a superset of Hyper-V's fine
	 * grained flushing.
	 */
	kvm_hv_vcpu_purge_flush_tlb(vcpu);
}


static inline void kvm_vcpu_flush_tlb_current(struct kvm_vcpu *vcpu)
{
	++vcpu->stat.tlb_flush;
	kvm_x86_call(flush_tlb_current)(vcpu);
}

/*
 * Service "local" TLB flush requests, which are specific to the current MMU
 * context.  In addition to the generic event handling in vcpu_enter_guest(),
 * TLB flushes that are targeted at an MMU context also need to be serviced
 * prior before nested VM-Enter/VM-Exit.
 */
void kvm_service_local_tlb_flush_requests(struct kvm_vcpu *vcpu)
{
	if (kvm_check_request(KVM_REQ_TLB_FLUSH_CURRENT, vcpu))
		kvm_vcpu_flush_tlb_current(vcpu);

	if (kvm_check_request(KVM_REQ_TLB_FLUSH_GUEST, vcpu))
		kvm_vcpu_flush_tlb_guest(vcpu);
}
EXPORT_SYMBOL_GPL(kvm_service_local_tlb_flush_requests);

static void record_steal_time(struct kvm_vcpu *vcpu)
{
	struct gfn_to_hva_cache *ghc = &vcpu->arch.st.cache;
	struct kvm_steal_time __user *st;
	struct kvm_memslots *slots;
	gpa_t gpa = vcpu->arch.st.msr_val & KVM_STEAL_VALID_BITS;
	u64 steal;
	u32 version;

	if (kvm_xen_msr_enabled(vcpu->kvm)) {
		kvm_xen_runstate_set_running(vcpu);
		return;
	}

	if (!(vcpu->arch.st.msr_val & KVM_MSR_ENABLED))
		return;

	if (WARN_ON_ONCE(current->mm != vcpu->kvm->mm))
		return;

	slots = kvm_memslots(vcpu->kvm);

	if (unlikely(slots->generation != ghc->generation ||
		     gpa != ghc->gpa ||
		     kvm_is_error_hva(ghc->hva) || !ghc->memslot)) {
		/* We rely on the fact that it fits in a single page. */
		BUILD_BUG_ON((sizeof(*st) - 1) & KVM_STEAL_VALID_BITS);

		if (kvm_gfn_to_hva_cache_init(vcpu->kvm, ghc, gpa, sizeof(*st)) ||
		    kvm_is_error_hva(ghc->hva) || !ghc->memslot)
			return;
	}

	st = (struct kvm_steal_time __user *)ghc->hva;
	/*
	 * Doing a TLB flush here, on the guest's behalf, can avoid
	 * expensive IPIs.
	 */
	if (guest_pv_has(vcpu, KVM_FEATURE_PV_TLB_FLUSH)) {
		u8 st_preempted = 0;
		int err = -EFAULT;

		if (!user_access_begin(st, sizeof(*st)))
			return;

		asm volatile("1: xchgb %0, %2\n"
			     "xor %1, %1\n"
			     "2:\n"
			     _ASM_EXTABLE_UA(1b, 2b)
			     : "+q" (st_preempted),
			       "+&r" (err),
			       "+m" (st->preempted));
		if (err)
			goto out;

		user_access_end();

		vcpu->arch.st.preempted = 0;

		trace_kvm_pv_tlb_flush(vcpu->vcpu_id,
				       st_preempted & KVM_VCPU_FLUSH_TLB);
		if (st_preempted & KVM_VCPU_FLUSH_TLB)
			kvm_vcpu_flush_tlb_guest(vcpu);

		if (!user_access_begin(st, sizeof(*st)))
			goto dirty;
	} else {
		if (!user_access_begin(st, sizeof(*st)))
			return;

		unsafe_put_user(0, &st->preempted, out);
		vcpu->arch.st.preempted = 0;
	}

	unsafe_get_user(version, &st->version, out);
	if (version & 1)
		version += 1;  /* first time write, random junk */

	version += 1;
	unsafe_put_user(version, &st->version, out);

	smp_wmb();

	unsafe_get_user(steal, &st->steal, out);
	steal += current->sched_info.run_delay -
		vcpu->arch.st.last_steal;
	vcpu->arch.st.last_steal = current->sched_info.run_delay;
	unsafe_put_user(steal, &st->steal, out);

	version += 1;
	unsafe_put_user(version, &st->version, out);

 out:
	user_access_end();
 dirty:
	mark_page_dirty_in_slot(vcpu->kvm, ghc->memslot, gpa_to_gfn(ghc->gpa));
}

int kvm_set_msr_common(struct kvm_vcpu *vcpu, struct msr_data *msr_info)
{
	u32 msr = msr_info->index;
	u64 data = msr_info->data;

	/*
	 * Do not allow host-initiated writes to trigger the Xen hypercall
	 * page setup; it could incur locking paths which are not expected
	 * if userspace sets the MSR in an unusual location.
	 */
	if (kvm_xen_is_hypercall_page_msr(vcpu->kvm, msr) &&
	    !msr_info->host_initiated)
		return kvm_xen_write_hypercall_page(vcpu, data);

	switch (msr) {
	case MSR_AMD64_NB_CFG:
	case MSR_IA32_UCODE_WRITE:
	case MSR_VM_HSAVE_PA:
	case MSR_AMD64_PATCH_LOADER:
	case MSR_AMD64_BU_CFG2:
	case MSR_AMD64_DC_CFG:
	case MSR_AMD64_TW_CFG:
	case MSR_F15H_EX_CFG:
		break;

	case MSR_IA32_UCODE_REV:
		if (msr_info->host_initiated)
			vcpu->arch.microcode_version = data;
		break;
	case MSR_IA32_ARCH_CAPABILITIES:
		if (!msr_info->host_initiated ||
		    !guest_cpu_cap_has(vcpu, X86_FEATURE_ARCH_CAPABILITIES))
			return KVM_MSR_RET_UNSUPPORTED;
		vcpu->arch.arch_capabilities = data;
		break;
	case MSR_IA32_PERF_CAPABILITIES:
		if (!msr_info->host_initiated ||
		    !guest_cpu_cap_has(vcpu, X86_FEATURE_PDCM))
			return KVM_MSR_RET_UNSUPPORTED;

		if (data & ~kvm_caps.supported_perf_cap)
			return 1;

		/*
		 * Note, this is not just a performance optimization!  KVM
		 * disallows changing feature MSRs after the vCPU has run; PMU
		 * refresh will bug the VM if called after the vCPU has run.
		 */
		if (vcpu->arch.perf_capabilities == data)
			break;

		vcpu->arch.perf_capabilities = data;
		kvm_pmu_refresh(vcpu);
		break;
	case MSR_IA32_PRED_CMD: {
		u64 reserved_bits = ~(PRED_CMD_IBPB | PRED_CMD_SBPB);

		if (!msr_info->host_initiated) {
			if ((!guest_has_pred_cmd_msr(vcpu)))
				return 1;

			if (!guest_cpu_cap_has(vcpu, X86_FEATURE_SPEC_CTRL) &&
			    !guest_cpu_cap_has(vcpu, X86_FEATURE_AMD_IBPB))
				reserved_bits |= PRED_CMD_IBPB;

			if (!guest_cpu_cap_has(vcpu, X86_FEATURE_SBPB))
				reserved_bits |= PRED_CMD_SBPB;
		}

		if (!boot_cpu_has(X86_FEATURE_IBPB))
			reserved_bits |= PRED_CMD_IBPB;

		if (!boot_cpu_has(X86_FEATURE_SBPB))
			reserved_bits |= PRED_CMD_SBPB;

		if (data & reserved_bits)
			return 1;

		if (!data)
			break;

		wrmsrq(MSR_IA32_PRED_CMD, data);
		break;
	}
	case MSR_IA32_FLUSH_CMD:
		if (!msr_info->host_initiated &&
		    !guest_cpu_cap_has(vcpu, X86_FEATURE_FLUSH_L1D))
			return 1;

		if (!boot_cpu_has(X86_FEATURE_FLUSH_L1D) || (data & ~L1D_FLUSH))
			return 1;
		if (!data)
			break;

		wrmsrq(MSR_IA32_FLUSH_CMD, L1D_FLUSH);
		break;
	case MSR_EFER:
		return set_efer(vcpu, msr_info);
	case MSR_K7_HWCR:
		data &= ~(u64)0x40;	/* ignore flush filter disable */
		data &= ~(u64)0x100;	/* ignore ignne emulation enable */
		data &= ~(u64)0x8;	/* ignore TLB cache disable */

		/*
		 * Allow McStatusWrEn and TscFreqSel. (Linux guests from v3.2
		 * through at least v6.6 whine if TscFreqSel is clear,
		 * depending on F/M/S.
		 */
		if (data & ~(BIT_ULL(18) | BIT_ULL(24))) {
			kvm_pr_unimpl_wrmsr(vcpu, msr, data);
			return 1;
		}
		vcpu->arch.msr_hwcr = data;
		break;
	case MSR_FAM10H_MMIO_CONF_BASE:
		if (data != 0) {
			kvm_pr_unimpl_wrmsr(vcpu, msr, data);
			return 1;
		}
		break;
	case MSR_IA32_CR_PAT:
		if (!kvm_pat_valid(data))
			return 1;

		vcpu->arch.pat = data;
		break;
	case MTRRphysBase_MSR(0) ... MSR_MTRRfix4K_F8000:
	case MSR_MTRRdefType:
		return kvm_mtrr_set_msr(vcpu, msr, data);
	case MSR_IA32_APICBASE:
		return kvm_apic_set_base(vcpu, data, msr_info->host_initiated);
	case APIC_BASE_MSR ... APIC_BASE_MSR + 0xff:
		return kvm_x2apic_msr_write(vcpu, msr, data);
	case MSR_IA32_TSC_DEADLINE:
		kvm_set_lapic_tscdeadline_msr(vcpu, data);
		break;
	case MSR_IA32_TSC_ADJUST:
		if (guest_cpu_cap_has(vcpu, X86_FEATURE_TSC_ADJUST)) {
			if (!msr_info->host_initiated) {
				s64 adj = data - vcpu->arch.ia32_tsc_adjust_msr;
				adjust_tsc_offset_guest(vcpu, adj);
				/* Before back to guest, tsc_timestamp must be adjusted
				 * as well, otherwise guest's percpu pvclock time could jump.
				 */
				kvm_make_request(KVM_REQ_CLOCK_UPDATE, vcpu);
			}
			vcpu->arch.ia32_tsc_adjust_msr = data;
		}
		break;
	case MSR_IA32_MISC_ENABLE: {
		u64 old_val = vcpu->arch.ia32_misc_enable_msr;

		if (!msr_info->host_initiated) {
			/* RO bits */
			if ((old_val ^ data) & MSR_IA32_MISC_ENABLE_PMU_RO_MASK)
				return 1;

			/* R bits, i.e. writes are ignored, but don't fault. */
			data = data & ~MSR_IA32_MISC_ENABLE_EMON;
			data |= old_val & MSR_IA32_MISC_ENABLE_EMON;
		}

		if (!kvm_check_has_quirk(vcpu->kvm, KVM_X86_QUIRK_MISC_ENABLE_NO_MWAIT) &&
		    ((old_val ^ data)  & MSR_IA32_MISC_ENABLE_MWAIT)) {
			if (!guest_cpu_cap_has(vcpu, X86_FEATURE_XMM3))
				return 1;
			vcpu->arch.ia32_misc_enable_msr = data;
			vcpu->arch.cpuid_dynamic_bits_dirty = true;
		} else {
			vcpu->arch.ia32_misc_enable_msr = data;
		}
		break;
	}
	case MSR_IA32_SMBASE:
		if (!IS_ENABLED(CONFIG_KVM_SMM) || !msr_info->host_initiated)
			return 1;
		vcpu->arch.smbase = data;
		break;
	case MSR_IA32_POWER_CTL:
		vcpu->arch.msr_ia32_power_ctl = data;
		break;
	case MSR_IA32_TSC:
		if (msr_info->host_initiated) {
			kvm_synchronize_tsc(vcpu, &data);
		} else if (!vcpu->arch.guest_tsc_protected) {
			u64 adj = kvm_compute_l1_tsc_offset(vcpu, data) - vcpu->arch.l1_tsc_offset;
			adjust_tsc_offset_guest(vcpu, adj);
			vcpu->arch.ia32_tsc_adjust_msr += adj;
		}
		break;
	case MSR_IA32_XSS:
		if (!msr_info->host_initiated &&
		    !guest_cpuid_has(vcpu, X86_FEATURE_XSAVES))
			return 1;
		/*
		 * KVM supports exposing PT to the guest, but does not support
		 * IA32_XSS[bit 8]. Guests have to use RDMSR/WRMSR rather than
		 * XSAVES/XRSTORS to save/restore PT MSRs.
		 */
		if (data & ~kvm_caps.supported_xss)
			return 1;
		vcpu->arch.ia32_xss = data;
		vcpu->arch.cpuid_dynamic_bits_dirty = true;
		break;
	case MSR_SMI_COUNT:
		if (!msr_info->host_initiated)
			return 1;
		vcpu->arch.smi_count = data;
		break;
	case MSR_KVM_WALL_CLOCK_NEW:
		if (!guest_pv_has(vcpu, KVM_FEATURE_CLOCKSOURCE2))
			return 1;

		vcpu->kvm->arch.wall_clock = data;
		kvm_write_wall_clock(vcpu->kvm, data, 0);
		break;
	case MSR_KVM_WALL_CLOCK:
		if (!guest_pv_has(vcpu, KVM_FEATURE_CLOCKSOURCE))
			return 1;

		vcpu->kvm->arch.wall_clock = data;
		kvm_write_wall_clock(vcpu->kvm, data, 0);
		break;
	case MSR_KVM_SYSTEM_TIME_NEW:
		if (!guest_pv_has(vcpu, KVM_FEATURE_CLOCKSOURCE2))
			return 1;

		kvm_write_system_time(vcpu, data, false, msr_info->host_initiated);
		break;
	case MSR_KVM_SYSTEM_TIME:
		if (!guest_pv_has(vcpu, KVM_FEATURE_CLOCKSOURCE))
			return 1;

		kvm_write_system_time(vcpu, data, true,  msr_info->host_initiated);
		break;
	case MSR_KVM_ASYNC_PF_EN:
		if (!guest_pv_has(vcpu, KVM_FEATURE_ASYNC_PF))
			return 1;

		if (kvm_pv_enable_async_pf(vcpu, data))
			return 1;
		break;
	case MSR_KVM_ASYNC_PF_INT:
		if (!guest_pv_has(vcpu, KVM_FEATURE_ASYNC_PF_INT))
			return 1;

		if (kvm_pv_enable_async_pf_int(vcpu, data))
			return 1;
		break;
	case MSR_KVM_ASYNC_PF_ACK:
		if (!guest_pv_has(vcpu, KVM_FEATURE_ASYNC_PF_INT))
			return 1;
		if (data & 0x1) {
			vcpu->arch.apf.pageready_pending = false;
			kvm_check_async_pf_completion(vcpu);
		}
		break;
	case MSR_KVM_STEAL_TIME:
		if (!guest_pv_has(vcpu, KVM_FEATURE_STEAL_TIME))
			return 1;

		if (unlikely(!sched_info_on()))
			return 1;

		if (data & KVM_STEAL_RESERVED_MASK)
			return 1;

		vcpu->arch.st.msr_val = data;

		if (!(data & KVM_MSR_ENABLED))
			break;

		kvm_make_request(KVM_REQ_STEAL_UPDATE, vcpu);

		break;
	case MSR_KVM_PV_EOI_EN:
		if (!guest_pv_has(vcpu, KVM_FEATURE_PV_EOI))
			return 1;

		if (kvm_lapic_set_pv_eoi(vcpu, data, sizeof(u8)))
			return 1;
		break;

	case MSR_KVM_POLL_CONTROL:
		if (!guest_pv_has(vcpu, KVM_FEATURE_POLL_CONTROL))
			return 1;

		/* only enable bit supported */
		if (data & (-1ULL << 1))
			return 1;

		vcpu->arch.msr_kvm_poll_control = data;
		break;

	case MSR_IA32_MCG_CTL:
	case MSR_IA32_MCG_STATUS:
	case MSR_IA32_MC0_CTL ... MSR_IA32_MCx_CTL(KVM_MAX_MCE_BANKS) - 1:
	case MSR_IA32_MC0_CTL2 ... MSR_IA32_MCx_CTL2(KVM_MAX_MCE_BANKS) - 1:
		return set_msr_mce(vcpu, msr_info);

	case MSR_K7_PERFCTR0 ... MSR_K7_PERFCTR3:
	case MSR_P6_PERFCTR0 ... MSR_P6_PERFCTR1:
	case MSR_K7_EVNTSEL0 ... MSR_K7_EVNTSEL3:
	case MSR_P6_EVNTSEL0 ... MSR_P6_EVNTSEL1:
		if (kvm_pmu_is_valid_msr(vcpu, msr))
			return kvm_pmu_set_msr(vcpu, msr_info);

		if (data)
			kvm_pr_unimpl_wrmsr(vcpu, msr, data);
		break;
	case MSR_K7_CLK_CTL:
		/*
		 * Ignore all writes to this no longer documented MSR.
		 * Writes are only relevant for old K7 processors,
		 * all pre-dating SVM, but a recommended workaround from
		 * AMD for these chips. It is possible to specify the
		 * affected processor models on the command line, hence
		 * the need to ignore the workaround.
		 */
		break;
#ifdef CONFIG_KVM_HYPERV
	case HV_X64_MSR_GUEST_OS_ID ... HV_X64_MSR_SINT15:
	case HV_X64_MSR_SYNDBG_CONTROL ... HV_X64_MSR_SYNDBG_PENDING_BUFFER:
	case HV_X64_MSR_SYNDBG_OPTIONS:
	case HV_X64_MSR_CRASH_P0 ... HV_X64_MSR_CRASH_P4:
	case HV_X64_MSR_CRASH_CTL:
	case HV_X64_MSR_STIMER0_CONFIG ... HV_X64_MSR_STIMER3_COUNT:
	case HV_X64_MSR_REENLIGHTENMENT_CONTROL:
	case HV_X64_MSR_TSC_EMULATION_CONTROL:
	case HV_X64_MSR_TSC_EMULATION_STATUS:
	case HV_X64_MSR_TSC_INVARIANT_CONTROL:
		return kvm_hv_set_msr_common(vcpu, msr, data,
					     msr_info->host_initiated);
#endif
	case MSR_IA32_BBL_CR_CTL3:
		/* Drop writes to this legacy MSR -- see rdmsr
		 * counterpart for further detail.
		 */
		kvm_pr_unimpl_wrmsr(vcpu, msr, data);
		break;
	case MSR_AMD64_OSVW_ID_LENGTH:
		if (!guest_cpu_cap_has(vcpu, X86_FEATURE_OSVW))
			return 1;
		vcpu->arch.osvw.length = data;
		break;
	case MSR_AMD64_OSVW_STATUS:
		if (!guest_cpu_cap_has(vcpu, X86_FEATURE_OSVW))
			return 1;
		vcpu->arch.osvw.status = data;
		break;
	case MSR_PLATFORM_INFO:
		if (!msr_info->host_initiated)
			return 1;
		vcpu->arch.msr_platform_info = data;
		break;
	case MSR_MISC_FEATURES_ENABLES:
		if (data & ~MSR_MISC_FEATURES_ENABLES_CPUID_FAULT ||
		    (data & MSR_MISC_FEATURES_ENABLES_CPUID_FAULT &&
		     !supports_cpuid_fault(vcpu)))
			return 1;
		vcpu->arch.msr_misc_features_enables = data;
		break;
#ifdef CONFIG_X86_64
	case MSR_IA32_XFD:
		if (!msr_info->host_initiated &&
		    !guest_cpu_cap_has(vcpu, X86_FEATURE_XFD))
			return 1;

		if (data & ~kvm_guest_supported_xfd(vcpu))
			return 1;

		fpu_update_guest_xfd(&vcpu->arch.guest_fpu, data);
		break;
	case MSR_IA32_XFD_ERR:
		if (!msr_info->host_initiated &&
		    !guest_cpu_cap_has(vcpu, X86_FEATURE_XFD))
			return 1;

		if (data & ~kvm_guest_supported_xfd(vcpu))
			return 1;

		vcpu->arch.guest_fpu.xfd_err = data;
		break;
#endif
	default:
		if (kvm_pmu_is_valid_msr(vcpu, msr))
			return kvm_pmu_set_msr(vcpu, msr_info);

		return KVM_MSR_RET_UNSUPPORTED;
	}
	return 0;
}
EXPORT_SYMBOL_GPL(kvm_set_msr_common);

static int get_msr_mce(struct kvm_vcpu *vcpu, u32 msr, u64 *pdata, bool host)
{
	u64 data;
	u64 mcg_cap = vcpu->arch.mcg_cap;
	unsigned bank_num = mcg_cap & 0xff;
	u32 offset, last_msr;

	switch (msr) {
	case MSR_IA32_P5_MC_ADDR:
	case MSR_IA32_P5_MC_TYPE:
		data = 0;
		break;
	case MSR_IA32_MCG_CAP:
		data = vcpu->arch.mcg_cap;
		break;
	case MSR_IA32_MCG_CTL:
		if (!(mcg_cap & MCG_CTL_P) && !host)
			return 1;
		data = vcpu->arch.mcg_ctl;
		break;
	case MSR_IA32_MCG_STATUS:
		data = vcpu->arch.mcg_status;
		break;
	case MSR_IA32_MC0_CTL2 ... MSR_IA32_MCx_CTL2(KVM_MAX_MCE_BANKS) - 1:
		last_msr = MSR_IA32_MCx_CTL2(bank_num) - 1;
		if (msr > last_msr)
			return 1;

		if (!(mcg_cap & MCG_CMCI_P) && !host)
			return 1;
		offset = array_index_nospec(msr - MSR_IA32_MC0_CTL2,
					    last_msr + 1 - MSR_IA32_MC0_CTL2);
		data = vcpu->arch.mci_ctl2_banks[offset];
		break;
	case MSR_IA32_MC0_CTL ... MSR_IA32_MCx_CTL(KVM_MAX_MCE_BANKS) - 1:
		last_msr = MSR_IA32_MCx_CTL(bank_num) - 1;
		if (msr > last_msr)
			return 1;

		offset = array_index_nospec(msr - MSR_IA32_MC0_CTL,
					    last_msr + 1 - MSR_IA32_MC0_CTL);
		data = vcpu->arch.mce_banks[offset];
		break;
	default:
		return 1;
	}
	*pdata = data;
	return 0;
}

int kvm_get_msr_common(struct kvm_vcpu *vcpu, struct msr_data *msr_info)
{
	switch (msr_info->index) {
	case MSR_IA32_PLATFORM_ID:
	case MSR_IA32_EBL_CR_POWERON:
	case MSR_IA32_LASTBRANCHFROMIP:
	case MSR_IA32_LASTBRANCHTOIP:
	case MSR_IA32_LASTINTFROMIP:
	case MSR_IA32_LASTINTTOIP:
	case MSR_AMD64_SYSCFG:
	case MSR_K8_TSEG_ADDR:
	case MSR_K8_TSEG_MASK:
	case MSR_VM_HSAVE_PA:
	case MSR_K8_INT_PENDING_MSG:
	case MSR_AMD64_NB_CFG:
	case MSR_FAM10H_MMIO_CONF_BASE:
	case MSR_AMD64_BU_CFG2:
	case MSR_IA32_PERF_CTL:
	case MSR_AMD64_DC_CFG:
	case MSR_AMD64_TW_CFG:
	case MSR_F15H_EX_CFG:
	/*
	 * Intel Sandy Bridge CPUs must support the RAPL (running average power
	 * limit) MSRs. Just return 0, as we do not want to expose the host
	 * data here. Do not conditionalize this on CPUID, as KVM does not do
	 * so for existing CPU-specific MSRs.
	 */
	case MSR_RAPL_POWER_UNIT:
	case MSR_PP0_ENERGY_STATUS:	/* Power plane 0 (core) */
	case MSR_PP1_ENERGY_STATUS:	/* Power plane 1 (graphics uncore) */
	case MSR_PKG_ENERGY_STATUS:	/* Total package */
	case MSR_DRAM_ENERGY_STATUS:	/* DRAM controller */
		msr_info->data = 0;
		break;
	case MSR_K7_EVNTSEL0 ... MSR_K7_EVNTSEL3:
	case MSR_K7_PERFCTR0 ... MSR_K7_PERFCTR3:
	case MSR_P6_PERFCTR0 ... MSR_P6_PERFCTR1:
	case MSR_P6_EVNTSEL0 ... MSR_P6_EVNTSEL1:
		if (kvm_pmu_is_valid_msr(vcpu, msr_info->index))
			return kvm_pmu_get_msr(vcpu, msr_info);
		msr_info->data = 0;
		break;
	case MSR_IA32_UCODE_REV:
		msr_info->data = vcpu->arch.microcode_version;
		break;
	case MSR_IA32_ARCH_CAPABILITIES:
		if (!guest_cpu_cap_has(vcpu, X86_FEATURE_ARCH_CAPABILITIES))
			return KVM_MSR_RET_UNSUPPORTED;
		msr_info->data = vcpu->arch.arch_capabilities;
		break;
	case MSR_IA32_PERF_CAPABILITIES:
		if (!guest_cpu_cap_has(vcpu, X86_FEATURE_PDCM))
			return KVM_MSR_RET_UNSUPPORTED;
		msr_info->data = vcpu->arch.perf_capabilities;
		break;
	case MSR_IA32_POWER_CTL:
		msr_info->data = vcpu->arch.msr_ia32_power_ctl;
		break;
	case MSR_IA32_TSC: {
		/*
		 * Intel SDM states that MSR_IA32_TSC read adds the TSC offset
		 * even when not intercepted. AMD manual doesn't explicitly
		 * state this but appears to behave the same.
		 *
		 * On userspace reads and writes, however, we unconditionally
		 * return L1's TSC value to ensure backwards-compatible
		 * behavior for migration.
		 */
		u64 offset, ratio;

		if (msr_info->host_initiated) {
			offset = vcpu->arch.l1_tsc_offset;
			ratio = vcpu->arch.l1_tsc_scaling_ratio;
		} else {
			offset = vcpu->arch.tsc_offset;
			ratio = vcpu->arch.tsc_scaling_ratio;
		}

		msr_info->data = kvm_scale_tsc(rdtsc(), ratio) + offset;
		break;
	}
	case MSR_IA32_CR_PAT:
		msr_info->data = vcpu->arch.pat;
		break;
	case MSR_MTRRcap:
	case MTRRphysBase_MSR(0) ... MSR_MTRRfix4K_F8000:
	case MSR_MTRRdefType:
		return kvm_mtrr_get_msr(vcpu, msr_info->index, &msr_info->data);
	case 0xcd: /* fsb frequency */
		msr_info->data = 3;
		break;
		/*
		 * MSR_EBC_FREQUENCY_ID
		 * Conservative value valid for even the basic CPU models.
		 * Models 0,1: 000 in bits 23:21 indicating a bus speed of
		 * 100MHz, model 2 000 in bits 18:16 indicating 100MHz,
		 * and 266MHz for model 3, or 4. Set Core Clock
		 * Frequency to System Bus Frequency Ratio to 1 (bits
		 * 31:24) even though these are only valid for CPU
		 * models > 2, however guests may end up dividing or
		 * multiplying by zero otherwise.
		 */
	case MSR_EBC_FREQUENCY_ID:
		msr_info->data = 1 << 24;
		break;
	case MSR_IA32_APICBASE:
		msr_info->data = vcpu->arch.apic_base;
		break;
	case APIC_BASE_MSR ... APIC_BASE_MSR + 0xff:
		return kvm_x2apic_msr_read(vcpu, msr_info->index, &msr_info->data);
	case MSR_IA32_TSC_DEADLINE:
		msr_info->data = kvm_get_lapic_tscdeadline_msr(vcpu);
		break;
	case MSR_IA32_TSC_ADJUST:
		msr_info->data = (u64)vcpu->arch.ia32_tsc_adjust_msr;
		break;
	case MSR_IA32_MISC_ENABLE:
		msr_info->data = vcpu->arch.ia32_misc_enable_msr;
		break;
	case MSR_IA32_SMBASE:
		if (!IS_ENABLED(CONFIG_KVM_SMM) || !msr_info->host_initiated)
			return 1;
		msr_info->data = vcpu->arch.smbase;
		break;
	case MSR_SMI_COUNT:
		msr_info->data = vcpu->arch.smi_count;
		break;
	case MSR_IA32_PERF_STATUS:
		/* TSC increment by tick */
		msr_info->data = 1000ULL;
		/* CPU multiplier */
		msr_info->data |= (((uint64_t)4ULL) << 40);
		break;
	case MSR_EFER:
		msr_info->data = vcpu->arch.efer;
		break;
	case MSR_KVM_WALL_CLOCK:
		if (!guest_pv_has(vcpu, KVM_FEATURE_CLOCKSOURCE))
			return 1;

		msr_info->data = vcpu->kvm->arch.wall_clock;
		break;
	case MSR_KVM_WALL_CLOCK_NEW:
		if (!guest_pv_has(vcpu, KVM_FEATURE_CLOCKSOURCE2))
			return 1;

		msr_info->data = vcpu->kvm->arch.wall_clock;
		break;
	case MSR_KVM_SYSTEM_TIME:
		if (!guest_pv_has(vcpu, KVM_FEATURE_CLOCKSOURCE))
			return 1;

		msr_info->data = vcpu->arch.time;
		break;
	case MSR_KVM_SYSTEM_TIME_NEW:
		if (!guest_pv_has(vcpu, KVM_FEATURE_CLOCKSOURCE2))
			return 1;

		msr_info->data = vcpu->arch.time;
		break;
	case MSR_KVM_ASYNC_PF_EN:
		if (!guest_pv_has(vcpu, KVM_FEATURE_ASYNC_PF))
			return 1;

		msr_info->data = vcpu->arch.apf.msr_en_val;
		break;
	case MSR_KVM_ASYNC_PF_INT:
		if (!guest_pv_has(vcpu, KVM_FEATURE_ASYNC_PF_INT))
			return 1;

		msr_info->data = vcpu->arch.apf.msr_int_val;
		break;
	case MSR_KVM_ASYNC_PF_ACK:
		if (!guest_pv_has(vcpu, KVM_FEATURE_ASYNC_PF_INT))
			return 1;

		msr_info->data = 0;
		break;
	case MSR_KVM_STEAL_TIME:
		if (!guest_pv_has(vcpu, KVM_FEATURE_STEAL_TIME))
			return 1;

		msr_info->data = vcpu->arch.st.msr_val;
		break;
	case MSR_KVM_PV_EOI_EN:
		if (!guest_pv_has(vcpu, KVM_FEATURE_PV_EOI))
			return 1;

		msr_info->data = vcpu->arch.pv_eoi.msr_val;
		break;
	case MSR_KVM_POLL_CONTROL:
		if (!guest_pv_has(vcpu, KVM_FEATURE_POLL_CONTROL))
			return 1;

		msr_info->data = vcpu->arch.msr_kvm_poll_control;
		break;
	case MSR_IA32_P5_MC_ADDR:
	case MSR_IA32_P5_MC_TYPE:
	case MSR_IA32_MCG_CAP:
	case MSR_IA32_MCG_CTL:
	case MSR_IA32_MCG_STATUS:
	case MSR_IA32_MC0_CTL ... MSR_IA32_MCx_CTL(KVM_MAX_MCE_BANKS) - 1:
	case MSR_IA32_MC0_CTL2 ... MSR_IA32_MCx_CTL2(KVM_MAX_MCE_BANKS) - 1:
		return get_msr_mce(vcpu, msr_info->index, &msr_info->data,
				   msr_info->host_initiated);
	case MSR_IA32_XSS:
		if (!msr_info->host_initiated &&
		    !guest_cpuid_has(vcpu, X86_FEATURE_XSAVES))
			return 1;
		msr_info->data = vcpu->arch.ia32_xss;
		break;
	case MSR_K7_CLK_CTL:
		/*
		 * Provide expected ramp-up count for K7. All other
		 * are set to zero, indicating minimum divisors for
		 * every field.
		 *
		 * This prevents guest kernels on AMD host with CPU
		 * type 6, model 8 and higher from exploding due to
		 * the rdmsr failing.
		 */
		msr_info->data = 0x20000000;
		break;
#ifdef CONFIG_KVM_HYPERV
	case HV_X64_MSR_GUEST_OS_ID ... HV_X64_MSR_SINT15:
	case HV_X64_MSR_SYNDBG_CONTROL ... HV_X64_MSR_SYNDBG_PENDING_BUFFER:
	case HV_X64_MSR_SYNDBG_OPTIONS:
	case HV_X64_MSR_CRASH_P0 ... HV_X64_MSR_CRASH_P4:
	case HV_X64_MSR_CRASH_CTL:
	case HV_X64_MSR_STIMER0_CONFIG ... HV_X64_MSR_STIMER3_COUNT:
	case HV_X64_MSR_REENLIGHTENMENT_CONTROL:
	case HV_X64_MSR_TSC_EMULATION_CONTROL:
	case HV_X64_MSR_TSC_EMULATION_STATUS:
	case HV_X64_MSR_TSC_INVARIANT_CONTROL:
		return kvm_hv_get_msr_common(vcpu,
					     msr_info->index, &msr_info->data,
					     msr_info->host_initiated);
#endif
	case MSR_IA32_BBL_CR_CTL3:
		/* This legacy MSR exists but isn't fully documented in current
		 * silicon.  It is however accessed by winxp in very narrow
		 * scenarios where it sets bit #19, itself documented as
		 * a "reserved" bit.  Best effort attempt to source coherent
		 * read data here should the balance of the register be
		 * interpreted by the guest:
		 *
		 * L2 cache control register 3: 64GB range, 256KB size,
		 * enabled, latency 0x1, configured
		 */
		msr_info->data = 0xbe702111;
		break;
	case MSR_AMD64_OSVW_ID_LENGTH:
		if (!guest_cpu_cap_has(vcpu, X86_FEATURE_OSVW))
			return 1;
		msr_info->data = vcpu->arch.osvw.length;
		break;
	case MSR_AMD64_OSVW_STATUS:
		if (!guest_cpu_cap_has(vcpu, X86_FEATURE_OSVW))
			return 1;
		msr_info->data = vcpu->arch.osvw.status;
		break;
	case MSR_PLATFORM_INFO:
		if (!msr_info->host_initiated &&
		    !vcpu->kvm->arch.guest_can_read_msr_platform_info)
			return 1;
		msr_info->data = vcpu->arch.msr_platform_info;
		break;
	case MSR_MISC_FEATURES_ENABLES:
		msr_info->data = vcpu->arch.msr_misc_features_enables;
		break;
	case MSR_K7_HWCR:
		msr_info->data = vcpu->arch.msr_hwcr;
		break;
#ifdef CONFIG_X86_64
	case MSR_IA32_XFD:
		if (!msr_info->host_initiated &&
		    !guest_cpu_cap_has(vcpu, X86_FEATURE_XFD))
			return 1;

		msr_info->data = vcpu->arch.guest_fpu.fpstate->xfd;
		break;
	case MSR_IA32_XFD_ERR:
		if (!msr_info->host_initiated &&
		    !guest_cpu_cap_has(vcpu, X86_FEATURE_XFD))
			return 1;

		msr_info->data = vcpu->arch.guest_fpu.xfd_err;
		break;
#endif
	default:
		if (kvm_pmu_is_valid_msr(vcpu, msr_info->index))
			return kvm_pmu_get_msr(vcpu, msr_info);

		return KVM_MSR_RET_UNSUPPORTED;
	}
	return 0;
}
EXPORT_SYMBOL_GPL(kvm_get_msr_common);

/*
 * Read or write a bunch of msrs. All parameters are kernel addresses.
 *
 * @return number of msrs set successfully.
 */
static int __msr_io(struct kvm_vcpu *vcpu, struct kvm_msrs *msrs,
		    struct kvm_msr_entry *entries,
		    int (*do_msr)(struct kvm_vcpu *vcpu,
				  unsigned index, u64 *data))
{
	int i;

	for (i = 0; i < msrs->nmsrs; ++i)
		if (do_msr(vcpu, entries[i].index, &entries[i].data))
			break;

	return i;
}

/*
 * Read or write a bunch of msrs. Parameters are user addresses.
 *
 * @return number of msrs set successfully.
 */
static int msr_io(struct kvm_vcpu *vcpu, struct kvm_msrs __user *user_msrs,
		  int (*do_msr)(struct kvm_vcpu *vcpu,
				unsigned index, u64 *data),
		  int writeback)
{
	struct kvm_msrs msrs;
	struct kvm_msr_entry *entries;
	unsigned size;
	int r;

	r = -EFAULT;
	if (copy_from_user(&msrs, user_msrs, sizeof(msrs)))
		goto out;

	r = -E2BIG;
	if (msrs.nmsrs >= MAX_IO_MSRS)
		goto out;

	size = sizeof(struct kvm_msr_entry) * msrs.nmsrs;
	entries = memdup_user(user_msrs->entries, size);
	if (IS_ERR(entries)) {
		r = PTR_ERR(entries);
		goto out;
	}

	r = __msr_io(vcpu, &msrs, entries, do_msr);

	if (writeback && copy_to_user(user_msrs->entries, entries, size))
		r = -EFAULT;

	kfree(entries);
out:
	return r;
}

static inline bool kvm_can_mwait_in_guest(void)
{
	return boot_cpu_has(X86_FEATURE_MWAIT) &&
		!boot_cpu_has_bug(X86_BUG_MONITOR) &&
		boot_cpu_has(X86_FEATURE_ARAT);
}

static u64 kvm_get_allowed_disable_exits(void)
{
	u64 r = KVM_X86_DISABLE_EXITS_PAUSE;

	if (!mitigate_smt_rsb) {
		r |= KVM_X86_DISABLE_EXITS_HLT |
			KVM_X86_DISABLE_EXITS_CSTATE;

		if (kvm_can_mwait_in_guest())
			r |= KVM_X86_DISABLE_EXITS_MWAIT;
	}
	return r;
}

#ifdef CONFIG_KVM_HYPERV
static int kvm_ioctl_get_supported_hv_cpuid(struct kvm_vcpu *vcpu,
					    struct kvm_cpuid2 __user *cpuid_arg)
{
	struct kvm_cpuid2 cpuid;
	int r;

	r = -EFAULT;
	if (copy_from_user(&cpuid, cpuid_arg, sizeof(cpuid)))
		return r;

	r = kvm_get_hv_cpuid(vcpu, &cpuid, cpuid_arg->entries);
	if (r)
		return r;

	r = -EFAULT;
	if (copy_to_user(cpuid_arg, &cpuid, sizeof(cpuid)))
		return r;

	return 0;
}
#endif

static bool kvm_is_vm_type_supported(unsigned long type)
{
	return type < 32 && (kvm_caps.supported_vm_types & BIT(type));
}

static inline u64 kvm_sync_valid_fields(struct kvm *kvm)
{
	return kvm && kvm->arch.has_protected_state ? 0 : KVM_SYNC_X86_VALID_FIELDS;
}

int kvm_vm_ioctl_check_extension(struct kvm *kvm, long ext)
{
	int r = 0;

	switch (ext) {
	case KVM_CAP_IRQCHIP:
	case KVM_CAP_HLT:
	case KVM_CAP_MMU_SHADOW_CACHE_CONTROL:
	case KVM_CAP_SET_TSS_ADDR:
	case KVM_CAP_EXT_CPUID:
	case KVM_CAP_EXT_EMUL_CPUID:
	case KVM_CAP_CLOCKSOURCE:
	case KVM_CAP_PIT:
	case KVM_CAP_NOP_IO_DELAY:
	case KVM_CAP_MP_STATE:
	case KVM_CAP_SYNC_MMU:
	case KVM_CAP_USER_NMI:
	case KVM_CAP_REINJECT_CONTROL:
	case KVM_CAP_IRQ_INJECT_STATUS:
	case KVM_CAP_IOEVENTFD:
	case KVM_CAP_IOEVENTFD_NO_LENGTH:
	case KVM_CAP_PIT2:
	case KVM_CAP_PIT_STATE2:
	case KVM_CAP_SET_IDENTITY_MAP_ADDR:
	case KVM_CAP_VCPU_EVENTS:
#ifdef CONFIG_KVM_HYPERV
	case KVM_CAP_HYPERV:
	case KVM_CAP_HYPERV_VAPIC:
	case KVM_CAP_HYPERV_SPIN:
	case KVM_CAP_HYPERV_TIME:
	case KVM_CAP_HYPERV_SYNIC:
	case KVM_CAP_HYPERV_SYNIC2:
	case KVM_CAP_HYPERV_VP_INDEX:
	case KVM_CAP_HYPERV_EVENTFD:
	case KVM_CAP_HYPERV_TLBFLUSH:
	case KVM_CAP_HYPERV_SEND_IPI:
	case KVM_CAP_HYPERV_CPUID:
	case KVM_CAP_HYPERV_ENFORCE_CPUID:
	case KVM_CAP_SYS_HYPERV_CPUID:
#endif
	case KVM_CAP_PCI_SEGMENT:
	case KVM_CAP_DEBUGREGS:
	case KVM_CAP_X86_ROBUST_SINGLESTEP:
	case KVM_CAP_XSAVE:
	case KVM_CAP_ASYNC_PF:
	case KVM_CAP_ASYNC_PF_INT:
	case KVM_CAP_GET_TSC_KHZ:
	case KVM_CAP_KVMCLOCK_CTRL:
	case KVM_CAP_IOAPIC_POLARITY_IGNORED:
	case KVM_CAP_TSC_DEADLINE_TIMER:
	case KVM_CAP_DISABLE_QUIRKS:
	case KVM_CAP_SET_BOOT_CPU_ID:
 	case KVM_CAP_SPLIT_IRQCHIP:
	case KVM_CAP_IMMEDIATE_EXIT:
	case KVM_CAP_PMU_EVENT_FILTER:
	case KVM_CAP_PMU_EVENT_MASKED_EVENTS:
	case KVM_CAP_GET_MSR_FEATURES:
	case KVM_CAP_MSR_PLATFORM_INFO:
	case KVM_CAP_EXCEPTION_PAYLOAD:
	case KVM_CAP_X86_TRIPLE_FAULT_EVENT:
	case KVM_CAP_SET_GUEST_DEBUG:
	case KVM_CAP_LAST_CPU:
	case KVM_CAP_X86_USER_SPACE_MSR:
	case KVM_CAP_X86_MSR_FILTER:
	case KVM_CAP_ENFORCE_PV_FEATURE_CPUID:
#ifdef CONFIG_X86_SGX_KVM
	case KVM_CAP_SGX_ATTRIBUTE:
#endif
	case KVM_CAP_VM_COPY_ENC_CONTEXT_FROM:
	case KVM_CAP_VM_MOVE_ENC_CONTEXT_FROM:
	case KVM_CAP_SREGS2:
	case KVM_CAP_EXIT_ON_EMULATION_FAILURE:
	case KVM_CAP_VCPU_ATTRIBUTES:
	case KVM_CAP_SYS_ATTRIBUTES:
	case KVM_CAP_VAPIC:
	case KVM_CAP_ENABLE_CAP:
	case KVM_CAP_VM_DISABLE_NX_HUGE_PAGES:
	case KVM_CAP_IRQFD_RESAMPLE:
	case KVM_CAP_MEMORY_FAULT_INFO:
	case KVM_CAP_X86_GUEST_MODE:
		r = 1;
		break;
	case KVM_CAP_PRE_FAULT_MEMORY:
		r = tdp_enabled;
		break;
	case KVM_CAP_X86_APIC_BUS_CYCLES_NS:
		r = APIC_BUS_CYCLE_NS_DEFAULT;
		break;
	case KVM_CAP_EXIT_HYPERCALL:
		r = KVM_EXIT_HYPERCALL_VALID_MASK;
		break;
	case KVM_CAP_SET_GUEST_DEBUG2:
		return KVM_GUESTDBG_VALID_MASK;
#ifdef CONFIG_KVM_XEN
	case KVM_CAP_XEN_HVM:
		r = KVM_XEN_HVM_CONFIG_HYPERCALL_MSR |
		    KVM_XEN_HVM_CONFIG_INTERCEPT_HCALL |
		    KVM_XEN_HVM_CONFIG_SHARED_INFO |
		    KVM_XEN_HVM_CONFIG_EVTCHN_2LEVEL |
		    KVM_XEN_HVM_CONFIG_EVTCHN_SEND |
		    KVM_XEN_HVM_CONFIG_PVCLOCK_TSC_UNSTABLE |
		    KVM_XEN_HVM_CONFIG_SHARED_INFO_HVA;
		if (sched_info_on())
			r |= KVM_XEN_HVM_CONFIG_RUNSTATE |
			     KVM_XEN_HVM_CONFIG_RUNSTATE_UPDATE_FLAG;
		break;
#endif
	case KVM_CAP_SYNC_REGS:
		r = kvm_sync_valid_fields(kvm);
		break;
	case KVM_CAP_ADJUST_CLOCK:
		r = KVM_CLOCK_VALID_FLAGS;
		break;
	case KVM_CAP_X86_DISABLE_EXITS:
		r = kvm_get_allowed_disable_exits();
		break;
	case KVM_CAP_X86_SMM:
		if (!IS_ENABLED(CONFIG_KVM_SMM))
			break;

		/* SMBASE is usually relocated above 1M on modern chipsets,
		 * and SMM handlers might indeed rely on 4G segment limits,
		 * so do not report SMM to be available if real mode is
		 * emulated via vm86 mode.  Still, do not go to great lengths
		 * to avoid userspace's usage of the feature, because it is a
		 * fringe case that is not enabled except via specific settings
		 * of the module parameters.
		 */
		r = kvm_x86_call(has_emulated_msr)(kvm, MSR_IA32_SMBASE);
		break;
	case KVM_CAP_NR_VCPUS:
		r = min_t(unsigned int, num_online_cpus(), KVM_MAX_VCPUS);
		break;
	case KVM_CAP_MAX_VCPUS:
		r = KVM_MAX_VCPUS;
		if (kvm)
			r = kvm->max_vcpus;
		break;
	case KVM_CAP_MAX_VCPU_ID:
		r = KVM_MAX_VCPU_IDS;
		break;
	case KVM_CAP_PV_MMU:	/* obsolete */
		r = 0;
		break;
	case KVM_CAP_MCE:
		r = KVM_MAX_MCE_BANKS;
		break;
	case KVM_CAP_XCRS:
		r = boot_cpu_has(X86_FEATURE_XSAVE);
		break;
	case KVM_CAP_TSC_CONTROL:
	case KVM_CAP_VM_TSC_CONTROL:
		r = kvm_caps.has_tsc_control;
		break;
	case KVM_CAP_X2APIC_API:
		r = KVM_X2APIC_API_VALID_FLAGS;
		break;
	case KVM_CAP_NESTED_STATE:
		r = kvm_x86_ops.nested_ops->get_state ?
			kvm_x86_ops.nested_ops->get_state(NULL, NULL, 0) : 0;
		break;
#ifdef CONFIG_KVM_HYPERV
	case KVM_CAP_HYPERV_DIRECT_TLBFLUSH:
		r = kvm_x86_ops.enable_l2_tlb_flush != NULL;
		break;
	case KVM_CAP_HYPERV_ENLIGHTENED_VMCS:
		r = kvm_x86_ops.nested_ops->enable_evmcs != NULL;
		break;
#endif
	case KVM_CAP_SMALLER_MAXPHYADDR:
		r = (int) allow_smaller_maxphyaddr;
		break;
	case KVM_CAP_STEAL_TIME:
		r = sched_info_on();
		break;
	case KVM_CAP_X86_BUS_LOCK_EXIT:
		if (kvm_caps.has_bus_lock_exit)
			r = KVM_BUS_LOCK_DETECTION_OFF |
			    KVM_BUS_LOCK_DETECTION_EXIT;
		else
			r = 0;
		break;
	case KVM_CAP_XSAVE2: {
		r = xstate_required_size(kvm_get_filtered_xcr0(), false);
		if (r < sizeof(struct kvm_xsave))
			r = sizeof(struct kvm_xsave);
		break;
	}
	case KVM_CAP_PMU_CAPABILITY:
		r = enable_pmu ? KVM_CAP_PMU_VALID_MASK : 0;
		break;
	case KVM_CAP_DISABLE_QUIRKS2:
		r = kvm_caps.supported_quirks;
		break;
	case KVM_CAP_X86_NOTIFY_VMEXIT:
		r = kvm_caps.has_notify_vmexit;
		break;
	case KVM_CAP_VM_TYPES:
		r = kvm_caps.supported_vm_types;
		break;
	case KVM_CAP_READONLY_MEM:
		r = kvm ? kvm_arch_has_readonly_mem(kvm) : 1;
		break;
	default:
		break;
	}
	return r;
}

static int __kvm_x86_dev_get_attr(struct kvm_device_attr *attr, u64 *val)
{
	if (attr->group) {
		if (kvm_x86_ops.dev_get_attr)
			return kvm_x86_call(dev_get_attr)(attr->group, attr->attr, val);
		return -ENXIO;
	}

	switch (attr->attr) {
	case KVM_X86_XCOMP_GUEST_SUPP:
		*val = kvm_caps.supported_xcr0;
		return 0;
	default:
		return -ENXIO;
	}
}

static int kvm_x86_dev_get_attr(struct kvm_device_attr *attr)
{
	u64 __user *uaddr = u64_to_user_ptr(attr->addr);
	int r;
	u64 val;

	r = __kvm_x86_dev_get_attr(attr, &val);
	if (r < 0)
		return r;

	if (put_user(val, uaddr))
		return -EFAULT;

	return 0;
}

static int kvm_x86_dev_has_attr(struct kvm_device_attr *attr)
{
	u64 val;

	return __kvm_x86_dev_get_attr(attr, &val);
}

long kvm_arch_dev_ioctl(struct file *filp,
			unsigned int ioctl, unsigned long arg)
{
	void __user *argp = (void __user *)arg;
	long r;

	switch (ioctl) {
	case KVM_GET_MSR_INDEX_LIST: {
		struct kvm_msr_list __user *user_msr_list = argp;
		struct kvm_msr_list msr_list;
		unsigned n;

		r = -EFAULT;
		if (copy_from_user(&msr_list, user_msr_list, sizeof(msr_list)))
			goto out;
		n = msr_list.nmsrs;
		msr_list.nmsrs = num_msrs_to_save + num_emulated_msrs;
		if (copy_to_user(user_msr_list, &msr_list, sizeof(msr_list)))
			goto out;
		r = -E2BIG;
		if (n < msr_list.nmsrs)
			goto out;
		r = -EFAULT;
		if (copy_to_user(user_msr_list->indices, &msrs_to_save,
				 num_msrs_to_save * sizeof(u32)))
			goto out;
		if (copy_to_user(user_msr_list->indices + num_msrs_to_save,
				 &emulated_msrs,
				 num_emulated_msrs * sizeof(u32)))
			goto out;
		r = 0;
		break;
	}
	case KVM_GET_SUPPORTED_CPUID:
	case KVM_GET_EMULATED_CPUID: {
		struct kvm_cpuid2 __user *cpuid_arg = argp;
		struct kvm_cpuid2 cpuid;

		r = -EFAULT;
		if (copy_from_user(&cpuid, cpuid_arg, sizeof(cpuid)))
			goto out;

		r = kvm_dev_ioctl_get_cpuid(&cpuid, cpuid_arg->entries,
					    ioctl);
		if (r)
			goto out;

		r = -EFAULT;
		if (copy_to_user(cpuid_arg, &cpuid, sizeof(cpuid)))
			goto out;
		r = 0;
		break;
	}
	case KVM_X86_GET_MCE_CAP_SUPPORTED:
		r = -EFAULT;
		if (copy_to_user(argp, &kvm_caps.supported_mce_cap,
				 sizeof(kvm_caps.supported_mce_cap)))
			goto out;
		r = 0;
		break;
	case KVM_GET_MSR_FEATURE_INDEX_LIST: {
		struct kvm_msr_list __user *user_msr_list = argp;
		struct kvm_msr_list msr_list;
		unsigned int n;

		r = -EFAULT;
		if (copy_from_user(&msr_list, user_msr_list, sizeof(msr_list)))
			goto out;
		n = msr_list.nmsrs;
		msr_list.nmsrs = num_msr_based_features;
		if (copy_to_user(user_msr_list, &msr_list, sizeof(msr_list)))
			goto out;
		r = -E2BIG;
		if (n < msr_list.nmsrs)
			goto out;
		r = -EFAULT;
		if (copy_to_user(user_msr_list->indices, &msr_based_features,
				 num_msr_based_features * sizeof(u32)))
			goto out;
		r = 0;
		break;
	}
	case KVM_GET_MSRS:
		r = msr_io(NULL, argp, do_get_feature_msr, 1);
		break;
#ifdef CONFIG_KVM_HYPERV
	case KVM_GET_SUPPORTED_HV_CPUID:
		r = kvm_ioctl_get_supported_hv_cpuid(NULL, argp);
		break;
#endif
	case KVM_GET_DEVICE_ATTR: {
		struct kvm_device_attr attr;
		r = -EFAULT;
		if (copy_from_user(&attr, (void __user *)arg, sizeof(attr)))
			break;
		r = kvm_x86_dev_get_attr(&attr);
		break;
	}
	case KVM_HAS_DEVICE_ATTR: {
		struct kvm_device_attr attr;
		r = -EFAULT;
		if (copy_from_user(&attr, (void __user *)arg, sizeof(attr)))
			break;
		r = kvm_x86_dev_has_attr(&attr);
		break;
	}
	default:
		r = -EINVAL;
		break;
	}
out:
	return r;
}

static void wbinvd_ipi(void *garbage)
{
	wbinvd();
}

static bool need_emulate_wbinvd(struct kvm_vcpu *vcpu)
{
	return kvm_arch_has_noncoherent_dma(vcpu->kvm);
}

static DEFINE_PER_CPU(struct kvm_vcpu *, last_vcpu);

void kvm_arch_vcpu_load(struct kvm_vcpu *vcpu, int cpu)
{
	struct kvm_pmu *pmu = vcpu_to_pmu(vcpu);

	vcpu->arch.l1tf_flush_l1d = true;

	if (vcpu->scheduled_out && pmu->version && pmu->event_count) {
		pmu->need_cleanup = true;
		kvm_make_request(KVM_REQ_PMU, vcpu);
	}

	/* Address WBINVD may be executed by guest */
	if (need_emulate_wbinvd(vcpu)) {
		if (kvm_x86_call(has_wbinvd_exit)())
			cpumask_set_cpu(cpu, vcpu->arch.wbinvd_dirty_mask);
		else if (vcpu->cpu != -1 && vcpu->cpu != cpu)
			smp_call_function_single(vcpu->cpu,
					wbinvd_ipi, NULL, 1);
	}

	kvm_x86_call(vcpu_load)(vcpu, cpu);

	if (vcpu != per_cpu(last_vcpu, cpu)) {
		/*
		 * Flush the branch predictor when switching vCPUs on the same
		 * physical CPU, as each vCPU needs its own branch prediction
		 * domain.  No IBPB is needed when switching between L1 and L2
		 * on the same vCPU unless IBRS is advertised to the vCPU; that
		 * is handled on the nested VM-Exit path.
		 */
		if (static_branch_likely(&switch_vcpu_ibpb))
			indirect_branch_prediction_barrier();
		per_cpu(last_vcpu, cpu) = vcpu;
	}

	/* Save host pkru register if supported */
	vcpu->arch.host_pkru = read_pkru();

	/* Apply any externally detected TSC adjustments (due to suspend) */
	if (unlikely(vcpu->arch.tsc_offset_adjustment)) {
		adjust_tsc_offset_host(vcpu, vcpu->arch.tsc_offset_adjustment);
		vcpu->arch.tsc_offset_adjustment = 0;
		kvm_make_request(KVM_REQ_CLOCK_UPDATE, vcpu);
	}

	if (unlikely(vcpu->cpu != cpu) || kvm_check_tsc_unstable()) {
		s64 tsc_delta = !vcpu->arch.last_host_tsc ? 0 :
				rdtsc() - vcpu->arch.last_host_tsc;
		if (tsc_delta < 0)
			mark_tsc_unstable("KVM discovered backwards TSC");

		if (kvm_check_tsc_unstable()) {
			u64 offset = kvm_compute_l1_tsc_offset(vcpu,
						vcpu->arch.last_guest_tsc);
			kvm_vcpu_write_tsc_offset(vcpu, offset);
			if (!vcpu->arch.guest_tsc_protected)
				vcpu->arch.tsc_catchup = 1;
		}

		if (kvm_lapic_hv_timer_in_use(vcpu))
			kvm_lapic_restart_hv_timer(vcpu);

		/*
		 * On a host with synchronized TSC, there is no need to update
		 * kvmclock on vcpu->cpu migration
		 */
		if (!vcpu->kvm->arch.use_master_clock || vcpu->cpu == -1)
			kvm_make_request(KVM_REQ_GLOBAL_CLOCK_UPDATE, vcpu);
		if (vcpu->cpu != cpu)
			kvm_make_request(KVM_REQ_MIGRATE_TIMER, vcpu);
		vcpu->cpu = cpu;
	}

	kvm_make_request(KVM_REQ_STEAL_UPDATE, vcpu);
}

static void kvm_steal_time_set_preempted(struct kvm_vcpu *vcpu)
{
	struct gfn_to_hva_cache *ghc = &vcpu->arch.st.cache;
	struct kvm_steal_time __user *st;
	struct kvm_memslots *slots;
	static const u8 preempted = KVM_VCPU_PREEMPTED;
	gpa_t gpa = vcpu->arch.st.msr_val & KVM_STEAL_VALID_BITS;

	/*
	 * The vCPU can be marked preempted if and only if the VM-Exit was on
	 * an instruction boundary and will not trigger guest emulation of any
	 * kind (see vcpu_run).  Vendor specific code controls (conservatively)
	 * when this is true, for example allowing the vCPU to be marked
	 * preempted if and only if the VM-Exit was due to a host interrupt.
	 */
	if (!vcpu->arch.at_instruction_boundary) {
		vcpu->stat.preemption_other++;
		return;
	}

	vcpu->stat.preemption_reported++;
	if (!(vcpu->arch.st.msr_val & KVM_MSR_ENABLED))
		return;

	if (vcpu->arch.st.preempted)
		return;

	/* This happens on process exit */
	if (unlikely(current->mm != vcpu->kvm->mm))
		return;

	slots = kvm_memslots(vcpu->kvm);

	if (unlikely(slots->generation != ghc->generation ||
		     gpa != ghc->gpa ||
		     kvm_is_error_hva(ghc->hva) || !ghc->memslot))
		return;

	st = (struct kvm_steal_time __user *)ghc->hva;
	BUILD_BUG_ON(sizeof(st->preempted) != sizeof(preempted));

	if (!copy_to_user_nofault(&st->preempted, &preempted, sizeof(preempted)))
		vcpu->arch.st.preempted = KVM_VCPU_PREEMPTED;

	mark_page_dirty_in_slot(vcpu->kvm, ghc->memslot, gpa_to_gfn(ghc->gpa));
}

void kvm_arch_vcpu_put(struct kvm_vcpu *vcpu)
{
	int idx;

	if (vcpu->preempted) {
		/*
		 * Assume protected guests are in-kernel.  Inefficient yielding
		 * due to false positives is preferable to never yielding due
		 * to false negatives.
		 */
		vcpu->arch.preempted_in_kernel = vcpu->arch.guest_state_protected ||
						 !kvm_x86_call(get_cpl_no_cache)(vcpu);

		/*
		 * Take the srcu lock as memslots will be accessed to check the gfn
		 * cache generation against the memslots generation.
		 */
		idx = srcu_read_lock(&vcpu->kvm->srcu);
		if (kvm_xen_msr_enabled(vcpu->kvm))
			kvm_xen_runstate_set_preempted(vcpu);
		else
			kvm_steal_time_set_preempted(vcpu);
		srcu_read_unlock(&vcpu->kvm->srcu, idx);
	}

	kvm_x86_call(vcpu_put)(vcpu);
	vcpu->arch.last_host_tsc = rdtsc();
}

static int kvm_vcpu_ioctl_get_lapic(struct kvm_vcpu *vcpu,
				    struct kvm_lapic_state *s)
{
	if (vcpu->arch.apic->guest_apic_protected)
		return -EINVAL;

	kvm_x86_call(sync_pir_to_irr)(vcpu);

	return kvm_apic_get_state(vcpu, s);
}

static int kvm_vcpu_ioctl_set_lapic(struct kvm_vcpu *vcpu,
				    struct kvm_lapic_state *s)
{
	int r;

	if (vcpu->arch.apic->guest_apic_protected)
		return -EINVAL;

	r = kvm_apic_set_state(vcpu, s);
	if (r)
		return r;
	update_cr8_intercept(vcpu);

	return 0;
}

static int kvm_cpu_accept_dm_intr(struct kvm_vcpu *vcpu)
{
	/*
	 * We can accept userspace's request for interrupt injection
	 * as long as we have a place to store the interrupt number.
	 * The actual injection will happen when the CPU is able to
	 * deliver the interrupt.
	 */
	if (kvm_cpu_has_extint(vcpu))
		return false;

	/* Acknowledging ExtINT does not happen if LINT0 is masked.  */
	return (!lapic_in_kernel(vcpu) ||
		kvm_apic_accept_pic_intr(vcpu));
}

static int kvm_vcpu_ready_for_interrupt_injection(struct kvm_vcpu *vcpu)
{
	/*
	 * Do not cause an interrupt window exit if an exception
	 * is pending or an event needs reinjection; userspace
	 * might want to inject the interrupt manually using KVM_SET_REGS
	 * or KVM_SET_SREGS.  For that to work, we must be at an
	 * instruction boundary and with no events half-injected.
	 */
	return (kvm_arch_interrupt_allowed(vcpu) &&
		kvm_cpu_accept_dm_intr(vcpu) &&
		!kvm_event_needs_reinjection(vcpu) &&
		!kvm_is_exception_pending(vcpu));
}

static int kvm_vcpu_ioctl_interrupt(struct kvm_vcpu *vcpu,
				    struct kvm_interrupt *irq)
{
	if (irq->irq >= KVM_NR_INTERRUPTS)
		return -EINVAL;

	if (!irqchip_in_kernel(vcpu->kvm)) {
		kvm_queue_interrupt(vcpu, irq->irq, false);
		kvm_make_request(KVM_REQ_EVENT, vcpu);
		return 0;
	}

	/*
	 * With in-kernel LAPIC, we only use this to inject EXTINT, so
	 * fail for in-kernel 8259.
	 */
	if (pic_in_kernel(vcpu->kvm))
		return -ENXIO;

	if (vcpu->arch.pending_external_vector != -1)
		return -EEXIST;

	vcpu->arch.pending_external_vector = irq->irq;
	kvm_make_request(KVM_REQ_EVENT, vcpu);
	return 0;
}

static int kvm_vcpu_ioctl_nmi(struct kvm_vcpu *vcpu)
{
	kvm_inject_nmi(vcpu);

	return 0;
}

static int vcpu_ioctl_tpr_access_reporting(struct kvm_vcpu *vcpu,
					   struct kvm_tpr_access_ctl *tac)
{
	if (tac->flags)
		return -EINVAL;
	vcpu->arch.tpr_access_reporting = !!tac->enabled;
	return 0;
}

static int kvm_vcpu_ioctl_x86_setup_mce(struct kvm_vcpu *vcpu,
					u64 mcg_cap)
{
	int r;
	unsigned bank_num = mcg_cap & 0xff, bank;

	r = -EINVAL;
	if (!bank_num || bank_num > KVM_MAX_MCE_BANKS)
		goto out;
	if (mcg_cap & ~(kvm_caps.supported_mce_cap | 0xff | 0xff0000))
		goto out;
	r = 0;
	vcpu->arch.mcg_cap = mcg_cap;
	/* Init IA32_MCG_CTL to all 1s */
	if (mcg_cap & MCG_CTL_P)
		vcpu->arch.mcg_ctl = ~(u64)0;
	/* Init IA32_MCi_CTL to all 1s, IA32_MCi_CTL2 to all 0s */
	for (bank = 0; bank < bank_num; bank++) {
		vcpu->arch.mce_banks[bank*4] = ~(u64)0;
		if (mcg_cap & MCG_CMCI_P)
			vcpu->arch.mci_ctl2_banks[bank] = 0;
	}

	kvm_apic_after_set_mcg_cap(vcpu);

	kvm_x86_call(setup_mce)(vcpu);
out:
	return r;
}

/*
 * Validate this is an UCNA (uncorrectable no action) error by checking the
 * MCG_STATUS and MCi_STATUS registers:
 * - none of the bits for Machine Check Exceptions are set
 * - both the VAL (valid) and UC (uncorrectable) bits are set
 * MCI_STATUS_PCC - Processor Context Corrupted
 * MCI_STATUS_S - Signaled as a Machine Check Exception
 * MCI_STATUS_AR - Software recoverable Action Required
 */
static bool is_ucna(struct kvm_x86_mce *mce)
{
	return	!mce->mcg_status &&
		!(mce->status & (MCI_STATUS_PCC | MCI_STATUS_S | MCI_STATUS_AR)) &&
		(mce->status & MCI_STATUS_VAL) &&
		(mce->status & MCI_STATUS_UC);
}

static int kvm_vcpu_x86_set_ucna(struct kvm_vcpu *vcpu, struct kvm_x86_mce *mce, u64* banks)
{
	u64 mcg_cap = vcpu->arch.mcg_cap;

	banks[1] = mce->status;
	banks[2] = mce->addr;
	banks[3] = mce->misc;
	vcpu->arch.mcg_status = mce->mcg_status;

	if (!(mcg_cap & MCG_CMCI_P) ||
	    !(vcpu->arch.mci_ctl2_banks[mce->bank] & MCI_CTL2_CMCI_EN))
		return 0;

	if (lapic_in_kernel(vcpu))
		kvm_apic_local_deliver(vcpu->arch.apic, APIC_LVTCMCI);

	return 0;
}

static int kvm_vcpu_ioctl_x86_set_mce(struct kvm_vcpu *vcpu,
				      struct kvm_x86_mce *mce)
{
	u64 mcg_cap = vcpu->arch.mcg_cap;
	unsigned bank_num = mcg_cap & 0xff;
	u64 *banks = vcpu->arch.mce_banks;

	if (mce->bank >= bank_num || !(mce->status & MCI_STATUS_VAL))
		return -EINVAL;

	banks += array_index_nospec(4 * mce->bank, 4 * bank_num);

	if (is_ucna(mce))
		return kvm_vcpu_x86_set_ucna(vcpu, mce, banks);

	/*
	 * if IA32_MCG_CTL is not all 1s, the uncorrected error
	 * reporting is disabled
	 */
	if ((mce->status & MCI_STATUS_UC) && (mcg_cap & MCG_CTL_P) &&
	    vcpu->arch.mcg_ctl != ~(u64)0)
		return 0;
	/*
	 * if IA32_MCi_CTL is not all 1s, the uncorrected error
	 * reporting is disabled for the bank
	 */
	if ((mce->status & MCI_STATUS_UC) && banks[0] != ~(u64)0)
		return 0;
	if (mce->status & MCI_STATUS_UC) {
		if ((vcpu->arch.mcg_status & MCG_STATUS_MCIP) ||
		    !kvm_is_cr4_bit_set(vcpu, X86_CR4_MCE)) {
			kvm_make_request(KVM_REQ_TRIPLE_FAULT, vcpu);
			return 0;
		}
		if (banks[1] & MCI_STATUS_VAL)
			mce->status |= MCI_STATUS_OVER;
		banks[2] = mce->addr;
		banks[3] = mce->misc;
		vcpu->arch.mcg_status = mce->mcg_status;
		banks[1] = mce->status;
		kvm_queue_exception(vcpu, MC_VECTOR);
	} else if (!(banks[1] & MCI_STATUS_VAL)
		   || !(banks[1] & MCI_STATUS_UC)) {
		if (banks[1] & MCI_STATUS_VAL)
			mce->status |= MCI_STATUS_OVER;
		banks[2] = mce->addr;
		banks[3] = mce->misc;
		banks[1] = mce->status;
	} else
		banks[1] |= MCI_STATUS_OVER;
	return 0;
}

static void kvm_vcpu_ioctl_x86_get_vcpu_events(struct kvm_vcpu *vcpu,
					       struct kvm_vcpu_events *events)
{
	struct kvm_queued_exception *ex;

	process_nmi(vcpu);

#ifdef CONFIG_KVM_SMM
	if (kvm_check_request(KVM_REQ_SMI, vcpu))
		process_smi(vcpu);
#endif

	/*
	 * KVM's ABI only allows for one exception to be migrated.  Luckily,
	 * the only time there can be two queued exceptions is if there's a
	 * non-exiting _injected_ exception, and a pending exiting exception.
	 * In that case, ignore the VM-Exiting exception as it's an extension
	 * of the injected exception.
	 */
	if (vcpu->arch.exception_vmexit.pending &&
	    !vcpu->arch.exception.pending &&
	    !vcpu->arch.exception.injected)
		ex = &vcpu->arch.exception_vmexit;
	else
		ex = &vcpu->arch.exception;

	/*
	 * In guest mode, payload delivery should be deferred if the exception
	 * will be intercepted by L1, e.g. KVM should not modifying CR2 if L1
	 * intercepts #PF, ditto for DR6 and #DBs.  If the per-VM capability,
	 * KVM_CAP_EXCEPTION_PAYLOAD, is not set, userspace may or may not
	 * propagate the payload and so it cannot be safely deferred.  Deliver
	 * the payload if the capability hasn't been requested.
	 */
	if (!vcpu->kvm->arch.exception_payload_enabled &&
	    ex->pending && ex->has_payload)
		kvm_deliver_exception_payload(vcpu, ex);

	memset(events, 0, sizeof(*events));

	/*
	 * The API doesn't provide the instruction length for software
	 * exceptions, so don't report them. As long as the guest RIP
	 * isn't advanced, we should expect to encounter the exception
	 * again.
	 */
	if (!kvm_exception_is_soft(ex->vector)) {
		events->exception.injected = ex->injected;
		events->exception.pending = ex->pending;
		/*
		 * For ABI compatibility, deliberately conflate
		 * pending and injected exceptions when
		 * KVM_CAP_EXCEPTION_PAYLOAD isn't enabled.
		 */
		if (!vcpu->kvm->arch.exception_payload_enabled)
			events->exception.injected |= ex->pending;
	}
	events->exception.nr = ex->vector;
	events->exception.has_error_code = ex->has_error_code;
	events->exception.error_code = ex->error_code;
	events->exception_has_payload = ex->has_payload;
	events->exception_payload = ex->payload;

	events->interrupt.injected =
		vcpu->arch.interrupt.injected && !vcpu->arch.interrupt.soft;
	events->interrupt.nr = vcpu->arch.interrupt.nr;
	events->interrupt.shadow = kvm_x86_call(get_interrupt_shadow)(vcpu);

	events->nmi.injected = vcpu->arch.nmi_injected;
	events->nmi.pending = kvm_get_nr_pending_nmis(vcpu);
	events->nmi.masked = kvm_x86_call(get_nmi_mask)(vcpu);

	/* events->sipi_vector is never valid when reporting to user space */

#ifdef CONFIG_KVM_SMM
	events->smi.smm = is_smm(vcpu);
	events->smi.pending = vcpu->arch.smi_pending;
	events->smi.smm_inside_nmi =
		!!(vcpu->arch.hflags & HF_SMM_INSIDE_NMI_MASK);
#endif
	events->smi.latched_init = kvm_lapic_latched_init(vcpu);

	events->flags = (KVM_VCPUEVENT_VALID_NMI_PENDING
			 | KVM_VCPUEVENT_VALID_SHADOW
			 | KVM_VCPUEVENT_VALID_SMM);
	if (vcpu->kvm->arch.exception_payload_enabled)
		events->flags |= KVM_VCPUEVENT_VALID_PAYLOAD;
	if (vcpu->kvm->arch.triple_fault_event) {
		events->triple_fault.pending = kvm_test_request(KVM_REQ_TRIPLE_FAULT, vcpu);
		events->flags |= KVM_VCPUEVENT_VALID_TRIPLE_FAULT;
	}
}

static int kvm_vcpu_ioctl_x86_set_vcpu_events(struct kvm_vcpu *vcpu,
					      struct kvm_vcpu_events *events)
{
	if (events->flags & ~(KVM_VCPUEVENT_VALID_NMI_PENDING
			      | KVM_VCPUEVENT_VALID_SIPI_VECTOR
			      | KVM_VCPUEVENT_VALID_SHADOW
			      | KVM_VCPUEVENT_VALID_SMM
			      | KVM_VCPUEVENT_VALID_PAYLOAD
			      | KVM_VCPUEVENT_VALID_TRIPLE_FAULT))
		return -EINVAL;

	if (events->flags & KVM_VCPUEVENT_VALID_PAYLOAD) {
		if (!vcpu->kvm->arch.exception_payload_enabled)
			return -EINVAL;
		if (events->exception.pending)
			events->exception.injected = 0;
		else
			events->exception_has_payload = 0;
	} else {
		events->exception.pending = 0;
		events->exception_has_payload = 0;
	}

	if ((events->exception.injected || events->exception.pending) &&
	    (events->exception.nr > 31 || events->exception.nr == NMI_VECTOR))
		return -EINVAL;

	/* INITs are latched while in SMM */
	if (events->flags & KVM_VCPUEVENT_VALID_SMM &&
	    (events->smi.smm || events->smi.pending) &&
	    vcpu->arch.mp_state == KVM_MP_STATE_INIT_RECEIVED)
		return -EINVAL;

	process_nmi(vcpu);

	/*
	 * Flag that userspace is stuffing an exception, the next KVM_RUN will
	 * morph the exception to a VM-Exit if appropriate.  Do this only for
	 * pending exceptions, already-injected exceptions are not subject to
	 * intercpetion.  Note, userspace that conflates pending and injected
	 * is hosed, and will incorrectly convert an injected exception into a
	 * pending exception, which in turn may cause a spurious VM-Exit.
	 */
	vcpu->arch.exception_from_userspace = events->exception.pending;

	vcpu->arch.exception_vmexit.pending = false;

	vcpu->arch.exception.injected = events->exception.injected;
	vcpu->arch.exception.pending = events->exception.pending;
	vcpu->arch.exception.vector = events->exception.nr;
	vcpu->arch.exception.has_error_code = events->exception.has_error_code;
	vcpu->arch.exception.error_code = events->exception.error_code;
	vcpu->arch.exception.has_payload = events->exception_has_payload;
	vcpu->arch.exception.payload = events->exception_payload;

	vcpu->arch.interrupt.injected = events->interrupt.injected;
	vcpu->arch.interrupt.nr = events->interrupt.nr;
	vcpu->arch.interrupt.soft = events->interrupt.soft;
	if (events->flags & KVM_VCPUEVENT_VALID_SHADOW)
		kvm_x86_call(set_interrupt_shadow)(vcpu,
						   events->interrupt.shadow);

	vcpu->arch.nmi_injected = events->nmi.injected;
	if (events->flags & KVM_VCPUEVENT_VALID_NMI_PENDING) {
		vcpu->arch.nmi_pending = 0;
		atomic_set(&vcpu->arch.nmi_queued, events->nmi.pending);
		if (events->nmi.pending)
			kvm_make_request(KVM_REQ_NMI, vcpu);
	}
	kvm_x86_call(set_nmi_mask)(vcpu, events->nmi.masked);

	if (events->flags & KVM_VCPUEVENT_VALID_SIPI_VECTOR &&
	    lapic_in_kernel(vcpu))
		vcpu->arch.apic->sipi_vector = events->sipi_vector;

	if (events->flags & KVM_VCPUEVENT_VALID_SMM) {
#ifdef CONFIG_KVM_SMM
		if (!!(vcpu->arch.hflags & HF_SMM_MASK) != events->smi.smm) {
			kvm_leave_nested(vcpu);
			kvm_smm_changed(vcpu, events->smi.smm);
		}

		vcpu->arch.smi_pending = events->smi.pending;

		if (events->smi.smm) {
			if (events->smi.smm_inside_nmi)
				vcpu->arch.hflags |= HF_SMM_INSIDE_NMI_MASK;
			else
				vcpu->arch.hflags &= ~HF_SMM_INSIDE_NMI_MASK;
		}

#else
		if (events->smi.smm || events->smi.pending ||
		    events->smi.smm_inside_nmi)
			return -EINVAL;
#endif

		if (lapic_in_kernel(vcpu)) {
			if (events->smi.latched_init)
				set_bit(KVM_APIC_INIT, &vcpu->arch.apic->pending_events);
			else
				clear_bit(KVM_APIC_INIT, &vcpu->arch.apic->pending_events);
		}
	}

	if (events->flags & KVM_VCPUEVENT_VALID_TRIPLE_FAULT) {
		if (!vcpu->kvm->arch.triple_fault_event)
			return -EINVAL;
		if (events->triple_fault.pending)
			kvm_make_request(KVM_REQ_TRIPLE_FAULT, vcpu);
		else
			kvm_clear_request(KVM_REQ_TRIPLE_FAULT, vcpu);
	}

	kvm_make_request(KVM_REQ_EVENT, vcpu);

	return 0;
}

static int kvm_vcpu_ioctl_x86_get_debugregs(struct kvm_vcpu *vcpu,
					    struct kvm_debugregs *dbgregs)
{
	unsigned int i;

	if (vcpu->kvm->arch.has_protected_state &&
	    vcpu->arch.guest_state_protected)
		return -EINVAL;

	memset(dbgregs, 0, sizeof(*dbgregs));

	BUILD_BUG_ON(ARRAY_SIZE(vcpu->arch.db) != ARRAY_SIZE(dbgregs->db));
	for (i = 0; i < ARRAY_SIZE(vcpu->arch.db); i++)
		dbgregs->db[i] = vcpu->arch.db[i];

	dbgregs->dr6 = vcpu->arch.dr6;
	dbgregs->dr7 = vcpu->arch.dr7;
	return 0;
}

static int kvm_vcpu_ioctl_x86_set_debugregs(struct kvm_vcpu *vcpu,
					    struct kvm_debugregs *dbgregs)
{
	unsigned int i;

	if (vcpu->kvm->arch.has_protected_state &&
	    vcpu->arch.guest_state_protected)
		return -EINVAL;

	if (dbgregs->flags)
		return -EINVAL;

	if (!kvm_dr6_valid(dbgregs->dr6))
		return -EINVAL;
	if (!kvm_dr7_valid(dbgregs->dr7))
		return -EINVAL;

	for (i = 0; i < ARRAY_SIZE(vcpu->arch.db); i++)
		vcpu->arch.db[i] = dbgregs->db[i];

	kvm_update_dr0123(vcpu);
	vcpu->arch.dr6 = dbgregs->dr6;
	vcpu->arch.dr7 = dbgregs->dr7;
	kvm_update_dr7(vcpu);

	return 0;
}


static int kvm_vcpu_ioctl_x86_get_xsave2(struct kvm_vcpu *vcpu,
					 u8 *state, unsigned int size)
{
	/*
	 * Only copy state for features that are enabled for the guest.  The
	 * state itself isn't problematic, but setting bits in the header for
	 * features that are supported in *this* host but not exposed to the
	 * guest can result in KVM_SET_XSAVE failing when live migrating to a
	 * compatible host without the features that are NOT exposed to the
	 * guest.
	 *
	 * FP+SSE can always be saved/restored via KVM_{G,S}ET_XSAVE, even if
	 * XSAVE/XCRO are not exposed to the guest, and even if XSAVE isn't
	 * supported by the host.
	 */
	u64 supported_xcr0 = vcpu->arch.guest_supported_xcr0 |
			     XFEATURE_MASK_FPSSE;

	if (fpstate_is_confidential(&vcpu->arch.guest_fpu))
		return vcpu->kvm->arch.has_protected_state ? -EINVAL : 0;

	fpu_copy_guest_fpstate_to_uabi(&vcpu->arch.guest_fpu, state, size,
				       supported_xcr0, vcpu->arch.pkru);
	return 0;
}

static int kvm_vcpu_ioctl_x86_get_xsave(struct kvm_vcpu *vcpu,
					struct kvm_xsave *guest_xsave)
{
	return kvm_vcpu_ioctl_x86_get_xsave2(vcpu, (void *)guest_xsave->region,
					     sizeof(guest_xsave->region));
}

static int kvm_vcpu_ioctl_x86_set_xsave(struct kvm_vcpu *vcpu,
					struct kvm_xsave *guest_xsave)
{
	if (fpstate_is_confidential(&vcpu->arch.guest_fpu))
		return vcpu->kvm->arch.has_protected_state ? -EINVAL : 0;

	return fpu_copy_uabi_to_guest_fpstate(&vcpu->arch.guest_fpu,
					      guest_xsave->region,
					      kvm_caps.supported_xcr0,
					      &vcpu->arch.pkru);
}

static int kvm_vcpu_ioctl_x86_get_xcrs(struct kvm_vcpu *vcpu,
				       struct kvm_xcrs *guest_xcrs)
{
	if (vcpu->kvm->arch.has_protected_state &&
	    vcpu->arch.guest_state_protected)
		return -EINVAL;

	if (!boot_cpu_has(X86_FEATURE_XSAVE)) {
		guest_xcrs->nr_xcrs = 0;
		return 0;
	}

	guest_xcrs->nr_xcrs = 1;
	guest_xcrs->flags = 0;
	guest_xcrs->xcrs[0].xcr = XCR_XFEATURE_ENABLED_MASK;
	guest_xcrs->xcrs[0].value = vcpu->arch.xcr0;
	return 0;
}

static int kvm_vcpu_ioctl_x86_set_xcrs(struct kvm_vcpu *vcpu,
				       struct kvm_xcrs *guest_xcrs)
{
	int i, r = 0;

	if (vcpu->kvm->arch.has_protected_state &&
	    vcpu->arch.guest_state_protected)
		return -EINVAL;

	if (!boot_cpu_has(X86_FEATURE_XSAVE))
		return -EINVAL;

	if (guest_xcrs->nr_xcrs > KVM_MAX_XCRS || guest_xcrs->flags)
		return -EINVAL;

	for (i = 0; i < guest_xcrs->nr_xcrs; i++)
		/* Only support XCR0 currently */
		if (guest_xcrs->xcrs[i].xcr == XCR_XFEATURE_ENABLED_MASK) {
			r = __kvm_set_xcr(vcpu, XCR_XFEATURE_ENABLED_MASK,
				guest_xcrs->xcrs[i].value);
			break;
		}
	if (r)
		r = -EINVAL;
	return r;
}

/*
 * kvm_set_guest_paused() indicates to the guest kernel that it has been
 * stopped by the hypervisor.  This function will be called from the host only.
 * EINVAL is returned when the host attempts to set the flag for a guest that
 * does not support pv clocks.
 */
static int kvm_set_guest_paused(struct kvm_vcpu *vcpu)
{
	if (!vcpu->arch.pv_time.active)
		return -EINVAL;
	vcpu->arch.pvclock_set_guest_stopped_request = true;
	kvm_make_request(KVM_REQ_CLOCK_UPDATE, vcpu);
	return 0;
}

static int kvm_arch_tsc_has_attr(struct kvm_vcpu *vcpu,
				 struct kvm_device_attr *attr)
{
	int r;

	switch (attr->attr) {
	case KVM_VCPU_TSC_OFFSET:
		r = 0;
		break;
	default:
		r = -ENXIO;
	}

	return r;
}

static int kvm_arch_tsc_get_attr(struct kvm_vcpu *vcpu,
				 struct kvm_device_attr *attr)
{
	u64 __user *uaddr = u64_to_user_ptr(attr->addr);
	int r;

	switch (attr->attr) {
	case KVM_VCPU_TSC_OFFSET:
		r = -EFAULT;
		if (put_user(vcpu->arch.l1_tsc_offset, uaddr))
			break;
		r = 0;
		break;
	default:
		r = -ENXIO;
	}

	return r;
}

static int kvm_arch_tsc_set_attr(struct kvm_vcpu *vcpu,
				 struct kvm_device_attr *attr)
{
	u64 __user *uaddr = u64_to_user_ptr(attr->addr);
	struct kvm *kvm = vcpu->kvm;
	int r;

	switch (attr->attr) {
	case KVM_VCPU_TSC_OFFSET: {
		u64 offset, tsc, ns;
		unsigned long flags;
		bool matched;

		r = -EFAULT;
		if (get_user(offset, uaddr))
			break;

		raw_spin_lock_irqsave(&kvm->arch.tsc_write_lock, flags);

		matched = (vcpu->arch.virtual_tsc_khz &&
			   kvm->arch.last_tsc_khz == vcpu->arch.virtual_tsc_khz &&
			   kvm->arch.last_tsc_offset == offset);

		tsc = kvm_scale_tsc(rdtsc(), vcpu->arch.l1_tsc_scaling_ratio) + offset;
		ns = get_kvmclock_base_ns();

		__kvm_synchronize_tsc(vcpu, offset, tsc, ns, matched, true);
		raw_spin_unlock_irqrestore(&kvm->arch.tsc_write_lock, flags);

		r = 0;
		break;
	}
	default:
		r = -ENXIO;
	}

	return r;
}

static int kvm_vcpu_ioctl_device_attr(struct kvm_vcpu *vcpu,
				      unsigned int ioctl,
				      void __user *argp)
{
	struct kvm_device_attr attr;
	int r;

	if (copy_from_user(&attr, argp, sizeof(attr)))
		return -EFAULT;

	if (attr.group != KVM_VCPU_TSC_CTRL)
		return -ENXIO;

	switch (ioctl) {
	case KVM_HAS_DEVICE_ATTR:
		r = kvm_arch_tsc_has_attr(vcpu, &attr);
		break;
	case KVM_GET_DEVICE_ATTR:
		r = kvm_arch_tsc_get_attr(vcpu, &attr);
		break;
	case KVM_SET_DEVICE_ATTR:
		r = kvm_arch_tsc_set_attr(vcpu, &attr);
		break;
	}

	return r;
}

static int kvm_vcpu_ioctl_enable_cap(struct kvm_vcpu *vcpu,
				     struct kvm_enable_cap *cap)
{
	if (cap->flags)
		return -EINVAL;

	switch (cap->cap) {
#ifdef CONFIG_KVM_HYPERV
	case KVM_CAP_HYPERV_SYNIC2:
		if (cap->args[0])
			return -EINVAL;
		fallthrough;

	case KVM_CAP_HYPERV_SYNIC:
		if (!irqchip_in_kernel(vcpu->kvm))
			return -EINVAL;
		return kvm_hv_activate_synic(vcpu, cap->cap ==
					     KVM_CAP_HYPERV_SYNIC2);
	case KVM_CAP_HYPERV_ENLIGHTENED_VMCS:
		{
			int r;
			uint16_t vmcs_version;
			void __user *user_ptr;

			if (!kvm_x86_ops.nested_ops->enable_evmcs)
				return -ENOTTY;
			r = kvm_x86_ops.nested_ops->enable_evmcs(vcpu, &vmcs_version);
			if (!r) {
				user_ptr = (void __user *)(uintptr_t)cap->args[0];
				if (copy_to_user(user_ptr, &vmcs_version,
						 sizeof(vmcs_version)))
					r = -EFAULT;
			}
			return r;
		}
	case KVM_CAP_HYPERV_DIRECT_TLBFLUSH:
		if (!kvm_x86_ops.enable_l2_tlb_flush)
			return -ENOTTY;

		return kvm_x86_call(enable_l2_tlb_flush)(vcpu);

	case KVM_CAP_HYPERV_ENFORCE_CPUID:
		return kvm_hv_set_enforce_cpuid(vcpu, cap->args[0]);
#endif

	case KVM_CAP_ENFORCE_PV_FEATURE_CPUID:
		vcpu->arch.pv_cpuid.enforce = cap->args[0];
		return 0;
	default:
		return -EINVAL;
	}
}

long kvm_arch_vcpu_ioctl(struct file *filp,
			 unsigned int ioctl, unsigned long arg)
{
	struct kvm_vcpu *vcpu = filp->private_data;
	void __user *argp = (void __user *)arg;
	int r;
	union {
		struct kvm_sregs2 *sregs2;
		struct kvm_lapic_state *lapic;
		struct kvm_xsave *xsave;
		struct kvm_xcrs *xcrs;
		void *buffer;
	} u;

	vcpu_load(vcpu);

	u.buffer = NULL;
	switch (ioctl) {
	case KVM_GET_LAPIC: {
		r = -EINVAL;
		if (!lapic_in_kernel(vcpu))
			goto out;
		u.lapic = kzalloc(sizeof(struct kvm_lapic_state), GFP_KERNEL);

		r = -ENOMEM;
		if (!u.lapic)
			goto out;
		r = kvm_vcpu_ioctl_get_lapic(vcpu, u.lapic);
		if (r)
			goto out;
		r = -EFAULT;
		if (copy_to_user(argp, u.lapic, sizeof(struct kvm_lapic_state)))
			goto out;
		r = 0;
		break;
	}
	case KVM_SET_LAPIC: {
		r = -EINVAL;
		if (!lapic_in_kernel(vcpu))
			goto out;
		u.lapic = memdup_user(argp, sizeof(*u.lapic));
		if (IS_ERR(u.lapic)) {
			r = PTR_ERR(u.lapic);
			goto out_nofree;
		}

		r = kvm_vcpu_ioctl_set_lapic(vcpu, u.lapic);
		break;
	}
	case KVM_INTERRUPT: {
		struct kvm_interrupt irq;

		r = -EFAULT;
		if (copy_from_user(&irq, argp, sizeof(irq)))
			goto out;
		r = kvm_vcpu_ioctl_interrupt(vcpu, &irq);
		break;
	}
	case KVM_NMI: {
		r = kvm_vcpu_ioctl_nmi(vcpu);
		break;
	}
	case KVM_SMI: {
		r = kvm_inject_smi(vcpu);
		break;
	}
	case KVM_SET_CPUID: {
		struct kvm_cpuid __user *cpuid_arg = argp;
		struct kvm_cpuid cpuid;

		r = -EFAULT;
		if (copy_from_user(&cpuid, cpuid_arg, sizeof(cpuid)))
			goto out;
		r = kvm_vcpu_ioctl_set_cpuid(vcpu, &cpuid, cpuid_arg->entries);
		break;
	}
	case KVM_SET_CPUID2: {
		struct kvm_cpuid2 __user *cpuid_arg = argp;
		struct kvm_cpuid2 cpuid;

		r = -EFAULT;
		if (copy_from_user(&cpuid, cpuid_arg, sizeof(cpuid)))
			goto out;
		r = kvm_vcpu_ioctl_set_cpuid2(vcpu, &cpuid,
					      cpuid_arg->entries);
		break;
	}
	case KVM_GET_CPUID2: {
		struct kvm_cpuid2 __user *cpuid_arg = argp;
		struct kvm_cpuid2 cpuid;

		r = -EFAULT;
		if (copy_from_user(&cpuid, cpuid_arg, sizeof(cpuid)))
			goto out;
		r = kvm_vcpu_ioctl_get_cpuid2(vcpu, &cpuid,
					      cpuid_arg->entries);
		if (r)
			goto out;
		r = -EFAULT;
		if (copy_to_user(cpuid_arg, &cpuid, sizeof(cpuid)))
			goto out;
		r = 0;
		break;
	}
	case KVM_GET_MSRS: {
		int idx = srcu_read_lock(&vcpu->kvm->srcu);
		r = msr_io(vcpu, argp, do_get_msr, 1);
		srcu_read_unlock(&vcpu->kvm->srcu, idx);
		break;
	}
	case KVM_SET_MSRS: {
		int idx = srcu_read_lock(&vcpu->kvm->srcu);
		r = msr_io(vcpu, argp, do_set_msr, 0);
		srcu_read_unlock(&vcpu->kvm->srcu, idx);
		break;
	}
	case KVM_TPR_ACCESS_REPORTING: {
		struct kvm_tpr_access_ctl tac;

		r = -EFAULT;
		if (copy_from_user(&tac, argp, sizeof(tac)))
			goto out;
		r = vcpu_ioctl_tpr_access_reporting(vcpu, &tac);
		if (r)
			goto out;
		r = -EFAULT;
		if (copy_to_user(argp, &tac, sizeof(tac)))
			goto out;
		r = 0;
		break;
	};
	case KVM_SET_VAPIC_ADDR: {
		struct kvm_vapic_addr va;
		int idx;

		r = -EINVAL;
		if (!lapic_in_kernel(vcpu))
			goto out;
		r = -EFAULT;
		if (copy_from_user(&va, argp, sizeof(va)))
			goto out;
		idx = srcu_read_lock(&vcpu->kvm->srcu);
		r = kvm_lapic_set_vapic_addr(vcpu, va.vapic_addr);
		srcu_read_unlock(&vcpu->kvm->srcu, idx);
		break;
	}
	case KVM_X86_SETUP_MCE: {
		u64 mcg_cap;

		r = -EFAULT;
		if (copy_from_user(&mcg_cap, argp, sizeof(mcg_cap)))
			goto out;
		r = kvm_vcpu_ioctl_x86_setup_mce(vcpu, mcg_cap);
		break;
	}
	case KVM_X86_SET_MCE: {
		struct kvm_x86_mce mce;

		r = -EFAULT;
		if (copy_from_user(&mce, argp, sizeof(mce)))
			goto out;
		r = kvm_vcpu_ioctl_x86_set_mce(vcpu, &mce);
		break;
	}
	case KVM_GET_VCPU_EVENTS: {
		struct kvm_vcpu_events events;

		kvm_vcpu_ioctl_x86_get_vcpu_events(vcpu, &events);

		r = -EFAULT;
		if (copy_to_user(argp, &events, sizeof(struct kvm_vcpu_events)))
			break;
		r = 0;
		break;
	}
	case KVM_SET_VCPU_EVENTS: {
		struct kvm_vcpu_events events;

		r = -EFAULT;
		if (copy_from_user(&events, argp, sizeof(struct kvm_vcpu_events)))
			break;

		kvm_vcpu_srcu_read_lock(vcpu);
		r = kvm_vcpu_ioctl_x86_set_vcpu_events(vcpu, &events);
		kvm_vcpu_srcu_read_unlock(vcpu);
		break;
	}
	case KVM_GET_DEBUGREGS: {
		struct kvm_debugregs dbgregs;

		r = kvm_vcpu_ioctl_x86_get_debugregs(vcpu, &dbgregs);
		if (r < 0)
			break;

		r = -EFAULT;
		if (copy_to_user(argp, &dbgregs,
				 sizeof(struct kvm_debugregs)))
			break;
		r = 0;
		break;
	}
	case KVM_SET_DEBUGREGS: {
		struct kvm_debugregs dbgregs;

		r = -EFAULT;
		if (copy_from_user(&dbgregs, argp,
				   sizeof(struct kvm_debugregs)))
			break;

		r = kvm_vcpu_ioctl_x86_set_debugregs(vcpu, &dbgregs);
		break;
	}
	case KVM_GET_XSAVE: {
		r = -EINVAL;
		if (vcpu->arch.guest_fpu.uabi_size > sizeof(struct kvm_xsave))
			break;

		u.xsave = kzalloc(sizeof(struct kvm_xsave), GFP_KERNEL);
		r = -ENOMEM;
		if (!u.xsave)
			break;

		r = kvm_vcpu_ioctl_x86_get_xsave(vcpu, u.xsave);
		if (r < 0)
			break;

		r = -EFAULT;
		if (copy_to_user(argp, u.xsave, sizeof(struct kvm_xsave)))
			break;
		r = 0;
		break;
	}
	case KVM_SET_XSAVE: {
		int size = vcpu->arch.guest_fpu.uabi_size;

		u.xsave = memdup_user(argp, size);
		if (IS_ERR(u.xsave)) {
			r = PTR_ERR(u.xsave);
			goto out_nofree;
		}

		r = kvm_vcpu_ioctl_x86_set_xsave(vcpu, u.xsave);
		break;
	}

	case KVM_GET_XSAVE2: {
		int size = vcpu->arch.guest_fpu.uabi_size;

		u.xsave = kzalloc(size, GFP_KERNEL);
		r = -ENOMEM;
		if (!u.xsave)
			break;

		r = kvm_vcpu_ioctl_x86_get_xsave2(vcpu, u.buffer, size);
		if (r < 0)
			break;

		r = -EFAULT;
		if (copy_to_user(argp, u.xsave, size))
			break;

		r = 0;
		break;
	}

	case KVM_GET_XCRS: {
		u.xcrs = kzalloc(sizeof(struct kvm_xcrs), GFP_KERNEL);
		r = -ENOMEM;
		if (!u.xcrs)
			break;

		r = kvm_vcpu_ioctl_x86_get_xcrs(vcpu, u.xcrs);
		if (r < 0)
			break;

		r = -EFAULT;
		if (copy_to_user(argp, u.xcrs,
				 sizeof(struct kvm_xcrs)))
			break;
		r = 0;
		break;
	}
	case KVM_SET_XCRS: {
		u.xcrs = memdup_user(argp, sizeof(*u.xcrs));
		if (IS_ERR(u.xcrs)) {
			r = PTR_ERR(u.xcrs);
			goto out_nofree;
		}

		r = kvm_vcpu_ioctl_x86_set_xcrs(vcpu, u.xcrs);
		break;
	}
	case KVM_SET_TSC_KHZ: {
		u32 user_tsc_khz;

		r = -EINVAL;
		user_tsc_khz = (u32)arg;

		if (kvm_caps.has_tsc_control &&
		    user_tsc_khz >= kvm_caps.max_guest_tsc_khz)
			goto out;

		if (user_tsc_khz == 0)
			user_tsc_khz = tsc_khz;

		if (!kvm_set_tsc_khz(vcpu, user_tsc_khz))
			r = 0;

		goto out;
	}
	case KVM_GET_TSC_KHZ: {
		r = vcpu->arch.virtual_tsc_khz;
		goto out;
	}
	case KVM_KVMCLOCK_CTRL: {
		r = kvm_set_guest_paused(vcpu);
		goto out;
	}
	case KVM_ENABLE_CAP: {
		struct kvm_enable_cap cap;

		r = -EFAULT;
		if (copy_from_user(&cap, argp, sizeof(cap)))
			goto out;
		r = kvm_vcpu_ioctl_enable_cap(vcpu, &cap);
		break;
	}
	case KVM_GET_NESTED_STATE: {
		struct kvm_nested_state __user *user_kvm_nested_state = argp;
		u32 user_data_size;

		r = -EINVAL;
		if (!kvm_x86_ops.nested_ops->get_state)
			break;

		BUILD_BUG_ON(sizeof(user_data_size) != sizeof(user_kvm_nested_state->size));
		r = -EFAULT;
		if (get_user(user_data_size, &user_kvm_nested_state->size))
			break;

		r = kvm_x86_ops.nested_ops->get_state(vcpu, user_kvm_nested_state,
						     user_data_size);
		if (r < 0)
			break;

		if (r > user_data_size) {
			if (put_user(r, &user_kvm_nested_state->size))
				r = -EFAULT;
			else
				r = -E2BIG;
			break;
		}

		r = 0;
		break;
	}
	case KVM_SET_NESTED_STATE: {
		struct kvm_nested_state __user *user_kvm_nested_state = argp;
		struct kvm_nested_state kvm_state;
		int idx;

		r = -EINVAL;
		if (!kvm_x86_ops.nested_ops->set_state)
			break;

		r = -EFAULT;
		if (copy_from_user(&kvm_state, user_kvm_nested_state, sizeof(kvm_state)))
			break;

		r = -EINVAL;
		if (kvm_state.size < sizeof(kvm_state))
			break;

		if (kvm_state.flags &
		    ~(KVM_STATE_NESTED_RUN_PENDING | KVM_STATE_NESTED_GUEST_MODE
		      | KVM_STATE_NESTED_EVMCS | KVM_STATE_NESTED_MTF_PENDING
		      | KVM_STATE_NESTED_GIF_SET))
			break;

		/* nested_run_pending implies guest_mode.  */
		if ((kvm_state.flags & KVM_STATE_NESTED_RUN_PENDING)
		    && !(kvm_state.flags & KVM_STATE_NESTED_GUEST_MODE))
			break;

		idx = srcu_read_lock(&vcpu->kvm->srcu);
		r = kvm_x86_ops.nested_ops->set_state(vcpu, user_kvm_nested_state, &kvm_state);
		srcu_read_unlock(&vcpu->kvm->srcu, idx);
		break;
	}
#ifdef CONFIG_KVM_HYPERV
	case KVM_GET_SUPPORTED_HV_CPUID:
		r = kvm_ioctl_get_supported_hv_cpuid(vcpu, argp);
		break;
#endif
#ifdef CONFIG_KVM_XEN
	case KVM_XEN_VCPU_GET_ATTR: {
		struct kvm_xen_vcpu_attr xva;

		r = -EFAULT;
		if (copy_from_user(&xva, argp, sizeof(xva)))
			goto out;
		r = kvm_xen_vcpu_get_attr(vcpu, &xva);
		if (!r && copy_to_user(argp, &xva, sizeof(xva)))
			r = -EFAULT;
		break;
	}
	case KVM_XEN_VCPU_SET_ATTR: {
		struct kvm_xen_vcpu_attr xva;

		r = -EFAULT;
		if (copy_from_user(&xva, argp, sizeof(xva)))
			goto out;
		r = kvm_xen_vcpu_set_attr(vcpu, &xva);
		break;
	}
#endif
	case KVM_GET_SREGS2: {
		r = -EINVAL;
		if (vcpu->kvm->arch.has_protected_state &&
		    vcpu->arch.guest_state_protected)
			goto out;

		u.sregs2 = kzalloc(sizeof(struct kvm_sregs2), GFP_KERNEL);
		r = -ENOMEM;
		if (!u.sregs2)
			goto out;
		__get_sregs2(vcpu, u.sregs2);
		r = -EFAULT;
		if (copy_to_user(argp, u.sregs2, sizeof(struct kvm_sregs2)))
			goto out;
		r = 0;
		break;
	}
	case KVM_SET_SREGS2: {
		r = -EINVAL;
		if (vcpu->kvm->arch.has_protected_state &&
		    vcpu->arch.guest_state_protected)
			goto out;

		u.sregs2 = memdup_user(argp, sizeof(struct kvm_sregs2));
		if (IS_ERR(u.sregs2)) {
			r = PTR_ERR(u.sregs2);
			u.sregs2 = NULL;
			goto out;
		}
		r = __set_sregs2(vcpu, u.sregs2);
		break;
	}
	case KVM_HAS_DEVICE_ATTR:
	case KVM_GET_DEVICE_ATTR:
	case KVM_SET_DEVICE_ATTR:
		r = kvm_vcpu_ioctl_device_attr(vcpu, ioctl, argp);
		break;
	case KVM_MEMORY_ENCRYPT_OP:
		r = -ENOTTY;
		if (!kvm_x86_ops.vcpu_mem_enc_ioctl)
			goto out;
		r = kvm_x86_ops.vcpu_mem_enc_ioctl(vcpu, argp);
		break;
	default:
		r = -EINVAL;
	}
out:
	kfree(u.buffer);
out_nofree:
	vcpu_put(vcpu);
	return r;
}

vm_fault_t kvm_arch_vcpu_fault(struct kvm_vcpu *vcpu, struct vm_fault *vmf)
{
	return VM_FAULT_SIGBUS;
}

static int kvm_vm_ioctl_set_tss_addr(struct kvm *kvm, unsigned long addr)
{
	int ret;

	if (addr > (unsigned int)(-3 * PAGE_SIZE))
		return -EINVAL;
	ret = kvm_x86_call(set_tss_addr)(kvm, addr);
	return ret;
}

static int kvm_vm_ioctl_set_identity_map_addr(struct kvm *kvm,
					      u64 ident_addr)
{
	return kvm_x86_call(set_identity_map_addr)(kvm, ident_addr);
}

static int kvm_vm_ioctl_set_nr_mmu_pages(struct kvm *kvm,
					 unsigned long kvm_nr_mmu_pages)
{
	if (kvm_nr_mmu_pages < KVM_MIN_ALLOC_MMU_PAGES)
		return -EINVAL;

	mutex_lock(&kvm->slots_lock);

	kvm_mmu_change_mmu_pages(kvm, kvm_nr_mmu_pages);
	kvm->arch.n_requested_mmu_pages = kvm_nr_mmu_pages;

	mutex_unlock(&kvm->slots_lock);
	return 0;
}

static int kvm_vm_ioctl_get_irqchip(struct kvm *kvm, struct kvm_irqchip *chip)
{
	struct kvm_pic *pic = kvm->arch.vpic;
	int r;

	r = 0;
	switch (chip->chip_id) {
	case KVM_IRQCHIP_PIC_MASTER:
		memcpy(&chip->chip.pic, &pic->pics[0],
			sizeof(struct kvm_pic_state));
		break;
	case KVM_IRQCHIP_PIC_SLAVE:
		memcpy(&chip->chip.pic, &pic->pics[1],
			sizeof(struct kvm_pic_state));
		break;
	case KVM_IRQCHIP_IOAPIC:
		kvm_get_ioapic(kvm, &chip->chip.ioapic);
		break;
	default:
		r = -EINVAL;
		break;
	}
	return r;
}

static int kvm_vm_ioctl_set_irqchip(struct kvm *kvm, struct kvm_irqchip *chip)
{
	struct kvm_pic *pic = kvm->arch.vpic;
	int r;

	r = 0;
	switch (chip->chip_id) {
	case KVM_IRQCHIP_PIC_MASTER:
		spin_lock(&pic->lock);
		memcpy(&pic->pics[0], &chip->chip.pic,
			sizeof(struct kvm_pic_state));
		spin_unlock(&pic->lock);
		break;
	case KVM_IRQCHIP_PIC_SLAVE:
		spin_lock(&pic->lock);
		memcpy(&pic->pics[1], &chip->chip.pic,
			sizeof(struct kvm_pic_state));
		spin_unlock(&pic->lock);
		break;
	case KVM_IRQCHIP_IOAPIC:
		kvm_set_ioapic(kvm, &chip->chip.ioapic);
		break;
	default:
		r = -EINVAL;
		break;
	}
	kvm_pic_update_irq(pic);
	return r;
}

static int kvm_vm_ioctl_get_pit(struct kvm *kvm, struct kvm_pit_state *ps)
{
	struct kvm_kpit_state *kps = &kvm->arch.vpit->pit_state;

	BUILD_BUG_ON(sizeof(*ps) != sizeof(kps->channels));

	mutex_lock(&kps->lock);
	memcpy(ps, &kps->channels, sizeof(*ps));
	mutex_unlock(&kps->lock);
	return 0;
}

static int kvm_vm_ioctl_set_pit(struct kvm *kvm, struct kvm_pit_state *ps)
{
	int i;
	struct kvm_pit *pit = kvm->arch.vpit;

	mutex_lock(&pit->pit_state.lock);
	memcpy(&pit->pit_state.channels, ps, sizeof(*ps));
	for (i = 0; i < 3; i++)
		kvm_pit_load_count(pit, i, ps->channels[i].count, 0);
	mutex_unlock(&pit->pit_state.lock);
	return 0;
}

static int kvm_vm_ioctl_get_pit2(struct kvm *kvm, struct kvm_pit_state2 *ps)
{
	mutex_lock(&kvm->arch.vpit->pit_state.lock);
	memcpy(ps->channels, &kvm->arch.vpit->pit_state.channels,
		sizeof(ps->channels));
	ps->flags = kvm->arch.vpit->pit_state.flags;
	mutex_unlock(&kvm->arch.vpit->pit_state.lock);
	memset(&ps->reserved, 0, sizeof(ps->reserved));
	return 0;
}

static int kvm_vm_ioctl_set_pit2(struct kvm *kvm, struct kvm_pit_state2 *ps)
{
	int start = 0;
	int i;
	u32 prev_legacy, cur_legacy;
	struct kvm_pit *pit = kvm->arch.vpit;

	mutex_lock(&pit->pit_state.lock);
	prev_legacy = pit->pit_state.flags & KVM_PIT_FLAGS_HPET_LEGACY;
	cur_legacy = ps->flags & KVM_PIT_FLAGS_HPET_LEGACY;
	if (!prev_legacy && cur_legacy)
		start = 1;
	memcpy(&pit->pit_state.channels, &ps->channels,
	       sizeof(pit->pit_state.channels));
	pit->pit_state.flags = ps->flags;
	for (i = 0; i < 3; i++)
		kvm_pit_load_count(pit, i, pit->pit_state.channels[i].count,
				   start && i == 0);
	mutex_unlock(&pit->pit_state.lock);
	return 0;
}

static int kvm_vm_ioctl_reinject(struct kvm *kvm,
				 struct kvm_reinject_control *control)
{
	struct kvm_pit *pit = kvm->arch.vpit;

	/* pit->pit_state.lock was overloaded to prevent userspace from getting
	 * an inconsistent state after running multiple KVM_REINJECT_CONTROL
	 * ioctls in parallel.  Use a separate lock if that ioctl isn't rare.
	 */
	mutex_lock(&pit->pit_state.lock);
	kvm_pit_set_reinject(pit, control->pit_reinject);
	mutex_unlock(&pit->pit_state.lock);

	return 0;
}

void kvm_arch_sync_dirty_log(struct kvm *kvm, struct kvm_memory_slot *memslot)
{

	/*
	 * Flush all CPUs' dirty log buffers to the  dirty_bitmap.  Called
	 * before reporting dirty_bitmap to userspace.  KVM flushes the buffers
	 * on all VM-Exits, thus we only need to kick running vCPUs to force a
	 * VM-Exit.
	 */
	struct kvm_vcpu *vcpu;
	unsigned long i;

	if (!kvm->arch.cpu_dirty_log_size)
		return;

	kvm_for_each_vcpu(i, vcpu, kvm)
		kvm_vcpu_kick(vcpu);
}

int kvm_vm_ioctl_irq_line(struct kvm *kvm, struct kvm_irq_level *irq_event,
			bool line_status)
{
	if (!irqchip_in_kernel(kvm))
		return -ENXIO;

	irq_event->status = kvm_set_irq(kvm, KVM_USERSPACE_IRQ_SOURCE_ID,
					irq_event->irq, irq_event->level,
					line_status);
	return 0;
}

int kvm_vm_ioctl_enable_cap(struct kvm *kvm,
			    struct kvm_enable_cap *cap)
{
	int r;

	if (cap->flags)
		return -EINVAL;

	switch (cap->cap) {
	case KVM_CAP_DISABLE_QUIRKS2:
		r = -EINVAL;
		if (cap->args[0] & ~kvm_caps.supported_quirks)
			break;
		fallthrough;
	case KVM_CAP_DISABLE_QUIRKS:
		kvm->arch.disabled_quirks |= cap->args[0] & kvm_caps.supported_quirks;
		r = 0;
		break;
	case KVM_CAP_SPLIT_IRQCHIP: {
		mutex_lock(&kvm->lock);
		r = -EINVAL;
		if (cap->args[0] > MAX_NR_RESERVED_IOAPIC_PINS)
			goto split_irqchip_unlock;
		r = -EEXIST;
		if (irqchip_in_kernel(kvm))
			goto split_irqchip_unlock;
		if (kvm->created_vcpus)
			goto split_irqchip_unlock;
		/* Pairs with irqchip_in_kernel. */
		smp_wmb();
		kvm->arch.irqchip_mode = KVM_IRQCHIP_SPLIT;
		kvm->arch.nr_reserved_ioapic_pins = cap->args[0];
		kvm_clear_apicv_inhibit(kvm, APICV_INHIBIT_REASON_ABSENT);
		r = 0;
split_irqchip_unlock:
		mutex_unlock(&kvm->lock);
		break;
	}
	case KVM_CAP_X2APIC_API:
		r = -EINVAL;
		if (cap->args[0] & ~KVM_X2APIC_API_VALID_FLAGS)
			break;

		if (cap->args[0] & KVM_X2APIC_API_USE_32BIT_IDS)
			kvm->arch.x2apic_format = true;
		if (cap->args[0] & KVM_X2APIC_API_DISABLE_BROADCAST_QUIRK)
			kvm->arch.x2apic_broadcast_quirk_disabled = true;

		r = 0;
		break;
	case KVM_CAP_X86_DISABLE_EXITS:
		r = -EINVAL;
		if (cap->args[0] & ~kvm_get_allowed_disable_exits())
			break;

		mutex_lock(&kvm->lock);
		if (kvm->created_vcpus)
			goto disable_exits_unlock;

#define SMT_RSB_MSG "This processor is affected by the Cross-Thread Return Predictions vulnerability. " \
		    "KVM_CAP_X86_DISABLE_EXITS should only be used with SMT disabled or trusted guests."

		if (!mitigate_smt_rsb && boot_cpu_has_bug(X86_BUG_SMT_RSB) &&
		    cpu_smt_possible() &&
		    (cap->args[0] & ~KVM_X86_DISABLE_EXITS_PAUSE))
			pr_warn_once(SMT_RSB_MSG);

		if (cap->args[0] & KVM_X86_DISABLE_EXITS_PAUSE)
			kvm->arch.pause_in_guest = true;
		if (cap->args[0] & KVM_X86_DISABLE_EXITS_MWAIT)
			kvm->arch.mwait_in_guest = true;
		if (cap->args[0] & KVM_X86_DISABLE_EXITS_HLT)
			kvm->arch.hlt_in_guest = true;
		if (cap->args[0] & KVM_X86_DISABLE_EXITS_CSTATE)
			kvm->arch.cstate_in_guest = true;
		r = 0;
disable_exits_unlock:
		mutex_unlock(&kvm->lock);
		break;
	case KVM_CAP_MSR_PLATFORM_INFO:
		kvm->arch.guest_can_read_msr_platform_info = cap->args[0];
		r = 0;
		break;
	case KVM_CAP_EXCEPTION_PAYLOAD:
		kvm->arch.exception_payload_enabled = cap->args[0];
		r = 0;
		break;
	case KVM_CAP_X86_TRIPLE_FAULT_EVENT:
		kvm->arch.triple_fault_event = cap->args[0];
		r = 0;
		break;
	case KVM_CAP_X86_USER_SPACE_MSR:
		r = -EINVAL;
		if (cap->args[0] & ~KVM_MSR_EXIT_REASON_VALID_MASK)
			break;
		kvm->arch.user_space_msr_mask = cap->args[0];
		r = 0;
		break;
	case KVM_CAP_X86_BUS_LOCK_EXIT:
		r = -EINVAL;
		if (cap->args[0] & ~KVM_BUS_LOCK_DETECTION_VALID_MODE)
			break;

		if ((cap->args[0] & KVM_BUS_LOCK_DETECTION_OFF) &&
		    (cap->args[0] & KVM_BUS_LOCK_DETECTION_EXIT))
			break;

		if (kvm_caps.has_bus_lock_exit &&
		    cap->args[0] & KVM_BUS_LOCK_DETECTION_EXIT)
			kvm->arch.bus_lock_detection_enabled = true;
		r = 0;
		break;
#ifdef CONFIG_X86_SGX_KVM
	case KVM_CAP_SGX_ATTRIBUTE: {
		unsigned long allowed_attributes = 0;

		r = sgx_set_attribute(&allowed_attributes, cap->args[0]);
		if (r)
			break;

		/* KVM only supports the PROVISIONKEY privileged attribute. */
		if ((allowed_attributes & SGX_ATTR_PROVISIONKEY) &&
		    !(allowed_attributes & ~SGX_ATTR_PROVISIONKEY))
			kvm->arch.sgx_provisioning_allowed = true;
		else
			r = -EINVAL;
		break;
	}
#endif
	case KVM_CAP_VM_COPY_ENC_CONTEXT_FROM:
		r = -EINVAL;
		if (!kvm_x86_ops.vm_copy_enc_context_from)
			break;

		r = kvm_x86_call(vm_copy_enc_context_from)(kvm, cap->args[0]);
		break;
	case KVM_CAP_VM_MOVE_ENC_CONTEXT_FROM:
		r = -EINVAL;
		if (!kvm_x86_ops.vm_move_enc_context_from)
			break;

		r = kvm_x86_call(vm_move_enc_context_from)(kvm, cap->args[0]);
		break;
	case KVM_CAP_EXIT_HYPERCALL:
		if (cap->args[0] & ~KVM_EXIT_HYPERCALL_VALID_MASK) {
			r = -EINVAL;
			break;
		}
		kvm->arch.hypercall_exit_enabled = cap->args[0];
		r = 0;
		break;
	case KVM_CAP_EXIT_ON_EMULATION_FAILURE:
		r = -EINVAL;
		if (cap->args[0] & ~1)
			break;
		kvm->arch.exit_on_emulation_error = cap->args[0];
		r = 0;
		break;
	case KVM_CAP_PMU_CAPABILITY:
		r = -EINVAL;
		if (!enable_pmu || (cap->args[0] & ~KVM_CAP_PMU_VALID_MASK))
			break;

		mutex_lock(&kvm->lock);
		if (!kvm->created_vcpus) {
			kvm->arch.enable_pmu = !(cap->args[0] & KVM_PMU_CAP_DISABLE);
			r = 0;
		}
		mutex_unlock(&kvm->lock);
		break;
	case KVM_CAP_MAX_VCPU_ID:
		r = -EINVAL;
		if (cap->args[0] > KVM_MAX_VCPU_IDS)
			break;

		mutex_lock(&kvm->lock);
		if (kvm->arch.bsp_vcpu_id > cap->args[0]) {
			;
		} else if (kvm->arch.max_vcpu_ids == cap->args[0]) {
			r = 0;
		} else if (!kvm->arch.max_vcpu_ids) {
			kvm->arch.max_vcpu_ids = cap->args[0];
			r = 0;
		}
		mutex_unlock(&kvm->lock);
		break;
	case KVM_CAP_X86_NOTIFY_VMEXIT:
		r = -EINVAL;
		if ((u32)cap->args[0] & ~KVM_X86_NOTIFY_VMEXIT_VALID_BITS)
			break;
		if (!kvm_caps.has_notify_vmexit)
			break;
		if (!((u32)cap->args[0] & KVM_X86_NOTIFY_VMEXIT_ENABLED))
			break;
		mutex_lock(&kvm->lock);
		if (!kvm->created_vcpus) {
			kvm->arch.notify_window = cap->args[0] >> 32;
			kvm->arch.notify_vmexit_flags = (u32)cap->args[0];
			r = 0;
		}
		mutex_unlock(&kvm->lock);
		break;
	case KVM_CAP_VM_DISABLE_NX_HUGE_PAGES:
		r = -EINVAL;

		/*
		 * Since the risk of disabling NX hugepages is a guest crashing
		 * the system, ensure the userspace process has permission to
		 * reboot the system.
		 *
		 * Note that unlike the reboot() syscall, the process must have
		 * this capability in the root namespace because exposing
		 * /dev/kvm into a container does not limit the scope of the
		 * iTLB multihit bug to that container. In other words,
		 * this must use capable(), not ns_capable().
		 */
		if (!capable(CAP_SYS_BOOT)) {
			r = -EPERM;
			break;
		}

		if (cap->args[0])
			break;

		mutex_lock(&kvm->lock);
		if (!kvm->created_vcpus) {
			kvm->arch.disable_nx_huge_pages = true;
			r = 0;
		}
		mutex_unlock(&kvm->lock);
		break;
	case KVM_CAP_X86_APIC_BUS_CYCLES_NS: {
		u64 bus_cycle_ns = cap->args[0];
		u64 unused;

		/*
		 * Guard against overflow in tmict_to_ns(). 128 is the highest
		 * divide value that can be programmed in APIC_TDCR.
		 */
		r = -EINVAL;
		if (!bus_cycle_ns ||
		    check_mul_overflow((u64)U32_MAX * 128, bus_cycle_ns, &unused))
			break;

		r = 0;
		mutex_lock(&kvm->lock);
		if (!irqchip_in_kernel(kvm))
			r = -ENXIO;
		else if (kvm->created_vcpus)
			r = -EINVAL;
		else
			kvm->arch.apic_bus_cycle_ns = bus_cycle_ns;
		mutex_unlock(&kvm->lock);
		break;
	}
	default:
		r = -EINVAL;
		break;
	}
	return r;
}

static struct kvm_x86_msr_filter *kvm_alloc_msr_filter(bool default_allow)
{
	struct kvm_x86_msr_filter *msr_filter;

	msr_filter = kzalloc(sizeof(*msr_filter), GFP_KERNEL_ACCOUNT);
	if (!msr_filter)
		return NULL;

	msr_filter->default_allow = default_allow;
	return msr_filter;
}

static void kvm_free_msr_filter(struct kvm_x86_msr_filter *msr_filter)
{
	u32 i;

	if (!msr_filter)
		return;

	for (i = 0; i < msr_filter->count; i++)
		kfree(msr_filter->ranges[i].bitmap);

	kfree(msr_filter);
}

static int kvm_add_msr_filter(struct kvm_x86_msr_filter *msr_filter,
			      struct kvm_msr_filter_range *user_range)
{
	unsigned long *bitmap;
	size_t bitmap_size;

	if (!user_range->nmsrs)
		return 0;

	if (user_range->flags & ~KVM_MSR_FILTER_RANGE_VALID_MASK)
		return -EINVAL;

	if (!user_range->flags)
		return -EINVAL;

	bitmap_size = BITS_TO_LONGS(user_range->nmsrs) * sizeof(long);
	if (!bitmap_size || bitmap_size > KVM_MSR_FILTER_MAX_BITMAP_SIZE)
		return -EINVAL;

	bitmap = memdup_user((__user u8*)user_range->bitmap, bitmap_size);
	if (IS_ERR(bitmap))
		return PTR_ERR(bitmap);

	msr_filter->ranges[msr_filter->count] = (struct msr_bitmap_range) {
		.flags = user_range->flags,
		.base = user_range->base,
		.nmsrs = user_range->nmsrs,
		.bitmap = bitmap,
	};

	msr_filter->count++;
	return 0;
}

static int kvm_vm_ioctl_set_msr_filter(struct kvm *kvm,
				       struct kvm_msr_filter *filter)
{
	struct kvm_x86_msr_filter *new_filter, *old_filter;
	bool default_allow;
	bool empty = true;
	int r;
	u32 i;

	if (filter->flags & ~KVM_MSR_FILTER_VALID_MASK)
		return -EINVAL;

	for (i = 0; i < ARRAY_SIZE(filter->ranges); i++)
		empty &= !filter->ranges[i].nmsrs;

	default_allow = !(filter->flags & KVM_MSR_FILTER_DEFAULT_DENY);
	if (empty && !default_allow)
		return -EINVAL;

	new_filter = kvm_alloc_msr_filter(default_allow);
	if (!new_filter)
		return -ENOMEM;

	for (i = 0; i < ARRAY_SIZE(filter->ranges); i++) {
		r = kvm_add_msr_filter(new_filter, &filter->ranges[i]);
		if (r) {
			kvm_free_msr_filter(new_filter);
			return r;
		}
	}

	mutex_lock(&kvm->lock);
	old_filter = rcu_replace_pointer(kvm->arch.msr_filter, new_filter,
					 mutex_is_locked(&kvm->lock));
	mutex_unlock(&kvm->lock);
	synchronize_srcu(&kvm->srcu);

	kvm_free_msr_filter(old_filter);

	kvm_make_all_cpus_request(kvm, KVM_REQ_MSR_FILTER_CHANGED);

	return 0;
}

#ifdef CONFIG_KVM_COMPAT
/* for KVM_X86_SET_MSR_FILTER */
struct kvm_msr_filter_range_compat {
	__u32 flags;
	__u32 nmsrs;
	__u32 base;
	__u32 bitmap;
};

struct kvm_msr_filter_compat {
	__u32 flags;
	struct kvm_msr_filter_range_compat ranges[KVM_MSR_FILTER_MAX_RANGES];
};

#define KVM_X86_SET_MSR_FILTER_COMPAT _IOW(KVMIO, 0xc6, struct kvm_msr_filter_compat)

long kvm_arch_vm_compat_ioctl(struct file *filp, unsigned int ioctl,
			      unsigned long arg)
{
	void __user *argp = (void __user *)arg;
	struct kvm *kvm = filp->private_data;
	long r = -ENOTTY;

	switch (ioctl) {
	case KVM_X86_SET_MSR_FILTER_COMPAT: {
		struct kvm_msr_filter __user *user_msr_filter = argp;
		struct kvm_msr_filter_compat filter_compat;
		struct kvm_msr_filter filter;
		int i;

		if (copy_from_user(&filter_compat, user_msr_filter,
				   sizeof(filter_compat)))
			return -EFAULT;

		filter.flags = filter_compat.flags;
		for (i = 0; i < ARRAY_SIZE(filter.ranges); i++) {
			struct kvm_msr_filter_range_compat *cr;

			cr = &filter_compat.ranges[i];
			filter.ranges[i] = (struct kvm_msr_filter_range) {
				.flags = cr->flags,
				.nmsrs = cr->nmsrs,
				.base = cr->base,
				.bitmap = (__u8 *)(ulong)cr->bitmap,
			};
		}

		r = kvm_vm_ioctl_set_msr_filter(kvm, &filter);
		break;
	}
	}

	return r;
}
#endif

#ifdef CONFIG_HAVE_KVM_PM_NOTIFIER
static int kvm_arch_suspend_notifier(struct kvm *kvm)
{
	struct kvm_vcpu *vcpu;
	unsigned long i;

	/*
	 * Ignore the return, marking the guest paused only "fails" if the vCPU
	 * isn't using kvmclock; continuing on is correct and desirable.
	 */
	kvm_for_each_vcpu(i, vcpu, kvm)
		(void)kvm_set_guest_paused(vcpu);

	return NOTIFY_DONE;
}

int kvm_arch_pm_notifier(struct kvm *kvm, unsigned long state)
{
	switch (state) {
	case PM_HIBERNATION_PREPARE:
	case PM_SUSPEND_PREPARE:
		return kvm_arch_suspend_notifier(kvm);
	}

	return NOTIFY_DONE;
}
#endif /* CONFIG_HAVE_KVM_PM_NOTIFIER */

static int kvm_vm_ioctl_get_clock(struct kvm *kvm, void __user *argp)
{
	struct kvm_clock_data data = { 0 };

	get_kvmclock(kvm, &data);
	if (copy_to_user(argp, &data, sizeof(data)))
		return -EFAULT;

	return 0;
}

static int kvm_vm_ioctl_set_clock(struct kvm *kvm, void __user *argp)
{
	struct kvm_arch *ka = &kvm->arch;
	struct kvm_clock_data data;
	u64 now_raw_ns;

	if (copy_from_user(&data, argp, sizeof(data)))
		return -EFAULT;

	/*
	 * Only KVM_CLOCK_REALTIME is used, but allow passing the
	 * result of KVM_GET_CLOCK back to KVM_SET_CLOCK.
	 */
	if (data.flags & ~KVM_CLOCK_VALID_FLAGS)
		return -EINVAL;

	kvm_hv_request_tsc_page_update(kvm);
	kvm_start_pvclock_update(kvm);
	pvclock_update_vm_gtod_copy(kvm);

	/*
	 * This pairs with kvm_guest_time_update(): when masterclock is
	 * in use, we use master_kernel_ns + kvmclock_offset to set
	 * unsigned 'system_time' so if we use get_kvmclock_ns() (which
	 * is slightly ahead) here we risk going negative on unsigned
	 * 'system_time' when 'data.clock' is very small.
	 */
	if (data.flags & KVM_CLOCK_REALTIME) {
		u64 now_real_ns = ktime_get_real_ns();

		/*
		 * Avoid stepping the kvmclock backwards.
		 */
		if (now_real_ns > data.realtime)
			data.clock += now_real_ns - data.realtime;
	}

	if (ka->use_master_clock)
		now_raw_ns = ka->master_kernel_ns;
	else
		now_raw_ns = get_kvmclock_base_ns();
	ka->kvmclock_offset = data.clock - now_raw_ns;
	kvm_end_pvclock_update(kvm);
	return 0;
}

int kvm_arch_vm_ioctl(struct file *filp, unsigned int ioctl, unsigned long arg)
{
	struct kvm *kvm = filp->private_data;
	void __user *argp = (void __user *)arg;
	int r = -ENOTTY;
	/*
	 * This union makes it completely explicit to gcc-3.x
	 * that these two variables' stack usage should be
	 * combined, not added together.
	 */
	union {
		struct kvm_pit_state ps;
		struct kvm_pit_state2 ps2;
		struct kvm_pit_config pit_config;
	} u;

	switch (ioctl) {
	case KVM_SET_TSS_ADDR:
		r = kvm_vm_ioctl_set_tss_addr(kvm, arg);
		break;
	case KVM_SET_IDENTITY_MAP_ADDR: {
		u64 ident_addr;

		mutex_lock(&kvm->lock);
		r = -EINVAL;
		if (kvm->created_vcpus)
			goto set_identity_unlock;
		r = -EFAULT;
		if (copy_from_user(&ident_addr, argp, sizeof(ident_addr)))
			goto set_identity_unlock;
		r = kvm_vm_ioctl_set_identity_map_addr(kvm, ident_addr);
set_identity_unlock:
		mutex_unlock(&kvm->lock);
		break;
	}
	case KVM_SET_NR_MMU_PAGES:
		r = kvm_vm_ioctl_set_nr_mmu_pages(kvm, arg);
		break;
	case KVM_CREATE_IRQCHIP: {
		mutex_lock(&kvm->lock);

		r = -EEXIST;
		if (irqchip_in_kernel(kvm))
			goto create_irqchip_unlock;

		r = -EINVAL;
		if (kvm->created_vcpus)
			goto create_irqchip_unlock;

		r = kvm_pic_init(kvm);
		if (r)
			goto create_irqchip_unlock;

		r = kvm_ioapic_init(kvm);
		if (r) {
			kvm_pic_destroy(kvm);
			goto create_irqchip_unlock;
		}

		r = kvm_setup_default_irq_routing(kvm);
		if (r) {
			kvm_ioapic_destroy(kvm);
			kvm_pic_destroy(kvm);
			goto create_irqchip_unlock;
		}
		/* Write kvm->irq_routing before enabling irqchip_in_kernel. */
		smp_wmb();
		kvm->arch.irqchip_mode = KVM_IRQCHIP_KERNEL;
		kvm_clear_apicv_inhibit(kvm, APICV_INHIBIT_REASON_ABSENT);
	create_irqchip_unlock:
		mutex_unlock(&kvm->lock);
		break;
	}
	case KVM_CREATE_PIT:
		u.pit_config.flags = KVM_PIT_SPEAKER_DUMMY;
		goto create_pit;
	case KVM_CREATE_PIT2:
		r = -EFAULT;
		if (copy_from_user(&u.pit_config, argp,
				   sizeof(struct kvm_pit_config)))
			goto out;
	create_pit:
		mutex_lock(&kvm->lock);
		r = -EEXIST;
		if (kvm->arch.vpit)
			goto create_pit_unlock;
		r = -ENOENT;
		if (!pic_in_kernel(kvm))
			goto create_pit_unlock;
		r = -ENOMEM;
		kvm->arch.vpit = kvm_create_pit(kvm, u.pit_config.flags);
		if (kvm->arch.vpit)
			r = 0;
	create_pit_unlock:
		mutex_unlock(&kvm->lock);
		break;
	case KVM_GET_IRQCHIP: {
		/* 0: PIC master, 1: PIC slave, 2: IOAPIC */
		struct kvm_irqchip *chip;

		chip = memdup_user(argp, sizeof(*chip));
		if (IS_ERR(chip)) {
			r = PTR_ERR(chip);
			goto out;
		}

		r = -ENXIO;
		if (!irqchip_kernel(kvm))
			goto get_irqchip_out;
		r = kvm_vm_ioctl_get_irqchip(kvm, chip);
		if (r)
			goto get_irqchip_out;
		r = -EFAULT;
		if (copy_to_user(argp, chip, sizeof(*chip)))
			goto get_irqchip_out;
		r = 0;
	get_irqchip_out:
		kfree(chip);
		break;
	}
	case KVM_SET_IRQCHIP: {
		/* 0: PIC master, 1: PIC slave, 2: IOAPIC */
		struct kvm_irqchip *chip;

		chip = memdup_user(argp, sizeof(*chip));
		if (IS_ERR(chip)) {
			r = PTR_ERR(chip);
			goto out;
		}

		r = -ENXIO;
		if (!irqchip_kernel(kvm))
			goto set_irqchip_out;
		r = kvm_vm_ioctl_set_irqchip(kvm, chip);
	set_irqchip_out:
		kfree(chip);
		break;
	}
	case KVM_GET_PIT: {
		r = -EFAULT;
		if (copy_from_user(&u.ps, argp, sizeof(struct kvm_pit_state)))
			goto out;
		r = -ENXIO;
		if (!kvm->arch.vpit)
			goto out;
		r = kvm_vm_ioctl_get_pit(kvm, &u.ps);
		if (r)
			goto out;
		r = -EFAULT;
		if (copy_to_user(argp, &u.ps, sizeof(struct kvm_pit_state)))
			goto out;
		r = 0;
		break;
	}
	case KVM_SET_PIT: {
		r = -EFAULT;
		if (copy_from_user(&u.ps, argp, sizeof(u.ps)))
			goto out;
		mutex_lock(&kvm->lock);
		r = -ENXIO;
		if (!kvm->arch.vpit)
			goto set_pit_out;
		r = kvm_vm_ioctl_set_pit(kvm, &u.ps);
set_pit_out:
		mutex_unlock(&kvm->lock);
		break;
	}
	case KVM_GET_PIT2: {
		r = -ENXIO;
		if (!kvm->arch.vpit)
			goto out;
		r = kvm_vm_ioctl_get_pit2(kvm, &u.ps2);
		if (r)
			goto out;
		r = -EFAULT;
		if (copy_to_user(argp, &u.ps2, sizeof(u.ps2)))
			goto out;
		r = 0;
		break;
	}
	case KVM_SET_PIT2: {
		r = -EFAULT;
		if (copy_from_user(&u.ps2, argp, sizeof(u.ps2)))
			goto out;
		mutex_lock(&kvm->lock);
		r = -ENXIO;
		if (!kvm->arch.vpit)
			goto set_pit2_out;
		r = kvm_vm_ioctl_set_pit2(kvm, &u.ps2);
set_pit2_out:
		mutex_unlock(&kvm->lock);
		break;
	}
	case KVM_REINJECT_CONTROL: {
		struct kvm_reinject_control control;
		r =  -EFAULT;
		if (copy_from_user(&control, argp, sizeof(control)))
			goto out;
		r = -ENXIO;
		if (!kvm->arch.vpit)
			goto out;
		r = kvm_vm_ioctl_reinject(kvm, &control);
		break;
	}
	case KVM_SET_BOOT_CPU_ID:
		r = 0;
		mutex_lock(&kvm->lock);
		if (kvm->created_vcpus)
			r = -EBUSY;
		else if (arg > KVM_MAX_VCPU_IDS ||
			 (kvm->arch.max_vcpu_ids && arg > kvm->arch.max_vcpu_ids))
			r = -EINVAL;
		else
			kvm->arch.bsp_vcpu_id = arg;
		mutex_unlock(&kvm->lock);
		break;
#ifdef CONFIG_KVM_XEN
	case KVM_XEN_HVM_CONFIG: {
		struct kvm_xen_hvm_config xhc;
		r = -EFAULT;
		if (copy_from_user(&xhc, argp, sizeof(xhc)))
			goto out;
		r = kvm_xen_hvm_config(kvm, &xhc);
		break;
	}
	case KVM_XEN_HVM_GET_ATTR: {
		struct kvm_xen_hvm_attr xha;

		r = -EFAULT;
		if (copy_from_user(&xha, argp, sizeof(xha)))
			goto out;
		r = kvm_xen_hvm_get_attr(kvm, &xha);
		if (!r && copy_to_user(argp, &xha, sizeof(xha)))
			r = -EFAULT;
		break;
	}
	case KVM_XEN_HVM_SET_ATTR: {
		struct kvm_xen_hvm_attr xha;

		r = -EFAULT;
		if (copy_from_user(&xha, argp, sizeof(xha)))
			goto out;
		r = kvm_xen_hvm_set_attr(kvm, &xha);
		break;
	}
	case KVM_XEN_HVM_EVTCHN_SEND: {
		struct kvm_irq_routing_xen_evtchn uxe;

		r = -EFAULT;
		if (copy_from_user(&uxe, argp, sizeof(uxe)))
			goto out;
		r = kvm_xen_hvm_evtchn_send(kvm, &uxe);
		break;
	}
#endif
	case KVM_SET_CLOCK:
		r = kvm_vm_ioctl_set_clock(kvm, argp);
		break;
	case KVM_GET_CLOCK:
		r = kvm_vm_ioctl_get_clock(kvm, argp);
		break;
	case KVM_SET_TSC_KHZ: {
		u32 user_tsc_khz;

		r = -EINVAL;
		user_tsc_khz = (u32)arg;

		if (kvm_caps.has_tsc_control &&
		    user_tsc_khz >= kvm_caps.max_guest_tsc_khz)
			goto out;

		if (user_tsc_khz == 0)
			user_tsc_khz = tsc_khz;

		WRITE_ONCE(kvm->arch.default_tsc_khz, user_tsc_khz);
		r = 0;

		goto out;
	}
	case KVM_GET_TSC_KHZ: {
		r = READ_ONCE(kvm->arch.default_tsc_khz);
		goto out;
	}
<<<<<<< HEAD
	case KVM_MEMORY_ENCRYPT_OP: {
=======
	case KVM_MEMORY_ENCRYPT_OP:
		r = -ENOTTY;
		if (!kvm_x86_ops.mem_enc_ioctl)
			goto out;

>>>>>>> 19040824
		r = kvm_x86_call(mem_enc_ioctl)(kvm, argp);
		break;
	case KVM_MEMORY_ENCRYPT_REG_REGION: {
		struct kvm_enc_region region;

		r = -EFAULT;
		if (copy_from_user(&region, argp, sizeof(region)))
			goto out;

		r = -ENOTTY;
		if (!kvm_x86_ops.mem_enc_register_region)
			goto out;

		r = kvm_x86_call(mem_enc_register_region)(kvm, &region);
		break;
	}
	case KVM_MEMORY_ENCRYPT_UNREG_REGION: {
		struct kvm_enc_region region;

		r = -EFAULT;
		if (copy_from_user(&region, argp, sizeof(region)))
			goto out;

		r = -ENOTTY;
		if (!kvm_x86_ops.mem_enc_unregister_region)
			goto out;

		r = kvm_x86_call(mem_enc_unregister_region)(kvm, &region);
		break;
	}
#ifdef CONFIG_KVM_HYPERV
	case KVM_HYPERV_EVENTFD: {
		struct kvm_hyperv_eventfd hvevfd;

		r = -EFAULT;
		if (copy_from_user(&hvevfd, argp, sizeof(hvevfd)))
			goto out;
		r = kvm_vm_ioctl_hv_eventfd(kvm, &hvevfd);
		break;
	}
#endif
	case KVM_SET_PMU_EVENT_FILTER:
		r = kvm_vm_ioctl_set_pmu_event_filter(kvm, argp);
		break;
	case KVM_X86_SET_MSR_FILTER: {
		struct kvm_msr_filter __user *user_msr_filter = argp;
		struct kvm_msr_filter filter;

		if (copy_from_user(&filter, user_msr_filter, sizeof(filter)))
			return -EFAULT;

		r = kvm_vm_ioctl_set_msr_filter(kvm, &filter);
		break;
	}
	default:
		r = -ENOTTY;
	}
out:
	return r;
}

static void kvm_probe_feature_msr(u32 msr_index)
{
	u64 data;

	if (kvm_get_feature_msr(NULL, msr_index, &data, true))
		return;

	msr_based_features[num_msr_based_features++] = msr_index;
}

static void kvm_probe_msr_to_save(u32 msr_index)
{
	u32 dummy[2];

	if (rdmsr_safe(msr_index, &dummy[0], &dummy[1]))
		return;

	/*
	 * Even MSRs that are valid in the host may not be exposed to guests in
	 * some cases.
	 */
	switch (msr_index) {
	case MSR_IA32_BNDCFGS:
		if (!kvm_mpx_supported())
			return;
		break;
	case MSR_TSC_AUX:
		if (!kvm_cpu_cap_has(X86_FEATURE_RDTSCP) &&
		    !kvm_cpu_cap_has(X86_FEATURE_RDPID))
			return;
		break;
	case MSR_IA32_UMWAIT_CONTROL:
		if (!kvm_cpu_cap_has(X86_FEATURE_WAITPKG))
			return;
		break;
	case MSR_IA32_RTIT_CTL:
	case MSR_IA32_RTIT_STATUS:
		if (!kvm_cpu_cap_has(X86_FEATURE_INTEL_PT))
			return;
		break;
	case MSR_IA32_RTIT_CR3_MATCH:
		if (!kvm_cpu_cap_has(X86_FEATURE_INTEL_PT) ||
		    !intel_pt_validate_hw_cap(PT_CAP_cr3_filtering))
			return;
		break;
	case MSR_IA32_RTIT_OUTPUT_BASE:
	case MSR_IA32_RTIT_OUTPUT_MASK:
		if (!kvm_cpu_cap_has(X86_FEATURE_INTEL_PT) ||
		    (!intel_pt_validate_hw_cap(PT_CAP_topa_output) &&
		     !intel_pt_validate_hw_cap(PT_CAP_single_range_output)))
			return;
		break;
	case MSR_IA32_RTIT_ADDR0_A ... MSR_IA32_RTIT_ADDR3_B:
		if (!kvm_cpu_cap_has(X86_FEATURE_INTEL_PT) ||
		    (msr_index - MSR_IA32_RTIT_ADDR0_A >=
		     intel_pt_validate_hw_cap(PT_CAP_num_address_ranges) * 2))
			return;
		break;
	case MSR_ARCH_PERFMON_PERFCTR0 ...
	     MSR_ARCH_PERFMON_PERFCTR0 + KVM_MAX_NR_GP_COUNTERS - 1:
		if (msr_index - MSR_ARCH_PERFMON_PERFCTR0 >=
		    kvm_pmu_cap.num_counters_gp)
			return;
		break;
	case MSR_ARCH_PERFMON_EVENTSEL0 ...
	     MSR_ARCH_PERFMON_EVENTSEL0 + KVM_MAX_NR_GP_COUNTERS - 1:
		if (msr_index - MSR_ARCH_PERFMON_EVENTSEL0 >=
		    kvm_pmu_cap.num_counters_gp)
			return;
		break;
	case MSR_ARCH_PERFMON_FIXED_CTR0 ...
	     MSR_ARCH_PERFMON_FIXED_CTR0 + KVM_MAX_NR_FIXED_COUNTERS - 1:
		if (msr_index - MSR_ARCH_PERFMON_FIXED_CTR0 >=
		    kvm_pmu_cap.num_counters_fixed)
			return;
		break;
	case MSR_AMD64_PERF_CNTR_GLOBAL_CTL:
	case MSR_AMD64_PERF_CNTR_GLOBAL_STATUS:
	case MSR_AMD64_PERF_CNTR_GLOBAL_STATUS_CLR:
		if (!kvm_cpu_cap_has(X86_FEATURE_PERFMON_V2))
			return;
		break;
	case MSR_IA32_XFD:
	case MSR_IA32_XFD_ERR:
		if (!kvm_cpu_cap_has(X86_FEATURE_XFD))
			return;
		break;
	case MSR_IA32_TSX_CTRL:
		if (!(kvm_get_arch_capabilities() & ARCH_CAP_TSX_CTRL_MSR))
			return;
		break;
	default:
		break;
	}

	msrs_to_save[num_msrs_to_save++] = msr_index;
}

static void kvm_init_msr_lists(void)
{
	unsigned i;

	BUILD_BUG_ON_MSG(KVM_MAX_NR_FIXED_COUNTERS != 3,
			 "Please update the fixed PMCs in msrs_to_save_pmu[]");

	num_msrs_to_save = 0;
	num_emulated_msrs = 0;
	num_msr_based_features = 0;

	for (i = 0; i < ARRAY_SIZE(msrs_to_save_base); i++)
		kvm_probe_msr_to_save(msrs_to_save_base[i]);

	if (enable_pmu) {
		for (i = 0; i < ARRAY_SIZE(msrs_to_save_pmu); i++)
			kvm_probe_msr_to_save(msrs_to_save_pmu[i]);
	}

	for (i = 0; i < ARRAY_SIZE(emulated_msrs_all); i++) {
		if (!kvm_x86_call(has_emulated_msr)(NULL,
						    emulated_msrs_all[i]))
			continue;

		emulated_msrs[num_emulated_msrs++] = emulated_msrs_all[i];
	}

	for (i = KVM_FIRST_EMULATED_VMX_MSR; i <= KVM_LAST_EMULATED_VMX_MSR; i++)
		kvm_probe_feature_msr(i);

	for (i = 0; i < ARRAY_SIZE(msr_based_features_all_except_vmx); i++)
		kvm_probe_feature_msr(msr_based_features_all_except_vmx[i]);
}

static int vcpu_mmio_write(struct kvm_vcpu *vcpu, gpa_t addr, int len,
			   const void *v)
{
	int handled = 0;
	int n;

	do {
		n = min(len, 8);
		if (!(lapic_in_kernel(vcpu) &&
		      !kvm_iodevice_write(vcpu, &vcpu->arch.apic->dev, addr, n, v))
		    && kvm_io_bus_write(vcpu, KVM_MMIO_BUS, addr, n, v))
			break;
		handled += n;
		addr += n;
		len -= n;
		v += n;
	} while (len);

	return handled;
}

static int vcpu_mmio_read(struct kvm_vcpu *vcpu, gpa_t addr, int len, void *v)
{
	int handled = 0;
	int n;

	do {
		n = min(len, 8);
		if (!(lapic_in_kernel(vcpu) &&
		      !kvm_iodevice_read(vcpu, &vcpu->arch.apic->dev,
					 addr, n, v))
		    && kvm_io_bus_read(vcpu, KVM_MMIO_BUS, addr, n, v))
			break;
		trace_kvm_mmio(KVM_TRACE_MMIO_READ, n, addr, v);
		handled += n;
		addr += n;
		len -= n;
		v += n;
	} while (len);

	return handled;
}

void kvm_set_segment(struct kvm_vcpu *vcpu,
		     struct kvm_segment *var, int seg)
{
	kvm_x86_call(set_segment)(vcpu, var, seg);
}

void kvm_get_segment(struct kvm_vcpu *vcpu,
		     struct kvm_segment *var, int seg)
{
	kvm_x86_call(get_segment)(vcpu, var, seg);
}

gpa_t translate_nested_gpa(struct kvm_vcpu *vcpu, gpa_t gpa, u64 access,
			   struct x86_exception *exception)
{
	struct kvm_mmu *mmu = vcpu->arch.mmu;
	gpa_t t_gpa;

	BUG_ON(!mmu_is_nested(vcpu));

	/* NPT walks are always user-walks */
	access |= PFERR_USER_MASK;
	t_gpa  = mmu->gva_to_gpa(vcpu, mmu, gpa, access, exception);

	return t_gpa;
}

gpa_t kvm_mmu_gva_to_gpa_read(struct kvm_vcpu *vcpu, gva_t gva,
			      struct x86_exception *exception)
{
	struct kvm_mmu *mmu = vcpu->arch.walk_mmu;

	u64 access = (kvm_x86_call(get_cpl)(vcpu) == 3) ? PFERR_USER_MASK : 0;
	return mmu->gva_to_gpa(vcpu, mmu, gva, access, exception);
}
EXPORT_SYMBOL_GPL(kvm_mmu_gva_to_gpa_read);

gpa_t kvm_mmu_gva_to_gpa_write(struct kvm_vcpu *vcpu, gva_t gva,
			       struct x86_exception *exception)
{
	struct kvm_mmu *mmu = vcpu->arch.walk_mmu;

	u64 access = (kvm_x86_call(get_cpl)(vcpu) == 3) ? PFERR_USER_MASK : 0;
	access |= PFERR_WRITE_MASK;
	return mmu->gva_to_gpa(vcpu, mmu, gva, access, exception);
}
EXPORT_SYMBOL_GPL(kvm_mmu_gva_to_gpa_write);

/* uses this to access any guest's mapped memory without checking CPL */
gpa_t kvm_mmu_gva_to_gpa_system(struct kvm_vcpu *vcpu, gva_t gva,
				struct x86_exception *exception)
{
	struct kvm_mmu *mmu = vcpu->arch.walk_mmu;

	return mmu->gva_to_gpa(vcpu, mmu, gva, 0, exception);
}

static int kvm_read_guest_virt_helper(gva_t addr, void *val, unsigned int bytes,
				      struct kvm_vcpu *vcpu, u64 access,
				      struct x86_exception *exception)
{
	struct kvm_mmu *mmu = vcpu->arch.walk_mmu;
	void *data = val;
	int r = X86EMUL_CONTINUE;

	while (bytes) {
		gpa_t gpa = mmu->gva_to_gpa(vcpu, mmu, addr, access, exception);
		unsigned offset = addr & (PAGE_SIZE-1);
		unsigned toread = min(bytes, (unsigned)PAGE_SIZE - offset);
		int ret;

		if (gpa == INVALID_GPA)
			return X86EMUL_PROPAGATE_FAULT;
		ret = kvm_vcpu_read_guest_page(vcpu, gpa >> PAGE_SHIFT, data,
					       offset, toread);
		if (ret < 0) {
			r = X86EMUL_IO_NEEDED;
			goto out;
		}

		bytes -= toread;
		data += toread;
		addr += toread;
	}
out:
	return r;
}

/* used for instruction fetching */
static int kvm_fetch_guest_virt(struct x86_emulate_ctxt *ctxt,
				gva_t addr, void *val, unsigned int bytes,
				struct x86_exception *exception)
{
	struct kvm_vcpu *vcpu = emul_to_vcpu(ctxt);
	struct kvm_mmu *mmu = vcpu->arch.walk_mmu;
	u64 access = (kvm_x86_call(get_cpl)(vcpu) == 3) ? PFERR_USER_MASK : 0;
	unsigned offset;
	int ret;

	/* Inline kvm_read_guest_virt_helper for speed.  */
	gpa_t gpa = mmu->gva_to_gpa(vcpu, mmu, addr, access|PFERR_FETCH_MASK,
				    exception);
	if (unlikely(gpa == INVALID_GPA))
		return X86EMUL_PROPAGATE_FAULT;

	offset = addr & (PAGE_SIZE-1);
	if (WARN_ON(offset + bytes > PAGE_SIZE))
		bytes = (unsigned)PAGE_SIZE - offset;
	ret = kvm_vcpu_read_guest_page(vcpu, gpa >> PAGE_SHIFT, val,
				       offset, bytes);
	if (unlikely(ret < 0))
		return X86EMUL_IO_NEEDED;

	return X86EMUL_CONTINUE;
}

int kvm_read_guest_virt(struct kvm_vcpu *vcpu,
			       gva_t addr, void *val, unsigned int bytes,
			       struct x86_exception *exception)
{
	u64 access = (kvm_x86_call(get_cpl)(vcpu) == 3) ? PFERR_USER_MASK : 0;

	/*
	 * FIXME: this should call handle_emulation_failure if X86EMUL_IO_NEEDED
	 * is returned, but our callers are not ready for that and they blindly
	 * call kvm_inject_page_fault.  Ensure that they at least do not leak
	 * uninitialized kernel stack memory into cr2 and error code.
	 */
	memset(exception, 0, sizeof(*exception));
	return kvm_read_guest_virt_helper(addr, val, bytes, vcpu, access,
					  exception);
}
EXPORT_SYMBOL_GPL(kvm_read_guest_virt);

static int emulator_read_std(struct x86_emulate_ctxt *ctxt,
			     gva_t addr, void *val, unsigned int bytes,
			     struct x86_exception *exception, bool system)
{
	struct kvm_vcpu *vcpu = emul_to_vcpu(ctxt);
	u64 access = 0;

	if (system)
		access |= PFERR_IMPLICIT_ACCESS;
	else if (kvm_x86_call(get_cpl)(vcpu) == 3)
		access |= PFERR_USER_MASK;

	return kvm_read_guest_virt_helper(addr, val, bytes, vcpu, access, exception);
}

static int kvm_write_guest_virt_helper(gva_t addr, void *val, unsigned int bytes,
				      struct kvm_vcpu *vcpu, u64 access,
				      struct x86_exception *exception)
{
	struct kvm_mmu *mmu = vcpu->arch.walk_mmu;
	void *data = val;
	int r = X86EMUL_CONTINUE;

	while (bytes) {
		gpa_t gpa = mmu->gva_to_gpa(vcpu, mmu, addr, access, exception);
		unsigned offset = addr & (PAGE_SIZE-1);
		unsigned towrite = min(bytes, (unsigned)PAGE_SIZE - offset);
		int ret;

		if (gpa == INVALID_GPA)
			return X86EMUL_PROPAGATE_FAULT;
		ret = kvm_vcpu_write_guest(vcpu, gpa, data, towrite);
		if (ret < 0) {
			r = X86EMUL_IO_NEEDED;
			goto out;
		}

		bytes -= towrite;
		data += towrite;
		addr += towrite;
	}
out:
	return r;
}

static int emulator_write_std(struct x86_emulate_ctxt *ctxt, gva_t addr, void *val,
			      unsigned int bytes, struct x86_exception *exception,
			      bool system)
{
	struct kvm_vcpu *vcpu = emul_to_vcpu(ctxt);
	u64 access = PFERR_WRITE_MASK;

	if (system)
		access |= PFERR_IMPLICIT_ACCESS;
	else if (kvm_x86_call(get_cpl)(vcpu) == 3)
		access |= PFERR_USER_MASK;

	return kvm_write_guest_virt_helper(addr, val, bytes, vcpu,
					   access, exception);
}

int kvm_write_guest_virt_system(struct kvm_vcpu *vcpu, gva_t addr, void *val,
				unsigned int bytes, struct x86_exception *exception)
{
	/* kvm_write_guest_virt_system can pull in tons of pages. */
	vcpu->arch.l1tf_flush_l1d = true;

	return kvm_write_guest_virt_helper(addr, val, bytes, vcpu,
					   PFERR_WRITE_MASK, exception);
}
EXPORT_SYMBOL_GPL(kvm_write_guest_virt_system);

static int kvm_check_emulate_insn(struct kvm_vcpu *vcpu, int emul_type,
				  void *insn, int insn_len)
{
	return kvm_x86_call(check_emulate_instruction)(vcpu, emul_type,
						       insn, insn_len);
}

int handle_ud(struct kvm_vcpu *vcpu)
{
	static const char kvm_emulate_prefix[] = { __KVM_EMULATE_PREFIX };
	int fep_flags = READ_ONCE(force_emulation_prefix);
	int emul_type = EMULTYPE_TRAP_UD;
	char sig[5]; /* ud2; .ascii "kvm" */
	struct x86_exception e;
	int r;

	r = kvm_check_emulate_insn(vcpu, emul_type, NULL, 0);
	if (r != X86EMUL_CONTINUE)
		return 1;

	if (fep_flags &&
	    kvm_read_guest_virt(vcpu, kvm_get_linear_rip(vcpu),
				sig, sizeof(sig), &e) == 0 &&
	    memcmp(sig, kvm_emulate_prefix, sizeof(sig)) == 0) {
		if (fep_flags & KVM_FEP_CLEAR_RFLAGS_RF)
			kvm_set_rflags(vcpu, kvm_get_rflags(vcpu) & ~X86_EFLAGS_RF);
		kvm_rip_write(vcpu, kvm_rip_read(vcpu) + sizeof(sig));
		emul_type = EMULTYPE_TRAP_UD_FORCED;
	}

	return kvm_emulate_instruction(vcpu, emul_type);
}
EXPORT_SYMBOL_GPL(handle_ud);

static int vcpu_is_mmio_gpa(struct kvm_vcpu *vcpu, unsigned long gva,
			    gpa_t gpa, bool write)
{
	/* For APIC access vmexit */
	if ((gpa & PAGE_MASK) == APIC_DEFAULT_PHYS_BASE)
		return 1;

	if (vcpu_match_mmio_gpa(vcpu, gpa)) {
		trace_vcpu_match_mmio(gva, gpa, write, true);
		return 1;
	}

	return 0;
}

static int vcpu_mmio_gva_to_gpa(struct kvm_vcpu *vcpu, unsigned long gva,
				gpa_t *gpa, struct x86_exception *exception,
				bool write)
{
	struct kvm_mmu *mmu = vcpu->arch.walk_mmu;
	u64 access = ((kvm_x86_call(get_cpl)(vcpu) == 3) ? PFERR_USER_MASK : 0)
		     | (write ? PFERR_WRITE_MASK : 0);

	/*
	 * currently PKRU is only applied to ept enabled guest so
	 * there is no pkey in EPT page table for L1 guest or EPT
	 * shadow page table for L2 guest.
	 */
	if (vcpu_match_mmio_gva(vcpu, gva) && (!is_paging(vcpu) ||
	    !permission_fault(vcpu, vcpu->arch.walk_mmu,
			      vcpu->arch.mmio_access, 0, access))) {
		*gpa = vcpu->arch.mmio_gfn << PAGE_SHIFT |
					(gva & (PAGE_SIZE - 1));
		trace_vcpu_match_mmio(gva, *gpa, write, false);
		return 1;
	}

	*gpa = mmu->gva_to_gpa(vcpu, mmu, gva, access, exception);

	if (*gpa == INVALID_GPA)
		return -1;

	return vcpu_is_mmio_gpa(vcpu, gva, *gpa, write);
}

int emulator_write_phys(struct kvm_vcpu *vcpu, gpa_t gpa,
			const void *val, int bytes)
{
	int ret;

	ret = kvm_vcpu_write_guest(vcpu, gpa, val, bytes);
	if (ret < 0)
		return 0;
	kvm_page_track_write(vcpu, gpa, val, bytes);
	return 1;
}

struct read_write_emulator_ops {
	int (*read_write_prepare)(struct kvm_vcpu *vcpu, void *val,
				  int bytes);
	int (*read_write_emulate)(struct kvm_vcpu *vcpu, gpa_t gpa,
				  void *val, int bytes);
	int (*read_write_mmio)(struct kvm_vcpu *vcpu, gpa_t gpa,
			       int bytes, void *val);
	int (*read_write_exit_mmio)(struct kvm_vcpu *vcpu, gpa_t gpa,
				    void *val, int bytes);
	bool write;
};

static int read_prepare(struct kvm_vcpu *vcpu, void *val, int bytes)
{
	if (vcpu->mmio_read_completed) {
		trace_kvm_mmio(KVM_TRACE_MMIO_READ, bytes,
			       vcpu->mmio_fragments[0].gpa, val);
		vcpu->mmio_read_completed = 0;
		return 1;
	}

	return 0;
}

static int read_emulate(struct kvm_vcpu *vcpu, gpa_t gpa,
			void *val, int bytes)
{
	return !kvm_vcpu_read_guest(vcpu, gpa, val, bytes);
}

static int write_emulate(struct kvm_vcpu *vcpu, gpa_t gpa,
			 void *val, int bytes)
{
	return emulator_write_phys(vcpu, gpa, val, bytes);
}

static int write_mmio(struct kvm_vcpu *vcpu, gpa_t gpa, int bytes, void *val)
{
	trace_kvm_mmio(KVM_TRACE_MMIO_WRITE, bytes, gpa, val);
	return vcpu_mmio_write(vcpu, gpa, bytes, val);
}

static int read_exit_mmio(struct kvm_vcpu *vcpu, gpa_t gpa,
			  void *val, int bytes)
{
	trace_kvm_mmio(KVM_TRACE_MMIO_READ_UNSATISFIED, bytes, gpa, NULL);
	return X86EMUL_IO_NEEDED;
}

static int write_exit_mmio(struct kvm_vcpu *vcpu, gpa_t gpa,
			   void *val, int bytes)
{
	struct kvm_mmio_fragment *frag = &vcpu->mmio_fragments[0];

	memcpy(vcpu->run->mmio.data, frag->data, min(8u, frag->len));
	return X86EMUL_CONTINUE;
}

static const struct read_write_emulator_ops read_emultor = {
	.read_write_prepare = read_prepare,
	.read_write_emulate = read_emulate,
	.read_write_mmio = vcpu_mmio_read,
	.read_write_exit_mmio = read_exit_mmio,
};

static const struct read_write_emulator_ops write_emultor = {
	.read_write_emulate = write_emulate,
	.read_write_mmio = write_mmio,
	.read_write_exit_mmio = write_exit_mmio,
	.write = true,
};

static int emulator_read_write_onepage(unsigned long addr, void *val,
				       unsigned int bytes,
				       struct x86_exception *exception,
				       struct kvm_vcpu *vcpu,
				       const struct read_write_emulator_ops *ops)
{
	gpa_t gpa;
	int handled, ret;
	bool write = ops->write;
	struct kvm_mmio_fragment *frag;
	struct x86_emulate_ctxt *ctxt = vcpu->arch.emulate_ctxt;

	/*
	 * If the exit was due to a NPF we may already have a GPA.
	 * If the GPA is present, use it to avoid the GVA to GPA table walk.
	 * Note, this cannot be used on string operations since string
	 * operation using rep will only have the initial GPA from the NPF
	 * occurred.
	 */
	if (ctxt->gpa_available && emulator_can_use_gpa(ctxt) &&
	    (addr & ~PAGE_MASK) == (ctxt->gpa_val & ~PAGE_MASK)) {
		gpa = ctxt->gpa_val;
		ret = vcpu_is_mmio_gpa(vcpu, addr, gpa, write);
	} else {
		ret = vcpu_mmio_gva_to_gpa(vcpu, addr, &gpa, exception, write);
		if (ret < 0)
			return X86EMUL_PROPAGATE_FAULT;
	}

	if (!ret && ops->read_write_emulate(vcpu, gpa, val, bytes))
		return X86EMUL_CONTINUE;

	/*
	 * Is this MMIO handled locally?
	 */
	handled = ops->read_write_mmio(vcpu, gpa, bytes, val);
	if (handled == bytes)
		return X86EMUL_CONTINUE;

	gpa += handled;
	bytes -= handled;
	val += handled;

	WARN_ON(vcpu->mmio_nr_fragments >= KVM_MAX_MMIO_FRAGMENTS);
	frag = &vcpu->mmio_fragments[vcpu->mmio_nr_fragments++];
	frag->gpa = gpa;
	frag->data = val;
	frag->len = bytes;
	return X86EMUL_CONTINUE;
}

static int emulator_read_write(struct x86_emulate_ctxt *ctxt,
			unsigned long addr,
			void *val, unsigned int bytes,
			struct x86_exception *exception,
			const struct read_write_emulator_ops *ops)
{
	struct kvm_vcpu *vcpu = emul_to_vcpu(ctxt);
	gpa_t gpa;
	int rc;

	if (ops->read_write_prepare &&
		  ops->read_write_prepare(vcpu, val, bytes))
		return X86EMUL_CONTINUE;

	vcpu->mmio_nr_fragments = 0;

	/* Crossing a page boundary? */
	if (((addr + bytes - 1) ^ addr) & PAGE_MASK) {
		int now;

		now = -addr & ~PAGE_MASK;
		rc = emulator_read_write_onepage(addr, val, now, exception,
						 vcpu, ops);

		if (rc != X86EMUL_CONTINUE)
			return rc;
		addr += now;
		if (ctxt->mode != X86EMUL_MODE_PROT64)
			addr = (u32)addr;
		val += now;
		bytes -= now;
	}

	rc = emulator_read_write_onepage(addr, val, bytes, exception,
					 vcpu, ops);
	if (rc != X86EMUL_CONTINUE)
		return rc;

	if (!vcpu->mmio_nr_fragments)
		return X86EMUL_CONTINUE;

	gpa = vcpu->mmio_fragments[0].gpa;

	vcpu->mmio_needed = 1;
	vcpu->mmio_cur_fragment = 0;

	vcpu->run->mmio.len = min(8u, vcpu->mmio_fragments[0].len);
	vcpu->run->mmio.is_write = vcpu->mmio_is_write = ops->write;
	vcpu->run->exit_reason = KVM_EXIT_MMIO;
	vcpu->run->mmio.phys_addr = gpa;

	return ops->read_write_exit_mmio(vcpu, gpa, val, bytes);
}

static int emulator_read_emulated(struct x86_emulate_ctxt *ctxt,
				  unsigned long addr,
				  void *val,
				  unsigned int bytes,
				  struct x86_exception *exception)
{
	return emulator_read_write(ctxt, addr, val, bytes,
				   exception, &read_emultor);
}

static int emulator_write_emulated(struct x86_emulate_ctxt *ctxt,
			    unsigned long addr,
			    const void *val,
			    unsigned int bytes,
			    struct x86_exception *exception)
{
	return emulator_read_write(ctxt, addr, (void *)val, bytes,
				   exception, &write_emultor);
}

#define emulator_try_cmpxchg_user(t, ptr, old, new) \
	(__try_cmpxchg_user((t __user *)(ptr), (t *)(old), *(t *)(new), efault ## t))

static int emulator_cmpxchg_emulated(struct x86_emulate_ctxt *ctxt,
				     unsigned long addr,
				     const void *old,
				     const void *new,
				     unsigned int bytes,
				     struct x86_exception *exception)
{
	struct kvm_vcpu *vcpu = emul_to_vcpu(ctxt);
	u64 page_line_mask;
	unsigned long hva;
	gpa_t gpa;
	int r;

	/* guests cmpxchg8b have to be emulated atomically */
	if (bytes > 8 || (bytes & (bytes - 1)))
		goto emul_write;

	gpa = kvm_mmu_gva_to_gpa_write(vcpu, addr, NULL);

	if (gpa == INVALID_GPA ||
	    (gpa & PAGE_MASK) == APIC_DEFAULT_PHYS_BASE)
		goto emul_write;

	/*
	 * Emulate the atomic as a straight write to avoid #AC if SLD is
	 * enabled in the host and the access splits a cache line.
	 */
	if (boot_cpu_has(X86_FEATURE_SPLIT_LOCK_DETECT))
		page_line_mask = ~(cache_line_size() - 1);
	else
		page_line_mask = PAGE_MASK;

	if (((gpa + bytes - 1) & page_line_mask) != (gpa & page_line_mask))
		goto emul_write;

	hva = kvm_vcpu_gfn_to_hva(vcpu, gpa_to_gfn(gpa));
	if (kvm_is_error_hva(hva))
		goto emul_write;

	hva += offset_in_page(gpa);

	switch (bytes) {
	case 1:
		r = emulator_try_cmpxchg_user(u8, hva, old, new);
		break;
	case 2:
		r = emulator_try_cmpxchg_user(u16, hva, old, new);
		break;
	case 4:
		r = emulator_try_cmpxchg_user(u32, hva, old, new);
		break;
	case 8:
		r = emulator_try_cmpxchg_user(u64, hva, old, new);
		break;
	default:
		BUG();
	}

	if (r < 0)
		return X86EMUL_UNHANDLEABLE;

	/*
	 * Mark the page dirty _before_ checking whether or not the CMPXCHG was
	 * successful, as the old value is written back on failure.  Note, for
	 * live migration, this is unnecessarily conservative as CMPXCHG writes
	 * back the original value and the access is atomic, but KVM's ABI is
	 * that all writes are dirty logged, regardless of the value written.
	 */
	kvm_vcpu_mark_page_dirty(vcpu, gpa_to_gfn(gpa));

	if (r)
		return X86EMUL_CMPXCHG_FAILED;

	kvm_page_track_write(vcpu, gpa, new, bytes);

	return X86EMUL_CONTINUE;

emul_write:
	pr_warn_once("emulating exchange as write\n");

	return emulator_write_emulated(ctxt, addr, new, bytes, exception);
}

static int emulator_pio_in_out(struct kvm_vcpu *vcpu, int size,
			       unsigned short port, void *data,
			       unsigned int count, bool in)
{
	unsigned i;
	int r;

	WARN_ON_ONCE(vcpu->arch.pio.count);
	for (i = 0; i < count; i++) {
		if (in)
			r = kvm_io_bus_read(vcpu, KVM_PIO_BUS, port, size, data);
		else
			r = kvm_io_bus_write(vcpu, KVM_PIO_BUS, port, size, data);

		if (r) {
			if (i == 0)
				goto userspace_io;

			/*
			 * Userspace must have unregistered the device while PIO
			 * was running.  Drop writes / read as 0.
			 */
			if (in)
				memset(data, 0, size * (count - i));
			break;
		}

		data += size;
	}
	return 1;

userspace_io:
	vcpu->arch.pio.port = port;
	vcpu->arch.pio.in = in;
	vcpu->arch.pio.count = count;
	vcpu->arch.pio.size = size;

	if (in)
		memset(vcpu->arch.pio_data, 0, size * count);
	else
		memcpy(vcpu->arch.pio_data, data, size * count);

	vcpu->run->exit_reason = KVM_EXIT_IO;
	vcpu->run->io.direction = in ? KVM_EXIT_IO_IN : KVM_EXIT_IO_OUT;
	vcpu->run->io.size = size;
	vcpu->run->io.data_offset = KVM_PIO_PAGE_OFFSET * PAGE_SIZE;
	vcpu->run->io.count = count;
	vcpu->run->io.port = port;
	return 0;
}

static int emulator_pio_in(struct kvm_vcpu *vcpu, int size,
      			   unsigned short port, void *val, unsigned int count)
{
	int r = emulator_pio_in_out(vcpu, size, port, val, count, true);
	if (r)
		trace_kvm_pio(KVM_PIO_IN, port, size, count, val);

	return r;
}

static void complete_emulator_pio_in(struct kvm_vcpu *vcpu, void *val)
{
	int size = vcpu->arch.pio.size;
	unsigned int count = vcpu->arch.pio.count;
	memcpy(val, vcpu->arch.pio_data, size * count);
	trace_kvm_pio(KVM_PIO_IN, vcpu->arch.pio.port, size, count, vcpu->arch.pio_data);
	vcpu->arch.pio.count = 0;
}

static int emulator_pio_in_emulated(struct x86_emulate_ctxt *ctxt,
				    int size, unsigned short port, void *val,
				    unsigned int count)
{
	struct kvm_vcpu *vcpu = emul_to_vcpu(ctxt);
	if (vcpu->arch.pio.count) {
		/*
		 * Complete a previous iteration that required userspace I/O.
		 * Note, @count isn't guaranteed to match pio.count as userspace
		 * can modify ECX before rerunning the vCPU.  Ignore any such
		 * shenanigans as KVM doesn't support modifying the rep count,
		 * and the emulator ensures @count doesn't overflow the buffer.
		 */
		complete_emulator_pio_in(vcpu, val);
		return 1;
	}

	return emulator_pio_in(vcpu, size, port, val, count);
}

static int emulator_pio_out(struct kvm_vcpu *vcpu, int size,
			    unsigned short port, const void *val,
			    unsigned int count)
{
	trace_kvm_pio(KVM_PIO_OUT, port, size, count, val);
	return emulator_pio_in_out(vcpu, size, port, (void *)val, count, false);
}

static int emulator_pio_out_emulated(struct x86_emulate_ctxt *ctxt,
				     int size, unsigned short port,
				     const void *val, unsigned int count)
{
	return emulator_pio_out(emul_to_vcpu(ctxt), size, port, val, count);
}

static unsigned long get_segment_base(struct kvm_vcpu *vcpu, int seg)
{
	return kvm_x86_call(get_segment_base)(vcpu, seg);
}

static void emulator_invlpg(struct x86_emulate_ctxt *ctxt, ulong address)
{
	kvm_mmu_invlpg(emul_to_vcpu(ctxt), address);
}

static int kvm_emulate_wbinvd_noskip(struct kvm_vcpu *vcpu)
{
	if (!need_emulate_wbinvd(vcpu))
		return X86EMUL_CONTINUE;

	if (kvm_x86_call(has_wbinvd_exit)()) {
		int cpu = get_cpu();

		cpumask_set_cpu(cpu, vcpu->arch.wbinvd_dirty_mask);
		on_each_cpu_mask(vcpu->arch.wbinvd_dirty_mask,
				wbinvd_ipi, NULL, 1);
		put_cpu();
		cpumask_clear(vcpu->arch.wbinvd_dirty_mask);
	} else
		wbinvd();
	return X86EMUL_CONTINUE;
}

int kvm_emulate_wbinvd(struct kvm_vcpu *vcpu)
{
	kvm_emulate_wbinvd_noskip(vcpu);
	return kvm_skip_emulated_instruction(vcpu);
}
EXPORT_SYMBOL_GPL(kvm_emulate_wbinvd);



static void emulator_wbinvd(struct x86_emulate_ctxt *ctxt)
{
	kvm_emulate_wbinvd_noskip(emul_to_vcpu(ctxt));
}

static unsigned long emulator_get_dr(struct x86_emulate_ctxt *ctxt, int dr)
{
	return kvm_get_dr(emul_to_vcpu(ctxt), dr);
}

static int emulator_set_dr(struct x86_emulate_ctxt *ctxt, int dr,
			   unsigned long value)
{

	return kvm_set_dr(emul_to_vcpu(ctxt), dr, value);
}

static u64 mk_cr_64(u64 curr_cr, u32 new_val)
{
	return (curr_cr & ~((1ULL << 32) - 1)) | new_val;
}

static unsigned long emulator_get_cr(struct x86_emulate_ctxt *ctxt, int cr)
{
	struct kvm_vcpu *vcpu = emul_to_vcpu(ctxt);
	unsigned long value;

	switch (cr) {
	case 0:
		value = kvm_read_cr0(vcpu);
		break;
	case 2:
		value = vcpu->arch.cr2;
		break;
	case 3:
		value = kvm_read_cr3(vcpu);
		break;
	case 4:
		value = kvm_read_cr4(vcpu);
		break;
	case 8:
		value = kvm_get_cr8(vcpu);
		break;
	default:
		kvm_err("%s: unexpected cr %u\n", __func__, cr);
		return 0;
	}

	return value;
}

static int emulator_set_cr(struct x86_emulate_ctxt *ctxt, int cr, ulong val)
{
	struct kvm_vcpu *vcpu = emul_to_vcpu(ctxt);
	int res = 0;

	switch (cr) {
	case 0:
		res = kvm_set_cr0(vcpu, mk_cr_64(kvm_read_cr0(vcpu), val));
		break;
	case 2:
		vcpu->arch.cr2 = val;
		break;
	case 3:
		res = kvm_set_cr3(vcpu, val);
		break;
	case 4:
		res = kvm_set_cr4(vcpu, mk_cr_64(kvm_read_cr4(vcpu), val));
		break;
	case 8:
		res = kvm_set_cr8(vcpu, val);
		break;
	default:
		kvm_err("%s: unexpected cr %u\n", __func__, cr);
		res = -1;
	}

	return res;
}

static int emulator_get_cpl(struct x86_emulate_ctxt *ctxt)
{
	return kvm_x86_call(get_cpl)(emul_to_vcpu(ctxt));
}

static void emulator_get_gdt(struct x86_emulate_ctxt *ctxt, struct desc_ptr *dt)
{
	kvm_x86_call(get_gdt)(emul_to_vcpu(ctxt), dt);
}

static void emulator_get_idt(struct x86_emulate_ctxt *ctxt, struct desc_ptr *dt)
{
	kvm_x86_call(get_idt)(emul_to_vcpu(ctxt), dt);
}

static void emulator_set_gdt(struct x86_emulate_ctxt *ctxt, struct desc_ptr *dt)
{
	kvm_x86_call(set_gdt)(emul_to_vcpu(ctxt), dt);
}

static void emulator_set_idt(struct x86_emulate_ctxt *ctxt, struct desc_ptr *dt)
{
	kvm_x86_call(set_idt)(emul_to_vcpu(ctxt), dt);
}

static unsigned long emulator_get_cached_segment_base(
	struct x86_emulate_ctxt *ctxt, int seg)
{
	return get_segment_base(emul_to_vcpu(ctxt), seg);
}

static bool emulator_get_segment(struct x86_emulate_ctxt *ctxt, u16 *selector,
				 struct desc_struct *desc, u32 *base3,
				 int seg)
{
	struct kvm_segment var;

	kvm_get_segment(emul_to_vcpu(ctxt), &var, seg);
	*selector = var.selector;

	if (var.unusable) {
		memset(desc, 0, sizeof(*desc));
		if (base3)
			*base3 = 0;
		return false;
	}

	if (var.g)
		var.limit >>= 12;
	set_desc_limit(desc, var.limit);
	set_desc_base(desc, (unsigned long)var.base);
#ifdef CONFIG_X86_64
	if (base3)
		*base3 = var.base >> 32;
#endif
	desc->type = var.type;
	desc->s = var.s;
	desc->dpl = var.dpl;
	desc->p = var.present;
	desc->avl = var.avl;
	desc->l = var.l;
	desc->d = var.db;
	desc->g = var.g;

	return true;
}

static void emulator_set_segment(struct x86_emulate_ctxt *ctxt, u16 selector,
				 struct desc_struct *desc, u32 base3,
				 int seg)
{
	struct kvm_vcpu *vcpu = emul_to_vcpu(ctxt);
	struct kvm_segment var;

	var.selector = selector;
	var.base = get_desc_base(desc);
#ifdef CONFIG_X86_64
	var.base |= ((u64)base3) << 32;
#endif
	var.limit = get_desc_limit(desc);
	if (desc->g)
		var.limit = (var.limit << 12) | 0xfff;
	var.type = desc->type;
	var.dpl = desc->dpl;
	var.db = desc->d;
	var.s = desc->s;
	var.l = desc->l;
	var.g = desc->g;
	var.avl = desc->avl;
	var.present = desc->p;
	var.unusable = !var.present;
	var.padding = 0;

	kvm_set_segment(vcpu, &var, seg);
	return;
}

static int emulator_get_msr_with_filter(struct x86_emulate_ctxt *ctxt,
					u32 msr_index, u64 *pdata)
{
	struct kvm_vcpu *vcpu = emul_to_vcpu(ctxt);
	int r;

	r = kvm_get_msr_with_filter(vcpu, msr_index, pdata);
	if (r < 0)
		return X86EMUL_UNHANDLEABLE;

	if (r) {
		if (kvm_msr_user_space(vcpu, msr_index, KVM_EXIT_X86_RDMSR, 0,
				       complete_emulated_rdmsr, r))
			return X86EMUL_IO_NEEDED;

		trace_kvm_msr_read_ex(msr_index);
		return X86EMUL_PROPAGATE_FAULT;
	}

	trace_kvm_msr_read(msr_index, *pdata);
	return X86EMUL_CONTINUE;
}

static int emulator_set_msr_with_filter(struct x86_emulate_ctxt *ctxt,
					u32 msr_index, u64 data)
{
	struct kvm_vcpu *vcpu = emul_to_vcpu(ctxt);
	int r;

	r = kvm_set_msr_with_filter(vcpu, msr_index, data);
	if (r < 0)
		return X86EMUL_UNHANDLEABLE;

	if (r) {
		if (kvm_msr_user_space(vcpu, msr_index, KVM_EXIT_X86_WRMSR, data,
				       complete_emulated_msr_access, r))
			return X86EMUL_IO_NEEDED;

		trace_kvm_msr_write_ex(msr_index, data);
		return X86EMUL_PROPAGATE_FAULT;
	}

	trace_kvm_msr_write(msr_index, data);
	return X86EMUL_CONTINUE;
}

static int emulator_get_msr(struct x86_emulate_ctxt *ctxt,
			    u32 msr_index, u64 *pdata)
{
	return kvm_get_msr(emul_to_vcpu(ctxt), msr_index, pdata);
}

static int emulator_check_rdpmc_early(struct x86_emulate_ctxt *ctxt, u32 pmc)
{
	return kvm_pmu_check_rdpmc_early(emul_to_vcpu(ctxt), pmc);
}

static int emulator_read_pmc(struct x86_emulate_ctxt *ctxt,
			     u32 pmc, u64 *pdata)
{
	return kvm_pmu_rdpmc(emul_to_vcpu(ctxt), pmc, pdata);
}

static void emulator_halt(struct x86_emulate_ctxt *ctxt)
{
	emul_to_vcpu(ctxt)->arch.halt_request = 1;
}

static int emulator_intercept(struct x86_emulate_ctxt *ctxt,
			      struct x86_instruction_info *info,
			      enum x86_intercept_stage stage)
{
	return kvm_x86_call(check_intercept)(emul_to_vcpu(ctxt), info, stage,
					     &ctxt->exception);
}

static bool emulator_get_cpuid(struct x86_emulate_ctxt *ctxt,
			      u32 *eax, u32 *ebx, u32 *ecx, u32 *edx,
			      bool exact_only)
{
	return kvm_cpuid(emul_to_vcpu(ctxt), eax, ebx, ecx, edx, exact_only);
}

static bool emulator_guest_has_movbe(struct x86_emulate_ctxt *ctxt)
{
	return guest_cpu_cap_has(emul_to_vcpu(ctxt), X86_FEATURE_MOVBE);
}

static bool emulator_guest_has_fxsr(struct x86_emulate_ctxt *ctxt)
{
	return guest_cpu_cap_has(emul_to_vcpu(ctxt), X86_FEATURE_FXSR);
}

static bool emulator_guest_has_rdpid(struct x86_emulate_ctxt *ctxt)
{
	return guest_cpu_cap_has(emul_to_vcpu(ctxt), X86_FEATURE_RDPID);
}

static bool emulator_guest_cpuid_is_intel_compatible(struct x86_emulate_ctxt *ctxt)
{
	return guest_cpuid_is_intel_compatible(emul_to_vcpu(ctxt));
}

static ulong emulator_read_gpr(struct x86_emulate_ctxt *ctxt, unsigned reg)
{
	return kvm_register_read_raw(emul_to_vcpu(ctxt), reg);
}

static void emulator_write_gpr(struct x86_emulate_ctxt *ctxt, unsigned reg, ulong val)
{
	kvm_register_write_raw(emul_to_vcpu(ctxt), reg, val);
}

static void emulator_set_nmi_mask(struct x86_emulate_ctxt *ctxt, bool masked)
{
	kvm_x86_call(set_nmi_mask)(emul_to_vcpu(ctxt), masked);
}

static bool emulator_is_smm(struct x86_emulate_ctxt *ctxt)
{
	return is_smm(emul_to_vcpu(ctxt));
}

static bool emulator_is_guest_mode(struct x86_emulate_ctxt *ctxt)
{
	return is_guest_mode(emul_to_vcpu(ctxt));
}

#ifndef CONFIG_KVM_SMM
static int emulator_leave_smm(struct x86_emulate_ctxt *ctxt)
{
	WARN_ON_ONCE(1);
	return X86EMUL_UNHANDLEABLE;
}
#endif

static void emulator_triple_fault(struct x86_emulate_ctxt *ctxt)
{
	kvm_make_request(KVM_REQ_TRIPLE_FAULT, emul_to_vcpu(ctxt));
}

static int emulator_set_xcr(struct x86_emulate_ctxt *ctxt, u32 index, u64 xcr)
{
	return __kvm_set_xcr(emul_to_vcpu(ctxt), index, xcr);
}

static void emulator_vm_bugged(struct x86_emulate_ctxt *ctxt)
{
	struct kvm *kvm = emul_to_vcpu(ctxt)->kvm;

	if (!kvm->vm_bugged)
		kvm_vm_bugged(kvm);
}

static gva_t emulator_get_untagged_addr(struct x86_emulate_ctxt *ctxt,
					gva_t addr, unsigned int flags)
{
	if (!kvm_x86_ops.get_untagged_addr)
		return addr;

	return kvm_x86_call(get_untagged_addr)(emul_to_vcpu(ctxt),
					       addr, flags);
}

static bool emulator_is_canonical_addr(struct x86_emulate_ctxt *ctxt,
				       gva_t addr, unsigned int flags)
{
	return !is_noncanonical_address(addr, emul_to_vcpu(ctxt), flags);
}

static const struct x86_emulate_ops emulate_ops = {
	.vm_bugged           = emulator_vm_bugged,
	.read_gpr            = emulator_read_gpr,
	.write_gpr           = emulator_write_gpr,
	.read_std            = emulator_read_std,
	.write_std           = emulator_write_std,
	.fetch               = kvm_fetch_guest_virt,
	.read_emulated       = emulator_read_emulated,
	.write_emulated      = emulator_write_emulated,
	.cmpxchg_emulated    = emulator_cmpxchg_emulated,
	.invlpg              = emulator_invlpg,
	.pio_in_emulated     = emulator_pio_in_emulated,
	.pio_out_emulated    = emulator_pio_out_emulated,
	.get_segment         = emulator_get_segment,
	.set_segment         = emulator_set_segment,
	.get_cached_segment_base = emulator_get_cached_segment_base,
	.get_gdt             = emulator_get_gdt,
	.get_idt	     = emulator_get_idt,
	.set_gdt             = emulator_set_gdt,
	.set_idt	     = emulator_set_idt,
	.get_cr              = emulator_get_cr,
	.set_cr              = emulator_set_cr,
	.cpl                 = emulator_get_cpl,
	.get_dr              = emulator_get_dr,
	.set_dr              = emulator_set_dr,
	.set_msr_with_filter = emulator_set_msr_with_filter,
	.get_msr_with_filter = emulator_get_msr_with_filter,
	.get_msr             = emulator_get_msr,
	.check_rdpmc_early   = emulator_check_rdpmc_early,
	.read_pmc            = emulator_read_pmc,
	.halt                = emulator_halt,
	.wbinvd              = emulator_wbinvd,
	.fix_hypercall       = emulator_fix_hypercall,
	.intercept           = emulator_intercept,
	.get_cpuid           = emulator_get_cpuid,
	.guest_has_movbe     = emulator_guest_has_movbe,
	.guest_has_fxsr      = emulator_guest_has_fxsr,
	.guest_has_rdpid     = emulator_guest_has_rdpid,
	.guest_cpuid_is_intel_compatible = emulator_guest_cpuid_is_intel_compatible,
	.set_nmi_mask        = emulator_set_nmi_mask,
	.is_smm              = emulator_is_smm,
	.is_guest_mode       = emulator_is_guest_mode,
	.leave_smm           = emulator_leave_smm,
	.triple_fault        = emulator_triple_fault,
	.set_xcr             = emulator_set_xcr,
	.get_untagged_addr   = emulator_get_untagged_addr,
	.is_canonical_addr   = emulator_is_canonical_addr,
};

static void toggle_interruptibility(struct kvm_vcpu *vcpu, u32 mask)
{
	u32 int_shadow = kvm_x86_call(get_interrupt_shadow)(vcpu);
	/*
	 * an sti; sti; sequence only disable interrupts for the first
	 * instruction. So, if the last instruction, be it emulated or
	 * not, left the system with the INT_STI flag enabled, it
	 * means that the last instruction is an sti. We should not
	 * leave the flag on in this case. The same goes for mov ss
	 */
	if (int_shadow & mask)
		mask = 0;
	if (unlikely(int_shadow || mask)) {
		kvm_x86_call(set_interrupt_shadow)(vcpu, mask);
		if (!mask)
			kvm_make_request(KVM_REQ_EVENT, vcpu);
	}
}

static void inject_emulated_exception(struct kvm_vcpu *vcpu)
{
	struct x86_emulate_ctxt *ctxt = vcpu->arch.emulate_ctxt;

	if (ctxt->exception.vector == PF_VECTOR)
		kvm_inject_emulated_page_fault(vcpu, &ctxt->exception);
	else if (ctxt->exception.error_code_valid)
		kvm_queue_exception_e(vcpu, ctxt->exception.vector,
				      ctxt->exception.error_code);
	else
		kvm_queue_exception(vcpu, ctxt->exception.vector);
}

static struct x86_emulate_ctxt *alloc_emulate_ctxt(struct kvm_vcpu *vcpu)
{
	struct x86_emulate_ctxt *ctxt;

	ctxt = kmem_cache_zalloc(x86_emulator_cache, GFP_KERNEL_ACCOUNT);
	if (!ctxt) {
		pr_err("failed to allocate vcpu's emulator\n");
		return NULL;
	}

	ctxt->vcpu = vcpu;
	ctxt->ops = &emulate_ops;
	vcpu->arch.emulate_ctxt = ctxt;

	return ctxt;
}

static void init_emulate_ctxt(struct kvm_vcpu *vcpu)
{
	struct x86_emulate_ctxt *ctxt = vcpu->arch.emulate_ctxt;
	int cs_db, cs_l;

	kvm_x86_call(get_cs_db_l_bits)(vcpu, &cs_db, &cs_l);

	ctxt->gpa_available = false;
	ctxt->eflags = kvm_get_rflags(vcpu);
	ctxt->tf = (ctxt->eflags & X86_EFLAGS_TF) != 0;

	ctxt->eip = kvm_rip_read(vcpu);
	ctxt->mode = (!is_protmode(vcpu))		? X86EMUL_MODE_REAL :
		     (ctxt->eflags & X86_EFLAGS_VM)	? X86EMUL_MODE_VM86 :
		     (cs_l && is_long_mode(vcpu))	? X86EMUL_MODE_PROT64 :
		     cs_db				? X86EMUL_MODE_PROT32 :
							  X86EMUL_MODE_PROT16;
	ctxt->interruptibility = 0;
	ctxt->have_exception = false;
	ctxt->exception.vector = -1;
	ctxt->perm_ok = false;

	init_decode_cache(ctxt);
	vcpu->arch.emulate_regs_need_sync_from_vcpu = false;
}

void kvm_inject_realmode_interrupt(struct kvm_vcpu *vcpu, int irq, int inc_eip)
{
	struct x86_emulate_ctxt *ctxt = vcpu->arch.emulate_ctxt;
	int ret;

	init_emulate_ctxt(vcpu);

	ctxt->op_bytes = 2;
	ctxt->ad_bytes = 2;
	ctxt->_eip = ctxt->eip + inc_eip;
	ret = emulate_int_real(ctxt, irq);

	if (ret != X86EMUL_CONTINUE) {
		kvm_make_request(KVM_REQ_TRIPLE_FAULT, vcpu);
	} else {
		ctxt->eip = ctxt->_eip;
		kvm_rip_write(vcpu, ctxt->eip);
		kvm_set_rflags(vcpu, ctxt->eflags);
	}
}
EXPORT_SYMBOL_GPL(kvm_inject_realmode_interrupt);

static void prepare_emulation_failure_exit(struct kvm_vcpu *vcpu, u64 *data,
					   u8 ndata, u8 *insn_bytes, u8 insn_size)
{
	struct kvm_run *run = vcpu->run;
	u64 info[5];
	u8 info_start;

	/*
	 * Zero the whole array used to retrieve the exit info, as casting to
	 * u32 for select entries will leave some chunks uninitialized.
	 */
	memset(&info, 0, sizeof(info));

	kvm_x86_call(get_exit_info)(vcpu, (u32 *)&info[0], &info[1], &info[2],
				    (u32 *)&info[3], (u32 *)&info[4]);

	run->exit_reason = KVM_EXIT_INTERNAL_ERROR;
	run->emulation_failure.suberror = KVM_INTERNAL_ERROR_EMULATION;

	/*
	 * There's currently space for 13 entries, but 5 are used for the exit
	 * reason and info.  Restrict to 4 to reduce the maintenance burden
	 * when expanding kvm_run.emulation_failure in the future.
	 */
	if (WARN_ON_ONCE(ndata > 4))
		ndata = 4;

	/* Always include the flags as a 'data' entry. */
	info_start = 1;
	run->emulation_failure.flags = 0;

	if (insn_size) {
		BUILD_BUG_ON((sizeof(run->emulation_failure.insn_size) +
			      sizeof(run->emulation_failure.insn_bytes) != 16));
		info_start += 2;
		run->emulation_failure.flags |=
			KVM_INTERNAL_ERROR_EMULATION_FLAG_INSTRUCTION_BYTES;
		run->emulation_failure.insn_size = insn_size;
		memset(run->emulation_failure.insn_bytes, 0x90,
		       sizeof(run->emulation_failure.insn_bytes));
		memcpy(run->emulation_failure.insn_bytes, insn_bytes, insn_size);
	}

	memcpy(&run->internal.data[info_start], info, sizeof(info));
	memcpy(&run->internal.data[info_start + ARRAY_SIZE(info)], data,
	       ndata * sizeof(data[0]));

	run->emulation_failure.ndata = info_start + ARRAY_SIZE(info) + ndata;
}

static void prepare_emulation_ctxt_failure_exit(struct kvm_vcpu *vcpu)
{
	struct x86_emulate_ctxt *ctxt = vcpu->arch.emulate_ctxt;

	prepare_emulation_failure_exit(vcpu, NULL, 0, ctxt->fetch.data,
				       ctxt->fetch.end - ctxt->fetch.data);
}

void __kvm_prepare_emulation_failure_exit(struct kvm_vcpu *vcpu, u64 *data,
					  u8 ndata)
{
	prepare_emulation_failure_exit(vcpu, data, ndata, NULL, 0);
}
EXPORT_SYMBOL_GPL(__kvm_prepare_emulation_failure_exit);

void kvm_prepare_emulation_failure_exit(struct kvm_vcpu *vcpu)
{
	__kvm_prepare_emulation_failure_exit(vcpu, NULL, 0);
}
EXPORT_SYMBOL_GPL(kvm_prepare_emulation_failure_exit);

void kvm_prepare_event_vectoring_exit(struct kvm_vcpu *vcpu, gpa_t gpa)
{
	u32 reason, intr_info, error_code;
	struct kvm_run *run = vcpu->run;
	u64 info1, info2;
	int ndata = 0;

	kvm_x86_call(get_exit_info)(vcpu, &reason, &info1, &info2,
				    &intr_info, &error_code);

	run->internal.data[ndata++] = info2;
	run->internal.data[ndata++] = reason;
	run->internal.data[ndata++] = info1;
	run->internal.data[ndata++] = gpa;
	run->internal.data[ndata++] = vcpu->arch.last_vmentry_cpu;

	run->exit_reason = KVM_EXIT_INTERNAL_ERROR;
	run->internal.suberror = KVM_INTERNAL_ERROR_DELIVERY_EV;
	run->internal.ndata = ndata;
}
EXPORT_SYMBOL_GPL(kvm_prepare_event_vectoring_exit);

static int handle_emulation_failure(struct kvm_vcpu *vcpu, int emulation_type)
{
	struct kvm *kvm = vcpu->kvm;

	++vcpu->stat.insn_emulation_fail;
	trace_kvm_emulate_insn_failed(vcpu);

	if (emulation_type & EMULTYPE_VMWARE_GP) {
		kvm_queue_exception_e(vcpu, GP_VECTOR, 0);
		return 1;
	}

	if (kvm->arch.exit_on_emulation_error ||
	    (emulation_type & EMULTYPE_SKIP)) {
		prepare_emulation_ctxt_failure_exit(vcpu);
		return 0;
	}

	kvm_queue_exception(vcpu, UD_VECTOR);

	if (!is_guest_mode(vcpu) && kvm_x86_call(get_cpl)(vcpu) == 0) {
		prepare_emulation_ctxt_failure_exit(vcpu);
		return 0;
	}

	return 1;
}

static bool kvm_unprotect_and_retry_on_failure(struct kvm_vcpu *vcpu,
					       gpa_t cr2_or_gpa,
					       int emulation_type)
{
	if (!(emulation_type & EMULTYPE_ALLOW_RETRY_PF))
		return false;

	/*
	 * If the failed instruction faulted on an access to page tables that
	 * are used to translate any part of the instruction, KVM can't resolve
	 * the issue by unprotecting the gfn, as zapping the shadow page will
	 * result in the instruction taking a !PRESENT page fault and thus put
	 * the vCPU into an infinite loop of page faults.  E.g. KVM will create
	 * a SPTE and write-protect the gfn to resolve the !PRESENT fault, and
	 * then zap the SPTE to unprotect the gfn, and then do it all over
	 * again.  Report the error to userspace.
	 */
	if (emulation_type & EMULTYPE_WRITE_PF_TO_SP)
		return false;

	/*
	 * If emulation may have been triggered by a write to a shadowed page
	 * table, unprotect the gfn (zap any relevant SPTEs) and re-enter the
	 * guest to let the CPU re-execute the instruction in the hope that the
	 * CPU can cleanly execute the instruction that KVM failed to emulate.
	 */
	__kvm_mmu_unprotect_gfn_and_retry(vcpu, cr2_or_gpa, true);

	/*
	 * Retry even if _this_ vCPU didn't unprotect the gfn, as it's possible
	 * all SPTEs were already zapped by a different task.  The alternative
	 * is to report the error to userspace and likely terminate the guest,
	 * and the last_retry_{eip,addr} checks will prevent retrying the page
	 * fault indefinitely, i.e. there's nothing to lose by retrying.
	 */
	return true;
}

static int complete_emulated_mmio(struct kvm_vcpu *vcpu);
static int complete_emulated_pio(struct kvm_vcpu *vcpu);

static int kvm_vcpu_check_hw_bp(unsigned long addr, u32 type, u32 dr7,
				unsigned long *db)
{
	u32 dr6 = 0;
	int i;
	u32 enable, rwlen;

	enable = dr7;
	rwlen = dr7 >> 16;
	for (i = 0; i < 4; i++, enable >>= 2, rwlen >>= 4)
		if ((enable & 3) && (rwlen & 15) == type && db[i] == addr)
			dr6 |= (1 << i);
	return dr6;
}

static int kvm_vcpu_do_singlestep(struct kvm_vcpu *vcpu)
{
	struct kvm_run *kvm_run = vcpu->run;

	if (vcpu->guest_debug & KVM_GUESTDBG_SINGLESTEP) {
		kvm_run->debug.arch.dr6 = DR6_BS | DR6_ACTIVE_LOW;
		kvm_run->debug.arch.pc = kvm_get_linear_rip(vcpu);
		kvm_run->debug.arch.exception = DB_VECTOR;
		kvm_run->exit_reason = KVM_EXIT_DEBUG;
		return 0;
	}
	kvm_queue_exception_p(vcpu, DB_VECTOR, DR6_BS);
	return 1;
}

int kvm_skip_emulated_instruction(struct kvm_vcpu *vcpu)
{
	unsigned long rflags = kvm_x86_call(get_rflags)(vcpu);
	int r;

	r = kvm_x86_call(skip_emulated_instruction)(vcpu);
	if (unlikely(!r))
		return 0;

	kvm_pmu_trigger_event(vcpu, kvm_pmu_eventsel.INSTRUCTIONS_RETIRED);

	/*
	 * rflags is the old, "raw" value of the flags.  The new value has
	 * not been saved yet.
	 *
	 * This is correct even for TF set by the guest, because "the
	 * processor will not generate this exception after the instruction
	 * that sets the TF flag".
	 */
	if (unlikely(rflags & X86_EFLAGS_TF))
		r = kvm_vcpu_do_singlestep(vcpu);
	return r;
}
EXPORT_SYMBOL_GPL(kvm_skip_emulated_instruction);

static bool kvm_is_code_breakpoint_inhibited(struct kvm_vcpu *vcpu)
{
	if (kvm_get_rflags(vcpu) & X86_EFLAGS_RF)
		return true;

	/*
	 * Intel compatible CPUs inhibit code #DBs when MOV/POP SS blocking is
	 * active, but AMD compatible CPUs do not.
	 */
	if (!guest_cpuid_is_intel_compatible(vcpu))
		return false;

	return kvm_x86_call(get_interrupt_shadow)(vcpu) & KVM_X86_SHADOW_INT_MOV_SS;
}

static bool kvm_vcpu_check_code_breakpoint(struct kvm_vcpu *vcpu,
					   int emulation_type, int *r)
{
	WARN_ON_ONCE(emulation_type & EMULTYPE_NO_DECODE);

	/*
	 * Do not check for code breakpoints if hardware has already done the
	 * checks, as inferred from the emulation type.  On NO_DECODE and SKIP,
	 * the instruction has passed all exception checks, and all intercepted
	 * exceptions that trigger emulation have lower priority than code
	 * breakpoints, i.e. the fact that the intercepted exception occurred
	 * means any code breakpoints have already been serviced.
	 *
	 * Note, KVM needs to check for code #DBs on EMULTYPE_TRAP_UD_FORCED as
	 * hardware has checked the RIP of the magic prefix, but not the RIP of
	 * the instruction being emulated.  The intent of forced emulation is
	 * to behave as if KVM intercepted the instruction without an exception
	 * and without a prefix.
	 */
	if (emulation_type & (EMULTYPE_NO_DECODE | EMULTYPE_SKIP |
			      EMULTYPE_TRAP_UD | EMULTYPE_VMWARE_GP | EMULTYPE_PF))
		return false;

	if (unlikely(vcpu->guest_debug & KVM_GUESTDBG_USE_HW_BP) &&
	    (vcpu->arch.guest_debug_dr7 & DR7_BP_EN_MASK)) {
		struct kvm_run *kvm_run = vcpu->run;
		unsigned long eip = kvm_get_linear_rip(vcpu);
		u32 dr6 = kvm_vcpu_check_hw_bp(eip, 0,
					   vcpu->arch.guest_debug_dr7,
					   vcpu->arch.eff_db);

		if (dr6 != 0) {
			kvm_run->debug.arch.dr6 = dr6 | DR6_ACTIVE_LOW;
			kvm_run->debug.arch.pc = eip;
			kvm_run->debug.arch.exception = DB_VECTOR;
			kvm_run->exit_reason = KVM_EXIT_DEBUG;
			*r = 0;
			return true;
		}
	}

	if (unlikely(vcpu->arch.dr7 & DR7_BP_EN_MASK) &&
	    !kvm_is_code_breakpoint_inhibited(vcpu)) {
		unsigned long eip = kvm_get_linear_rip(vcpu);
		u32 dr6 = kvm_vcpu_check_hw_bp(eip, 0,
					   vcpu->arch.dr7,
					   vcpu->arch.db);

		if (dr6 != 0) {
			kvm_queue_exception_p(vcpu, DB_VECTOR, dr6);
			*r = 1;
			return true;
		}
	}

	return false;
}

static bool is_vmware_backdoor_opcode(struct x86_emulate_ctxt *ctxt)
{
	switch (ctxt->opcode_len) {
	case 1:
		switch (ctxt->b) {
		case 0xe4:	/* IN */
		case 0xe5:
		case 0xec:
		case 0xed:
		case 0xe6:	/* OUT */
		case 0xe7:
		case 0xee:
		case 0xef:
		case 0x6c:	/* INS */
		case 0x6d:
		case 0x6e:	/* OUTS */
		case 0x6f:
			return true;
		}
		break;
	case 2:
		switch (ctxt->b) {
		case 0x33:	/* RDPMC */
			return true;
		}
		break;
	}

	return false;
}

/*
 * Decode an instruction for emulation.  The caller is responsible for handling
 * code breakpoints.  Note, manually detecting code breakpoints is unnecessary
 * (and wrong) when emulating on an intercepted fault-like exception[*], as
 * code breakpoints have higher priority and thus have already been done by
 * hardware.
 *
 * [*] Except #MC, which is higher priority, but KVM should never emulate in
 *     response to a machine check.
 */
int x86_decode_emulated_instruction(struct kvm_vcpu *vcpu, int emulation_type,
				    void *insn, int insn_len)
{
	struct x86_emulate_ctxt *ctxt = vcpu->arch.emulate_ctxt;
	int r;

	init_emulate_ctxt(vcpu);

	r = x86_decode_insn(ctxt, insn, insn_len, emulation_type);

	trace_kvm_emulate_insn_start(vcpu);
	++vcpu->stat.insn_emulation;

	return r;
}
EXPORT_SYMBOL_GPL(x86_decode_emulated_instruction);

int x86_emulate_instruction(struct kvm_vcpu *vcpu, gpa_t cr2_or_gpa,
			    int emulation_type, void *insn, int insn_len)
{
	int r;
	struct x86_emulate_ctxt *ctxt = vcpu->arch.emulate_ctxt;
	bool writeback = true;

	if ((emulation_type & EMULTYPE_ALLOW_RETRY_PF) &&
	    (WARN_ON_ONCE(is_guest_mode(vcpu)) ||
	     WARN_ON_ONCE(!(emulation_type & EMULTYPE_PF))))
		emulation_type &= ~EMULTYPE_ALLOW_RETRY_PF;

	r = kvm_check_emulate_insn(vcpu, emulation_type, insn, insn_len);
	if (r != X86EMUL_CONTINUE) {
		if (r == X86EMUL_RETRY_INSTR || r == X86EMUL_PROPAGATE_FAULT)
			return 1;

		if (kvm_unprotect_and_retry_on_failure(vcpu, cr2_or_gpa,
						       emulation_type))
			return 1;

		if (r == X86EMUL_UNHANDLEABLE_VECTORING) {
			kvm_prepare_event_vectoring_exit(vcpu, cr2_or_gpa);
			return 0;
		}

		WARN_ON_ONCE(r != X86EMUL_UNHANDLEABLE);
		return handle_emulation_failure(vcpu, emulation_type);
	}

	vcpu->arch.l1tf_flush_l1d = true;

	if (!(emulation_type & EMULTYPE_NO_DECODE)) {
		kvm_clear_exception_queue(vcpu);

		/*
		 * Return immediately if RIP hits a code breakpoint, such #DBs
		 * are fault-like and are higher priority than any faults on
		 * the code fetch itself.
		 */
		if (kvm_vcpu_check_code_breakpoint(vcpu, emulation_type, &r))
			return r;

		r = x86_decode_emulated_instruction(vcpu, emulation_type,
						    insn, insn_len);
		if (r != EMULATION_OK)  {
			if ((emulation_type & EMULTYPE_TRAP_UD) ||
			    (emulation_type & EMULTYPE_TRAP_UD_FORCED)) {
				kvm_queue_exception(vcpu, UD_VECTOR);
				return 1;
			}
			if (kvm_unprotect_and_retry_on_failure(vcpu, cr2_or_gpa,
							       emulation_type))
				return 1;

			if (ctxt->have_exception &&
			    !(emulation_type & EMULTYPE_SKIP)) {
				/*
				 * #UD should result in just EMULATION_FAILED, and trap-like
				 * exception should not be encountered during decode.
				 */
				WARN_ON_ONCE(ctxt->exception.vector == UD_VECTOR ||
					     exception_type(ctxt->exception.vector) == EXCPT_TRAP);
				inject_emulated_exception(vcpu);
				return 1;
			}
			return handle_emulation_failure(vcpu, emulation_type);
		}
	}

	if ((emulation_type & EMULTYPE_VMWARE_GP) &&
	    !is_vmware_backdoor_opcode(ctxt)) {
		kvm_queue_exception_e(vcpu, GP_VECTOR, 0);
		return 1;
	}

	/*
	 * EMULTYPE_SKIP without EMULTYPE_COMPLETE_USER_EXIT is intended for
	 * use *only* by vendor callbacks for kvm_skip_emulated_instruction().
	 * The caller is responsible for updating interruptibility state and
	 * injecting single-step #DBs.
	 */
	if (emulation_type & EMULTYPE_SKIP) {
		if (ctxt->mode != X86EMUL_MODE_PROT64)
			ctxt->eip = (u32)ctxt->_eip;
		else
			ctxt->eip = ctxt->_eip;

		if (emulation_type & EMULTYPE_COMPLETE_USER_EXIT) {
			r = 1;
			goto writeback;
		}

		kvm_rip_write(vcpu, ctxt->eip);
		if (ctxt->eflags & X86_EFLAGS_RF)
			kvm_set_rflags(vcpu, ctxt->eflags & ~X86_EFLAGS_RF);
		return 1;
	}

	/*
	 * If emulation was caused by a write-protection #PF on a non-page_table
	 * writing instruction, try to unprotect the gfn, i.e. zap shadow pages,
	 * and retry the instruction, as the vCPU is likely no longer using the
	 * gfn as a page table.
	 */
	if ((emulation_type & EMULTYPE_ALLOW_RETRY_PF) &&
	    !x86_page_table_writing_insn(ctxt) &&
	    kvm_mmu_unprotect_gfn_and_retry(vcpu, cr2_or_gpa))
		return 1;

	/* this is needed for vmware backdoor interface to work since it
	   changes registers values  during IO operation */
	if (vcpu->arch.emulate_regs_need_sync_from_vcpu) {
		vcpu->arch.emulate_regs_need_sync_from_vcpu = false;
		emulator_invalidate_register_cache(ctxt);
	}

restart:
	if (emulation_type & EMULTYPE_PF) {
		/* Save the faulting GPA (cr2) in the address field */
		ctxt->exception.address = cr2_or_gpa;

		/* With shadow page tables, cr2 contains a GVA or nGPA. */
		if (vcpu->arch.mmu->root_role.direct) {
			ctxt->gpa_available = true;
			ctxt->gpa_val = cr2_or_gpa;
		}
	} else {
		/* Sanitize the address out of an abundance of paranoia. */
		ctxt->exception.address = 0;
	}

	r = x86_emulate_insn(ctxt);

	if (r == EMULATION_INTERCEPTED)
		return 1;

	if (r == EMULATION_FAILED) {
		if (kvm_unprotect_and_retry_on_failure(vcpu, cr2_or_gpa,
						       emulation_type))
			return 1;

		return handle_emulation_failure(vcpu, emulation_type);
	}

	if (ctxt->have_exception) {
		WARN_ON_ONCE(vcpu->mmio_needed && !vcpu->mmio_is_write);
		vcpu->mmio_needed = false;
		r = 1;
		inject_emulated_exception(vcpu);
	} else if (vcpu->arch.pio.count) {
		if (!vcpu->arch.pio.in) {
			/* FIXME: return into emulator if single-stepping.  */
			vcpu->arch.pio.count = 0;
		} else {
			writeback = false;
			vcpu->arch.complete_userspace_io = complete_emulated_pio;
		}
		r = 0;
	} else if (vcpu->mmio_needed) {
		++vcpu->stat.mmio_exits;

		if (!vcpu->mmio_is_write)
			writeback = false;
		r = 0;
		vcpu->arch.complete_userspace_io = complete_emulated_mmio;
	} else if (vcpu->arch.complete_userspace_io) {
		writeback = false;
		r = 0;
	} else if (r == EMULATION_RESTART)
		goto restart;
	else
		r = 1;

writeback:
	if (writeback) {
		unsigned long rflags = kvm_x86_call(get_rflags)(vcpu);
		toggle_interruptibility(vcpu, ctxt->interruptibility);
		vcpu->arch.emulate_regs_need_sync_to_vcpu = false;

		/*
		 * Note, EXCPT_DB is assumed to be fault-like as the emulator
		 * only supports code breakpoints and general detect #DB, both
		 * of which are fault-like.
		 */
		if (!ctxt->have_exception ||
		    exception_type(ctxt->exception.vector) == EXCPT_TRAP) {
			kvm_pmu_trigger_event(vcpu, kvm_pmu_eventsel.INSTRUCTIONS_RETIRED);
			if (ctxt->is_branch)
				kvm_pmu_trigger_event(vcpu, kvm_pmu_eventsel.BRANCH_INSTRUCTIONS_RETIRED);
			kvm_rip_write(vcpu, ctxt->eip);
			if (r && (ctxt->tf || (vcpu->guest_debug & KVM_GUESTDBG_SINGLESTEP)))
				r = kvm_vcpu_do_singlestep(vcpu);
			kvm_x86_call(update_emulated_instruction)(vcpu);
			__kvm_set_rflags(vcpu, ctxt->eflags);
		}

		/*
		 * For STI, interrupts are shadowed; so KVM_REQ_EVENT will
		 * do nothing, and it will be requested again as soon as
		 * the shadow expires.  But we still need to check here,
		 * because POPF has no interrupt shadow.
		 */
		if (unlikely((ctxt->eflags & ~rflags) & X86_EFLAGS_IF))
			kvm_make_request(KVM_REQ_EVENT, vcpu);
	} else
		vcpu->arch.emulate_regs_need_sync_to_vcpu = true;

	return r;
}

int kvm_emulate_instruction(struct kvm_vcpu *vcpu, int emulation_type)
{
	return x86_emulate_instruction(vcpu, 0, emulation_type, NULL, 0);
}
EXPORT_SYMBOL_GPL(kvm_emulate_instruction);

int kvm_emulate_instruction_from_buffer(struct kvm_vcpu *vcpu,
					void *insn, int insn_len)
{
	return x86_emulate_instruction(vcpu, 0, 0, insn, insn_len);
}
EXPORT_SYMBOL_GPL(kvm_emulate_instruction_from_buffer);

static int complete_fast_pio_out_port_0x7e(struct kvm_vcpu *vcpu)
{
	vcpu->arch.pio.count = 0;
	return 1;
}

static int complete_fast_pio_out(struct kvm_vcpu *vcpu)
{
	vcpu->arch.pio.count = 0;

	if (unlikely(!kvm_is_linear_rip(vcpu, vcpu->arch.pio.linear_rip)))
		return 1;

	return kvm_skip_emulated_instruction(vcpu);
}

static int kvm_fast_pio_out(struct kvm_vcpu *vcpu, int size,
			    unsigned short port)
{
	unsigned long val = kvm_rax_read(vcpu);
	int ret = emulator_pio_out(vcpu, size, port, &val, 1);

	if (ret)
		return ret;

	/*
	 * Workaround userspace that relies on old KVM behavior of %rip being
	 * incremented prior to exiting to userspace to handle "OUT 0x7e".
	 */
	if (port == 0x7e &&
	    kvm_check_has_quirk(vcpu->kvm, KVM_X86_QUIRK_OUT_7E_INC_RIP)) {
		vcpu->arch.complete_userspace_io =
			complete_fast_pio_out_port_0x7e;
		kvm_skip_emulated_instruction(vcpu);
	} else {
		vcpu->arch.pio.linear_rip = kvm_get_linear_rip(vcpu);
		vcpu->arch.complete_userspace_io = complete_fast_pio_out;
	}
	return 0;
}

static int complete_fast_pio_in(struct kvm_vcpu *vcpu)
{
	unsigned long val;

	/* We should only ever be called with arch.pio.count equal to 1 */
	BUG_ON(vcpu->arch.pio.count != 1);

	if (unlikely(!kvm_is_linear_rip(vcpu, vcpu->arch.pio.linear_rip))) {
		vcpu->arch.pio.count = 0;
		return 1;
	}

	/* For size less than 4 we merge, else we zero extend */
	val = (vcpu->arch.pio.size < 4) ? kvm_rax_read(vcpu) : 0;

	complete_emulator_pio_in(vcpu, &val);
	kvm_rax_write(vcpu, val);

	return kvm_skip_emulated_instruction(vcpu);
}

static int kvm_fast_pio_in(struct kvm_vcpu *vcpu, int size,
			   unsigned short port)
{
	unsigned long val;
	int ret;

	/* For size less than 4 we merge, else we zero extend */
	val = (size < 4) ? kvm_rax_read(vcpu) : 0;

	ret = emulator_pio_in(vcpu, size, port, &val, 1);
	if (ret) {
		kvm_rax_write(vcpu, val);
		return ret;
	}

	vcpu->arch.pio.linear_rip = kvm_get_linear_rip(vcpu);
	vcpu->arch.complete_userspace_io = complete_fast_pio_in;

	return 0;
}

int kvm_fast_pio(struct kvm_vcpu *vcpu, int size, unsigned short port, int in)
{
	int ret;

	if (in)
		ret = kvm_fast_pio_in(vcpu, size, port);
	else
		ret = kvm_fast_pio_out(vcpu, size, port);
	return ret && kvm_skip_emulated_instruction(vcpu);
}
EXPORT_SYMBOL_GPL(kvm_fast_pio);

static int kvmclock_cpu_down_prep(unsigned int cpu)
{
	__this_cpu_write(cpu_tsc_khz, 0);
	return 0;
}

static void tsc_khz_changed(void *data)
{
	struct cpufreq_freqs *freq = data;
	unsigned long khz;

	WARN_ON_ONCE(boot_cpu_has(X86_FEATURE_CONSTANT_TSC));

	if (data)
		khz = freq->new;
	else
		khz = cpufreq_quick_get(raw_smp_processor_id());
	if (!khz)
		khz = tsc_khz;
	__this_cpu_write(cpu_tsc_khz, khz);
}

#ifdef CONFIG_X86_64
static void kvm_hyperv_tsc_notifier(void)
{
	struct kvm *kvm;
	int cpu;

	mutex_lock(&kvm_lock);
	list_for_each_entry(kvm, &vm_list, vm_list)
		kvm_make_mclock_inprogress_request(kvm);

	/* no guest entries from this point */
	hyperv_stop_tsc_emulation();

	/* TSC frequency always matches when on Hyper-V */
	if (!boot_cpu_has(X86_FEATURE_CONSTANT_TSC)) {
		for_each_present_cpu(cpu)
			per_cpu(cpu_tsc_khz, cpu) = tsc_khz;
	}
	kvm_caps.max_guest_tsc_khz = tsc_khz;

	list_for_each_entry(kvm, &vm_list, vm_list) {
		__kvm_start_pvclock_update(kvm);
		pvclock_update_vm_gtod_copy(kvm);
		kvm_end_pvclock_update(kvm);
	}

	mutex_unlock(&kvm_lock);
}
#endif

static void __kvmclock_cpufreq_notifier(struct cpufreq_freqs *freq, int cpu)
{
	struct kvm *kvm;
	struct kvm_vcpu *vcpu;
	int send_ipi = 0;
	unsigned long i;

	/*
	 * We allow guests to temporarily run on slowing clocks,
	 * provided we notify them after, or to run on accelerating
	 * clocks, provided we notify them before.  Thus time never
	 * goes backwards.
	 *
	 * However, we have a problem.  We can't atomically update
	 * the frequency of a given CPU from this function; it is
	 * merely a notifier, which can be called from any CPU.
	 * Changing the TSC frequency at arbitrary points in time
	 * requires a recomputation of local variables related to
	 * the TSC for each VCPU.  We must flag these local variables
	 * to be updated and be sure the update takes place with the
	 * new frequency before any guests proceed.
	 *
	 * Unfortunately, the combination of hotplug CPU and frequency
	 * change creates an intractable locking scenario; the order
	 * of when these callouts happen is undefined with respect to
	 * CPU hotplug, and they can race with each other.  As such,
	 * merely setting per_cpu(cpu_tsc_khz) = X during a hotadd is
	 * undefined; you can actually have a CPU frequency change take
	 * place in between the computation of X and the setting of the
	 * variable.  To protect against this problem, all updates of
	 * the per_cpu tsc_khz variable are done in an interrupt
	 * protected IPI, and all callers wishing to update the value
	 * must wait for a synchronous IPI to complete (which is trivial
	 * if the caller is on the CPU already).  This establishes the
	 * necessary total order on variable updates.
	 *
	 * Note that because a guest time update may take place
	 * anytime after the setting of the VCPU's request bit, the
	 * correct TSC value must be set before the request.  However,
	 * to ensure the update actually makes it to any guest which
	 * starts running in hardware virtualization between the set
	 * and the acquisition of the spinlock, we must also ping the
	 * CPU after setting the request bit.
	 *
	 */

	smp_call_function_single(cpu, tsc_khz_changed, freq, 1);

	mutex_lock(&kvm_lock);
	list_for_each_entry(kvm, &vm_list, vm_list) {
		kvm_for_each_vcpu(i, vcpu, kvm) {
			if (vcpu->cpu != cpu)
				continue;
			kvm_make_request(KVM_REQ_CLOCK_UPDATE, vcpu);
			if (vcpu->cpu != raw_smp_processor_id())
				send_ipi = 1;
		}
	}
	mutex_unlock(&kvm_lock);

	if (freq->old < freq->new && send_ipi) {
		/*
		 * We upscale the frequency.  Must make the guest
		 * doesn't see old kvmclock values while running with
		 * the new frequency, otherwise we risk the guest sees
		 * time go backwards.
		 *
		 * In case we update the frequency for another cpu
		 * (which might be in guest context) send an interrupt
		 * to kick the cpu out of guest context.  Next time
		 * guest context is entered kvmclock will be updated,
		 * so the guest will not see stale values.
		 */
		smp_call_function_single(cpu, tsc_khz_changed, freq, 1);
	}
}

static int kvmclock_cpufreq_notifier(struct notifier_block *nb, unsigned long val,
				     void *data)
{
	struct cpufreq_freqs *freq = data;
	int cpu;

	if (val == CPUFREQ_PRECHANGE && freq->old > freq->new)
		return 0;
	if (val == CPUFREQ_POSTCHANGE && freq->old < freq->new)
		return 0;

	for_each_cpu(cpu, freq->policy->cpus)
		__kvmclock_cpufreq_notifier(freq, cpu);

	return 0;
}

static struct notifier_block kvmclock_cpufreq_notifier_block = {
	.notifier_call  = kvmclock_cpufreq_notifier
};

static int kvmclock_cpu_online(unsigned int cpu)
{
	tsc_khz_changed(NULL);
	return 0;
}

static void kvm_timer_init(void)
{
	if (!boot_cpu_has(X86_FEATURE_CONSTANT_TSC)) {
		max_tsc_khz = tsc_khz;

		if (IS_ENABLED(CONFIG_CPU_FREQ)) {
			struct cpufreq_policy *policy;
			int cpu;

			cpu = get_cpu();
			policy = cpufreq_cpu_get(cpu);
			if (policy) {
				if (policy->cpuinfo.max_freq)
					max_tsc_khz = policy->cpuinfo.max_freq;
				cpufreq_cpu_put(policy);
			}
			put_cpu();
		}
		cpufreq_register_notifier(&kvmclock_cpufreq_notifier_block,
					  CPUFREQ_TRANSITION_NOTIFIER);

		cpuhp_setup_state(CPUHP_AP_X86_KVM_CLK_ONLINE, "x86/kvm/clk:online",
				  kvmclock_cpu_online, kvmclock_cpu_down_prep);
	}
}

#ifdef CONFIG_X86_64
static void pvclock_gtod_update_fn(struct work_struct *work)
{
	struct kvm *kvm;
	struct kvm_vcpu *vcpu;
	unsigned long i;

	mutex_lock(&kvm_lock);
	list_for_each_entry(kvm, &vm_list, vm_list)
		kvm_for_each_vcpu(i, vcpu, kvm)
			kvm_make_request(KVM_REQ_MASTERCLOCK_UPDATE, vcpu);
	atomic_set(&kvm_guest_has_master_clock, 0);
	mutex_unlock(&kvm_lock);
}

static DECLARE_WORK(pvclock_gtod_work, pvclock_gtod_update_fn);

/*
 * Indirection to move queue_work() out of the tk_core.seq write held
 * region to prevent possible deadlocks against time accessors which
 * are invoked with work related locks held.
 */
static void pvclock_irq_work_fn(struct irq_work *w)
{
	queue_work(system_long_wq, &pvclock_gtod_work);
}

static DEFINE_IRQ_WORK(pvclock_irq_work, pvclock_irq_work_fn);

/*
 * Notification about pvclock gtod data update.
 */
static int pvclock_gtod_notify(struct notifier_block *nb, unsigned long unused,
			       void *priv)
{
	struct pvclock_gtod_data *gtod = &pvclock_gtod_data;
	struct timekeeper *tk = priv;

	update_pvclock_gtod(tk);

	/*
	 * Disable master clock if host does not trust, or does not use,
	 * TSC based clocksource. Delegate queue_work() to irq_work as
	 * this is invoked with tk_core.seq write held.
	 */
	if (!gtod_is_based_on_tsc(gtod->clock.vclock_mode) &&
	    atomic_read(&kvm_guest_has_master_clock) != 0)
		irq_work_queue(&pvclock_irq_work);
	return 0;
}

static struct notifier_block pvclock_gtod_notifier = {
	.notifier_call = pvclock_gtod_notify,
};
#endif

static inline void kvm_ops_update(struct kvm_x86_init_ops *ops)
{
	memcpy(&kvm_x86_ops, ops->runtime_ops, sizeof(kvm_x86_ops));

#define __KVM_X86_OP(func) \
	static_call_update(kvm_x86_##func, kvm_x86_ops.func);
#define KVM_X86_OP(func) \
	WARN_ON(!kvm_x86_ops.func); __KVM_X86_OP(func)
#define KVM_X86_OP_OPTIONAL __KVM_X86_OP
#define KVM_X86_OP_OPTIONAL_RET0(func) \
	static_call_update(kvm_x86_##func, (void *)kvm_x86_ops.func ? : \
					   (void *)__static_call_return0);
#include <asm/kvm-x86-ops.h>
#undef __KVM_X86_OP

	kvm_pmu_ops_update(ops->pmu_ops);
}

static int kvm_x86_check_processor_compatibility(void)
{
	int cpu = smp_processor_id();
	struct cpuinfo_x86 *c = &cpu_data(cpu);

	/*
	 * Compatibility checks are done when loading KVM and when enabling
	 * hardware, e.g. during CPU hotplug, to ensure all online CPUs are
	 * compatible, i.e. KVM should never perform a compatibility check on
	 * an offline CPU.
	 */
	WARN_ON(!cpu_online(cpu));

	if (__cr4_reserved_bits(cpu_has, c) !=
	    __cr4_reserved_bits(cpu_has, &boot_cpu_data))
		return -EIO;

	return kvm_x86_call(check_processor_compatibility)();
}

static void kvm_x86_check_cpu_compat(void *ret)
{
	*(int *)ret = kvm_x86_check_processor_compatibility();
}

int kvm_x86_vendor_init(struct kvm_x86_init_ops *ops)
{
	u64 host_pat;
	int r, cpu;

	guard(mutex)(&vendor_module_lock);

	if (kvm_x86_ops.enable_virtualization_cpu) {
		pr_err("already loaded vendor module '%s'\n", kvm_x86_ops.name);
		return -EEXIST;
	}

	/*
	 * KVM explicitly assumes that the guest has an FPU and
	 * FXSAVE/FXRSTOR. For example, the KVM_GET_FPU explicitly casts the
	 * vCPU's FPU state as a fxregs_state struct.
	 */
	if (!boot_cpu_has(X86_FEATURE_FPU) || !boot_cpu_has(X86_FEATURE_FXSR)) {
		pr_err("inadequate fpu\n");
		return -EOPNOTSUPP;
	}

	if (IS_ENABLED(CONFIG_PREEMPT_RT) && !boot_cpu_has(X86_FEATURE_CONSTANT_TSC)) {
		pr_err("RT requires X86_FEATURE_CONSTANT_TSC\n");
		return -EOPNOTSUPP;
	}

	/*
	 * KVM assumes that PAT entry '0' encodes WB memtype and simply zeroes
	 * the PAT bits in SPTEs.  Bail if PAT[0] is programmed to something
	 * other than WB.  Note, EPT doesn't utilize the PAT, but don't bother
	 * with an exception.  PAT[0] is set to WB on RESET and also by the
	 * kernel, i.e. failure indicates a kernel bug or broken firmware.
	 */
	if (rdmsrq_safe(MSR_IA32_CR_PAT, &host_pat) ||
	    (host_pat & GENMASK(2, 0)) != 6) {
		pr_err("host PAT[0] is not WB\n");
		return -EIO;
	}

	memset(&kvm_caps, 0, sizeof(kvm_caps));

	x86_emulator_cache = kvm_alloc_emulator_cache();
	if (!x86_emulator_cache) {
		pr_err("failed to allocate cache for x86 emulator\n");
		return -ENOMEM;
	}

	user_return_msrs = alloc_percpu(struct kvm_user_return_msrs);
	if (!user_return_msrs) {
		pr_err("failed to allocate percpu kvm_user_return_msrs\n");
		r = -ENOMEM;
		goto out_free_x86_emulator_cache;
	}
	kvm_nr_uret_msrs = 0;

	r = kvm_mmu_vendor_module_init();
	if (r)
		goto out_free_percpu;

	kvm_caps.supported_vm_types = BIT(KVM_X86_DEFAULT_VM);
	kvm_caps.supported_mce_cap = MCG_CTL_P | MCG_SER_P;

	if (boot_cpu_has(X86_FEATURE_XSAVE)) {
		kvm_host.xcr0 = xgetbv(XCR_XFEATURE_ENABLED_MASK);
		kvm_caps.supported_xcr0 = kvm_host.xcr0 & KVM_SUPPORTED_XCR0;
	}
	kvm_caps.supported_quirks = KVM_X86_VALID_QUIRKS;
	kvm_caps.inapplicable_quirks = KVM_X86_CONDITIONAL_QUIRKS;

	rdmsrq_safe(MSR_EFER, &kvm_host.efer);

	if (boot_cpu_has(X86_FEATURE_XSAVES))
		rdmsrq(MSR_IA32_XSS, kvm_host.xss);

	kvm_init_pmu_capability(ops->pmu_ops);

	if (boot_cpu_has(X86_FEATURE_ARCH_CAPABILITIES))
		rdmsrq(MSR_IA32_ARCH_CAPABILITIES, kvm_host.arch_capabilities);

	r = ops->hardware_setup();
	if (r != 0)
		goto out_mmu_exit;

	enable_device_posted_irqs &= enable_apicv &&
				     irq_remapping_cap(IRQ_POSTING_CAP);

	kvm_ops_update(ops);

	for_each_online_cpu(cpu) {
		smp_call_function_single(cpu, kvm_x86_check_cpu_compat, &r, 1);
		if (r < 0)
			goto out_unwind_ops;
	}

	/*
	 * Point of no return!  DO NOT add error paths below this point unless
	 * absolutely necessary, as most operations from this point forward
	 * require unwinding.
	 */
	kvm_timer_init();

	if (pi_inject_timer == -1)
		pi_inject_timer = housekeeping_enabled(HK_TYPE_TIMER);
#ifdef CONFIG_X86_64
	pvclock_gtod_register_notifier(&pvclock_gtod_notifier);

	if (hypervisor_is_type(X86_HYPER_MS_HYPERV))
		set_hv_tscchange_cb(kvm_hyperv_tsc_notifier);
#endif

	kvm_register_perf_callbacks(ops->handle_intel_pt_intr);

	if (IS_ENABLED(CONFIG_KVM_SW_PROTECTED_VM) && tdp_mmu_enabled)
		kvm_caps.supported_vm_types |= BIT(KVM_X86_SW_PROTECTED_VM);

	/* KVM always ignores guest PAT for shadow paging.  */
	if (!tdp_enabled)
		kvm_caps.supported_quirks &= ~KVM_X86_QUIRK_IGNORE_GUEST_PAT;

	if (!kvm_cpu_cap_has(X86_FEATURE_XSAVES))
		kvm_caps.supported_xss = 0;

	if (kvm_caps.has_tsc_control) {
		/*
		 * Make sure the user can only configure tsc_khz values that
		 * fit into a signed integer.
		 * A min value is not calculated because it will always
		 * be 1 on all machines.
		 */
		u64 max = min(0x7fffffffULL,
			      __scale_tsc(kvm_caps.max_tsc_scaling_ratio, tsc_khz));
		kvm_caps.max_guest_tsc_khz = max;
	}
	kvm_caps.default_tsc_scaling_ratio = 1ULL << kvm_caps.tsc_scaling_ratio_frac_bits;
	kvm_init_msr_lists();
	return 0;

out_unwind_ops:
	kvm_x86_ops.enable_virtualization_cpu = NULL;
	kvm_x86_call(hardware_unsetup)();
out_mmu_exit:
	kvm_mmu_vendor_module_exit();
out_free_percpu:
	free_percpu(user_return_msrs);
out_free_x86_emulator_cache:
	kmem_cache_destroy(x86_emulator_cache);
	return r;
}
EXPORT_SYMBOL_GPL(kvm_x86_vendor_init);

void kvm_x86_vendor_exit(void)
{
	kvm_unregister_perf_callbacks();

#ifdef CONFIG_X86_64
	if (hypervisor_is_type(X86_HYPER_MS_HYPERV))
		clear_hv_tscchange_cb();
#endif
	kvm_lapic_exit();

	if (!boot_cpu_has(X86_FEATURE_CONSTANT_TSC)) {
		cpufreq_unregister_notifier(&kvmclock_cpufreq_notifier_block,
					    CPUFREQ_TRANSITION_NOTIFIER);
		cpuhp_remove_state_nocalls(CPUHP_AP_X86_KVM_CLK_ONLINE);
	}
#ifdef CONFIG_X86_64
	pvclock_gtod_unregister_notifier(&pvclock_gtod_notifier);
	irq_work_sync(&pvclock_irq_work);
	cancel_work_sync(&pvclock_gtod_work);
#endif
	kvm_x86_call(hardware_unsetup)();
	kvm_mmu_vendor_module_exit();
	free_percpu(user_return_msrs);
	kmem_cache_destroy(x86_emulator_cache);
#ifdef CONFIG_KVM_XEN
	static_key_deferred_flush(&kvm_xen_enabled);
	WARN_ON(static_branch_unlikely(&kvm_xen_enabled.key));
#endif
	mutex_lock(&vendor_module_lock);
	kvm_x86_ops.enable_virtualization_cpu = NULL;
	mutex_unlock(&vendor_module_lock);
}
EXPORT_SYMBOL_GPL(kvm_x86_vendor_exit);

#ifdef CONFIG_X86_64
static int kvm_pv_clock_pairing(struct kvm_vcpu *vcpu, gpa_t paddr,
			        unsigned long clock_type)
{
	struct kvm_clock_pairing clock_pairing;
	struct timespec64 ts;
	u64 cycle;
	int ret;

	if (clock_type != KVM_CLOCK_PAIRING_WALLCLOCK)
		return -KVM_EOPNOTSUPP;

	/*
	 * When tsc is in permanent catchup mode guests won't be able to use
	 * pvclock_read_retry loop to get consistent view of pvclock
	 */
	if (vcpu->arch.tsc_always_catchup)
		return -KVM_EOPNOTSUPP;

	if (!kvm_get_walltime_and_clockread(&ts, &cycle))
		return -KVM_EOPNOTSUPP;

	clock_pairing.sec = ts.tv_sec;
	clock_pairing.nsec = ts.tv_nsec;
	clock_pairing.tsc = kvm_read_l1_tsc(vcpu, cycle);
	clock_pairing.flags = 0;
	memset(&clock_pairing.pad, 0, sizeof(clock_pairing.pad));

	ret = 0;
	if (kvm_write_guest(vcpu->kvm, paddr, &clock_pairing,
			    sizeof(struct kvm_clock_pairing)))
		ret = -KVM_EFAULT;

	return ret;
}
#endif

/*
 * kvm_pv_kick_cpu_op:  Kick a vcpu.
 *
 * @apicid - apicid of vcpu to be kicked.
 */
static void kvm_pv_kick_cpu_op(struct kvm *kvm, int apicid)
{
	/*
	 * All other fields are unused for APIC_DM_REMRD, but may be consumed by
	 * common code, e.g. for tracing. Defer initialization to the compiler.
	 */
	struct kvm_lapic_irq lapic_irq = {
		.delivery_mode = APIC_DM_REMRD,
		.dest_mode = APIC_DEST_PHYSICAL,
		.shorthand = APIC_DEST_NOSHORT,
		.dest_id = apicid,
	};

	kvm_irq_delivery_to_apic(kvm, NULL, &lapic_irq, NULL);
}

bool kvm_apicv_activated(struct kvm *kvm)
{
	return (READ_ONCE(kvm->arch.apicv_inhibit_reasons) == 0);
}
EXPORT_SYMBOL_GPL(kvm_apicv_activated);

bool kvm_vcpu_apicv_activated(struct kvm_vcpu *vcpu)
{
	ulong vm_reasons = READ_ONCE(vcpu->kvm->arch.apicv_inhibit_reasons);
	ulong vcpu_reasons =
			kvm_x86_call(vcpu_get_apicv_inhibit_reasons)(vcpu);

	return (vm_reasons | vcpu_reasons) == 0;
}
EXPORT_SYMBOL_GPL(kvm_vcpu_apicv_activated);

static void set_or_clear_apicv_inhibit(unsigned long *inhibits,
				       enum kvm_apicv_inhibit reason, bool set)
{
	const struct trace_print_flags apicv_inhibits[] = { APICV_INHIBIT_REASONS };

	BUILD_BUG_ON(ARRAY_SIZE(apicv_inhibits) != NR_APICV_INHIBIT_REASONS);

	if (set)
		__set_bit(reason, inhibits);
	else
		__clear_bit(reason, inhibits);

	trace_kvm_apicv_inhibit_changed(reason, set, *inhibits);
}

static void kvm_apicv_init(struct kvm *kvm)
{
	enum kvm_apicv_inhibit reason = enable_apicv ? APICV_INHIBIT_REASON_ABSENT :
						       APICV_INHIBIT_REASON_DISABLED;

	set_or_clear_apicv_inhibit(&kvm->arch.apicv_inhibit_reasons, reason, true);

	init_rwsem(&kvm->arch.apicv_update_lock);
}

static void kvm_sched_yield(struct kvm_vcpu *vcpu, unsigned long dest_id)
{
	struct kvm_vcpu *target = NULL;
	struct kvm_apic_map *map;

	vcpu->stat.directed_yield_attempted++;

	if (single_task_running())
		goto no_yield;

	rcu_read_lock();
	map = rcu_dereference(vcpu->kvm->arch.apic_map);

	if (likely(map) && dest_id <= map->max_apic_id && map->phys_map[dest_id])
		target = map->phys_map[dest_id]->vcpu;

	rcu_read_unlock();

	if (!target || !READ_ONCE(target->ready))
		goto no_yield;

	/* Ignore requests to yield to self */
	if (vcpu == target)
		goto no_yield;

	if (kvm_vcpu_yield_to(target) <= 0)
		goto no_yield;

	vcpu->stat.directed_yield_successful++;

no_yield:
	return;
}

static int complete_hypercall_exit(struct kvm_vcpu *vcpu)
{
	u64 ret = vcpu->run->hypercall.ret;

	if (!is_64_bit_hypercall(vcpu))
		ret = (u32)ret;
	kvm_rax_write(vcpu, ret);
	return kvm_skip_emulated_instruction(vcpu);
}

int ____kvm_emulate_hypercall(struct kvm_vcpu *vcpu, int cpl,
			      int (*complete_hypercall)(struct kvm_vcpu *))
{
	unsigned long ret;
	unsigned long nr = kvm_rax_read(vcpu);
	unsigned long a0 = kvm_rbx_read(vcpu);
	unsigned long a1 = kvm_rcx_read(vcpu);
	unsigned long a2 = kvm_rdx_read(vcpu);
	unsigned long a3 = kvm_rsi_read(vcpu);
	int op_64_bit = is_64_bit_hypercall(vcpu);

	++vcpu->stat.hypercalls;

	trace_kvm_hypercall(nr, a0, a1, a2, a3);

	if (!op_64_bit) {
		nr &= 0xFFFFFFFF;
		a0 &= 0xFFFFFFFF;
		a1 &= 0xFFFFFFFF;
		a2 &= 0xFFFFFFFF;
		a3 &= 0xFFFFFFFF;
	}

	if (cpl) {
		ret = -KVM_EPERM;
		goto out;
	}

	ret = -KVM_ENOSYS;

	switch (nr) {
	case KVM_HC_VAPIC_POLL_IRQ:
		ret = 0;
		break;
	case KVM_HC_KICK_CPU:
		if (!guest_pv_has(vcpu, KVM_FEATURE_PV_UNHALT))
			break;

		kvm_pv_kick_cpu_op(vcpu->kvm, a1);
		kvm_sched_yield(vcpu, a1);
		ret = 0;
		break;
#ifdef CONFIG_X86_64
	case KVM_HC_CLOCK_PAIRING:
		ret = kvm_pv_clock_pairing(vcpu, a0, a1);
		break;
#endif
	case KVM_HC_SEND_IPI:
		if (!guest_pv_has(vcpu, KVM_FEATURE_PV_SEND_IPI))
			break;

		ret = kvm_pv_send_ipi(vcpu->kvm, a0, a1, a2, a3, op_64_bit);
		break;
	case KVM_HC_SCHED_YIELD:
		if (!guest_pv_has(vcpu, KVM_FEATURE_PV_SCHED_YIELD))
			break;

		kvm_sched_yield(vcpu, a0);
		ret = 0;
		break;
	case KVM_HC_MAP_GPA_RANGE: {
		u64 gpa = a0, npages = a1, attrs = a2;

		ret = -KVM_ENOSYS;
		if (!user_exit_on_hypercall(vcpu->kvm, KVM_HC_MAP_GPA_RANGE))
			break;

		if (!PAGE_ALIGNED(gpa) || !npages ||
		    gpa_to_gfn(gpa) + npages <= gpa_to_gfn(gpa)) {
			ret = -KVM_EINVAL;
			break;
		}

		vcpu->run->exit_reason        = KVM_EXIT_HYPERCALL;
		vcpu->run->hypercall.nr       = KVM_HC_MAP_GPA_RANGE;
		/*
		 * In principle this should have been -KVM_ENOSYS, but userspace (QEMU <=9.2)
		 * assumed that vcpu->run->hypercall.ret is never changed by KVM and thus that
		 * it was always zero on KVM_EXIT_HYPERCALL.  Since KVM is now overwriting
		 * vcpu->run->hypercall.ret, ensuring that it is zero to not break QEMU.
		 */
		vcpu->run->hypercall.ret = 0;
		vcpu->run->hypercall.args[0]  = gpa;
		vcpu->run->hypercall.args[1]  = npages;
		vcpu->run->hypercall.args[2]  = attrs;
		vcpu->run->hypercall.flags    = 0;
		if (op_64_bit)
			vcpu->run->hypercall.flags |= KVM_EXIT_HYPERCALL_LONG_MODE;

		WARN_ON_ONCE(vcpu->run->hypercall.flags & KVM_EXIT_HYPERCALL_MBZ);
		vcpu->arch.complete_userspace_io = complete_hypercall;
		return 0;
	}
	default:
		ret = -KVM_ENOSYS;
		break;
	}

out:
	vcpu->run->hypercall.ret = ret;
	return 1;
}
EXPORT_SYMBOL_GPL(____kvm_emulate_hypercall);

int kvm_emulate_hypercall(struct kvm_vcpu *vcpu)
{
	if (kvm_xen_hypercall_enabled(vcpu->kvm))
		return kvm_xen_hypercall(vcpu);

	if (kvm_hv_hypercall_enabled(vcpu))
		return kvm_hv_hypercall(vcpu);

	return __kvm_emulate_hypercall(vcpu, kvm_x86_call(get_cpl)(vcpu),
				       complete_hypercall_exit);
}
EXPORT_SYMBOL_GPL(kvm_emulate_hypercall);

static int emulator_fix_hypercall(struct x86_emulate_ctxt *ctxt)
{
	struct kvm_vcpu *vcpu = emul_to_vcpu(ctxt);
	char instruction[3];
	unsigned long rip = kvm_rip_read(vcpu);

	/*
	 * If the quirk is disabled, synthesize a #UD and let the guest pick up
	 * the pieces.
	 */
	if (!kvm_check_has_quirk(vcpu->kvm, KVM_X86_QUIRK_FIX_HYPERCALL_INSN)) {
		ctxt->exception.error_code_valid = false;
		ctxt->exception.vector = UD_VECTOR;
		ctxt->have_exception = true;
		return X86EMUL_PROPAGATE_FAULT;
	}

	kvm_x86_call(patch_hypercall)(vcpu, instruction);

	return emulator_write_emulated(ctxt, rip, instruction, 3,
		&ctxt->exception);
}

static int dm_request_for_irq_injection(struct kvm_vcpu *vcpu)
{
	return vcpu->run->request_interrupt_window &&
		likely(!pic_in_kernel(vcpu->kvm));
}

/* Called within kvm->srcu read side.  */
static void post_kvm_run_save(struct kvm_vcpu *vcpu)
{
	struct kvm_run *kvm_run = vcpu->run;

	kvm_run->if_flag = kvm_x86_call(get_if_flag)(vcpu);
	kvm_run->cr8 = kvm_get_cr8(vcpu);
	kvm_run->apic_base = vcpu->arch.apic_base;

	kvm_run->ready_for_interrupt_injection =
		pic_in_kernel(vcpu->kvm) ||
		kvm_vcpu_ready_for_interrupt_injection(vcpu);

	if (is_smm(vcpu))
		kvm_run->flags |= KVM_RUN_X86_SMM;
	if (is_guest_mode(vcpu))
		kvm_run->flags |= KVM_RUN_X86_GUEST_MODE;
}

static void update_cr8_intercept(struct kvm_vcpu *vcpu)
{
	int max_irr, tpr;

	if (!kvm_x86_ops.update_cr8_intercept)
		return;

	if (!lapic_in_kernel(vcpu))
		return;

	if (vcpu->arch.apic->apicv_active)
		return;

	if (!vcpu->arch.apic->vapic_addr)
		max_irr = kvm_lapic_find_highest_irr(vcpu);
	else
		max_irr = -1;

	if (max_irr != -1)
		max_irr >>= 4;

	tpr = kvm_lapic_get_cr8(vcpu);

	kvm_x86_call(update_cr8_intercept)(vcpu, tpr, max_irr);
}


int kvm_check_nested_events(struct kvm_vcpu *vcpu)
{
	if (kvm_test_request(KVM_REQ_TRIPLE_FAULT, vcpu)) {
		kvm_x86_ops.nested_ops->triple_fault(vcpu);
		return 1;
	}

	return kvm_x86_ops.nested_ops->check_events(vcpu);
}

static void kvm_inject_exception(struct kvm_vcpu *vcpu)
{
	/*
	 * Suppress the error code if the vCPU is in Real Mode, as Real Mode
	 * exceptions don't report error codes.  The presence of an error code
	 * is carried with the exception and only stripped when the exception
	 * is injected as intercepted #PF VM-Exits for AMD's Paged Real Mode do
	 * report an error code despite the CPU being in Real Mode.
	 */
	vcpu->arch.exception.has_error_code &= is_protmode(vcpu);

	trace_kvm_inj_exception(vcpu->arch.exception.vector,
				vcpu->arch.exception.has_error_code,
				vcpu->arch.exception.error_code,
				vcpu->arch.exception.injected);

	kvm_x86_call(inject_exception)(vcpu);
}

/*
 * Check for any event (interrupt or exception) that is ready to be injected,
 * and if there is at least one event, inject the event with the highest
 * priority.  This handles both "pending" events, i.e. events that have never
 * been injected into the guest, and "injected" events, i.e. events that were
 * injected as part of a previous VM-Enter, but weren't successfully delivered
 * and need to be re-injected.
 *
 * Note, this is not guaranteed to be invoked on a guest instruction boundary,
 * i.e. doesn't guarantee that there's an event window in the guest.  KVM must
 * be able to inject exceptions in the "middle" of an instruction, and so must
 * also be able to re-inject NMIs and IRQs in the middle of an instruction.
 * I.e. for exceptions and re-injected events, NOT invoking this on instruction
 * boundaries is necessary and correct.
 *
 * For simplicity, KVM uses a single path to inject all events (except events
 * that are injected directly from L1 to L2) and doesn't explicitly track
 * instruction boundaries for asynchronous events.  However, because VM-Exits
 * that can occur during instruction execution typically result in KVM skipping
 * the instruction or injecting an exception, e.g. instruction and exception
 * intercepts, and because pending exceptions have higher priority than pending
 * interrupts, KVM still honors instruction boundaries in most scenarios.
 *
 * But, if a VM-Exit occurs during instruction execution, and KVM does NOT skip
 * the instruction or inject an exception, then KVM can incorrecty inject a new
 * asynchronous event if the event became pending after the CPU fetched the
 * instruction (in the guest).  E.g. if a page fault (#PF, #NPF, EPT violation)
 * occurs and is resolved by KVM, a coincident NMI, SMI, IRQ, etc... can be
 * injected on the restarted instruction instead of being deferred until the
 * instruction completes.
 *
 * In practice, this virtualization hole is unlikely to be observed by the
 * guest, and even less likely to cause functional problems.  To detect the
 * hole, the guest would have to trigger an event on a side effect of an early
 * phase of instruction execution, e.g. on the instruction fetch from memory.
 * And for it to be a functional problem, the guest would need to depend on the
 * ordering between that side effect, the instruction completing, _and_ the
 * delivery of the asynchronous event.
 */
static int kvm_check_and_inject_events(struct kvm_vcpu *vcpu,
				       bool *req_immediate_exit)
{
	bool can_inject;
	int r;

	/*
	 * Process nested events first, as nested VM-Exit supersedes event
	 * re-injection.  If there's an event queued for re-injection, it will
	 * be saved into the appropriate vmc{b,s}12 fields on nested VM-Exit.
	 */
	if (is_guest_mode(vcpu))
		r = kvm_check_nested_events(vcpu);
	else
		r = 0;

	/*
	 * Re-inject exceptions and events *especially* if immediate entry+exit
	 * to/from L2 is needed, as any event that has already been injected
	 * into L2 needs to complete its lifecycle before injecting a new event.
	 *
	 * Don't re-inject an NMI or interrupt if there is a pending exception.
	 * This collision arises if an exception occurred while vectoring the
	 * injected event, KVM intercepted said exception, and KVM ultimately
	 * determined the fault belongs to the guest and queues the exception
	 * for injection back into the guest.
	 *
	 * "Injected" interrupts can also collide with pending exceptions if
	 * userspace ignores the "ready for injection" flag and blindly queues
	 * an interrupt.  In that case, prioritizing the exception is correct,
	 * as the exception "occurred" before the exit to userspace.  Trap-like
	 * exceptions, e.g. most #DBs, have higher priority than interrupts.
	 * And while fault-like exceptions, e.g. #GP and #PF, are the lowest
	 * priority, they're only generated (pended) during instruction
	 * execution, and interrupts are recognized at instruction boundaries.
	 * Thus a pending fault-like exception means the fault occurred on the
	 * *previous* instruction and must be serviced prior to recognizing any
	 * new events in order to fully complete the previous instruction.
	 */
	if (vcpu->arch.exception.injected)
		kvm_inject_exception(vcpu);
	else if (kvm_is_exception_pending(vcpu))
		; /* see above */
	else if (vcpu->arch.nmi_injected)
		kvm_x86_call(inject_nmi)(vcpu);
	else if (vcpu->arch.interrupt.injected)
		kvm_x86_call(inject_irq)(vcpu, true);

	/*
	 * Exceptions that morph to VM-Exits are handled above, and pending
	 * exceptions on top of injected exceptions that do not VM-Exit should
	 * either morph to #DF or, sadly, override the injected exception.
	 */
	WARN_ON_ONCE(vcpu->arch.exception.injected &&
		     vcpu->arch.exception.pending);

	/*
	 * Bail if immediate entry+exit to/from the guest is needed to complete
	 * nested VM-Enter or event re-injection so that a different pending
	 * event can be serviced (or if KVM needs to exit to userspace).
	 *
	 * Otherwise, continue processing events even if VM-Exit occurred.  The
	 * VM-Exit will have cleared exceptions that were meant for L2, but
	 * there may now be events that can be injected into L1.
	 */
	if (r < 0)
		goto out;

	/*
	 * A pending exception VM-Exit should either result in nested VM-Exit
	 * or force an immediate re-entry and exit to/from L2, and exception
	 * VM-Exits cannot be injected (flag should _never_ be set).
	 */
	WARN_ON_ONCE(vcpu->arch.exception_vmexit.injected ||
		     vcpu->arch.exception_vmexit.pending);

	/*
	 * New events, other than exceptions, cannot be injected if KVM needs
	 * to re-inject a previous event.  See above comments on re-injecting
	 * for why pending exceptions get priority.
	 */
	can_inject = !kvm_event_needs_reinjection(vcpu);

	if (vcpu->arch.exception.pending) {
		/*
		 * Fault-class exceptions, except #DBs, set RF=1 in the RFLAGS
		 * value pushed on the stack.  Trap-like exception and all #DBs
		 * leave RF as-is (KVM follows Intel's behavior in this regard;
		 * AMD states that code breakpoint #DBs excplitly clear RF=0).
		 *
		 * Note, most versions of Intel's SDM and AMD's APM incorrectly
		 * describe the behavior of General Detect #DBs, which are
		 * fault-like.  They do _not_ set RF, a la code breakpoints.
		 */
		if (exception_type(vcpu->arch.exception.vector) == EXCPT_FAULT)
			__kvm_set_rflags(vcpu, kvm_get_rflags(vcpu) |
					     X86_EFLAGS_RF);

		if (vcpu->arch.exception.vector == DB_VECTOR) {
			kvm_deliver_exception_payload(vcpu, &vcpu->arch.exception);
			if (vcpu->arch.dr7 & DR7_GD) {
				vcpu->arch.dr7 &= ~DR7_GD;
				kvm_update_dr7(vcpu);
			}
		}

		kvm_inject_exception(vcpu);

		vcpu->arch.exception.pending = false;
		vcpu->arch.exception.injected = true;

		can_inject = false;
	}

	/* Don't inject interrupts if the user asked to avoid doing so */
	if (vcpu->guest_debug & KVM_GUESTDBG_BLOCKIRQ)
		return 0;

	/*
	 * Finally, inject interrupt events.  If an event cannot be injected
	 * due to architectural conditions (e.g. IF=0) a window-open exit
	 * will re-request KVM_REQ_EVENT.  Sometimes however an event is pending
	 * and can architecturally be injected, but we cannot do it right now:
	 * an interrupt could have arrived just now and we have to inject it
	 * as a vmexit, or there could already an event in the queue, which is
	 * indicated by can_inject.  In that case we request an immediate exit
	 * in order to make progress and get back here for another iteration.
	 * The kvm_x86_ops hooks communicate this by returning -EBUSY.
	 */
#ifdef CONFIG_KVM_SMM
	if (vcpu->arch.smi_pending) {
		r = can_inject ? kvm_x86_call(smi_allowed)(vcpu, true) :
				 -EBUSY;
		if (r < 0)
			goto out;
		if (r) {
			vcpu->arch.smi_pending = false;
			++vcpu->arch.smi_count;
			enter_smm(vcpu);
			can_inject = false;
		} else
			kvm_x86_call(enable_smi_window)(vcpu);
	}
#endif

	if (vcpu->arch.nmi_pending) {
		r = can_inject ? kvm_x86_call(nmi_allowed)(vcpu, true) :
				 -EBUSY;
		if (r < 0)
			goto out;
		if (r) {
			--vcpu->arch.nmi_pending;
			vcpu->arch.nmi_injected = true;
			kvm_x86_call(inject_nmi)(vcpu);
			can_inject = false;
			WARN_ON(kvm_x86_call(nmi_allowed)(vcpu, true) < 0);
		}
		if (vcpu->arch.nmi_pending)
			kvm_x86_call(enable_nmi_window)(vcpu);
	}

	if (kvm_cpu_has_injectable_intr(vcpu)) {
		r = can_inject ? kvm_x86_call(interrupt_allowed)(vcpu, true) :
				 -EBUSY;
		if (r < 0)
			goto out;
		if (r) {
			int irq = kvm_cpu_get_interrupt(vcpu);

			if (!WARN_ON_ONCE(irq == -1)) {
				kvm_queue_interrupt(vcpu, irq, false);
				kvm_x86_call(inject_irq)(vcpu, false);
				WARN_ON(kvm_x86_call(interrupt_allowed)(vcpu, true) < 0);
			}
		}
		if (kvm_cpu_has_injectable_intr(vcpu))
			kvm_x86_call(enable_irq_window)(vcpu);
	}

	if (is_guest_mode(vcpu) &&
	    kvm_x86_ops.nested_ops->has_events &&
	    kvm_x86_ops.nested_ops->has_events(vcpu, true))
		*req_immediate_exit = true;

	/*
	 * KVM must never queue a new exception while injecting an event; KVM
	 * is done emulating and should only propagate the to-be-injected event
	 * to the VMCS/VMCB.  Queueing a new exception can put the vCPU into an
	 * infinite loop as KVM will bail from VM-Enter to inject the pending
	 * exception and start the cycle all over.
	 *
	 * Exempt triple faults as they have special handling and won't put the
	 * vCPU into an infinite loop.  Triple fault can be queued when running
	 * VMX without unrestricted guest, as that requires KVM to emulate Real
	 * Mode events (see kvm_inject_realmode_interrupt()).
	 */
	WARN_ON_ONCE(vcpu->arch.exception.pending ||
		     vcpu->arch.exception_vmexit.pending);
	return 0;

out:
	if (r == -EBUSY) {
		*req_immediate_exit = true;
		r = 0;
	}
	return r;
}

static void process_nmi(struct kvm_vcpu *vcpu)
{
	unsigned int limit;

	/*
	 * x86 is limited to one NMI pending, but because KVM can't react to
	 * incoming NMIs as quickly as bare metal, e.g. if the vCPU is
	 * scheduled out, KVM needs to play nice with two queued NMIs showing
	 * up at the same time.  To handle this scenario, allow two NMIs to be
	 * (temporarily) pending so long as NMIs are not blocked and KVM is not
	 * waiting for a previous NMI injection to complete (which effectively
	 * blocks NMIs).  KVM will immediately inject one of the two NMIs, and
	 * will request an NMI window to handle the second NMI.
	 */
	if (kvm_x86_call(get_nmi_mask)(vcpu) || vcpu->arch.nmi_injected)
		limit = 1;
	else
		limit = 2;

	/*
	 * Adjust the limit to account for pending virtual NMIs, which aren't
	 * tracked in vcpu->arch.nmi_pending.
	 */
	if (kvm_x86_call(is_vnmi_pending)(vcpu))
		limit--;

	vcpu->arch.nmi_pending += atomic_xchg(&vcpu->arch.nmi_queued, 0);
	vcpu->arch.nmi_pending = min(vcpu->arch.nmi_pending, limit);

	if (vcpu->arch.nmi_pending &&
	    (kvm_x86_call(set_vnmi_pending)(vcpu)))
		vcpu->arch.nmi_pending--;

	if (vcpu->arch.nmi_pending)
		kvm_make_request(KVM_REQ_EVENT, vcpu);
}

/* Return total number of NMIs pending injection to the VM */
int kvm_get_nr_pending_nmis(struct kvm_vcpu *vcpu)
{
	return vcpu->arch.nmi_pending +
	       kvm_x86_call(is_vnmi_pending)(vcpu);
}

void kvm_make_scan_ioapic_request_mask(struct kvm *kvm,
				       unsigned long *vcpu_bitmap)
{
	kvm_make_vcpus_request_mask(kvm, KVM_REQ_SCAN_IOAPIC, vcpu_bitmap);
}

void kvm_make_scan_ioapic_request(struct kvm *kvm)
{
	kvm_make_all_cpus_request(kvm, KVM_REQ_SCAN_IOAPIC);
}

void __kvm_vcpu_update_apicv(struct kvm_vcpu *vcpu)
{
	struct kvm_lapic *apic = vcpu->arch.apic;
	bool activate;

	if (!lapic_in_kernel(vcpu))
		return;

	down_read(&vcpu->kvm->arch.apicv_update_lock);
	preempt_disable();

	/* Do not activate APICV when APIC is disabled */
	activate = kvm_vcpu_apicv_activated(vcpu) &&
		   (kvm_get_apic_mode(vcpu) != LAPIC_MODE_DISABLED);

	if (apic->apicv_active == activate)
		goto out;

	apic->apicv_active = activate;
	kvm_apic_update_apicv(vcpu);
	kvm_x86_call(refresh_apicv_exec_ctrl)(vcpu);

	/*
	 * When APICv gets disabled, we may still have injected interrupts
	 * pending. At the same time, KVM_REQ_EVENT may not be set as APICv was
	 * still active when the interrupt got accepted. Make sure
	 * kvm_check_and_inject_events() is called to check for that.
	 */
	if (!apic->apicv_active)
		kvm_make_request(KVM_REQ_EVENT, vcpu);

out:
	preempt_enable();
	up_read(&vcpu->kvm->arch.apicv_update_lock);
}
EXPORT_SYMBOL_GPL(__kvm_vcpu_update_apicv);

static void kvm_vcpu_update_apicv(struct kvm_vcpu *vcpu)
{
	if (!lapic_in_kernel(vcpu))
		return;

	/*
	 * Due to sharing page tables across vCPUs, the xAPIC memslot must be
	 * deleted if any vCPU has xAPIC virtualization and x2APIC enabled, but
	 * and hardware doesn't support x2APIC virtualization.  E.g. some AMD
	 * CPUs support AVIC but not x2APIC.  KVM still allows enabling AVIC in
	 * this case so that KVM can use the AVIC doorbell to inject interrupts
	 * to running vCPUs, but KVM must not create SPTEs for the APIC base as
	 * the vCPU would incorrectly be able to access the vAPIC page via MMIO
	 * despite being in x2APIC mode.  For simplicity, inhibiting the APIC
	 * access page is sticky.
	 */
	if (apic_x2apic_mode(vcpu->arch.apic) &&
	    kvm_x86_ops.allow_apicv_in_x2apic_without_x2apic_virtualization)
		kvm_inhibit_apic_access_page(vcpu);

	__kvm_vcpu_update_apicv(vcpu);
}

void __kvm_set_or_clear_apicv_inhibit(struct kvm *kvm,
				      enum kvm_apicv_inhibit reason, bool set)
{
	unsigned long old, new;

	lockdep_assert_held_write(&kvm->arch.apicv_update_lock);

	if (!(kvm_x86_ops.required_apicv_inhibits & BIT(reason)))
		return;

	old = new = kvm->arch.apicv_inhibit_reasons;

	set_or_clear_apicv_inhibit(&new, reason, set);

	if (!!old != !!new) {
		/*
		 * Kick all vCPUs before setting apicv_inhibit_reasons to avoid
		 * false positives in the sanity check WARN in vcpu_enter_guest().
		 * This task will wait for all vCPUs to ack the kick IRQ before
		 * updating apicv_inhibit_reasons, and all other vCPUs will
		 * block on acquiring apicv_update_lock so that vCPUs can't
		 * redo vcpu_enter_guest() without seeing the new inhibit state.
		 *
		 * Note, holding apicv_update_lock and taking it in the read
		 * side (handling the request) also prevents other vCPUs from
		 * servicing the request with a stale apicv_inhibit_reasons.
		 */
		kvm_make_all_cpus_request(kvm, KVM_REQ_APICV_UPDATE);
		kvm->arch.apicv_inhibit_reasons = new;
		if (new) {
			unsigned long gfn = gpa_to_gfn(APIC_DEFAULT_PHYS_BASE);
			int idx = srcu_read_lock(&kvm->srcu);

			kvm_zap_gfn_range(kvm, gfn, gfn+1);
			srcu_read_unlock(&kvm->srcu, idx);
		}
	} else {
		kvm->arch.apicv_inhibit_reasons = new;
	}
}

void kvm_set_or_clear_apicv_inhibit(struct kvm *kvm,
				    enum kvm_apicv_inhibit reason, bool set)
{
	if (!enable_apicv)
		return;

	down_write(&kvm->arch.apicv_update_lock);
	__kvm_set_or_clear_apicv_inhibit(kvm, reason, set);
	up_write(&kvm->arch.apicv_update_lock);
}
EXPORT_SYMBOL_GPL(kvm_set_or_clear_apicv_inhibit);

static void vcpu_scan_ioapic(struct kvm_vcpu *vcpu)
{
	if (!kvm_apic_present(vcpu))
		return;

	bitmap_zero(vcpu->arch.ioapic_handled_vectors, 256);
	vcpu->arch.highest_stale_pending_ioapic_eoi = -1;

	kvm_x86_call(sync_pir_to_irr)(vcpu);

	if (irqchip_split(vcpu->kvm))
		kvm_scan_ioapic_routes(vcpu, vcpu->arch.ioapic_handled_vectors);
	else if (ioapic_in_kernel(vcpu->kvm))
		kvm_ioapic_scan_entry(vcpu, vcpu->arch.ioapic_handled_vectors);

	if (is_guest_mode(vcpu))
		vcpu->arch.load_eoi_exitmap_pending = true;
	else
		kvm_make_request(KVM_REQ_LOAD_EOI_EXITMAP, vcpu);
}

static void vcpu_load_eoi_exitmap(struct kvm_vcpu *vcpu)
{
	if (!kvm_apic_hw_enabled(vcpu->arch.apic))
		return;

#ifdef CONFIG_KVM_HYPERV
	if (to_hv_vcpu(vcpu)) {
		u64 eoi_exit_bitmap[4];

		bitmap_or((ulong *)eoi_exit_bitmap,
			  vcpu->arch.ioapic_handled_vectors,
			  to_hv_synic(vcpu)->vec_bitmap, 256);
		kvm_x86_call(load_eoi_exitmap)(vcpu, eoi_exit_bitmap);
		return;
	}
#endif
	kvm_x86_call(load_eoi_exitmap)(
		vcpu, (u64 *)vcpu->arch.ioapic_handled_vectors);
}

void kvm_arch_guest_memory_reclaimed(struct kvm *kvm)
{
	kvm_x86_call(guest_memory_reclaimed)(kvm);
}

static void kvm_vcpu_reload_apic_access_page(struct kvm_vcpu *vcpu)
{
	if (!lapic_in_kernel(vcpu))
		return;

	kvm_x86_call(set_apic_access_page_addr)(vcpu);
}

/*
 * Called within kvm->srcu read side.
 * Returns 1 to let vcpu_run() continue the guest execution loop without
 * exiting to the userspace.  Otherwise, the value will be returned to the
 * userspace.
 */
static int vcpu_enter_guest(struct kvm_vcpu *vcpu)
{
	int r;
	bool req_int_win =
		dm_request_for_irq_injection(vcpu) &&
		kvm_cpu_accept_dm_intr(vcpu);
	fastpath_t exit_fastpath;

	bool req_immediate_exit = false;

	if (kvm_request_pending(vcpu)) {
		if (kvm_check_request(KVM_REQ_VM_DEAD, vcpu)) {
			r = -EIO;
			goto out;
		}

		if (kvm_dirty_ring_check_request(vcpu)) {
			r = 0;
			goto out;
		}

		if (kvm_check_request(KVM_REQ_GET_NESTED_STATE_PAGES, vcpu)) {
			if (unlikely(!kvm_x86_ops.nested_ops->get_nested_state_pages(vcpu))) {
				r = 0;
				goto out;
			}
		}
		if (kvm_check_request(KVM_REQ_MMU_FREE_OBSOLETE_ROOTS, vcpu))
			kvm_mmu_free_obsolete_roots(vcpu);
		if (kvm_check_request(KVM_REQ_MIGRATE_TIMER, vcpu))
			__kvm_migrate_timers(vcpu);
		if (kvm_check_request(KVM_REQ_MASTERCLOCK_UPDATE, vcpu))
			kvm_update_masterclock(vcpu->kvm);
		if (kvm_check_request(KVM_REQ_GLOBAL_CLOCK_UPDATE, vcpu))
			kvm_gen_kvmclock_update(vcpu);
		if (kvm_check_request(KVM_REQ_CLOCK_UPDATE, vcpu)) {
			r = kvm_guest_time_update(vcpu);
			if (unlikely(r))
				goto out;
		}
		if (kvm_check_request(KVM_REQ_MMU_SYNC, vcpu))
			kvm_mmu_sync_roots(vcpu);
		if (kvm_check_request(KVM_REQ_LOAD_MMU_PGD, vcpu))
			kvm_mmu_load_pgd(vcpu);

		/*
		 * Note, the order matters here, as flushing "all" TLB entries
		 * also flushes the "current" TLB entries, i.e. servicing the
		 * flush "all" will clear any request to flush "current".
		 */
		if (kvm_check_request(KVM_REQ_TLB_FLUSH, vcpu))
			kvm_vcpu_flush_tlb_all(vcpu);

		kvm_service_local_tlb_flush_requests(vcpu);

		/*
		 * Fall back to a "full" guest flush if Hyper-V's precise
		 * flushing fails.  Note, Hyper-V's flushing is per-vCPU, but
		 * the flushes are considered "remote" and not "local" because
		 * the requests can be initiated from other vCPUs.
		 */
#ifdef CONFIG_KVM_HYPERV
		if (kvm_check_request(KVM_REQ_HV_TLB_FLUSH, vcpu) &&
		    kvm_hv_vcpu_flush_tlb(vcpu))
			kvm_vcpu_flush_tlb_guest(vcpu);
#endif

		if (kvm_check_request(KVM_REQ_REPORT_TPR_ACCESS, vcpu)) {
			vcpu->run->exit_reason = KVM_EXIT_TPR_ACCESS;
			r = 0;
			goto out;
		}
		if (kvm_test_request(KVM_REQ_TRIPLE_FAULT, vcpu)) {
			if (is_guest_mode(vcpu))
				kvm_x86_ops.nested_ops->triple_fault(vcpu);

			if (kvm_check_request(KVM_REQ_TRIPLE_FAULT, vcpu)) {
				vcpu->run->exit_reason = KVM_EXIT_SHUTDOWN;
				vcpu->mmio_needed = 0;
				r = 0;
				goto out;
			}
		}
		if (kvm_check_request(KVM_REQ_APF_HALT, vcpu)) {
			/* Page is swapped out. Do synthetic halt */
			vcpu->arch.apf.halted = true;
			r = 1;
			goto out;
		}
		if (kvm_check_request(KVM_REQ_STEAL_UPDATE, vcpu))
			record_steal_time(vcpu);
		if (kvm_check_request(KVM_REQ_PMU, vcpu))
			kvm_pmu_handle_event(vcpu);
		if (kvm_check_request(KVM_REQ_PMI, vcpu))
			kvm_pmu_deliver_pmi(vcpu);
#ifdef CONFIG_KVM_SMM
		if (kvm_check_request(KVM_REQ_SMI, vcpu))
			process_smi(vcpu);
#endif
		if (kvm_check_request(KVM_REQ_NMI, vcpu))
			process_nmi(vcpu);
		if (kvm_check_request(KVM_REQ_IOAPIC_EOI_EXIT, vcpu)) {
			BUG_ON(vcpu->arch.pending_ioapic_eoi > 255);
			if (test_bit(vcpu->arch.pending_ioapic_eoi,
				     vcpu->arch.ioapic_handled_vectors)) {
				vcpu->run->exit_reason = KVM_EXIT_IOAPIC_EOI;
				vcpu->run->eoi.vector =
						vcpu->arch.pending_ioapic_eoi;
				r = 0;
				goto out;
			}
		}
		if (kvm_check_request(KVM_REQ_SCAN_IOAPIC, vcpu))
			vcpu_scan_ioapic(vcpu);
		if (kvm_check_request(KVM_REQ_LOAD_EOI_EXITMAP, vcpu))
			vcpu_load_eoi_exitmap(vcpu);
		if (kvm_check_request(KVM_REQ_APIC_PAGE_RELOAD, vcpu))
			kvm_vcpu_reload_apic_access_page(vcpu);
#ifdef CONFIG_KVM_HYPERV
		if (kvm_check_request(KVM_REQ_HV_CRASH, vcpu)) {
			vcpu->run->exit_reason = KVM_EXIT_SYSTEM_EVENT;
			vcpu->run->system_event.type = KVM_SYSTEM_EVENT_CRASH;
			vcpu->run->system_event.ndata = 0;
			r = 0;
			goto out;
		}
		if (kvm_check_request(KVM_REQ_HV_RESET, vcpu)) {
			vcpu->run->exit_reason = KVM_EXIT_SYSTEM_EVENT;
			vcpu->run->system_event.type = KVM_SYSTEM_EVENT_RESET;
			vcpu->run->system_event.ndata = 0;
			r = 0;
			goto out;
		}
		if (kvm_check_request(KVM_REQ_HV_EXIT, vcpu)) {
			struct kvm_vcpu_hv *hv_vcpu = to_hv_vcpu(vcpu);

			vcpu->run->exit_reason = KVM_EXIT_HYPERV;
			vcpu->run->hyperv = hv_vcpu->exit;
			r = 0;
			goto out;
		}

		/*
		 * KVM_REQ_HV_STIMER has to be processed after
		 * KVM_REQ_CLOCK_UPDATE, because Hyper-V SynIC timers
		 * depend on the guest clock being up-to-date
		 */
		if (kvm_check_request(KVM_REQ_HV_STIMER, vcpu))
			kvm_hv_process_stimers(vcpu);
#endif
		if (kvm_check_request(KVM_REQ_APICV_UPDATE, vcpu))
			kvm_vcpu_update_apicv(vcpu);
		if (kvm_check_request(KVM_REQ_APF_READY, vcpu))
			kvm_check_async_pf_completion(vcpu);
		if (kvm_check_request(KVM_REQ_MSR_FILTER_CHANGED, vcpu))
			kvm_x86_call(msr_filter_changed)(vcpu);

		if (kvm_check_request(KVM_REQ_UPDATE_CPU_DIRTY_LOGGING, vcpu))
			kvm_x86_call(update_cpu_dirty_logging)(vcpu);

		if (kvm_check_request(KVM_REQ_UPDATE_PROTECTED_GUEST_STATE, vcpu)) {
			kvm_vcpu_reset(vcpu, true);
			if (vcpu->arch.mp_state != KVM_MP_STATE_RUNNABLE) {
				r = 1;
				goto out;
			}
		}
	}

	if (kvm_check_request(KVM_REQ_EVENT, vcpu) || req_int_win ||
	    kvm_xen_has_interrupt(vcpu)) {
		++vcpu->stat.req_event;
		r = kvm_apic_accept_events(vcpu);
		if (r < 0) {
			r = 0;
			goto out;
		}
		if (vcpu->arch.mp_state == KVM_MP_STATE_INIT_RECEIVED) {
			r = 1;
			goto out;
		}

		r = kvm_check_and_inject_events(vcpu, &req_immediate_exit);
		if (r < 0) {
			r = 0;
			goto out;
		}
		if (req_int_win)
			kvm_x86_call(enable_irq_window)(vcpu);

		if (kvm_lapic_enabled(vcpu)) {
			update_cr8_intercept(vcpu);
			kvm_lapic_sync_to_vapic(vcpu);
		}
	}

	r = kvm_mmu_reload(vcpu);
	if (unlikely(r)) {
		goto cancel_injection;
	}

	preempt_disable();

	kvm_x86_call(prepare_switch_to_guest)(vcpu);

	/*
	 * Disable IRQs before setting IN_GUEST_MODE.  Posted interrupt
	 * IPI are then delayed after guest entry, which ensures that they
	 * result in virtual interrupt delivery.
	 */
	local_irq_disable();

	/* Store vcpu->apicv_active before vcpu->mode.  */
	smp_store_release(&vcpu->mode, IN_GUEST_MODE);

	kvm_vcpu_srcu_read_unlock(vcpu);

	/*
	 * 1) We should set ->mode before checking ->requests.  Please see
	 * the comment in kvm_vcpu_exiting_guest_mode().
	 *
	 * 2) For APICv, we should set ->mode before checking PID.ON. This
	 * pairs with the memory barrier implicit in pi_test_and_set_on
	 * (see vmx_deliver_posted_interrupt).
	 *
	 * 3) This also orders the write to mode from any reads to the page
	 * tables done while the VCPU is running.  Please see the comment
	 * in kvm_flush_remote_tlbs.
	 */
	smp_mb__after_srcu_read_unlock();

	/*
	 * Process pending posted interrupts to handle the case where the
	 * notification IRQ arrived in the host, or was never sent (because the
	 * target vCPU wasn't running).  Do this regardless of the vCPU's APICv
	 * status, KVM doesn't update assigned devices when APICv is inhibited,
	 * i.e. they can post interrupts even if APICv is temporarily disabled.
	 */
	if (kvm_lapic_enabled(vcpu))
		kvm_x86_call(sync_pir_to_irr)(vcpu);

	if (kvm_vcpu_exit_request(vcpu)) {
		vcpu->mode = OUTSIDE_GUEST_MODE;
		smp_wmb();
		local_irq_enable();
		preempt_enable();
		kvm_vcpu_srcu_read_lock(vcpu);
		r = 1;
		goto cancel_injection;
	}

	if (req_immediate_exit)
		kvm_make_request(KVM_REQ_EVENT, vcpu);

	fpregs_assert_state_consistent();
	if (test_thread_flag(TIF_NEED_FPU_LOAD))
		switch_fpu_return();

	if (vcpu->arch.guest_fpu.xfd_err)
		wrmsrq(MSR_IA32_XFD_ERR, vcpu->arch.guest_fpu.xfd_err);

	if (unlikely(vcpu->arch.switch_db_regs &&
		     !(vcpu->arch.switch_db_regs & KVM_DEBUGREG_AUTO_SWITCH))) {
		set_debugreg(0, 7);
		set_debugreg(vcpu->arch.eff_db[0], 0);
		set_debugreg(vcpu->arch.eff_db[1], 1);
		set_debugreg(vcpu->arch.eff_db[2], 2);
		set_debugreg(vcpu->arch.eff_db[3], 3);
		/* When KVM_DEBUGREG_WONT_EXIT, dr6 is accessible in guest. */
		if (unlikely(vcpu->arch.switch_db_regs & KVM_DEBUGREG_WONT_EXIT))
			kvm_x86_call(set_dr6)(vcpu, vcpu->arch.dr6);
	} else if (unlikely(hw_breakpoint_active())) {
		set_debugreg(0, 7);
	}

	vcpu->arch.host_debugctl = get_debugctlmsr();

	guest_timing_enter_irqoff();

	for (;;) {
		/*
		 * Assert that vCPU vs. VM APICv state is consistent.  An APICv
		 * update must kick and wait for all vCPUs before toggling the
		 * per-VM state, and responding vCPUs must wait for the update
		 * to complete before servicing KVM_REQ_APICV_UPDATE.
		 */
		WARN_ON_ONCE((kvm_vcpu_apicv_activated(vcpu) != kvm_vcpu_apicv_active(vcpu)) &&
			     (kvm_get_apic_mode(vcpu) != LAPIC_MODE_DISABLED));

		exit_fastpath = kvm_x86_call(vcpu_run)(vcpu,
						       req_immediate_exit);
		if (likely(exit_fastpath != EXIT_FASTPATH_REENTER_GUEST))
			break;

		if (kvm_lapic_enabled(vcpu))
			kvm_x86_call(sync_pir_to_irr)(vcpu);

		if (unlikely(kvm_vcpu_exit_request(vcpu))) {
			exit_fastpath = EXIT_FASTPATH_EXIT_HANDLED;
			break;
		}

		/* Note, VM-Exits that go down the "slow" path are accounted below. */
		++vcpu->stat.exits;
	}

	/*
	 * Do this here before restoring debug registers on the host.  And
	 * since we do this before handling the vmexit, a DR access vmexit
	 * can (a) read the correct value of the debug registers, (b) set
	 * KVM_DEBUGREG_WONT_EXIT again.
	 */
	if (unlikely(vcpu->arch.switch_db_regs & KVM_DEBUGREG_WONT_EXIT)) {
		WARN_ON(vcpu->guest_debug & KVM_GUESTDBG_USE_HW_BP);
		WARN_ON(vcpu->arch.switch_db_regs & KVM_DEBUGREG_AUTO_SWITCH);
		kvm_x86_call(sync_dirty_debug_regs)(vcpu);
		kvm_update_dr0123(vcpu);
		kvm_update_dr7(vcpu);
	}

	/*
	 * If the guest has used debug registers, at least dr7
	 * will be disabled while returning to the host.
	 * If we don't have active breakpoints in the host, we don't
	 * care about the messed up debug address registers. But if
	 * we have some of them active, restore the old state.
	 */
	if (hw_breakpoint_active())
		hw_breakpoint_restore();

	vcpu->arch.last_vmentry_cpu = vcpu->cpu;
	vcpu->arch.last_guest_tsc = kvm_read_l1_tsc(vcpu, rdtsc());

	vcpu->mode = OUTSIDE_GUEST_MODE;
	smp_wmb();

	/*
	 * Sync xfd before calling handle_exit_irqoff() which may
	 * rely on the fact that guest_fpu::xfd is up-to-date (e.g.
	 * in #NM irqoff handler).
	 */
	if (vcpu->arch.xfd_no_write_intercept)
		fpu_sync_guest_vmexit_xfd_state();

	kvm_x86_call(handle_exit_irqoff)(vcpu);

	if (vcpu->arch.guest_fpu.xfd_err)
		wrmsrq(MSR_IA32_XFD_ERR, 0);

	/*
	 * Consume any pending interrupts, including the possible source of
	 * VM-Exit on SVM and any ticks that occur between VM-Exit and now.
	 * An instruction is required after local_irq_enable() to fully unblock
	 * interrupts on processors that implement an interrupt shadow, the
	 * stat.exits increment will do nicely.
	 */
	kvm_before_interrupt(vcpu, KVM_HANDLING_IRQ);
	local_irq_enable();
	++vcpu->stat.exits;
	local_irq_disable();
	kvm_after_interrupt(vcpu);

	/*
	 * Wait until after servicing IRQs to account guest time so that any
	 * ticks that occurred while running the guest are properly accounted
	 * to the guest.  Waiting until IRQs are enabled degrades the accuracy
	 * of accounting via context tracking, but the loss of accuracy is
	 * acceptable for all known use cases.
	 */
	guest_timing_exit_irqoff();

	local_irq_enable();
	preempt_enable();

	kvm_vcpu_srcu_read_lock(vcpu);

	/*
	 * Call this to ensure WC buffers in guest are evicted after each VM
	 * Exit, so that the evicted WC writes can be snooped across all cpus
	 */
	smp_mb__after_srcu_read_lock();

	/*
	 * Profile KVM exit RIPs:
	 */
	if (unlikely(prof_on == KVM_PROFILING &&
		     !vcpu->arch.guest_state_protected)) {
		unsigned long rip = kvm_rip_read(vcpu);
		profile_hit(KVM_PROFILING, (void *)rip);
	}

	if (unlikely(vcpu->arch.tsc_always_catchup))
		kvm_make_request(KVM_REQ_CLOCK_UPDATE, vcpu);

	if (vcpu->arch.apic_attention)
		kvm_lapic_sync_from_vapic(vcpu);

	if (unlikely(exit_fastpath == EXIT_FASTPATH_EXIT_USERSPACE))
		return 0;

	r = kvm_x86_call(handle_exit)(vcpu, exit_fastpath);
	return r;

cancel_injection:
	if (req_immediate_exit)
		kvm_make_request(KVM_REQ_EVENT, vcpu);
	kvm_x86_call(cancel_injection)(vcpu);
	if (unlikely(vcpu->arch.apic_attention))
		kvm_lapic_sync_from_vapic(vcpu);
out:
	return r;
}

static bool kvm_vcpu_running(struct kvm_vcpu *vcpu)
{
	return (vcpu->arch.mp_state == KVM_MP_STATE_RUNNABLE &&
		!vcpu->arch.apf.halted);
}

bool kvm_vcpu_has_events(struct kvm_vcpu *vcpu)
{
	if (!list_empty_careful(&vcpu->async_pf.done))
		return true;

	if (kvm_apic_has_pending_init_or_sipi(vcpu) &&
	    kvm_apic_init_sipi_allowed(vcpu))
		return true;

	if (kvm_is_exception_pending(vcpu))
		return true;

	if (kvm_test_request(KVM_REQ_NMI, vcpu) ||
	    (vcpu->arch.nmi_pending &&
	     kvm_x86_call(nmi_allowed)(vcpu, false)))
		return true;

#ifdef CONFIG_KVM_SMM
	if (kvm_test_request(KVM_REQ_SMI, vcpu) ||
	    (vcpu->arch.smi_pending &&
	     kvm_x86_call(smi_allowed)(vcpu, false)))
		return true;
#endif

	if (kvm_test_request(KVM_REQ_PMI, vcpu))
		return true;

	if (kvm_test_request(KVM_REQ_UPDATE_PROTECTED_GUEST_STATE, vcpu))
		return true;

	if (kvm_arch_interrupt_allowed(vcpu) && kvm_cpu_has_interrupt(vcpu))
		return true;

	if (kvm_hv_has_stimer_pending(vcpu))
		return true;

	if (is_guest_mode(vcpu) &&
	    kvm_x86_ops.nested_ops->has_events &&
	    kvm_x86_ops.nested_ops->has_events(vcpu, false))
		return true;

	if (kvm_xen_has_pending_events(vcpu))
		return true;

	return false;
}
EXPORT_SYMBOL_GPL(kvm_vcpu_has_events);

int kvm_arch_vcpu_runnable(struct kvm_vcpu *vcpu)
{
	return kvm_vcpu_running(vcpu) || vcpu->arch.pv.pv_unhalted ||
	       kvm_vcpu_has_events(vcpu);
}

/* Called within kvm->srcu read side.  */
static inline int vcpu_block(struct kvm_vcpu *vcpu)
{
	bool hv_timer;

	if (!kvm_arch_vcpu_runnable(vcpu)) {
		/*
		 * Switch to the software timer before halt-polling/blocking as
		 * the guest's timer may be a break event for the vCPU, and the
		 * hypervisor timer runs only when the CPU is in guest mode.
		 * Switch before halt-polling so that KVM recognizes an expired
		 * timer before blocking.
		 */
		hv_timer = kvm_lapic_hv_timer_in_use(vcpu);
		if (hv_timer)
			kvm_lapic_switch_to_sw_timer(vcpu);

		kvm_vcpu_srcu_read_unlock(vcpu);
		if (vcpu->arch.mp_state == KVM_MP_STATE_HALTED)
			kvm_vcpu_halt(vcpu);
		else
			kvm_vcpu_block(vcpu);
		kvm_vcpu_srcu_read_lock(vcpu);

		if (hv_timer)
			kvm_lapic_switch_to_hv_timer(vcpu);

		/*
		 * If the vCPU is not runnable, a signal or another host event
		 * of some kind is pending; service it without changing the
		 * vCPU's activity state.
		 */
		if (!kvm_arch_vcpu_runnable(vcpu))
			return 1;
	}

	/*
	 * Evaluate nested events before exiting the halted state.  This allows
	 * the halt state to be recorded properly in the VMCS12's activity
	 * state field (AMD does not have a similar field and a VM-Exit always
	 * causes a spurious wakeup from HLT).
	 */
	if (is_guest_mode(vcpu)) {
		int r = kvm_check_nested_events(vcpu);

		WARN_ON_ONCE(r == -EBUSY);
		if (r < 0)
			return 0;
	}

	if (kvm_apic_accept_events(vcpu) < 0)
		return 0;
	switch(vcpu->arch.mp_state) {
	case KVM_MP_STATE_HALTED:
	case KVM_MP_STATE_AP_RESET_HOLD:
		kvm_set_mp_state(vcpu, KVM_MP_STATE_RUNNABLE);
		fallthrough;
	case KVM_MP_STATE_RUNNABLE:
		vcpu->arch.apf.halted = false;
		break;
	case KVM_MP_STATE_INIT_RECEIVED:
		break;
	default:
		WARN_ON_ONCE(1);
		break;
	}
	return 1;
}

/* Called within kvm->srcu read side.  */
static int vcpu_run(struct kvm_vcpu *vcpu)
{
	int r;

	vcpu->run->exit_reason = KVM_EXIT_UNKNOWN;

	for (;;) {
		/*
		 * If another guest vCPU requests a PV TLB flush in the middle
		 * of instruction emulation, the rest of the emulation could
		 * use a stale page translation. Assume that any code after
		 * this point can start executing an instruction.
		 */
		vcpu->arch.at_instruction_boundary = false;
		if (kvm_vcpu_running(vcpu)) {
			r = vcpu_enter_guest(vcpu);
		} else {
			r = vcpu_block(vcpu);
		}

		if (r <= 0)
			break;

		kvm_clear_request(KVM_REQ_UNBLOCK, vcpu);
		if (kvm_xen_has_pending_events(vcpu))
			kvm_xen_inject_pending_events(vcpu);

		if (kvm_cpu_has_pending_timer(vcpu))
			kvm_inject_pending_timer_irqs(vcpu);

		if (dm_request_for_irq_injection(vcpu) &&
			kvm_vcpu_ready_for_interrupt_injection(vcpu)) {
			r = 0;
			vcpu->run->exit_reason = KVM_EXIT_IRQ_WINDOW_OPEN;
			++vcpu->stat.request_irq_exits;
			break;
		}

		if (__xfer_to_guest_mode_work_pending()) {
			kvm_vcpu_srcu_read_unlock(vcpu);
			r = xfer_to_guest_mode_handle_work(vcpu);
			kvm_vcpu_srcu_read_lock(vcpu);
			if (r)
				return r;
		}
	}

	return r;
}

static int __kvm_emulate_halt(struct kvm_vcpu *vcpu, int state, int reason)
{
	/*
	 * The vCPU has halted, e.g. executed HLT.  Update the run state if the
	 * local APIC is in-kernel, the run loop will detect the non-runnable
	 * state and halt the vCPU.  Exit to userspace if the local APIC is
	 * managed by userspace, in which case userspace is responsible for
	 * handling wake events.
	 */
	++vcpu->stat.halt_exits;
	if (lapic_in_kernel(vcpu)) {
		if (kvm_vcpu_has_events(vcpu) || vcpu->arch.pv.pv_unhalted)
			state = KVM_MP_STATE_RUNNABLE;
		kvm_set_mp_state(vcpu, state);
		return 1;
	} else {
		vcpu->run->exit_reason = reason;
		return 0;
	}
}

int kvm_emulate_halt_noskip(struct kvm_vcpu *vcpu)
{
	return __kvm_emulate_halt(vcpu, KVM_MP_STATE_HALTED, KVM_EXIT_HLT);
}
EXPORT_SYMBOL_GPL(kvm_emulate_halt_noskip);

int kvm_emulate_halt(struct kvm_vcpu *vcpu)
{
	int ret = kvm_skip_emulated_instruction(vcpu);
	/*
	 * TODO: we might be squashing a GUESTDBG_SINGLESTEP-triggered
	 * KVM_EXIT_DEBUG here.
	 */
	return kvm_emulate_halt_noskip(vcpu) && ret;
}
EXPORT_SYMBOL_GPL(kvm_emulate_halt);

fastpath_t handle_fastpath_hlt(struct kvm_vcpu *vcpu)
{
	int ret;

	kvm_vcpu_srcu_read_lock(vcpu);
	ret = kvm_emulate_halt(vcpu);
	kvm_vcpu_srcu_read_unlock(vcpu);

	if (!ret)
		return EXIT_FASTPATH_EXIT_USERSPACE;

	if (kvm_vcpu_running(vcpu))
		return EXIT_FASTPATH_REENTER_GUEST;

	return EXIT_FASTPATH_EXIT_HANDLED;
}
EXPORT_SYMBOL_GPL(handle_fastpath_hlt);

int kvm_emulate_ap_reset_hold(struct kvm_vcpu *vcpu)
{
	int ret = kvm_skip_emulated_instruction(vcpu);

	return __kvm_emulate_halt(vcpu, KVM_MP_STATE_AP_RESET_HOLD,
					KVM_EXIT_AP_RESET_HOLD) && ret;
}
EXPORT_SYMBOL_GPL(kvm_emulate_ap_reset_hold);

bool kvm_arch_dy_has_pending_interrupt(struct kvm_vcpu *vcpu)
{
	return kvm_vcpu_apicv_active(vcpu) &&
	       kvm_x86_call(dy_apicv_has_pending_interrupt)(vcpu);
}

bool kvm_arch_vcpu_preempted_in_kernel(struct kvm_vcpu *vcpu)
{
	return vcpu->arch.preempted_in_kernel;
}

bool kvm_arch_dy_runnable(struct kvm_vcpu *vcpu)
{
	if (READ_ONCE(vcpu->arch.pv.pv_unhalted))
		return true;

	if (kvm_test_request(KVM_REQ_NMI, vcpu) ||
#ifdef CONFIG_KVM_SMM
		kvm_test_request(KVM_REQ_SMI, vcpu) ||
#endif
		 kvm_test_request(KVM_REQ_EVENT, vcpu))
		return true;

	return kvm_arch_dy_has_pending_interrupt(vcpu);
}

static inline int complete_emulated_io(struct kvm_vcpu *vcpu)
{
	return kvm_emulate_instruction(vcpu, EMULTYPE_NO_DECODE);
}

static int complete_emulated_pio(struct kvm_vcpu *vcpu)
{
	BUG_ON(!vcpu->arch.pio.count);

	return complete_emulated_io(vcpu);
}

/*
 * Implements the following, as a state machine:
 *
 * read:
 *   for each fragment
 *     for each mmio piece in the fragment
 *       write gpa, len
 *       exit
 *       copy data
 *   execute insn
 *
 * write:
 *   for each fragment
 *     for each mmio piece in the fragment
 *       write gpa, len
 *       copy data
 *       exit
 */
static int complete_emulated_mmio(struct kvm_vcpu *vcpu)
{
	struct kvm_run *run = vcpu->run;
	struct kvm_mmio_fragment *frag;
	unsigned len;

	BUG_ON(!vcpu->mmio_needed);

	/* Complete previous fragment */
	frag = &vcpu->mmio_fragments[vcpu->mmio_cur_fragment];
	len = min(8u, frag->len);
	if (!vcpu->mmio_is_write)
		memcpy(frag->data, run->mmio.data, len);

	if (frag->len <= 8) {
		/* Switch to the next fragment. */
		frag++;
		vcpu->mmio_cur_fragment++;
	} else {
		/* Go forward to the next mmio piece. */
		frag->data += len;
		frag->gpa += len;
		frag->len -= len;
	}

	if (vcpu->mmio_cur_fragment >= vcpu->mmio_nr_fragments) {
		vcpu->mmio_needed = 0;

		/* FIXME: return into emulator if single-stepping.  */
		if (vcpu->mmio_is_write)
			return 1;
		vcpu->mmio_read_completed = 1;
		return complete_emulated_io(vcpu);
	}

	run->exit_reason = KVM_EXIT_MMIO;
	run->mmio.phys_addr = frag->gpa;
	if (vcpu->mmio_is_write)
		memcpy(run->mmio.data, frag->data, min(8u, frag->len));
	run->mmio.len = min(8u, frag->len);
	run->mmio.is_write = vcpu->mmio_is_write;
	vcpu->arch.complete_userspace_io = complete_emulated_mmio;
	return 0;
}

/* Swap (qemu) user FPU context for the guest FPU context. */
static void kvm_load_guest_fpu(struct kvm_vcpu *vcpu)
{
	/* Exclude PKRU, it's restored separately immediately after VM-Exit. */
	fpu_swap_kvm_fpstate(&vcpu->arch.guest_fpu, true);
	trace_kvm_fpu(1);
}

/* When vcpu_run ends, restore user space FPU context. */
static void kvm_put_guest_fpu(struct kvm_vcpu *vcpu)
{
	fpu_swap_kvm_fpstate(&vcpu->arch.guest_fpu, false);
	++vcpu->stat.fpu_reload;
	trace_kvm_fpu(0);
}

int kvm_arch_vcpu_ioctl_run(struct kvm_vcpu *vcpu)
{
	struct kvm_queued_exception *ex = &vcpu->arch.exception;
	struct kvm_run *kvm_run = vcpu->run;
	u64 sync_valid_fields;
	int r;

	r = kvm_mmu_post_init_vm(vcpu->kvm);
	if (r)
		return r;

	vcpu_load(vcpu);
	kvm_sigset_activate(vcpu);
	kvm_run->flags = 0;
	kvm_load_guest_fpu(vcpu);

	kvm_vcpu_srcu_read_lock(vcpu);
	if (unlikely(vcpu->arch.mp_state == KVM_MP_STATE_UNINITIALIZED)) {
		if (!vcpu->wants_to_run) {
			r = -EINTR;
			goto out;
		}

		/*
		 * Don't bother switching APIC timer emulation from the
		 * hypervisor timer to the software timer, the only way for the
		 * APIC timer to be active is if userspace stuffed vCPU state,
		 * i.e. put the vCPU into a nonsensical state.  Only an INIT
		 * will transition the vCPU out of UNINITIALIZED (without more
		 * state stuffing from userspace), which will reset the local
		 * APIC and thus cancel the timer or drop the IRQ (if the timer
		 * already expired).
		 */
		kvm_vcpu_srcu_read_unlock(vcpu);
		kvm_vcpu_block(vcpu);
		kvm_vcpu_srcu_read_lock(vcpu);

		if (kvm_apic_accept_events(vcpu) < 0) {
			r = 0;
			goto out;
		}
		r = -EAGAIN;
		if (signal_pending(current)) {
			r = -EINTR;
			kvm_run->exit_reason = KVM_EXIT_INTR;
			++vcpu->stat.signal_exits;
		}
		goto out;
	}

	sync_valid_fields = kvm_sync_valid_fields(vcpu->kvm);
	if ((kvm_run->kvm_valid_regs & ~sync_valid_fields) ||
	    (kvm_run->kvm_dirty_regs & ~sync_valid_fields)) {
		r = -EINVAL;
		goto out;
	}

	if (kvm_run->kvm_dirty_regs) {
		r = sync_regs(vcpu);
		if (r != 0)
			goto out;
	}

	/* re-sync apic's tpr */
	if (!lapic_in_kernel(vcpu)) {
		if (kvm_set_cr8(vcpu, kvm_run->cr8) != 0) {
			r = -EINVAL;
			goto out;
		}
	}

	/*
	 * If userspace set a pending exception and L2 is active, convert it to
	 * a pending VM-Exit if L1 wants to intercept the exception.
	 */
	if (vcpu->arch.exception_from_userspace && is_guest_mode(vcpu) &&
	    kvm_x86_ops.nested_ops->is_exception_vmexit(vcpu, ex->vector,
							ex->error_code)) {
		kvm_queue_exception_vmexit(vcpu, ex->vector,
					   ex->has_error_code, ex->error_code,
					   ex->has_payload, ex->payload);
		ex->injected = false;
		ex->pending = false;
	}
	vcpu->arch.exception_from_userspace = false;

	if (unlikely(vcpu->arch.complete_userspace_io)) {
		int (*cui)(struct kvm_vcpu *) = vcpu->arch.complete_userspace_io;
		vcpu->arch.complete_userspace_io = NULL;
		r = cui(vcpu);
		if (r <= 0)
			goto out;
	} else {
		WARN_ON_ONCE(vcpu->arch.pio.count);
		WARN_ON_ONCE(vcpu->mmio_needed);
	}

	if (!vcpu->wants_to_run) {
		r = -EINTR;
		goto out;
	}

	r = kvm_x86_call(vcpu_pre_run)(vcpu);
	if (r <= 0)
		goto out;

	r = vcpu_run(vcpu);

out:
	kvm_put_guest_fpu(vcpu);
	if (kvm_run->kvm_valid_regs && likely(!vcpu->arch.guest_state_protected))
		store_regs(vcpu);
	post_kvm_run_save(vcpu);
	kvm_vcpu_srcu_read_unlock(vcpu);

	kvm_sigset_deactivate(vcpu);
	vcpu_put(vcpu);
	return r;
}

static void __get_regs(struct kvm_vcpu *vcpu, struct kvm_regs *regs)
{
	if (vcpu->arch.emulate_regs_need_sync_to_vcpu) {
		/*
		 * We are here if userspace calls get_regs() in the middle of
		 * instruction emulation. Registers state needs to be copied
		 * back from emulation context to vcpu. Userspace shouldn't do
		 * that usually, but some bad designed PV devices (vmware
		 * backdoor interface) need this to work
		 */
		emulator_writeback_register_cache(vcpu->arch.emulate_ctxt);
		vcpu->arch.emulate_regs_need_sync_to_vcpu = false;
	}
	regs->rax = kvm_rax_read(vcpu);
	regs->rbx = kvm_rbx_read(vcpu);
	regs->rcx = kvm_rcx_read(vcpu);
	regs->rdx = kvm_rdx_read(vcpu);
	regs->rsi = kvm_rsi_read(vcpu);
	regs->rdi = kvm_rdi_read(vcpu);
	regs->rsp = kvm_rsp_read(vcpu);
	regs->rbp = kvm_rbp_read(vcpu);
#ifdef CONFIG_X86_64
	regs->r8 = kvm_r8_read(vcpu);
	regs->r9 = kvm_r9_read(vcpu);
	regs->r10 = kvm_r10_read(vcpu);
	regs->r11 = kvm_r11_read(vcpu);
	regs->r12 = kvm_r12_read(vcpu);
	regs->r13 = kvm_r13_read(vcpu);
	regs->r14 = kvm_r14_read(vcpu);
	regs->r15 = kvm_r15_read(vcpu);
#endif

	regs->rip = kvm_rip_read(vcpu);
	regs->rflags = kvm_get_rflags(vcpu);
}

int kvm_arch_vcpu_ioctl_get_regs(struct kvm_vcpu *vcpu, struct kvm_regs *regs)
{
	if (vcpu->kvm->arch.has_protected_state &&
	    vcpu->arch.guest_state_protected)
		return -EINVAL;

	vcpu_load(vcpu);
	__get_regs(vcpu, regs);
	vcpu_put(vcpu);
	return 0;
}

static void __set_regs(struct kvm_vcpu *vcpu, struct kvm_regs *regs)
{
	vcpu->arch.emulate_regs_need_sync_from_vcpu = true;
	vcpu->arch.emulate_regs_need_sync_to_vcpu = false;

	kvm_rax_write(vcpu, regs->rax);
	kvm_rbx_write(vcpu, regs->rbx);
	kvm_rcx_write(vcpu, regs->rcx);
	kvm_rdx_write(vcpu, regs->rdx);
	kvm_rsi_write(vcpu, regs->rsi);
	kvm_rdi_write(vcpu, regs->rdi);
	kvm_rsp_write(vcpu, regs->rsp);
	kvm_rbp_write(vcpu, regs->rbp);
#ifdef CONFIG_X86_64
	kvm_r8_write(vcpu, regs->r8);
	kvm_r9_write(vcpu, regs->r9);
	kvm_r10_write(vcpu, regs->r10);
	kvm_r11_write(vcpu, regs->r11);
	kvm_r12_write(vcpu, regs->r12);
	kvm_r13_write(vcpu, regs->r13);
	kvm_r14_write(vcpu, regs->r14);
	kvm_r15_write(vcpu, regs->r15);
#endif

	kvm_rip_write(vcpu, regs->rip);
	kvm_set_rflags(vcpu, regs->rflags | X86_EFLAGS_FIXED);

	vcpu->arch.exception.pending = false;
	vcpu->arch.exception_vmexit.pending = false;

	kvm_make_request(KVM_REQ_EVENT, vcpu);
}

int kvm_arch_vcpu_ioctl_set_regs(struct kvm_vcpu *vcpu, struct kvm_regs *regs)
{
	if (vcpu->kvm->arch.has_protected_state &&
	    vcpu->arch.guest_state_protected)
		return -EINVAL;

	vcpu_load(vcpu);
	__set_regs(vcpu, regs);
	vcpu_put(vcpu);
	return 0;
}

static void __get_sregs_common(struct kvm_vcpu *vcpu, struct kvm_sregs *sregs)
{
	struct desc_ptr dt;

	if (vcpu->arch.guest_state_protected)
		goto skip_protected_regs;

	kvm_get_segment(vcpu, &sregs->cs, VCPU_SREG_CS);
	kvm_get_segment(vcpu, &sregs->ds, VCPU_SREG_DS);
	kvm_get_segment(vcpu, &sregs->es, VCPU_SREG_ES);
	kvm_get_segment(vcpu, &sregs->fs, VCPU_SREG_FS);
	kvm_get_segment(vcpu, &sregs->gs, VCPU_SREG_GS);
	kvm_get_segment(vcpu, &sregs->ss, VCPU_SREG_SS);

	kvm_get_segment(vcpu, &sregs->tr, VCPU_SREG_TR);
	kvm_get_segment(vcpu, &sregs->ldt, VCPU_SREG_LDTR);

	kvm_x86_call(get_idt)(vcpu, &dt);
	sregs->idt.limit = dt.size;
	sregs->idt.base = dt.address;
	kvm_x86_call(get_gdt)(vcpu, &dt);
	sregs->gdt.limit = dt.size;
	sregs->gdt.base = dt.address;

	sregs->cr2 = vcpu->arch.cr2;
	sregs->cr3 = kvm_read_cr3(vcpu);

skip_protected_regs:
	sregs->cr0 = kvm_read_cr0(vcpu);
	sregs->cr4 = kvm_read_cr4(vcpu);
	sregs->cr8 = kvm_get_cr8(vcpu);
	sregs->efer = vcpu->arch.efer;
	sregs->apic_base = vcpu->arch.apic_base;
}

static void __get_sregs(struct kvm_vcpu *vcpu, struct kvm_sregs *sregs)
{
	__get_sregs_common(vcpu, sregs);

	if (vcpu->arch.guest_state_protected)
		return;

	if (vcpu->arch.interrupt.injected && !vcpu->arch.interrupt.soft)
		set_bit(vcpu->arch.interrupt.nr,
			(unsigned long *)sregs->interrupt_bitmap);
}

static void __get_sregs2(struct kvm_vcpu *vcpu, struct kvm_sregs2 *sregs2)
{
	int i;

	__get_sregs_common(vcpu, (struct kvm_sregs *)sregs2);

	if (vcpu->arch.guest_state_protected)
		return;

	if (is_pae_paging(vcpu)) {
		for (i = 0 ; i < 4 ; i++)
			sregs2->pdptrs[i] = kvm_pdptr_read(vcpu, i);
		sregs2->flags |= KVM_SREGS2_FLAGS_PDPTRS_VALID;
	}
}

int kvm_arch_vcpu_ioctl_get_sregs(struct kvm_vcpu *vcpu,
				  struct kvm_sregs *sregs)
{
	if (vcpu->kvm->arch.has_protected_state &&
	    vcpu->arch.guest_state_protected)
		return -EINVAL;

	vcpu_load(vcpu);
	__get_sregs(vcpu, sregs);
	vcpu_put(vcpu);
	return 0;
}

int kvm_arch_vcpu_ioctl_get_mpstate(struct kvm_vcpu *vcpu,
				    struct kvm_mp_state *mp_state)
{
	int r;

	vcpu_load(vcpu);
	if (kvm_mpx_supported())
		kvm_load_guest_fpu(vcpu);

	kvm_vcpu_srcu_read_lock(vcpu);

	r = kvm_apic_accept_events(vcpu);
	if (r < 0)
		goto out;
	r = 0;

	if ((vcpu->arch.mp_state == KVM_MP_STATE_HALTED ||
	     vcpu->arch.mp_state == KVM_MP_STATE_AP_RESET_HOLD) &&
	    vcpu->arch.pv.pv_unhalted)
		mp_state->mp_state = KVM_MP_STATE_RUNNABLE;
	else
		mp_state->mp_state = vcpu->arch.mp_state;

out:
	kvm_vcpu_srcu_read_unlock(vcpu);

	if (kvm_mpx_supported())
		kvm_put_guest_fpu(vcpu);
	vcpu_put(vcpu);
	return r;
}

int kvm_arch_vcpu_ioctl_set_mpstate(struct kvm_vcpu *vcpu,
				    struct kvm_mp_state *mp_state)
{
	int ret = -EINVAL;

	vcpu_load(vcpu);

	switch (mp_state->mp_state) {
	case KVM_MP_STATE_UNINITIALIZED:
	case KVM_MP_STATE_HALTED:
	case KVM_MP_STATE_AP_RESET_HOLD:
	case KVM_MP_STATE_INIT_RECEIVED:
	case KVM_MP_STATE_SIPI_RECEIVED:
		if (!lapic_in_kernel(vcpu))
			goto out;
		break;

	case KVM_MP_STATE_RUNNABLE:
		break;

	default:
		goto out;
	}

	/*
	 * Pending INITs are reported using KVM_SET_VCPU_EVENTS, disallow
	 * forcing the guest into INIT/SIPI if those events are supposed to be
	 * blocked.  KVM prioritizes SMI over INIT, so reject INIT/SIPI state
	 * if an SMI is pending as well.
	 */
	if ((!kvm_apic_init_sipi_allowed(vcpu) || vcpu->arch.smi_pending) &&
	    (mp_state->mp_state == KVM_MP_STATE_SIPI_RECEIVED ||
	     mp_state->mp_state == KVM_MP_STATE_INIT_RECEIVED))
		goto out;

	if (mp_state->mp_state == KVM_MP_STATE_SIPI_RECEIVED) {
		kvm_set_mp_state(vcpu, KVM_MP_STATE_INIT_RECEIVED);
		set_bit(KVM_APIC_SIPI, &vcpu->arch.apic->pending_events);
	} else
		kvm_set_mp_state(vcpu, mp_state->mp_state);
	kvm_make_request(KVM_REQ_EVENT, vcpu);

	ret = 0;
out:
	vcpu_put(vcpu);
	return ret;
}

int kvm_task_switch(struct kvm_vcpu *vcpu, u16 tss_selector, int idt_index,
		    int reason, bool has_error_code, u32 error_code)
{
	struct x86_emulate_ctxt *ctxt = vcpu->arch.emulate_ctxt;
	int ret;

	init_emulate_ctxt(vcpu);

	ret = emulator_task_switch(ctxt, tss_selector, idt_index, reason,
				   has_error_code, error_code);

	/*
	 * Report an error userspace if MMIO is needed, as KVM doesn't support
	 * MMIO during a task switch (or any other complex operation).
	 */
	if (ret || vcpu->mmio_needed) {
		vcpu->mmio_needed = false;
		vcpu->run->exit_reason = KVM_EXIT_INTERNAL_ERROR;
		vcpu->run->internal.suberror = KVM_INTERNAL_ERROR_EMULATION;
		vcpu->run->internal.ndata = 0;
		return 0;
	}

	kvm_rip_write(vcpu, ctxt->eip);
	kvm_set_rflags(vcpu, ctxt->eflags);
	return 1;
}
EXPORT_SYMBOL_GPL(kvm_task_switch);

static bool kvm_is_valid_sregs(struct kvm_vcpu *vcpu, struct kvm_sregs *sregs)
{
	if ((sregs->efer & EFER_LME) && (sregs->cr0 & X86_CR0_PG)) {
		/*
		 * When EFER.LME and CR0.PG are set, the processor is in
		 * 64-bit mode (though maybe in a 32-bit code segment).
		 * CR4.PAE and EFER.LMA must be set.
		 */
		if (!(sregs->cr4 & X86_CR4_PAE) || !(sregs->efer & EFER_LMA))
			return false;
		if (!kvm_vcpu_is_legal_cr3(vcpu, sregs->cr3))
			return false;
	} else {
		/*
		 * Not in 64-bit mode: EFER.LMA is clear and the code
		 * segment cannot be 64-bit.
		 */
		if (sregs->efer & EFER_LMA || sregs->cs.l)
			return false;
	}

	return kvm_is_valid_cr4(vcpu, sregs->cr4) &&
	       kvm_is_valid_cr0(vcpu, sregs->cr0);
}

static int __set_sregs_common(struct kvm_vcpu *vcpu, struct kvm_sregs *sregs,
		int *mmu_reset_needed, bool update_pdptrs)
{
	int idx;
	struct desc_ptr dt;

	if (!kvm_is_valid_sregs(vcpu, sregs))
		return -EINVAL;

	if (kvm_apic_set_base(vcpu, sregs->apic_base, true))
		return -EINVAL;

	if (vcpu->arch.guest_state_protected)
		return 0;

	dt.size = sregs->idt.limit;
	dt.address = sregs->idt.base;
	kvm_x86_call(set_idt)(vcpu, &dt);
	dt.size = sregs->gdt.limit;
	dt.address = sregs->gdt.base;
	kvm_x86_call(set_gdt)(vcpu, &dt);

	vcpu->arch.cr2 = sregs->cr2;
	*mmu_reset_needed |= kvm_read_cr3(vcpu) != sregs->cr3;
	vcpu->arch.cr3 = sregs->cr3;
	kvm_register_mark_dirty(vcpu, VCPU_EXREG_CR3);
	kvm_x86_call(post_set_cr3)(vcpu, sregs->cr3);

	kvm_set_cr8(vcpu, sregs->cr8);

	*mmu_reset_needed |= vcpu->arch.efer != sregs->efer;
	kvm_x86_call(set_efer)(vcpu, sregs->efer);

	*mmu_reset_needed |= kvm_read_cr0(vcpu) != sregs->cr0;
	kvm_x86_call(set_cr0)(vcpu, sregs->cr0);

	*mmu_reset_needed |= kvm_read_cr4(vcpu) != sregs->cr4;
	kvm_x86_call(set_cr4)(vcpu, sregs->cr4);

	if (update_pdptrs) {
		idx = srcu_read_lock(&vcpu->kvm->srcu);
		if (is_pae_paging(vcpu)) {
			load_pdptrs(vcpu, kvm_read_cr3(vcpu));
			*mmu_reset_needed = 1;
		}
		srcu_read_unlock(&vcpu->kvm->srcu, idx);
	}

	kvm_set_segment(vcpu, &sregs->cs, VCPU_SREG_CS);
	kvm_set_segment(vcpu, &sregs->ds, VCPU_SREG_DS);
	kvm_set_segment(vcpu, &sregs->es, VCPU_SREG_ES);
	kvm_set_segment(vcpu, &sregs->fs, VCPU_SREG_FS);
	kvm_set_segment(vcpu, &sregs->gs, VCPU_SREG_GS);
	kvm_set_segment(vcpu, &sregs->ss, VCPU_SREG_SS);

	kvm_set_segment(vcpu, &sregs->tr, VCPU_SREG_TR);
	kvm_set_segment(vcpu, &sregs->ldt, VCPU_SREG_LDTR);

	update_cr8_intercept(vcpu);

	/* Older userspace won't unhalt the vcpu on reset. */
	if (kvm_vcpu_is_bsp(vcpu) && kvm_rip_read(vcpu) == 0xfff0 &&
	    sregs->cs.selector == 0xf000 && sregs->cs.base == 0xffff0000 &&
	    !is_protmode(vcpu))
		kvm_set_mp_state(vcpu, KVM_MP_STATE_RUNNABLE);

	return 0;
}

static int __set_sregs(struct kvm_vcpu *vcpu, struct kvm_sregs *sregs)
{
	int pending_vec, max_bits;
	int mmu_reset_needed = 0;
	int ret = __set_sregs_common(vcpu, sregs, &mmu_reset_needed, true);

	if (ret)
		return ret;

	if (mmu_reset_needed) {
		kvm_mmu_reset_context(vcpu);
		kvm_make_request(KVM_REQ_TLB_FLUSH_GUEST, vcpu);
	}

	max_bits = KVM_NR_INTERRUPTS;
	pending_vec = find_first_bit(
		(const unsigned long *)sregs->interrupt_bitmap, max_bits);

	if (pending_vec < max_bits) {
		kvm_queue_interrupt(vcpu, pending_vec, false);
		pr_debug("Set back pending irq %d\n", pending_vec);
		kvm_make_request(KVM_REQ_EVENT, vcpu);
	}
	return 0;
}

static int __set_sregs2(struct kvm_vcpu *vcpu, struct kvm_sregs2 *sregs2)
{
	int mmu_reset_needed = 0;
	bool valid_pdptrs = sregs2->flags & KVM_SREGS2_FLAGS_PDPTRS_VALID;
	bool pae = (sregs2->cr0 & X86_CR0_PG) && (sregs2->cr4 & X86_CR4_PAE) &&
		!(sregs2->efer & EFER_LMA);
	int i, ret;

	if (sregs2->flags & ~KVM_SREGS2_FLAGS_PDPTRS_VALID)
		return -EINVAL;

	if (valid_pdptrs && (!pae || vcpu->arch.guest_state_protected))
		return -EINVAL;

	ret = __set_sregs_common(vcpu, (struct kvm_sregs *)sregs2,
				 &mmu_reset_needed, !valid_pdptrs);
	if (ret)
		return ret;

	if (valid_pdptrs) {
		for (i = 0; i < 4 ; i++)
			kvm_pdptr_write(vcpu, i, sregs2->pdptrs[i]);

		kvm_register_mark_dirty(vcpu, VCPU_EXREG_PDPTR);
		mmu_reset_needed = 1;
		vcpu->arch.pdptrs_from_userspace = true;
	}
	if (mmu_reset_needed) {
		kvm_mmu_reset_context(vcpu);
		kvm_make_request(KVM_REQ_TLB_FLUSH_GUEST, vcpu);
	}
	return 0;
}

int kvm_arch_vcpu_ioctl_set_sregs(struct kvm_vcpu *vcpu,
				  struct kvm_sregs *sregs)
{
	int ret;

	if (vcpu->kvm->arch.has_protected_state &&
	    vcpu->arch.guest_state_protected)
		return -EINVAL;

	vcpu_load(vcpu);
	ret = __set_sregs(vcpu, sregs);
	vcpu_put(vcpu);
	return ret;
}

static void kvm_arch_vcpu_guestdbg_update_apicv_inhibit(struct kvm *kvm)
{
	bool set = false;
	struct kvm_vcpu *vcpu;
	unsigned long i;

	if (!enable_apicv)
		return;

	down_write(&kvm->arch.apicv_update_lock);

	kvm_for_each_vcpu(i, vcpu, kvm) {
		if (vcpu->guest_debug & KVM_GUESTDBG_BLOCKIRQ) {
			set = true;
			break;
		}
	}
	__kvm_set_or_clear_apicv_inhibit(kvm, APICV_INHIBIT_REASON_BLOCKIRQ, set);
	up_write(&kvm->arch.apicv_update_lock);
}

int kvm_arch_vcpu_ioctl_set_guest_debug(struct kvm_vcpu *vcpu,
					struct kvm_guest_debug *dbg)
{
	unsigned long rflags;
	int i, r;

	if (vcpu->arch.guest_state_protected)
		return -EINVAL;

	vcpu_load(vcpu);

	if (dbg->control & (KVM_GUESTDBG_INJECT_DB | KVM_GUESTDBG_INJECT_BP)) {
		r = -EBUSY;
		if (kvm_is_exception_pending(vcpu))
			goto out;
		if (dbg->control & KVM_GUESTDBG_INJECT_DB)
			kvm_queue_exception(vcpu, DB_VECTOR);
		else
			kvm_queue_exception(vcpu, BP_VECTOR);
	}

	/*
	 * Read rflags as long as potentially injected trace flags are still
	 * filtered out.
	 */
	rflags = kvm_get_rflags(vcpu);

	vcpu->guest_debug = dbg->control;
	if (!(vcpu->guest_debug & KVM_GUESTDBG_ENABLE))
		vcpu->guest_debug = 0;

	if (vcpu->guest_debug & KVM_GUESTDBG_USE_HW_BP) {
		for (i = 0; i < KVM_NR_DB_REGS; ++i)
			vcpu->arch.eff_db[i] = dbg->arch.debugreg[i];
		vcpu->arch.guest_debug_dr7 = dbg->arch.debugreg[7];
	} else {
		for (i = 0; i < KVM_NR_DB_REGS; i++)
			vcpu->arch.eff_db[i] = vcpu->arch.db[i];
	}
	kvm_update_dr7(vcpu);

	if (vcpu->guest_debug & KVM_GUESTDBG_SINGLESTEP)
		vcpu->arch.singlestep_rip = kvm_get_linear_rip(vcpu);

	/*
	 * Trigger an rflags update that will inject or remove the trace
	 * flags.
	 */
	kvm_set_rflags(vcpu, rflags);

	kvm_x86_call(update_exception_bitmap)(vcpu);

	kvm_arch_vcpu_guestdbg_update_apicv_inhibit(vcpu->kvm);

	r = 0;

out:
	vcpu_put(vcpu);
	return r;
}

/*
 * Translate a guest virtual address to a guest physical address.
 */
int kvm_arch_vcpu_ioctl_translate(struct kvm_vcpu *vcpu,
				    struct kvm_translation *tr)
{
	unsigned long vaddr = tr->linear_address;
	gpa_t gpa;
	int idx;

	vcpu_load(vcpu);

	idx = srcu_read_lock(&vcpu->kvm->srcu);
	gpa = kvm_mmu_gva_to_gpa_system(vcpu, vaddr, NULL);
	srcu_read_unlock(&vcpu->kvm->srcu, idx);
	tr->physical_address = gpa;
	tr->valid = gpa != INVALID_GPA;
	tr->writeable = 1;
	tr->usermode = 0;

	vcpu_put(vcpu);
	return 0;
}

int kvm_arch_vcpu_ioctl_get_fpu(struct kvm_vcpu *vcpu, struct kvm_fpu *fpu)
{
	struct fxregs_state *fxsave;

	if (fpstate_is_confidential(&vcpu->arch.guest_fpu))
		return vcpu->kvm->arch.has_protected_state ? -EINVAL : 0;

	vcpu_load(vcpu);

	fxsave = &vcpu->arch.guest_fpu.fpstate->regs.fxsave;
	memcpy(fpu->fpr, fxsave->st_space, 128);
	fpu->fcw = fxsave->cwd;
	fpu->fsw = fxsave->swd;
	fpu->ftwx = fxsave->twd;
	fpu->last_opcode = fxsave->fop;
	fpu->last_ip = fxsave->rip;
	fpu->last_dp = fxsave->rdp;
	memcpy(fpu->xmm, fxsave->xmm_space, sizeof(fxsave->xmm_space));

	vcpu_put(vcpu);
	return 0;
}

int kvm_arch_vcpu_ioctl_set_fpu(struct kvm_vcpu *vcpu, struct kvm_fpu *fpu)
{
	struct fxregs_state *fxsave;

	if (fpstate_is_confidential(&vcpu->arch.guest_fpu))
		return vcpu->kvm->arch.has_protected_state ? -EINVAL : 0;

	vcpu_load(vcpu);

	fxsave = &vcpu->arch.guest_fpu.fpstate->regs.fxsave;

	memcpy(fxsave->st_space, fpu->fpr, 128);
	fxsave->cwd = fpu->fcw;
	fxsave->swd = fpu->fsw;
	fxsave->twd = fpu->ftwx;
	fxsave->fop = fpu->last_opcode;
	fxsave->rip = fpu->last_ip;
	fxsave->rdp = fpu->last_dp;
	memcpy(fxsave->xmm_space, fpu->xmm, sizeof(fxsave->xmm_space));

	vcpu_put(vcpu);
	return 0;
}

static void store_regs(struct kvm_vcpu *vcpu)
{
	BUILD_BUG_ON(sizeof(struct kvm_sync_regs) > SYNC_REGS_SIZE_BYTES);

	if (vcpu->run->kvm_valid_regs & KVM_SYNC_X86_REGS)
		__get_regs(vcpu, &vcpu->run->s.regs.regs);

	if (vcpu->run->kvm_valid_regs & KVM_SYNC_X86_SREGS)
		__get_sregs(vcpu, &vcpu->run->s.regs.sregs);

	if (vcpu->run->kvm_valid_regs & KVM_SYNC_X86_EVENTS)
		kvm_vcpu_ioctl_x86_get_vcpu_events(
				vcpu, &vcpu->run->s.regs.events);
}

static int sync_regs(struct kvm_vcpu *vcpu)
{
	if (vcpu->run->kvm_dirty_regs & KVM_SYNC_X86_REGS) {
		__set_regs(vcpu, &vcpu->run->s.regs.regs);
		vcpu->run->kvm_dirty_regs &= ~KVM_SYNC_X86_REGS;
	}

	if (vcpu->run->kvm_dirty_regs & KVM_SYNC_X86_SREGS) {
		struct kvm_sregs sregs = vcpu->run->s.regs.sregs;

		if (__set_sregs(vcpu, &sregs))
			return -EINVAL;

		vcpu->run->kvm_dirty_regs &= ~KVM_SYNC_X86_SREGS;
	}

	if (vcpu->run->kvm_dirty_regs & KVM_SYNC_X86_EVENTS) {
		struct kvm_vcpu_events events = vcpu->run->s.regs.events;

		if (kvm_vcpu_ioctl_x86_set_vcpu_events(vcpu, &events))
			return -EINVAL;

		vcpu->run->kvm_dirty_regs &= ~KVM_SYNC_X86_EVENTS;
	}

	return 0;
}

int kvm_arch_vcpu_precreate(struct kvm *kvm, unsigned int id)
{
	if (kvm_check_tsc_unstable() && kvm->created_vcpus)
		pr_warn_once("SMP vm created on host with unstable TSC; "
			     "guest TSC will not be reliable\n");

	if (!kvm->arch.max_vcpu_ids)
		kvm->arch.max_vcpu_ids = KVM_MAX_VCPU_IDS;

	if (id >= kvm->arch.max_vcpu_ids)
		return -EINVAL;

	return kvm_x86_call(vcpu_precreate)(kvm);
}

int kvm_arch_vcpu_create(struct kvm_vcpu *vcpu)
{
	struct page *page;
	int r;

	vcpu->arch.last_vmentry_cpu = -1;
	vcpu->arch.regs_avail = ~0;
	vcpu->arch.regs_dirty = ~0;

	kvm_gpc_init(&vcpu->arch.pv_time, vcpu->kvm);

	if (!irqchip_in_kernel(vcpu->kvm) || kvm_vcpu_is_reset_bsp(vcpu))
		kvm_set_mp_state(vcpu, KVM_MP_STATE_RUNNABLE);
	else
		kvm_set_mp_state(vcpu, KVM_MP_STATE_UNINITIALIZED);

	r = kvm_mmu_create(vcpu);
	if (r < 0)
		return r;

	r = kvm_create_lapic(vcpu);
	if (r < 0)
		goto fail_mmu_destroy;

	r = -ENOMEM;

	page = alloc_page(GFP_KERNEL_ACCOUNT | __GFP_ZERO);
	if (!page)
		goto fail_free_lapic;
	vcpu->arch.pio_data = page_address(page);

	vcpu->arch.mce_banks = kcalloc(KVM_MAX_MCE_BANKS * 4, sizeof(u64),
				       GFP_KERNEL_ACCOUNT);
	vcpu->arch.mci_ctl2_banks = kcalloc(KVM_MAX_MCE_BANKS, sizeof(u64),
					    GFP_KERNEL_ACCOUNT);
	if (!vcpu->arch.mce_banks || !vcpu->arch.mci_ctl2_banks)
		goto fail_free_mce_banks;
	vcpu->arch.mcg_cap = KVM_MAX_MCE_BANKS;

	if (!zalloc_cpumask_var(&vcpu->arch.wbinvd_dirty_mask,
				GFP_KERNEL_ACCOUNT))
		goto fail_free_mce_banks;

	if (!alloc_emulate_ctxt(vcpu))
		goto free_wbinvd_dirty_mask;

	if (!fpu_alloc_guest_fpstate(&vcpu->arch.guest_fpu)) {
		pr_err("failed to allocate vcpu's fpu\n");
		goto free_emulate_ctxt;
	}

	kvm_async_pf_hash_reset(vcpu);

	if (kvm_check_has_quirk(vcpu->kvm, KVM_X86_QUIRK_STUFF_FEATURE_MSRS)) {
		vcpu->arch.arch_capabilities = kvm_get_arch_capabilities();
		vcpu->arch.msr_platform_info = MSR_PLATFORM_INFO_CPUID_FAULT;
		vcpu->arch.perf_capabilities = kvm_caps.supported_perf_cap;
	}
	kvm_pmu_init(vcpu);

	vcpu->arch.pending_external_vector = -1;
	vcpu->arch.preempted_in_kernel = false;

#if IS_ENABLED(CONFIG_HYPERV)
	vcpu->arch.hv_root_tdp = INVALID_PAGE;
#endif

	r = kvm_x86_call(vcpu_create)(vcpu);
	if (r)
		goto free_guest_fpu;

	kvm_xen_init_vcpu(vcpu);
	vcpu_load(vcpu);
	kvm_vcpu_after_set_cpuid(vcpu);
	kvm_set_tsc_khz(vcpu, vcpu->kvm->arch.default_tsc_khz);
	kvm_vcpu_reset(vcpu, false);
	kvm_init_mmu(vcpu);
	vcpu_put(vcpu);
	return 0;

free_guest_fpu:
	fpu_free_guest_fpstate(&vcpu->arch.guest_fpu);
free_emulate_ctxt:
	kmem_cache_free(x86_emulator_cache, vcpu->arch.emulate_ctxt);
free_wbinvd_dirty_mask:
	free_cpumask_var(vcpu->arch.wbinvd_dirty_mask);
fail_free_mce_banks:
	kfree(vcpu->arch.mce_banks);
	kfree(vcpu->arch.mci_ctl2_banks);
	free_page((unsigned long)vcpu->arch.pio_data);
fail_free_lapic:
	kvm_free_lapic(vcpu);
fail_mmu_destroy:
	kvm_mmu_destroy(vcpu);
	return r;
}

void kvm_arch_vcpu_postcreate(struct kvm_vcpu *vcpu)
{
	struct kvm *kvm = vcpu->kvm;

	if (mutex_lock_killable(&vcpu->mutex))
		return;
	vcpu_load(vcpu);
	kvm_synchronize_tsc(vcpu, NULL);
	vcpu_put(vcpu);

	/* poll control enabled by default */
	vcpu->arch.msr_kvm_poll_control = 1;

	mutex_unlock(&vcpu->mutex);

	if (kvmclock_periodic_sync && vcpu->vcpu_idx == 0)
		schedule_delayed_work(&kvm->arch.kvmclock_sync_work,
						KVMCLOCK_SYNC_PERIOD);
}

void kvm_arch_vcpu_destroy(struct kvm_vcpu *vcpu)
{
	int idx, cpu;

	kvm_clear_async_pf_completion_queue(vcpu);
	kvm_mmu_unload(vcpu);

	kvmclock_reset(vcpu);

	for_each_possible_cpu(cpu)
		cmpxchg(per_cpu_ptr(&last_vcpu, cpu), vcpu, NULL);

	kvm_x86_call(vcpu_free)(vcpu);

	kmem_cache_free(x86_emulator_cache, vcpu->arch.emulate_ctxt);
	free_cpumask_var(vcpu->arch.wbinvd_dirty_mask);
	fpu_free_guest_fpstate(&vcpu->arch.guest_fpu);

	kvm_xen_destroy_vcpu(vcpu);
	kvm_hv_vcpu_uninit(vcpu);
	kvm_pmu_destroy(vcpu);
	kfree(vcpu->arch.mce_banks);
	kfree(vcpu->arch.mci_ctl2_banks);
	kvm_free_lapic(vcpu);
	idx = srcu_read_lock(&vcpu->kvm->srcu);
	kvm_mmu_destroy(vcpu);
	srcu_read_unlock(&vcpu->kvm->srcu, idx);
	free_page((unsigned long)vcpu->arch.pio_data);
	kvfree(vcpu->arch.cpuid_entries);
}

void kvm_vcpu_reset(struct kvm_vcpu *vcpu, bool init_event)
{
	struct kvm_cpuid_entry2 *cpuid_0x1;
	unsigned long old_cr0 = kvm_read_cr0(vcpu);
	unsigned long new_cr0;

	/*
	 * Several of the "set" flows, e.g. ->set_cr0(), read other registers
	 * to handle side effects.  RESET emulation hits those flows and relies
	 * on emulated/virtualized registers, including those that are loaded
	 * into hardware, to be zeroed at vCPU creation.  Use CRs as a sentinel
	 * to detect improper or missing initialization.
	 */
	WARN_ON_ONCE(!init_event &&
		     (old_cr0 || kvm_read_cr3(vcpu) || kvm_read_cr4(vcpu)));

	/*
	 * SVM doesn't unconditionally VM-Exit on INIT and SHUTDOWN, thus it's
	 * possible to INIT the vCPU while L2 is active.  Force the vCPU back
	 * into L1 as EFER.SVME is cleared on INIT (along with all other EFER
	 * bits), i.e. virtualization is disabled.
	 */
	if (is_guest_mode(vcpu))
		kvm_leave_nested(vcpu);

	kvm_lapic_reset(vcpu, init_event);

	WARN_ON_ONCE(is_guest_mode(vcpu) || is_smm(vcpu));
	vcpu->arch.hflags = 0;

	vcpu->arch.smi_pending = 0;
	vcpu->arch.smi_count = 0;
	atomic_set(&vcpu->arch.nmi_queued, 0);
	vcpu->arch.nmi_pending = 0;
	vcpu->arch.nmi_injected = false;
	kvm_clear_interrupt_queue(vcpu);
	kvm_clear_exception_queue(vcpu);

	memset(vcpu->arch.db, 0, sizeof(vcpu->arch.db));
	kvm_update_dr0123(vcpu);
	vcpu->arch.dr6 = DR6_ACTIVE_LOW;
	vcpu->arch.dr7 = DR7_FIXED_1;
	kvm_update_dr7(vcpu);

	vcpu->arch.cr2 = 0;

	kvm_make_request(KVM_REQ_EVENT, vcpu);
	vcpu->arch.apf.msr_en_val = 0;
	vcpu->arch.apf.msr_int_val = 0;
	vcpu->arch.st.msr_val = 0;

	kvmclock_reset(vcpu);

	kvm_clear_async_pf_completion_queue(vcpu);
	kvm_async_pf_hash_reset(vcpu);
	vcpu->arch.apf.halted = false;

	if (vcpu->arch.guest_fpu.fpstate && kvm_mpx_supported()) {
		struct fpstate *fpstate = vcpu->arch.guest_fpu.fpstate;

		/*
		 * All paths that lead to INIT are required to load the guest's
		 * FPU state (because most paths are buried in KVM_RUN).
		 */
		if (init_event)
			kvm_put_guest_fpu(vcpu);

		fpstate_clear_xstate_component(fpstate, XFEATURE_BNDREGS);
		fpstate_clear_xstate_component(fpstate, XFEATURE_BNDCSR);

		if (init_event)
			kvm_load_guest_fpu(vcpu);
	}

	if (!init_event) {
		vcpu->arch.smbase = 0x30000;

		vcpu->arch.pat = MSR_IA32_CR_PAT_DEFAULT;

		vcpu->arch.msr_misc_features_enables = 0;
		vcpu->arch.ia32_misc_enable_msr = MSR_IA32_MISC_ENABLE_PEBS_UNAVAIL |
						  MSR_IA32_MISC_ENABLE_BTS_UNAVAIL;

		__kvm_set_xcr(vcpu, 0, XFEATURE_MASK_FP);
		__kvm_set_msr(vcpu, MSR_IA32_XSS, 0, true);
	}

	/* All GPRs except RDX (handled below) are zeroed on RESET/INIT. */
	memset(vcpu->arch.regs, 0, sizeof(vcpu->arch.regs));
	kvm_register_mark_dirty(vcpu, VCPU_REGS_RSP);

	/*
	 * Fall back to KVM's default Family/Model/Stepping of 0x600 (P6/Athlon)
	 * if no CPUID match is found.  Note, it's impossible to get a match at
	 * RESET since KVM emulates RESET before exposing the vCPU to userspace,
	 * i.e. it's impossible for kvm_find_cpuid_entry() to find a valid entry
	 * on RESET.  But, go through the motions in case that's ever remedied.
	 */
	cpuid_0x1 = kvm_find_cpuid_entry(vcpu, 1);
	kvm_rdx_write(vcpu, cpuid_0x1 ? cpuid_0x1->eax : 0x600);

	kvm_x86_call(vcpu_reset)(vcpu, init_event);

	kvm_set_rflags(vcpu, X86_EFLAGS_FIXED);
	kvm_rip_write(vcpu, 0xfff0);

	vcpu->arch.cr3 = 0;
	kvm_register_mark_dirty(vcpu, VCPU_EXREG_CR3);

	/*
	 * CR0.CD/NW are set on RESET, preserved on INIT.  Note, some versions
	 * of Intel's SDM list CD/NW as being set on INIT, but they contradict
	 * (or qualify) that with a footnote stating that CD/NW are preserved.
	 */
	new_cr0 = X86_CR0_ET;
	if (init_event)
		new_cr0 |= (old_cr0 & (X86_CR0_NW | X86_CR0_CD));
	else
		new_cr0 |= X86_CR0_NW | X86_CR0_CD;

	kvm_x86_call(set_cr0)(vcpu, new_cr0);
	kvm_x86_call(set_cr4)(vcpu, 0);
	kvm_x86_call(set_efer)(vcpu, 0);
	kvm_x86_call(update_exception_bitmap)(vcpu);

	/*
	 * On the standard CR0/CR4/EFER modification paths, there are several
	 * complex conditions determining whether the MMU has to be reset and/or
	 * which PCIDs have to be flushed.  However, CR0.WP and the paging-related
	 * bits in CR4 and EFER are irrelevant if CR0.PG was '0'; and a reset+flush
	 * is needed anyway if CR0.PG was '1' (which can only happen for INIT, as
	 * CR0 will be '0' prior to RESET).  So we only need to check CR0.PG here.
	 */
	if (old_cr0 & X86_CR0_PG) {
		kvm_make_request(KVM_REQ_TLB_FLUSH_GUEST, vcpu);
		kvm_mmu_reset_context(vcpu);
	}

	/*
	 * Intel's SDM states that all TLB entries are flushed on INIT.  AMD's
	 * APM states the TLBs are untouched by INIT, but it also states that
	 * the TLBs are flushed on "External initialization of the processor."
	 * Flush the guest TLB regardless of vendor, there is no meaningful
	 * benefit in relying on the guest to flush the TLB immediately after
	 * INIT.  A spurious TLB flush is benign and likely negligible from a
	 * performance perspective.
	 */
	if (init_event)
		kvm_make_request(KVM_REQ_TLB_FLUSH_GUEST, vcpu);
}
EXPORT_SYMBOL_GPL(kvm_vcpu_reset);

void kvm_vcpu_deliver_sipi_vector(struct kvm_vcpu *vcpu, u8 vector)
{
	struct kvm_segment cs;

	kvm_get_segment(vcpu, &cs, VCPU_SREG_CS);
	cs.selector = vector << 8;
	cs.base = vector << 12;
	kvm_set_segment(vcpu, &cs, VCPU_SREG_CS);
	kvm_rip_write(vcpu, 0);
}
EXPORT_SYMBOL_GPL(kvm_vcpu_deliver_sipi_vector);

void kvm_arch_enable_virtualization(void)
{
	cpu_emergency_register_virt_callback(kvm_x86_ops.emergency_disable_virtualization_cpu);
}

void kvm_arch_disable_virtualization(void)
{
	cpu_emergency_unregister_virt_callback(kvm_x86_ops.emergency_disable_virtualization_cpu);
}

int kvm_arch_enable_virtualization_cpu(void)
{
	struct kvm *kvm;
	struct kvm_vcpu *vcpu;
	unsigned long i;
	int ret;
	u64 local_tsc;
	u64 max_tsc = 0;
	bool stable, backwards_tsc = false;

	kvm_user_return_msr_cpu_online();

	ret = kvm_x86_check_processor_compatibility();
	if (ret)
		return ret;

	ret = kvm_x86_call(enable_virtualization_cpu)();
	if (ret != 0)
		return ret;

	local_tsc = rdtsc();
	stable = !kvm_check_tsc_unstable();
	list_for_each_entry(kvm, &vm_list, vm_list) {
		kvm_for_each_vcpu(i, vcpu, kvm) {
			if (!stable && vcpu->cpu == smp_processor_id())
				kvm_make_request(KVM_REQ_CLOCK_UPDATE, vcpu);
			if (stable && vcpu->arch.last_host_tsc > local_tsc) {
				backwards_tsc = true;
				if (vcpu->arch.last_host_tsc > max_tsc)
					max_tsc = vcpu->arch.last_host_tsc;
			}
		}
	}

	/*
	 * Sometimes, even reliable TSCs go backwards.  This happens on
	 * platforms that reset TSC during suspend or hibernate actions, but
	 * maintain synchronization.  We must compensate.  Fortunately, we can
	 * detect that condition here, which happens early in CPU bringup,
	 * before any KVM threads can be running.  Unfortunately, we can't
	 * bring the TSCs fully up to date with real time, as we aren't yet far
	 * enough into CPU bringup that we know how much real time has actually
	 * elapsed; our helper function, ktime_get_boottime_ns() will be using boot
	 * variables that haven't been updated yet.
	 *
	 * So we simply find the maximum observed TSC above, then record the
	 * adjustment to TSC in each VCPU.  When the VCPU later gets loaded,
	 * the adjustment will be applied.  Note that we accumulate
	 * adjustments, in case multiple suspend cycles happen before some VCPU
	 * gets a chance to run again.  In the event that no KVM threads get a
	 * chance to run, we will miss the entire elapsed period, as we'll have
	 * reset last_host_tsc, so VCPUs will not have the TSC adjusted and may
	 * loose cycle time.  This isn't too big a deal, since the loss will be
	 * uniform across all VCPUs (not to mention the scenario is extremely
	 * unlikely). It is possible that a second hibernate recovery happens
	 * much faster than a first, causing the observed TSC here to be
	 * smaller; this would require additional padding adjustment, which is
	 * why we set last_host_tsc to the local tsc observed here.
	 *
	 * N.B. - this code below runs only on platforms with reliable TSC,
	 * as that is the only way backwards_tsc is set above.  Also note
	 * that this runs for ALL vcpus, which is not a bug; all VCPUs should
	 * have the same delta_cyc adjustment applied if backwards_tsc
	 * is detected.  Note further, this adjustment is only done once,
	 * as we reset last_host_tsc on all VCPUs to stop this from being
	 * called multiple times (one for each physical CPU bringup).
	 *
	 * Platforms with unreliable TSCs don't have to deal with this, they
	 * will be compensated by the logic in vcpu_load, which sets the TSC to
	 * catchup mode.  This will catchup all VCPUs to real time, but cannot
	 * guarantee that they stay in perfect synchronization.
	 */
	if (backwards_tsc) {
		u64 delta_cyc = max_tsc - local_tsc;
		list_for_each_entry(kvm, &vm_list, vm_list) {
			kvm->arch.backwards_tsc_observed = true;
			kvm_for_each_vcpu(i, vcpu, kvm) {
				vcpu->arch.tsc_offset_adjustment += delta_cyc;
				vcpu->arch.last_host_tsc = local_tsc;
				kvm_make_request(KVM_REQ_MASTERCLOCK_UPDATE, vcpu);
			}

			/*
			 * We have to disable TSC offset matching.. if you were
			 * booting a VM while issuing an S4 host suspend....
			 * you may have some problem.  Solving this issue is
			 * left as an exercise to the reader.
			 */
			kvm->arch.last_tsc_nsec = 0;
			kvm->arch.last_tsc_write = 0;
		}

	}
	return 0;
}

void kvm_arch_disable_virtualization_cpu(void)
{
	kvm_x86_call(disable_virtualization_cpu)();
	drop_user_return_notifiers();
}

bool kvm_vcpu_is_reset_bsp(struct kvm_vcpu *vcpu)
{
	return vcpu->kvm->arch.bsp_vcpu_id == vcpu->vcpu_id;
}
EXPORT_SYMBOL_GPL(kvm_vcpu_is_reset_bsp);

bool kvm_vcpu_is_bsp(struct kvm_vcpu *vcpu)
{
	return (vcpu->arch.apic_base & MSR_IA32_APICBASE_BSP) != 0;
}

void kvm_arch_free_vm(struct kvm *kvm)
{
#if IS_ENABLED(CONFIG_HYPERV)
	kfree(kvm->arch.hv_pa_pg);
#endif
	__kvm_arch_free_vm(kvm);
}


int kvm_arch_init_vm(struct kvm *kvm, unsigned long type)
{
	int ret;
	unsigned long flags;

	if (!kvm_is_vm_type_supported(type))
		return -EINVAL;

	kvm->arch.vm_type = type;
	kvm->arch.has_private_mem =
		(type == KVM_X86_SW_PROTECTED_VM);
	/* Decided by the vendor code for other VM types.  */
	kvm->arch.pre_fault_allowed =
		type == KVM_X86_DEFAULT_VM || type == KVM_X86_SW_PROTECTED_VM;
	kvm->arch.disabled_quirks = kvm_caps.inapplicable_quirks & kvm_caps.supported_quirks;

	ret = kvm_page_track_init(kvm);
	if (ret)
		goto out;

	kvm_mmu_init_vm(kvm);

	ret = kvm_x86_call(vm_init)(kvm);
	if (ret)
		goto out_uninit_mmu;

	INIT_HLIST_HEAD(&kvm->arch.mask_notifier_list);
	atomic_set(&kvm->arch.noncoherent_dma_count, 0);

	/* Reserve bit 0 of irq_sources_bitmap for userspace irq source */
	set_bit(KVM_USERSPACE_IRQ_SOURCE_ID, &kvm->arch.irq_sources_bitmap);
	/* Reserve bit 1 of irq_sources_bitmap for irqfd-resampler */
	set_bit(KVM_IRQFD_RESAMPLE_IRQ_SOURCE_ID,
		&kvm->arch.irq_sources_bitmap);

	raw_spin_lock_init(&kvm->arch.tsc_write_lock);
	mutex_init(&kvm->arch.apic_map_lock);
	seqcount_raw_spinlock_init(&kvm->arch.pvclock_sc, &kvm->arch.tsc_write_lock);
	kvm->arch.kvmclock_offset = -get_kvmclock_base_ns();

	raw_spin_lock_irqsave(&kvm->arch.tsc_write_lock, flags);
	pvclock_update_vm_gtod_copy(kvm);
	raw_spin_unlock_irqrestore(&kvm->arch.tsc_write_lock, flags);

	kvm->arch.default_tsc_khz = max_tsc_khz ? : tsc_khz;
	kvm->arch.apic_bus_cycle_ns = APIC_BUS_CYCLE_NS_DEFAULT;
	kvm->arch.guest_can_read_msr_platform_info = true;
	kvm->arch.enable_pmu = enable_pmu;

#if IS_ENABLED(CONFIG_HYPERV)
	spin_lock_init(&kvm->arch.hv_root_tdp_lock);
	kvm->arch.hv_root_tdp = INVALID_PAGE;
#endif

	INIT_DELAYED_WORK(&kvm->arch.kvmclock_update_work, kvmclock_update_fn);
	INIT_DELAYED_WORK(&kvm->arch.kvmclock_sync_work, kvmclock_sync_fn);

	kvm_apicv_init(kvm);
	kvm_hv_init_vm(kvm);
	kvm_xen_init_vm(kvm);

	if (ignore_msrs && !report_ignored_msrs) {
		pr_warn_once("Running KVM with ignore_msrs=1 and report_ignored_msrs=0 is not a\n"
			     "a supported configuration.  Lying to the guest about the existence of MSRs\n"
			     "may cause the guest operating system to hang or produce errors.  If a guest\n"
			     "does not run without ignore_msrs=1, please report it to kvm@vger.kernel.org.\n");
	}

	once_init(&kvm->arch.nx_once);
	return 0;

out_uninit_mmu:
	kvm_mmu_uninit_vm(kvm);
	kvm_page_track_cleanup(kvm);
out:
	return ret;
}

/**
 * __x86_set_memory_region: Setup KVM internal memory slot
 *
 * @kvm: the kvm pointer to the VM.
 * @id: the slot ID to setup.
 * @gpa: the GPA to install the slot (unused when @size == 0).
 * @size: the size of the slot. Set to zero to uninstall a slot.
 *
 * This function helps to setup a KVM internal memory slot.  Specify
 * @size > 0 to install a new slot, while @size == 0 to uninstall a
 * slot.  The return code can be one of the following:
 *
 *   HVA:           on success (uninstall will return a bogus HVA)
 *   -errno:        on error
 *
 * The caller should always use IS_ERR() to check the return value
 * before use.  Note, the KVM internal memory slots are guaranteed to
 * remain valid and unchanged until the VM is destroyed, i.e., the
 * GPA->HVA translation will not change.  However, the HVA is a user
 * address, i.e. its accessibility is not guaranteed, and must be
 * accessed via __copy_{to,from}_user().
 */
void __user * __x86_set_memory_region(struct kvm *kvm, int id, gpa_t gpa,
				      u32 size)
{
	int i, r;
	unsigned long hva, old_npages;
	struct kvm_memslots *slots = kvm_memslots(kvm);
	struct kvm_memory_slot *slot;

	lockdep_assert_held(&kvm->slots_lock);

	if (WARN_ON(id >= KVM_MEM_SLOTS_NUM))
		return ERR_PTR_USR(-EINVAL);

	slot = id_to_memslot(slots, id);
	if (size) {
		if (slot && slot->npages)
			return ERR_PTR_USR(-EEXIST);

		/*
		 * MAP_SHARED to prevent internal slot pages from being moved
		 * by fork()/COW.
		 */
		hva = vm_mmap(NULL, 0, size, PROT_READ | PROT_WRITE,
			      MAP_SHARED | MAP_ANONYMOUS, 0);
		if (IS_ERR_VALUE(hva))
			return (void __user *)hva;
	} else {
		if (!slot || !slot->npages)
			return NULL;

		old_npages = slot->npages;
		hva = slot->userspace_addr;
	}

	for (i = 0; i < kvm_arch_nr_memslot_as_ids(kvm); i++) {
		struct kvm_userspace_memory_region2 m;

		m.slot = id | (i << 16);
		m.flags = 0;
		m.guest_phys_addr = gpa;
		m.userspace_addr = hva;
		m.memory_size = size;
		r = kvm_set_internal_memslot(kvm, &m);
		if (r < 0)
			return ERR_PTR_USR(r);
	}

	if (!size)
		vm_munmap(hva, old_npages * PAGE_SIZE);

	return (void __user *)hva;
}
EXPORT_SYMBOL_GPL(__x86_set_memory_region);

void kvm_arch_pre_destroy_vm(struct kvm *kvm)
{
	/*
	 * Stop all background workers and kthreads before destroying vCPUs, as
	 * iterating over vCPUs in a different task while vCPUs are being freed
	 * is unsafe, i.e. will lead to use-after-free.  The PIT also needs to
	 * be stopped before IRQ routing is freed.
	 */
	cancel_delayed_work_sync(&kvm->arch.kvmclock_sync_work);
	cancel_delayed_work_sync(&kvm->arch.kvmclock_update_work);

	kvm_free_pit(kvm);

	kvm_mmu_pre_destroy_vm(kvm);
	static_call_cond(kvm_x86_vm_pre_destroy)(kvm);
}

void kvm_arch_destroy_vm(struct kvm *kvm)
{
	if (current->mm == kvm->mm) {
		/*
		 * Free memory regions allocated on behalf of userspace,
		 * unless the memory map has changed due to process exit
		 * or fd copying.
		 */
		mutex_lock(&kvm->slots_lock);
		__x86_set_memory_region(kvm, APIC_ACCESS_PAGE_PRIVATE_MEMSLOT,
					0, 0);
		__x86_set_memory_region(kvm, IDENTITY_PAGETABLE_PRIVATE_MEMSLOT,
					0, 0);
		__x86_set_memory_region(kvm, TSS_PRIVATE_MEMSLOT, 0, 0);
		mutex_unlock(&kvm->slots_lock);
	}
	kvm_destroy_vcpus(kvm);
	kvm_free_msr_filter(srcu_dereference_check(kvm->arch.msr_filter, &kvm->srcu, 1));
	kvm_pic_destroy(kvm);
	kvm_ioapic_destroy(kvm);
	kvfree(rcu_dereference_check(kvm->arch.apic_map, 1));
	kfree(srcu_dereference_check(kvm->arch.pmu_event_filter, &kvm->srcu, 1));
	kvm_mmu_uninit_vm(kvm);
	kvm_page_track_cleanup(kvm);
	kvm_xen_destroy_vm(kvm);
	kvm_hv_destroy_vm(kvm);
	kvm_x86_call(vm_destroy)(kvm);
}

static void memslot_rmap_free(struct kvm_memory_slot *slot)
{
	int i;

	for (i = 0; i < KVM_NR_PAGE_SIZES; ++i) {
		vfree(slot->arch.rmap[i]);
		slot->arch.rmap[i] = NULL;
	}
}

void kvm_arch_free_memslot(struct kvm *kvm, struct kvm_memory_slot *slot)
{
	int i;

	memslot_rmap_free(slot);

	for (i = 1; i < KVM_NR_PAGE_SIZES; ++i) {
		vfree(slot->arch.lpage_info[i - 1]);
		slot->arch.lpage_info[i - 1] = NULL;
	}

	kvm_page_track_free_memslot(slot);
}

int memslot_rmap_alloc(struct kvm_memory_slot *slot, unsigned long npages)
{
	const int sz = sizeof(*slot->arch.rmap[0]);
	int i;

	for (i = 0; i < KVM_NR_PAGE_SIZES; ++i) {
		int level = i + 1;
		int lpages = __kvm_mmu_slot_lpages(slot, npages, level);

		if (slot->arch.rmap[i])
			continue;

		slot->arch.rmap[i] = __vcalloc(lpages, sz, GFP_KERNEL_ACCOUNT);
		if (!slot->arch.rmap[i]) {
			memslot_rmap_free(slot);
			return -ENOMEM;
		}
	}

	return 0;
}

static int kvm_alloc_memslot_metadata(struct kvm *kvm,
				      struct kvm_memory_slot *slot)
{
	unsigned long npages = slot->npages;
	int i, r;

	/*
	 * Clear out the previous array pointers for the KVM_MR_MOVE case.  The
	 * old arrays will be freed by kvm_set_memory_region() if installing
	 * the new memslot is successful.
	 */
	memset(&slot->arch, 0, sizeof(slot->arch));

	if (kvm_memslots_have_rmaps(kvm)) {
		r = memslot_rmap_alloc(slot, npages);
		if (r)
			return r;
	}

	for (i = 1; i < KVM_NR_PAGE_SIZES; ++i) {
		struct kvm_lpage_info *linfo;
		unsigned long ugfn;
		int lpages;
		int level = i + 1;

		lpages = __kvm_mmu_slot_lpages(slot, npages, level);

		linfo = __vcalloc(lpages, sizeof(*linfo), GFP_KERNEL_ACCOUNT);
		if (!linfo)
			goto out_free;

		slot->arch.lpage_info[i - 1] = linfo;

		if (slot->base_gfn & (KVM_PAGES_PER_HPAGE(level) - 1))
			linfo[0].disallow_lpage = 1;
		if ((slot->base_gfn + npages) & (KVM_PAGES_PER_HPAGE(level) - 1))
			linfo[lpages - 1].disallow_lpage = 1;
		ugfn = slot->userspace_addr >> PAGE_SHIFT;
		/*
		 * If the gfn and userspace address are not aligned wrt each
		 * other, disable large page support for this slot.
		 */
		if ((slot->base_gfn ^ ugfn) & (KVM_PAGES_PER_HPAGE(level) - 1)) {
			unsigned long j;

			for (j = 0; j < lpages; ++j)
				linfo[j].disallow_lpage = 1;
		}
	}

#ifdef CONFIG_KVM_GENERIC_MEMORY_ATTRIBUTES
	kvm_mmu_init_memslot_memory_attributes(kvm, slot);
#endif

	if (kvm_page_track_create_memslot(kvm, slot, npages))
		goto out_free;

	return 0;

out_free:
	memslot_rmap_free(slot);

	for (i = 1; i < KVM_NR_PAGE_SIZES; ++i) {
		vfree(slot->arch.lpage_info[i - 1]);
		slot->arch.lpage_info[i - 1] = NULL;
	}
	return -ENOMEM;
}

void kvm_arch_memslots_updated(struct kvm *kvm, u64 gen)
{
	struct kvm_vcpu *vcpu;
	unsigned long i;

	/*
	 * memslots->generation has been incremented.
	 * mmio generation may have reached its maximum value.
	 */
	kvm_mmu_invalidate_mmio_sptes(kvm, gen);

	/* Force re-initialization of steal_time cache */
	kvm_for_each_vcpu(i, vcpu, kvm)
		kvm_vcpu_kick(vcpu);
}

int kvm_arch_prepare_memory_region(struct kvm *kvm,
				   const struct kvm_memory_slot *old,
				   struct kvm_memory_slot *new,
				   enum kvm_mr_change change)
{
	/*
	 * KVM doesn't support moving memslots when there are external page
	 * trackers attached to the VM, i.e. if KVMGT is in use.
	 */
	if (change == KVM_MR_MOVE && kvm_page_track_has_external_user(kvm))
		return -EINVAL;

	if (change == KVM_MR_CREATE || change == KVM_MR_MOVE) {
		if ((new->base_gfn + new->npages - 1) > kvm_mmu_max_gfn())
			return -EINVAL;

		if (kvm_is_gfn_alias(kvm, new->base_gfn + new->npages - 1))
			return -EINVAL;

		return kvm_alloc_memslot_metadata(kvm, new);
	}

	if (change == KVM_MR_FLAGS_ONLY)
		memcpy(&new->arch, &old->arch, sizeof(old->arch));
	else if (WARN_ON_ONCE(change != KVM_MR_DELETE))
		return -EIO;

	return 0;
}


static void kvm_mmu_update_cpu_dirty_logging(struct kvm *kvm, bool enable)
{
	int nr_slots;

	if (!kvm->arch.cpu_dirty_log_size)
		return;

	nr_slots = atomic_read(&kvm->nr_memslots_dirty_logging);
	if ((enable && nr_slots == 1) || !nr_slots)
		kvm_make_all_cpus_request(kvm, KVM_REQ_UPDATE_CPU_DIRTY_LOGGING);
}

static void kvm_mmu_slot_apply_flags(struct kvm *kvm,
				     struct kvm_memory_slot *old,
				     const struct kvm_memory_slot *new,
				     enum kvm_mr_change change)
{
	u32 old_flags = old ? old->flags : 0;
	u32 new_flags = new ? new->flags : 0;
	bool log_dirty_pages = new_flags & KVM_MEM_LOG_DIRTY_PAGES;

	/*
	 * Update CPU dirty logging if dirty logging is being toggled.  This
	 * applies to all operations.
	 */
	if ((old_flags ^ new_flags) & KVM_MEM_LOG_DIRTY_PAGES)
		kvm_mmu_update_cpu_dirty_logging(kvm, log_dirty_pages);

	/*
	 * Nothing more to do for RO slots (which can't be dirtied and can't be
	 * made writable) or CREATE/MOVE/DELETE of a slot.
	 *
	 * For a memslot with dirty logging disabled:
	 * CREATE:      No dirty mappings will already exist.
	 * MOVE/DELETE: The old mappings will already have been cleaned up by
	 *		kvm_arch_flush_shadow_memslot()
	 *
	 * For a memslot with dirty logging enabled:
	 * CREATE:      No shadow pages exist, thus nothing to write-protect
	 *		and no dirty bits to clear.
	 * MOVE/DELETE: The old mappings will already have been cleaned up by
	 *		kvm_arch_flush_shadow_memslot().
	 */
	if ((change != KVM_MR_FLAGS_ONLY) || (new_flags & KVM_MEM_READONLY))
		return;

	/*
	 * READONLY and non-flags changes were filtered out above, and the only
	 * other flag is LOG_DIRTY_PAGES, i.e. something is wrong if dirty
	 * logging isn't being toggled on or off.
	 */
	if (WARN_ON_ONCE(!((old_flags ^ new_flags) & KVM_MEM_LOG_DIRTY_PAGES)))
		return;

	if (!log_dirty_pages) {
		/*
		 * Recover huge page mappings in the slot now that dirty logging
		 * is disabled, i.e. now that KVM does not have to track guest
		 * writes at 4KiB granularity.
		 *
		 * Dirty logging might be disabled by userspace if an ongoing VM
		 * live migration is cancelled and the VM must continue running
		 * on the source.
		 */
		kvm_mmu_recover_huge_pages(kvm, new);
	} else {
		/*
		 * Initially-all-set does not require write protecting any page,
		 * because they're all assumed to be dirty.
		 */
		if (kvm_dirty_log_manual_protect_and_init_set(kvm))
			return;

		if (READ_ONCE(eager_page_split))
			kvm_mmu_slot_try_split_huge_pages(kvm, new, PG_LEVEL_4K);

		if (kvm->arch.cpu_dirty_log_size) {
			kvm_mmu_slot_leaf_clear_dirty(kvm, new);
			kvm_mmu_slot_remove_write_access(kvm, new, PG_LEVEL_2M);
		} else {
			kvm_mmu_slot_remove_write_access(kvm, new, PG_LEVEL_4K);
		}

		/*
		 * Unconditionally flush the TLBs after enabling dirty logging.
		 * A flush is almost always going to be necessary (see below),
		 * and unconditionally flushing allows the helpers to omit
		 * the subtly complex checks when removing write access.
		 *
		 * Do the flush outside of mmu_lock to reduce the amount of
		 * time mmu_lock is held.  Flushing after dropping mmu_lock is
		 * safe as KVM only needs to guarantee the slot is fully
		 * write-protected before returning to userspace, i.e. before
		 * userspace can consume the dirty status.
		 *
		 * Flushing outside of mmu_lock requires KVM to be careful when
		 * making decisions based on writable status of an SPTE, e.g. a
		 * !writable SPTE doesn't guarantee a CPU can't perform writes.
		 *
		 * Specifically, KVM also write-protects guest page tables to
		 * monitor changes when using shadow paging, and must guarantee
		 * no CPUs can write to those page before mmu_lock is dropped.
		 * Because CPUs may have stale TLB entries at this point, a
		 * !writable SPTE doesn't guarantee CPUs can't perform writes.
		 *
		 * KVM also allows making SPTES writable outside of mmu_lock,
		 * e.g. to allow dirty logging without taking mmu_lock.
		 *
		 * To handle these scenarios, KVM uses a separate software-only
		 * bit (MMU-writable) to track if a SPTE is !writable due to
		 * a guest page table being write-protected (KVM clears the
		 * MMU-writable flag when write-protecting for shadow paging).
		 *
		 * The use of MMU-writable is also the primary motivation for
		 * the unconditional flush.  Because KVM must guarantee that a
		 * CPU doesn't contain stale, writable TLB entries for a
		 * !MMU-writable SPTE, KVM must flush if it encounters any
		 * MMU-writable SPTE regardless of whether the actual hardware
		 * writable bit was set.  I.e. KVM is almost guaranteed to need
		 * to flush, while unconditionally flushing allows the "remove
		 * write access" helpers to ignore MMU-writable entirely.
		 *
		 * See is_writable_pte() for more details (the case involving
		 * access-tracked SPTEs is particularly relevant).
		 */
		kvm_flush_remote_tlbs_memslot(kvm, new);
	}
}

void kvm_arch_commit_memory_region(struct kvm *kvm,
				struct kvm_memory_slot *old,
				const struct kvm_memory_slot *new,
				enum kvm_mr_change change)
{
	if (change == KVM_MR_DELETE)
		kvm_page_track_delete_slot(kvm, old);

	if (!kvm->arch.n_requested_mmu_pages &&
	    (change == KVM_MR_CREATE || change == KVM_MR_DELETE)) {
		unsigned long nr_mmu_pages;

		nr_mmu_pages = kvm->nr_memslot_pages / KVM_MEMSLOT_PAGES_TO_MMU_PAGES_RATIO;
		nr_mmu_pages = max(nr_mmu_pages, KVM_MIN_ALLOC_MMU_PAGES);
		kvm_mmu_change_mmu_pages(kvm, nr_mmu_pages);
	}

	kvm_mmu_slot_apply_flags(kvm, old, new, change);

	/* Free the arrays associated with the old memslot. */
	if (change == KVM_MR_MOVE)
		kvm_arch_free_memslot(kvm, old);
}

bool kvm_arch_vcpu_in_kernel(struct kvm_vcpu *vcpu)
{
	WARN_ON_ONCE(!kvm_arch_pmi_in_guest(vcpu));

	if (vcpu->arch.guest_state_protected)
		return true;

	return kvm_x86_call(get_cpl)(vcpu) == 0;
}

unsigned long kvm_arch_vcpu_get_ip(struct kvm_vcpu *vcpu)
{
	WARN_ON_ONCE(!kvm_arch_pmi_in_guest(vcpu));

	if (vcpu->arch.guest_state_protected)
		return 0;

	return kvm_rip_read(vcpu);
}

int kvm_arch_vcpu_should_kick(struct kvm_vcpu *vcpu)
{
	return kvm_vcpu_exiting_guest_mode(vcpu) == IN_GUEST_MODE;
}

int kvm_arch_interrupt_allowed(struct kvm_vcpu *vcpu)
{
	return kvm_x86_call(interrupt_allowed)(vcpu, false);
}

unsigned long kvm_get_linear_rip(struct kvm_vcpu *vcpu)
{
	/* Can't read the RIP when guest state is protected, just return 0 */
	if (vcpu->arch.guest_state_protected)
		return 0;

	if (is_64_bit_mode(vcpu))
		return kvm_rip_read(vcpu);
	return (u32)(get_segment_base(vcpu, VCPU_SREG_CS) +
		     kvm_rip_read(vcpu));
}
EXPORT_SYMBOL_GPL(kvm_get_linear_rip);

bool kvm_is_linear_rip(struct kvm_vcpu *vcpu, unsigned long linear_rip)
{
	return kvm_get_linear_rip(vcpu) == linear_rip;
}
EXPORT_SYMBOL_GPL(kvm_is_linear_rip);

unsigned long kvm_get_rflags(struct kvm_vcpu *vcpu)
{
	unsigned long rflags;

	rflags = kvm_x86_call(get_rflags)(vcpu);
	if (vcpu->guest_debug & KVM_GUESTDBG_SINGLESTEP)
		rflags &= ~X86_EFLAGS_TF;
	return rflags;
}
EXPORT_SYMBOL_GPL(kvm_get_rflags);

static void __kvm_set_rflags(struct kvm_vcpu *vcpu, unsigned long rflags)
{
	if (vcpu->guest_debug & KVM_GUESTDBG_SINGLESTEP &&
	    kvm_is_linear_rip(vcpu, vcpu->arch.singlestep_rip))
		rflags |= X86_EFLAGS_TF;
	kvm_x86_call(set_rflags)(vcpu, rflags);
}

void kvm_set_rflags(struct kvm_vcpu *vcpu, unsigned long rflags)
{
	__kvm_set_rflags(vcpu, rflags);
	kvm_make_request(KVM_REQ_EVENT, vcpu);
}
EXPORT_SYMBOL_GPL(kvm_set_rflags);

static inline u32 kvm_async_pf_hash_fn(gfn_t gfn)
{
	BUILD_BUG_ON(!is_power_of_2(ASYNC_PF_PER_VCPU));

	return hash_32(gfn & 0xffffffff, order_base_2(ASYNC_PF_PER_VCPU));
}

static inline u32 kvm_async_pf_next_probe(u32 key)
{
	return (key + 1) & (ASYNC_PF_PER_VCPU - 1);
}

static void kvm_add_async_pf_gfn(struct kvm_vcpu *vcpu, gfn_t gfn)
{
	u32 key = kvm_async_pf_hash_fn(gfn);

	while (vcpu->arch.apf.gfns[key] != ~0)
		key = kvm_async_pf_next_probe(key);

	vcpu->arch.apf.gfns[key] = gfn;
}

static u32 kvm_async_pf_gfn_slot(struct kvm_vcpu *vcpu, gfn_t gfn)
{
	int i;
	u32 key = kvm_async_pf_hash_fn(gfn);

	for (i = 0; i < ASYNC_PF_PER_VCPU &&
		     (vcpu->arch.apf.gfns[key] != gfn &&
		      vcpu->arch.apf.gfns[key] != ~0); i++)
		key = kvm_async_pf_next_probe(key);

	return key;
}

bool kvm_find_async_pf_gfn(struct kvm_vcpu *vcpu, gfn_t gfn)
{
	return vcpu->arch.apf.gfns[kvm_async_pf_gfn_slot(vcpu, gfn)] == gfn;
}

static void kvm_del_async_pf_gfn(struct kvm_vcpu *vcpu, gfn_t gfn)
{
	u32 i, j, k;

	i = j = kvm_async_pf_gfn_slot(vcpu, gfn);

	if (WARN_ON_ONCE(vcpu->arch.apf.gfns[i] != gfn))
		return;

	while (true) {
		vcpu->arch.apf.gfns[i] = ~0;
		do {
			j = kvm_async_pf_next_probe(j);
			if (vcpu->arch.apf.gfns[j] == ~0)
				return;
			k = kvm_async_pf_hash_fn(vcpu->arch.apf.gfns[j]);
			/*
			 * k lies cyclically in ]i,j]
			 * |    i.k.j |
			 * |....j i.k.| or  |.k..j i...|
			 */
		} while ((i <= j) ? (i < k && k <= j) : (i < k || k <= j));
		vcpu->arch.apf.gfns[i] = vcpu->arch.apf.gfns[j];
		i = j;
	}
}

static inline int apf_put_user_notpresent(struct kvm_vcpu *vcpu)
{
	u32 reason = KVM_PV_REASON_PAGE_NOT_PRESENT;

	return kvm_write_guest_cached(vcpu->kvm, &vcpu->arch.apf.data, &reason,
				      sizeof(reason));
}

static inline int apf_put_user_ready(struct kvm_vcpu *vcpu, u32 token)
{
	unsigned int offset = offsetof(struct kvm_vcpu_pv_apf_data, token);

	return kvm_write_guest_offset_cached(vcpu->kvm, &vcpu->arch.apf.data,
					     &token, offset, sizeof(token));
}

static inline bool apf_pageready_slot_free(struct kvm_vcpu *vcpu)
{
	unsigned int offset = offsetof(struct kvm_vcpu_pv_apf_data, token);
	u32 val;

	if (kvm_read_guest_offset_cached(vcpu->kvm, &vcpu->arch.apf.data,
					 &val, offset, sizeof(val)))
		return false;

	return !val;
}

static bool kvm_can_deliver_async_pf(struct kvm_vcpu *vcpu)
{

	if (!kvm_pv_async_pf_enabled(vcpu))
		return false;

	if (!vcpu->arch.apf.send_always &&
	    (vcpu->arch.guest_state_protected || !kvm_x86_call(get_cpl)(vcpu)))
		return false;

	if (is_guest_mode(vcpu)) {
		/*
		 * L1 needs to opt into the special #PF vmexits that are
		 * used to deliver async page faults.
		 */
		return vcpu->arch.apf.delivery_as_pf_vmexit;
	} else {
		/*
		 * Play it safe in case the guest temporarily disables paging.
		 * The real mode IDT in particular is unlikely to have a #PF
		 * exception setup.
		 */
		return is_paging(vcpu);
	}
}

bool kvm_can_do_async_pf(struct kvm_vcpu *vcpu)
{
	if (unlikely(!lapic_in_kernel(vcpu) ||
		     kvm_event_needs_reinjection(vcpu) ||
		     kvm_is_exception_pending(vcpu)))
		return false;

	if (kvm_hlt_in_guest(vcpu->kvm) && !kvm_can_deliver_async_pf(vcpu))
		return false;

	/*
	 * If interrupts are off we cannot even use an artificial
	 * halt state.
	 */
	return kvm_arch_interrupt_allowed(vcpu);
}

bool kvm_arch_async_page_not_present(struct kvm_vcpu *vcpu,
				     struct kvm_async_pf *work)
{
	struct x86_exception fault;

	trace_kvm_async_pf_not_present(work->arch.token, work->cr2_or_gpa);
	kvm_add_async_pf_gfn(vcpu, work->arch.gfn);

	if (kvm_can_deliver_async_pf(vcpu) &&
	    !apf_put_user_notpresent(vcpu)) {
		fault.vector = PF_VECTOR;
		fault.error_code_valid = true;
		fault.error_code = 0;
		fault.nested_page_fault = false;
		fault.address = work->arch.token;
		fault.async_page_fault = true;
		kvm_inject_page_fault(vcpu, &fault);
		return true;
	} else {
		/*
		 * It is not possible to deliver a paravirtualized asynchronous
		 * page fault, but putting the guest in an artificial halt state
		 * can be beneficial nevertheless: if an interrupt arrives, we
		 * can deliver it timely and perhaps the guest will schedule
		 * another process.  When the instruction that triggered a page
		 * fault is retried, hopefully the page will be ready in the host.
		 */
		kvm_make_request(KVM_REQ_APF_HALT, vcpu);
		return false;
	}
}

void kvm_arch_async_page_present(struct kvm_vcpu *vcpu,
				 struct kvm_async_pf *work)
{
	struct kvm_lapic_irq irq = {
		.delivery_mode = APIC_DM_FIXED,
		.vector = vcpu->arch.apf.vec
	};

	if (work->wakeup_all)
		work->arch.token = ~0; /* broadcast wakeup */
	else
		kvm_del_async_pf_gfn(vcpu, work->arch.gfn);
	trace_kvm_async_pf_ready(work->arch.token, work->cr2_or_gpa);

	if ((work->wakeup_all || work->notpresent_injected) &&
	    kvm_pv_async_pf_enabled(vcpu) &&
	    !apf_put_user_ready(vcpu, work->arch.token)) {
		vcpu->arch.apf.pageready_pending = true;
		kvm_apic_set_irq(vcpu, &irq, NULL);
	}

	vcpu->arch.apf.halted = false;
	kvm_set_mp_state(vcpu, KVM_MP_STATE_RUNNABLE);
}

void kvm_arch_async_page_present_queued(struct kvm_vcpu *vcpu)
{
	kvm_make_request(KVM_REQ_APF_READY, vcpu);
	if (!vcpu->arch.apf.pageready_pending)
		kvm_vcpu_kick(vcpu);
}

bool kvm_arch_can_dequeue_async_page_present(struct kvm_vcpu *vcpu)
{
	if (!kvm_pv_async_pf_enabled(vcpu))
		return true;
	else
		return kvm_lapic_enabled(vcpu) && apf_pageready_slot_free(vcpu);
}

void kvm_arch_start_assignment(struct kvm *kvm)
{
	if (atomic_inc_return(&kvm->arch.assigned_device_count) == 1)
		kvm_x86_call(pi_start_assignment)(kvm);
}
EXPORT_SYMBOL_GPL(kvm_arch_start_assignment);

void kvm_arch_end_assignment(struct kvm *kvm)
{
	atomic_dec(&kvm->arch.assigned_device_count);
}
EXPORT_SYMBOL_GPL(kvm_arch_end_assignment);

bool noinstr kvm_arch_has_assigned_device(struct kvm *kvm)
{
	return raw_atomic_read(&kvm->arch.assigned_device_count);
}
EXPORT_SYMBOL_GPL(kvm_arch_has_assigned_device);

static void kvm_noncoherent_dma_assignment_start_or_stop(struct kvm *kvm)
{
	/*
	 * Non-coherent DMA assignment and de-assignment may affect whether or
	 * not KVM honors guest PAT, and thus may cause changes in EPT SPTEs
	 * due to toggling the "ignore PAT" bit.  Zap all SPTEs when the first
	 * (or last) non-coherent device is (un)registered to so that new SPTEs
	 * with the correct "ignore guest PAT" setting are created.
	 *
	 * If KVM always honors guest PAT, however, there is nothing to do.
	 */
	if (kvm_check_has_quirk(kvm, KVM_X86_QUIRK_IGNORE_GUEST_PAT))
		kvm_zap_gfn_range(kvm, gpa_to_gfn(0), gpa_to_gfn(~0ULL));
}

void kvm_arch_register_noncoherent_dma(struct kvm *kvm)
{
	if (atomic_inc_return(&kvm->arch.noncoherent_dma_count) == 1)
		kvm_noncoherent_dma_assignment_start_or_stop(kvm);
}
EXPORT_SYMBOL_GPL(kvm_arch_register_noncoherent_dma);

void kvm_arch_unregister_noncoherent_dma(struct kvm *kvm)
{
	if (!atomic_dec_return(&kvm->arch.noncoherent_dma_count))
		kvm_noncoherent_dma_assignment_start_or_stop(kvm);
}
EXPORT_SYMBOL_GPL(kvm_arch_unregister_noncoherent_dma);

bool kvm_arch_has_noncoherent_dma(struct kvm *kvm)
{
	return atomic_read(&kvm->arch.noncoherent_dma_count);
}
EXPORT_SYMBOL_GPL(kvm_arch_has_noncoherent_dma);

int kvm_arch_irq_bypass_add_producer(struct irq_bypass_consumer *cons,
				      struct irq_bypass_producer *prod)
{
	struct kvm_kernel_irqfd *irqfd =
		container_of(cons, struct kvm_kernel_irqfd, consumer);
	struct kvm *kvm = irqfd->kvm;
	int ret;

	kvm_arch_start_assignment(irqfd->kvm);

	spin_lock_irq(&kvm->irqfds.lock);
	irqfd->producer = prod;

	ret = kvm_x86_call(pi_update_irte)(irqfd->kvm,
					   prod->irq, irqfd->gsi, 1);
	if (ret)
		kvm_arch_end_assignment(irqfd->kvm);

	spin_unlock_irq(&kvm->irqfds.lock);


	return ret;
}

void kvm_arch_irq_bypass_del_producer(struct irq_bypass_consumer *cons,
				      struct irq_bypass_producer *prod)
{
	int ret;
	struct kvm_kernel_irqfd *irqfd =
		container_of(cons, struct kvm_kernel_irqfd, consumer);
	struct kvm *kvm = irqfd->kvm;

	WARN_ON(irqfd->producer != prod);

	/*
	 * When producer of consumer is unregistered, we change back to
	 * remapped mode, so we can re-use the current implementation
	 * when the irq is masked/disabled or the consumer side (KVM
	 * int this case doesn't want to receive the interrupts.
	*/
	spin_lock_irq(&kvm->irqfds.lock);
	irqfd->producer = NULL;

	ret = kvm_x86_call(pi_update_irte)(irqfd->kvm,
					   prod->irq, irqfd->gsi, 0);
	if (ret)
		printk(KERN_INFO "irq bypass consumer (token %p) unregistration"
		       " fails: %d\n", irqfd->consumer.token, ret);

	spin_unlock_irq(&kvm->irqfds.lock);


	kvm_arch_end_assignment(irqfd->kvm);
}

int kvm_arch_update_irqfd_routing(struct kvm *kvm, unsigned int host_irq,
				   uint32_t guest_irq, bool set)
{
	return kvm_x86_call(pi_update_irte)(kvm, host_irq, guest_irq, set);
}

bool kvm_arch_irqfd_route_changed(struct kvm_kernel_irq_routing_entry *old,
				  struct kvm_kernel_irq_routing_entry *new)
{
	if (old->type != KVM_IRQ_ROUTING_MSI ||
	    new->type != KVM_IRQ_ROUTING_MSI)
		return true;

	return !!memcmp(&old->msi, &new->msi, sizeof(new->msi));
}

bool kvm_vector_hashing_enabled(void)
{
	return vector_hashing;
}

bool kvm_arch_no_poll(struct kvm_vcpu *vcpu)
{
	return (vcpu->arch.msr_kvm_poll_control & 1) == 0;
}
EXPORT_SYMBOL_GPL(kvm_arch_no_poll);

#ifdef CONFIG_HAVE_KVM_ARCH_GMEM_PREPARE
int kvm_arch_gmem_prepare(struct kvm *kvm, gfn_t gfn, kvm_pfn_t pfn, int max_order)
{
	return kvm_x86_call(gmem_prepare)(kvm, pfn, gfn, max_order);
}
#endif

#ifdef CONFIG_HAVE_KVM_ARCH_GMEM_INVALIDATE
void kvm_arch_gmem_invalidate(kvm_pfn_t start, kvm_pfn_t end)
{
	kvm_x86_call(gmem_invalidate)(start, end);
}
#endif

int kvm_spec_ctrl_test_value(u64 value)
{
	/*
	 * test that setting IA32_SPEC_CTRL to given value
	 * is allowed by the host processor
	 */

	u64 saved_value;
	unsigned long flags;
	int ret = 0;

	local_irq_save(flags);

	if (rdmsrq_safe(MSR_IA32_SPEC_CTRL, &saved_value))
		ret = 1;
	else if (wrmsrq_safe(MSR_IA32_SPEC_CTRL, value))
		ret = 1;
	else
		wrmsrq(MSR_IA32_SPEC_CTRL, saved_value);

	local_irq_restore(flags);

	return ret;
}
EXPORT_SYMBOL_GPL(kvm_spec_ctrl_test_value);

void kvm_fixup_and_inject_pf_error(struct kvm_vcpu *vcpu, gva_t gva, u16 error_code)
{
	struct kvm_mmu *mmu = vcpu->arch.walk_mmu;
	struct x86_exception fault;
	u64 access = error_code &
		(PFERR_WRITE_MASK | PFERR_FETCH_MASK | PFERR_USER_MASK);

	if (!(error_code & PFERR_PRESENT_MASK) ||
	    mmu->gva_to_gpa(vcpu, mmu, gva, access, &fault) != INVALID_GPA) {
		/*
		 * If vcpu->arch.walk_mmu->gva_to_gpa succeeded, the page
		 * tables probably do not match the TLB.  Just proceed
		 * with the error code that the processor gave.
		 */
		fault.vector = PF_VECTOR;
		fault.error_code_valid = true;
		fault.error_code = error_code;
		fault.nested_page_fault = false;
		fault.address = gva;
		fault.async_page_fault = false;
	}
	vcpu->arch.walk_mmu->inject_page_fault(vcpu, &fault);
}
EXPORT_SYMBOL_GPL(kvm_fixup_and_inject_pf_error);

/*
 * Handles kvm_read/write_guest_virt*() result and either injects #PF or returns
 * KVM_EXIT_INTERNAL_ERROR for cases not currently handled by KVM. Return value
 * indicates whether exit to userspace is needed.
 */
int kvm_handle_memory_failure(struct kvm_vcpu *vcpu, int r,
			      struct x86_exception *e)
{
	if (r == X86EMUL_PROPAGATE_FAULT) {
		if (KVM_BUG_ON(!e, vcpu->kvm))
			return -EIO;

		kvm_inject_emulated_page_fault(vcpu, e);
		return 1;
	}

	/*
	 * In case kvm_read/write_guest_virt*() failed with X86EMUL_IO_NEEDED
	 * while handling a VMX instruction KVM could've handled the request
	 * correctly by exiting to userspace and performing I/O but there
	 * doesn't seem to be a real use-case behind such requests, just return
	 * KVM_EXIT_INTERNAL_ERROR for now.
	 */
	kvm_prepare_emulation_failure_exit(vcpu);

	return 0;
}
EXPORT_SYMBOL_GPL(kvm_handle_memory_failure);

int kvm_handle_invpcid(struct kvm_vcpu *vcpu, unsigned long type, gva_t gva)
{
	bool pcid_enabled;
	struct x86_exception e;
	struct {
		u64 pcid;
		u64 gla;
	} operand;
	int r;

	r = kvm_read_guest_virt(vcpu, gva, &operand, sizeof(operand), &e);
	if (r != X86EMUL_CONTINUE)
		return kvm_handle_memory_failure(vcpu, r, &e);

	if (operand.pcid >> 12 != 0) {
		kvm_inject_gp(vcpu, 0);
		return 1;
	}

	pcid_enabled = kvm_is_cr4_bit_set(vcpu, X86_CR4_PCIDE);

	switch (type) {
	case INVPCID_TYPE_INDIV_ADDR:
		/*
		 * LAM doesn't apply to addresses that are inputs to TLB
		 * invalidation.
		 */
		if ((!pcid_enabled && (operand.pcid != 0)) ||
		    is_noncanonical_invlpg_address(operand.gla, vcpu)) {
			kvm_inject_gp(vcpu, 0);
			return 1;
		}
		kvm_mmu_invpcid_gva(vcpu, operand.gla, operand.pcid);
		return kvm_skip_emulated_instruction(vcpu);

	case INVPCID_TYPE_SINGLE_CTXT:
		if (!pcid_enabled && (operand.pcid != 0)) {
			kvm_inject_gp(vcpu, 0);
			return 1;
		}

		kvm_invalidate_pcid(vcpu, operand.pcid);
		return kvm_skip_emulated_instruction(vcpu);

	case INVPCID_TYPE_ALL_NON_GLOBAL:
		/*
		 * Currently, KVM doesn't mark global entries in the shadow
		 * page tables, so a non-global flush just degenerates to a
		 * global flush. If needed, we could optimize this later by
		 * keeping track of global entries in shadow page tables.
		 */

		fallthrough;
	case INVPCID_TYPE_ALL_INCL_GLOBAL:
		kvm_make_request(KVM_REQ_TLB_FLUSH_GUEST, vcpu);
		return kvm_skip_emulated_instruction(vcpu);

	default:
		kvm_inject_gp(vcpu, 0);
		return 1;
	}
}
EXPORT_SYMBOL_GPL(kvm_handle_invpcid);

static int complete_sev_es_emulated_mmio(struct kvm_vcpu *vcpu)
{
	struct kvm_run *run = vcpu->run;
	struct kvm_mmio_fragment *frag;
	unsigned int len;

	BUG_ON(!vcpu->mmio_needed);

	/* Complete previous fragment */
	frag = &vcpu->mmio_fragments[vcpu->mmio_cur_fragment];
	len = min(8u, frag->len);
	if (!vcpu->mmio_is_write)
		memcpy(frag->data, run->mmio.data, len);

	if (frag->len <= 8) {
		/* Switch to the next fragment. */
		frag++;
		vcpu->mmio_cur_fragment++;
	} else {
		/* Go forward to the next mmio piece. */
		frag->data += len;
		frag->gpa += len;
		frag->len -= len;
	}

	if (vcpu->mmio_cur_fragment >= vcpu->mmio_nr_fragments) {
		vcpu->mmio_needed = 0;

		// VMG change, at this point, we're always done
		// RIP has already been advanced
		return 1;
	}

	// More MMIO is needed
	run->mmio.phys_addr = frag->gpa;
	run->mmio.len = min(8u, frag->len);
	run->mmio.is_write = vcpu->mmio_is_write;
	if (run->mmio.is_write)
		memcpy(run->mmio.data, frag->data, min(8u, frag->len));
	run->exit_reason = KVM_EXIT_MMIO;

	vcpu->arch.complete_userspace_io = complete_sev_es_emulated_mmio;

	return 0;
}

int kvm_sev_es_mmio_write(struct kvm_vcpu *vcpu, gpa_t gpa, unsigned int bytes,
			  void *data)
{
	int handled;
	struct kvm_mmio_fragment *frag;

	if (!data)
		return -EINVAL;

	handled = write_emultor.read_write_mmio(vcpu, gpa, bytes, data);
	if (handled == bytes)
		return 1;

	bytes -= handled;
	gpa += handled;
	data += handled;

	/*TODO: Check if need to increment number of frags */
	frag = vcpu->mmio_fragments;
	vcpu->mmio_nr_fragments = 1;
	frag->len = bytes;
	frag->gpa = gpa;
	frag->data = data;

	vcpu->mmio_needed = 1;
	vcpu->mmio_cur_fragment = 0;

	vcpu->run->mmio.phys_addr = gpa;
	vcpu->run->mmio.len = min(8u, frag->len);
	vcpu->run->mmio.is_write = 1;
	memcpy(vcpu->run->mmio.data, frag->data, min(8u, frag->len));
	vcpu->run->exit_reason = KVM_EXIT_MMIO;

	vcpu->arch.complete_userspace_io = complete_sev_es_emulated_mmio;

	return 0;
}
EXPORT_SYMBOL_GPL(kvm_sev_es_mmio_write);

int kvm_sev_es_mmio_read(struct kvm_vcpu *vcpu, gpa_t gpa, unsigned int bytes,
			 void *data)
{
	int handled;
	struct kvm_mmio_fragment *frag;

	if (!data)
		return -EINVAL;

	handled = read_emultor.read_write_mmio(vcpu, gpa, bytes, data);
	if (handled == bytes)
		return 1;

	bytes -= handled;
	gpa += handled;
	data += handled;

	/*TODO: Check if need to increment number of frags */
	frag = vcpu->mmio_fragments;
	vcpu->mmio_nr_fragments = 1;
	frag->len = bytes;
	frag->gpa = gpa;
	frag->data = data;

	vcpu->mmio_needed = 1;
	vcpu->mmio_cur_fragment = 0;

	vcpu->run->mmio.phys_addr = gpa;
	vcpu->run->mmio.len = min(8u, frag->len);
	vcpu->run->mmio.is_write = 0;
	vcpu->run->exit_reason = KVM_EXIT_MMIO;

	vcpu->arch.complete_userspace_io = complete_sev_es_emulated_mmio;

	return 0;
}
EXPORT_SYMBOL_GPL(kvm_sev_es_mmio_read);

static void advance_sev_es_emulated_pio(struct kvm_vcpu *vcpu, unsigned count, int size)
{
	vcpu->arch.sev_pio_count -= count;
	vcpu->arch.sev_pio_data += count * size;
}

static int kvm_sev_es_outs(struct kvm_vcpu *vcpu, unsigned int size,
			   unsigned int port);

static int complete_sev_es_emulated_outs(struct kvm_vcpu *vcpu)
{
	int size = vcpu->arch.pio.size;
	int port = vcpu->arch.pio.port;

	vcpu->arch.pio.count = 0;
	if (vcpu->arch.sev_pio_count)
		return kvm_sev_es_outs(vcpu, size, port);
	return 1;
}

static int kvm_sev_es_outs(struct kvm_vcpu *vcpu, unsigned int size,
			   unsigned int port)
{
	for (;;) {
		unsigned int count =
			min_t(unsigned int, PAGE_SIZE / size, vcpu->arch.sev_pio_count);
		int ret = emulator_pio_out(vcpu, size, port, vcpu->arch.sev_pio_data, count);

		/* memcpy done already by emulator_pio_out.  */
		advance_sev_es_emulated_pio(vcpu, count, size);
		if (!ret)
			break;

		/* Emulation done by the kernel.  */
		if (!vcpu->arch.sev_pio_count)
			return 1;
	}

	vcpu->arch.complete_userspace_io = complete_sev_es_emulated_outs;
	return 0;
}

static int kvm_sev_es_ins(struct kvm_vcpu *vcpu, unsigned int size,
			  unsigned int port);

static int complete_sev_es_emulated_ins(struct kvm_vcpu *vcpu)
{
	unsigned count = vcpu->arch.pio.count;
	int size = vcpu->arch.pio.size;
	int port = vcpu->arch.pio.port;

	complete_emulator_pio_in(vcpu, vcpu->arch.sev_pio_data);
	advance_sev_es_emulated_pio(vcpu, count, size);
	if (vcpu->arch.sev_pio_count)
		return kvm_sev_es_ins(vcpu, size, port);
	return 1;
}

static int kvm_sev_es_ins(struct kvm_vcpu *vcpu, unsigned int size,
			  unsigned int port)
{
	for (;;) {
		unsigned int count =
			min_t(unsigned int, PAGE_SIZE / size, vcpu->arch.sev_pio_count);
		if (!emulator_pio_in(vcpu, size, port, vcpu->arch.sev_pio_data, count))
			break;

		/* Emulation done by the kernel.  */
		advance_sev_es_emulated_pio(vcpu, count, size);
		if (!vcpu->arch.sev_pio_count)
			return 1;
	}

	vcpu->arch.complete_userspace_io = complete_sev_es_emulated_ins;
	return 0;
}

int kvm_sev_es_string_io(struct kvm_vcpu *vcpu, unsigned int size,
			 unsigned int port, void *data,  unsigned int count,
			 int in)
{
	vcpu->arch.sev_pio_data = data;
	vcpu->arch.sev_pio_count = count;
	return in ? kvm_sev_es_ins(vcpu, size, port)
		  : kvm_sev_es_outs(vcpu, size, port);
}
EXPORT_SYMBOL_GPL(kvm_sev_es_string_io);

EXPORT_TRACEPOINT_SYMBOL_GPL(kvm_entry);
EXPORT_TRACEPOINT_SYMBOL_GPL(kvm_exit);
EXPORT_TRACEPOINT_SYMBOL_GPL(kvm_mmio);
EXPORT_TRACEPOINT_SYMBOL_GPL(kvm_fast_mmio);
EXPORT_TRACEPOINT_SYMBOL_GPL(kvm_inj_virq);
EXPORT_TRACEPOINT_SYMBOL_GPL(kvm_page_fault);
EXPORT_TRACEPOINT_SYMBOL_GPL(kvm_msr);
EXPORT_TRACEPOINT_SYMBOL_GPL(kvm_cr);
EXPORT_TRACEPOINT_SYMBOL_GPL(kvm_nested_vmenter);
EXPORT_TRACEPOINT_SYMBOL_GPL(kvm_nested_vmexit);
EXPORT_TRACEPOINT_SYMBOL_GPL(kvm_nested_vmexit_inject);
EXPORT_TRACEPOINT_SYMBOL_GPL(kvm_nested_intr_vmexit);
EXPORT_TRACEPOINT_SYMBOL_GPL(kvm_nested_vmenter_failed);
EXPORT_TRACEPOINT_SYMBOL_GPL(kvm_invlpga);
EXPORT_TRACEPOINT_SYMBOL_GPL(kvm_skinit);
EXPORT_TRACEPOINT_SYMBOL_GPL(kvm_nested_intercepts);
EXPORT_TRACEPOINT_SYMBOL_GPL(kvm_write_tsc_offset);
EXPORT_TRACEPOINT_SYMBOL_GPL(kvm_ple_window_update);
EXPORT_TRACEPOINT_SYMBOL_GPL(kvm_pml_full);
EXPORT_TRACEPOINT_SYMBOL_GPL(kvm_pi_irte_update);
EXPORT_TRACEPOINT_SYMBOL_GPL(kvm_avic_unaccelerated_access);
EXPORT_TRACEPOINT_SYMBOL_GPL(kvm_avic_incomplete_ipi);
EXPORT_TRACEPOINT_SYMBOL_GPL(kvm_avic_ga_log);
EXPORT_TRACEPOINT_SYMBOL_GPL(kvm_avic_kick_vcpu_slowpath);
EXPORT_TRACEPOINT_SYMBOL_GPL(kvm_avic_doorbell);
EXPORT_TRACEPOINT_SYMBOL_GPL(kvm_apicv_accept_irq);
EXPORT_TRACEPOINT_SYMBOL_GPL(kvm_vmgexit_enter);
EXPORT_TRACEPOINT_SYMBOL_GPL(kvm_vmgexit_exit);
EXPORT_TRACEPOINT_SYMBOL_GPL(kvm_vmgexit_msr_protocol_enter);
EXPORT_TRACEPOINT_SYMBOL_GPL(kvm_vmgexit_msr_protocol_exit);
EXPORT_TRACEPOINT_SYMBOL_GPL(kvm_rmp_fault);

static int __init kvm_x86_init(void)
{
	kvm_init_xstate_sizes();

	kvm_mmu_x86_module_init();
	mitigate_smt_rsb &= boot_cpu_has_bug(X86_BUG_SMT_RSB) && cpu_smt_possible();
	return 0;
}
module_init(kvm_x86_init);

static void __exit kvm_x86_exit(void)
{
	WARN_ON_ONCE(static_branch_unlikely(&kvm_has_noapic_vcpu));
}
module_exit(kvm_x86_exit);<|MERGE_RESOLUTION|>--- conflicted
+++ resolved
@@ -7344,15 +7344,11 @@
 		r = READ_ONCE(kvm->arch.default_tsc_khz);
 		goto out;
 	}
-<<<<<<< HEAD
-	case KVM_MEMORY_ENCRYPT_OP: {
-=======
 	case KVM_MEMORY_ENCRYPT_OP:
 		r = -ENOTTY;
 		if (!kvm_x86_ops.mem_enc_ioctl)
 			goto out;
 
->>>>>>> 19040824
 		r = kvm_x86_call(mem_enc_ioctl)(kvm, argp);
 		break;
 	case KVM_MEMORY_ENCRYPT_REG_REGION: {
