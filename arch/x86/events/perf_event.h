--- conflicted
+++ resolved
@@ -130,11 +130,7 @@
 
 static inline bool is_acr_event_group(struct perf_event *event)
 {
-<<<<<<< HEAD
-	return event->group_leader->hw.flags & PERF_X86_EVENT_ACR;
-=======
 	return check_leader_group(event->group_leader, PERF_X86_EVENT_ACR);
->>>>>>> 881097c0
 }
 
 struct amd_nb {
