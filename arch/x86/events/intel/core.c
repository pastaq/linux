--- conflicted
+++ resolved
@@ -3204,10 +3204,7 @@
 		 * Update the MSR if pebs_enabled is changed.
 		 */
 		if (pebs_enabled != cpuc->pebs_enabled)
-<<<<<<< HEAD
 			wrmsrq(MSR_IA32_PEBS_ENABLE, cpuc->pebs_enabled);
-=======
-			wrmsrl(MSR_IA32_PEBS_ENABLE, cpuc->pebs_enabled);
 
 		/*
 		 * Above PEBS handler (PEBS counters snapshotting) has updated fixed
@@ -3217,7 +3214,6 @@
 		if (cpuc->events[INTEL_PMC_IDX_FIXED_SLOTS] &&
 		    is_pebs_counter_event_group(cpuc->events[INTEL_PMC_IDX_FIXED_SLOTS]))
 			status &= ~GLOBAL_STATUS_PERF_METRICS_OVF_BIT;
->>>>>>> 4a3fd130
 	}
 
 	/*
@@ -5307,11 +5303,7 @@
 
 	if (!intel_pmu_broken_perf_cap()) {
 		/* Perf Metric (Bit 15) and PEBS via PT (Bit 16) are hybrid enumeration */
-<<<<<<< HEAD
-		rdmsrq(MSR_IA32_PERF_CAPABILITIES, pmu->intel_cap.capabilities);
-=======
-		rdmsrl(MSR_IA32_PERF_CAPABILITIES, hybrid(pmu, intel_cap).capabilities);
->>>>>>> 4a3fd130
+		rdmsrq(MSR_IA32_PERF_CAPABILITIES, hybrid(pmu, intel_cap).capabilities);
 	}
 }
 
