--- conflicted
+++ resolved
@@ -100,75 +100,6 @@
 	return -ENOENT;
 }
 
-<<<<<<< HEAD
-/**
- * exynos_core_power_down : power down the specified cpu
- * @cpu : the cpu to power down
- *
- * Power down the specified cpu. The sequence must be finished by a
- * call to cpu_do_idle()
- *
- */
-void exynos_cpu_power_down(int cpu)
-{
-	pmu_raw_writel(0, EXYNOS_ARM_CORE_CONFIGURATION(cpu));
-}
-
-/**
- * exynos_cpu_power_up : power up the specified cpu
- * @cpu : the cpu to power up
- *
- * Power up the specified cpu
- */
-void exynos_cpu_power_up(int cpu)
-{
-	pmu_raw_writel(S5P_CORE_LOCAL_PWR_EN,
-			EXYNOS_ARM_CORE_CONFIGURATION(cpu));
-}
-
-/**
- * exynos_cpu_power_state : returns the power state of the cpu
- * @cpu : the cpu to retrieve the power state from
- *
- */
-int exynos_cpu_power_state(int cpu)
-{
-	return (pmu_raw_readl(EXYNOS_ARM_CORE_STATUS(cpu)) &
-			S5P_CORE_LOCAL_PWR_EN);
-}
-
-/**
- * exynos_cluster_power_down : power down the specified cluster
- * @cluster : the cluster to power down
- */
-void exynos_cluster_power_down(int cluster)
-{
-	pmu_raw_writel(0, EXYNOS_COMMON_CONFIGURATION(cluster));
-}
-
-/**
- * exynos_cluster_power_up : power up the specified cluster
- * @cluster : the cluster to power up
- */
-void exynos_cluster_power_up(int cluster)
-{
-	pmu_raw_writel(S5P_CORE_LOCAL_PWR_EN,
-			EXYNOS_COMMON_CONFIGURATION(cluster));
-}
-
-/**
- * exynos_cluster_power_state : returns the power state of the cluster
- * @cluster : the cluster to retrieve the power state from
- *
- */
-int exynos_cluster_power_state(int cluster)
-{
-	return (pmu_raw_readl(EXYNOS_COMMON_STATUS(cluster)) &
-			S5P_CORE_LOCAL_PWR_EN);
-}
-
-=======
->>>>>>> fd9f5edf
 #define EXYNOS_BOOT_VECTOR_ADDR	(samsung_rev() == EXYNOS4210_REV_1_1 ? \
 			pmu_base_addr + S5P_INFORM7 : \
 			(samsung_rev() == EXYNOS4210_REV_1_0 ? \
