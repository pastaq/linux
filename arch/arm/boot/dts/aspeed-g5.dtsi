// SPDX-License-Identifier: GPL-2.0+
#include <dt-bindings/clock/aspeed-clock.h>

/ {
	model = "Aspeed BMC";
	compatible = "aspeed,ast2500";
	#address-cells = <1>;
	#size-cells = <1>;
	interrupt-parent = <&vic>;

	aliases {
		i2c0 = &i2c0;
		i2c1 = &i2c1;
		i2c2 = &i2c2;
		i2c3 = &i2c3;
		i2c4 = &i2c4;
		i2c5 = &i2c5;
		i2c6 = &i2c6;
		i2c7 = &i2c7;
		i2c8 = &i2c8;
		i2c9 = &i2c9;
		i2c10 = &i2c10;
		i2c11 = &i2c11;
		i2c12 = &i2c12;
		i2c13 = &i2c13;
		serial0 = &uart1;
		serial1 = &uart2;
		serial2 = &uart3;
		serial3 = &uart4;
		serial4 = &uart5;
		serial5 = &vuart;
	};

	cpus {
		#address-cells = <1>;
		#size-cells = <0>;

		cpu@0 {
			compatible = "arm,arm1176jzf-s";
			device_type = "cpu";
			reg = <0>;
		};
	};

	ahb {
		compatible = "simple-bus";
		#address-cells = <1>;
		#size-cells = <1>;
		ranges;

		fmc: flash-controller@1e620000 {
			reg = < 0x1e620000 0xc4
				0x20000000 0x10000000 >;
			#address-cells = <1>;
			#size-cells = <0>;
			compatible = "aspeed,ast2500-fmc";
			clocks = <&syscon ASPEED_CLK_AHB>;
			status = "disabled";
			interrupts = <19>;
			flash@0 {
				reg = < 0 >;
				compatible = "jedec,spi-nor";
				status = "disabled";
			};
			flash@1 {
				reg = < 1 >;
				compatible = "jedec,spi-nor";
				status = "disabled";
			};
			flash@2 {
				reg = < 2 >;
				compatible = "jedec,spi-nor";
				status = "disabled";
			};
		};

		spi1: flash-controller@1e630000 {
			reg = < 0x1e630000 0xc4
				0x30000000 0x08000000 >;
			#address-cells = <1>;
			#size-cells = <0>;
			compatible = "aspeed,ast2500-spi";
			clocks = <&syscon ASPEED_CLK_AHB>;
			status = "disabled";
			flash@0 {
				reg = < 0 >;
				compatible = "jedec,spi-nor";
				status = "disabled";
			};
			flash@1 {
				reg = < 1 >;
				compatible = "jedec,spi-nor";
				status = "disabled";
			};
		};

		spi2: flash-controller@1e631000 {
			reg = < 0x1e631000 0xc4
				0x38000000 0x08000000 >;
			#address-cells = <1>;
			#size-cells = <0>;
			compatible = "aspeed,ast2500-spi";
			clocks = <&syscon ASPEED_CLK_AHB>;
			status = "disabled";
			flash@0 {
				reg = < 0 >;
				compatible = "jedec,spi-nor";
				status = "disabled";
			};
			flash@1 {
				reg = < 1 >;
				compatible = "jedec,spi-nor";
				status = "disabled";
			};
		};

		vic: interrupt-controller@1e6c0080 {
			compatible = "aspeed,ast2400-vic";
			interrupt-controller;
			#interrupt-cells = <1>;
			valid-sources = <0xfefff7ff 0x0807ffff>;
			reg = <0x1e6c0080 0x80>;
		};

		mac0: ethernet@1e660000 {
			compatible = "aspeed,ast2500-mac", "faraday,ftgmac100";
			reg = <0x1e660000 0x180>;
			interrupts = <2>;
			clocks = <&syscon ASPEED_CLK_GATE_MAC1CLK>;
			status = "disabled";
		};

		mac1: ethernet@1e680000 {
			compatible = "aspeed,ast2500-mac", "faraday,ftgmac100";
			reg = <0x1e680000 0x180>;
			interrupts = <3>;
			clocks = <&syscon ASPEED_CLK_GATE_MAC2CLK>;
			status = "disabled";
		};

		apb {
			compatible = "simple-bus";
			#address-cells = <1>;
			#size-cells = <1>;
			ranges;

			syscon: syscon@1e6e2000 {
				compatible = "aspeed,ast2500-scu", "syscon", "simple-mfd";
				reg = <0x1e6e2000 0x1a8>;
				#address-cells = <1>;
				#size-cells = <0>;
				#clock-cells = <1>;
				#reset-cells = <1>;

				pinctrl: pinctrl {
					compatible = "aspeed,g5-pinctrl";
					aspeed,external-nodes = <&gfx &lhc>;

				};
			};

			gfx: display@1e6e6000 {
				compatible = "aspeed,ast2500-gfx", "syscon";
				reg = <0x1e6e6000 0x1000>;
				reg-io-width = <4>;
			};

<<<<<<< HEAD
				clk_apb: clk_apb@8 {
					#clock-cells = <0>;
					compatible = "aspeed,g5-apb-clock", "fixed-clock";
					reg = <0x08>;
					clocks = <&clk_hpll>;
					clock-frequency = <24750000>;
				};
=======
			adc: adc@1e6e9000 {
				compatible = "aspeed,ast2500-adc";
				reg = <0x1e6e9000 0xb0>;
				clocks = <&syscon ASPEED_CLK_APB>;
				resets = <&syscon ASPEED_RESET_ADC>;
				#io-channel-cells = <1>;
				status = "disabled";
			};
>>>>>>> 661e50bc

			sram@1e720000 {
				compatible = "mmio-sram";
				reg = <0x1e720000 0x9000>;	// 36K
			};

			gpio: gpio@1e780000 {
				#gpio-cells = <2>;
				gpio-controller;
				compatible = "aspeed,ast2500-gpio";
				reg = <0x1e780000 0x1000>;
				interrupts = <20>;
				gpio-ranges = <&pinctrl 0 0 220>;
				clocks = <&syscon ASPEED_CLK_APB>;
				interrupt-controller;
			};

<<<<<<< HEAD
				};

			};

			gfx: display@1e6e6000 {
				compatible = "aspeed,ast2500-gfx", "syscon";
				reg = <0x1e6e6000 0x1000>;
				reg-io-width = <4>;
			};

			adc: adc@1e6e9000 {
				compatible = "aspeed,ast2500-adc";
				reg = <0x1e6e9000 0xb0>;
				clocks = <&clk_apb>;
				#io-channel-cells = <1>;
				status = "disabled";
			};

			sram@1e720000 {
				compatible = "mmio-sram";
				reg = <0x1e720000 0x9000>;	// 36K
			};

			gpio: gpio@1e780000 {
				#gpio-cells = <2>;
				gpio-controller;
				compatible = "aspeed,ast2500-gpio";
				reg = <0x1e780000 0x1000>;
				interrupts = <20>;
				gpio-ranges = <&pinctrl 0 0 220>;
				interrupt-controller;
			};

			timer: timer@1e782000 {
				/* This timer is a Faraday FTTMR010 derivative */
				compatible = "aspeed,ast2400-timer";
				reg = <0x1e782000 0x90>;
				interrupts = <16 17 18 35 36 37 38 39>;
				clocks = <&clk_apb>;
				clock-names = "PCLK";
			};

			uart1: serial@1e783000 {
				compatible = "ns16550a";
				reg = <0x1e783000 0x20>;
				reg-shift = <2>;
				interrupts = <9>;
				clocks = <&clk_uart>;
=======
			timer: timer@1e782000 {
				/* This timer is a Faraday FTTMR010 derivative */
				compatible = "aspeed,ast2400-timer";
				reg = <0x1e782000 0x90>;
				interrupts = <16 17 18 35 36 37 38 39>;
				clocks = <&syscon ASPEED_CLK_APB>;
				clock-names = "PCLK";
			};

			uart1: serial@1e783000 {
				compatible = "ns16550a";
				reg = <0x1e783000 0x20>;
				reg-shift = <2>;
				interrupts = <9>;
				clocks = <&syscon ASPEED_CLK_GATE_UART1CLK>;
				no-loopback-test;
				status = "disabled";
			};

			uart5: serial@1e784000 {
				compatible = "ns16550a";
				reg = <0x1e784000 0x20>;
				reg-shift = <2>;
				interrupts = <10>;
				clocks = <&syscon ASPEED_CLK_GATE_UART5CLK>;
				no-loopback-test;
				status = "disabled";
			};

			wdt1: watchdog@1e785000 {
				compatible = "aspeed,ast2500-wdt";
				reg = <0x1e785000 0x20>;
				clocks = <&syscon ASPEED_CLK_APB>;
			};

			wdt2: watchdog@1e785020 {
				compatible = "aspeed,ast2500-wdt";
				reg = <0x1e785020 0x20>;
				clocks = <&syscon ASPEED_CLK_APB>;
			};

			wdt3: watchdog@1e785040 {
				compatible = "aspeed,ast2500-wdt";
				reg = <0x1e785040 0x20>;
				clocks = <&syscon ASPEED_CLK_APB>;
				status = "disabled";
			};

			pwm_tacho: pwm-tacho-controller@1e786000 {
				compatible = "aspeed,ast2500-pwm-tacho";
				#address-cells = <1>;
				#size-cells = <0>;
				reg = <0x1e786000 0x1000>;
				clocks = <&syscon ASPEED_CLK_APB>;
				resets = <&syscon ASPEED_RESET_PWM>;
				status = "disabled";
			};

			vuart: serial@1e787000 {
				compatible = "aspeed,ast2500-vuart";
				reg = <0x1e787000 0x40>;
				reg-shift = <2>;
				interrupts = <8>;
				clocks = <&syscon ASPEED_CLK_APB>;
>>>>>>> 661e50bc
				no-loopback-test;
				status = "disabled";
			};

<<<<<<< HEAD
			uart5: serial@1e784000 {
				compatible = "ns16550a";
				reg = <0x1e784000 0x20>;
				reg-shift = <2>;
				interrupts = <10>;
				clocks = <&clk_uart>;
				no-loopback-test;
				status = "disabled";
			};

			wdt1: watchdog@1e785000 {
				compatible = "aspeed,ast2500-wdt";
				reg = <0x1e785000 0x20>;
			};

			wdt2: watchdog@1e785020 {
				compatible = "aspeed,ast2500-wdt";
				reg = <0x1e785020 0x20>;
			};

			wdt3: watchdog@1e785040 {
				compatible = "aspeed,ast2500-wdt";
				reg = <0x1e785040 0x20>;
				status = "disabled";
			};

			lpc: lpc@1e789000 {
				compatible = "aspeed,ast2500-lpc", "simple-mfd";
				reg = <0x1e789000 0x1000>;

				#address-cells = <1>;
				#size-cells = <1>;
				ranges = <0 0x1e789000 0x1000>;

				lpc_bmc: lpc-bmc@0 {
					compatible = "aspeed,ast2500-lpc-bmc";
					reg = <0x0 0x80>;
				};

				lpc_host: lpc-host@80 {
					compatible = "aspeed,ast2500-lpc-host", "simple-mfd", "syscon";
					reg = <0x80 0x1e0>;

					#address-cells = <1>;
					#size-cells = <1>;
					ranges = <0 0x80 0x1e0>;

					reg-io-width = <4>;

					lhc: lhc@20 {
						compatible = "aspeed,ast2500-lhc";
						reg = <0x20 0x24 0x48 0x8>;
					};
				};
			};

			vuart: serial@1e787000 {
				compatible = "aspeed,ast2500-vuart";
				reg = <0x1e787000 0x40>;
				reg-shift = <2>;
				interrupts = <10>;
				clocks = <&clk_uart>;
=======
			lpc: lpc@1e789000 {
				compatible = "aspeed,ast2500-lpc", "simple-mfd";
				reg = <0x1e789000 0x1000>;

				#address-cells = <1>;
				#size-cells = <1>;
				ranges = <0 0x1e789000 0x1000>;

				lpc_bmc: lpc-bmc@0 {
					compatible = "aspeed,ast2500-lpc-bmc";
					reg = <0x0 0x80>;
				};

				lpc_host: lpc-host@80 {
					compatible = "aspeed,ast2500-lpc-host", "simple-mfd", "syscon";
					reg = <0x80 0x1e0>;

					#address-cells = <1>;
					#size-cells = <1>;
					ranges = <0 0x80 0x1e0>;

					reg-io-width = <4>;

					lpc_ctrl: lpc-ctrl@0 {
						compatible = "aspeed,ast2500-lpc-ctrl";
						reg = <0x0 0x80>;
						status = "disabled";
					};

					lpc_snoop: lpc-snoop@0 {
						compatible = "aspeed,ast2500-lpc-snoop";
						reg = <0x0 0x80>;
						interrupts = <8>;
						status = "disabled";
					};

					lhc: lhc@20 {
						compatible = "aspeed,ast2500-lhc";
						reg = <0x20 0x24 0x48 0x8>;
					};
				};
			};

			uart2: serial@1e78d000 {
				compatible = "ns16550a";
				reg = <0x1e78d000 0x20>;
				reg-shift = <2>;
				interrupts = <32>;
				clocks = <&syscon ASPEED_CLK_GATE_UART2CLK>;
				no-loopback-test;
				status = "disabled";
			};

			uart3: serial@1e78e000 {
				compatible = "ns16550a";
				reg = <0x1e78e000 0x20>;
				reg-shift = <2>;
				interrupts = <33>;
				clocks = <&syscon ASPEED_CLK_GATE_UART3CLK>;
				no-loopback-test;
				status = "disabled";
			};

			uart4: serial@1e78f000 {
				compatible = "ns16550a";
				reg = <0x1e78f000 0x20>;
				reg-shift = <2>;
				interrupts = <34>;
				clocks = <&syscon ASPEED_CLK_GATE_UART4CLK>;
>>>>>>> 661e50bc
				no-loopback-test;
				status = "disabled";
			};

<<<<<<< HEAD
			uart2: serial@1e78d000 {
				compatible = "ns16550a";
				reg = <0x1e78d000 0x20>;
				reg-shift = <2>;
				interrupts = <32>;
				clocks = <&clk_uart>;
				no-loopback-test;
				status = "disabled";
			};

			uart3: serial@1e78e000 {
				compatible = "ns16550a";
				reg = <0x1e78e000 0x20>;
				reg-shift = <2>;
				interrupts = <33>;
				clocks = <&clk_uart>;
				no-loopback-test;
				status = "disabled";
			};

			uart4: serial@1e78f000 {
				compatible = "ns16550a";
				reg = <0x1e78f000 0x20>;
				reg-shift = <2>;
				interrupts = <34>;
				clocks = <&clk_uart>;
				no-loopback-test;
				status = "disabled";
			};

			i2c: i2c@1e78a000 {
				compatible = "simple-bus";
				#address-cells = <1>;
				#size-cells = <1>;
				ranges = <0 0x1e78a000 0x1000>;
			};
		};
	};
};

&i2c {
	i2c_ic: interrupt-controller@0 {
		#interrupt-cells = <1>;
		compatible = "aspeed,ast2500-i2c-ic";
		reg = <0x0 0x40>;
		interrupts = <12>;
		interrupt-controller;
	};

	i2c0: i2c-bus@40 {
=======
			i2c: i2c@1e78a000 {
				compatible = "simple-bus";
				#address-cells = <1>;
				#size-cells = <1>;
				ranges = <0 0x1e78a000 0x1000>;
			};
		};
	};
};

&i2c {
	i2c_ic: interrupt-controller@0 {
		#interrupt-cells = <1>;
		compatible = "aspeed,ast2500-i2c-ic";
		reg = <0x0 0x40>;
		interrupts = <12>;
		interrupt-controller;
	};

	i2c0: i2c-bus@40 {
		#address-cells = <1>;
		#size-cells = <0>;
		#interrupt-cells = <1>;

		reg = <0x40 0x40>;
		compatible = "aspeed,ast2500-i2c-bus";
		clocks = <&syscon ASPEED_CLK_APB>;
		resets = <&syscon ASPEED_RESET_I2C>;
		bus-frequency = <100000>;
		interrupts = <0>;
		interrupt-parent = <&i2c_ic>;
		status = "disabled";
		/* Does not need pinctrl properties */
	};

	i2c1: i2c-bus@80 {
		#address-cells = <1>;
		#size-cells = <0>;
		#interrupt-cells = <1>;

		reg = <0x80 0x40>;
		compatible = "aspeed,ast2500-i2c-bus";
		clocks = <&syscon ASPEED_CLK_APB>;
		resets = <&syscon ASPEED_RESET_I2C>;
		bus-frequency = <100000>;
		interrupts = <1>;
		interrupt-parent = <&i2c_ic>;
		status = "disabled";
		/* Does not need pinctrl properties */
	};

	i2c2: i2c-bus@c0 {
		#address-cells = <1>;
		#size-cells = <0>;
		#interrupt-cells = <1>;

		reg = <0xc0 0x40>;
		compatible = "aspeed,ast2500-i2c-bus";
		clocks = <&syscon ASPEED_CLK_APB>;
		resets = <&syscon ASPEED_RESET_I2C>;
		bus-frequency = <100000>;
		interrupts = <2>;
		interrupt-parent = <&i2c_ic>;
		pinctrl-names = "default";
		pinctrl-0 = <&pinctrl_i2c3_default>;
		status = "disabled";
	};

	i2c3: i2c-bus@100 {
>>>>>>> 661e50bc
		#address-cells = <1>;
		#size-cells = <0>;
		#interrupt-cells = <1>;

<<<<<<< HEAD
		reg = <0x40 0x40>;
		compatible = "aspeed,ast2500-i2c-bus";
		clocks = <&clk_apb>;
		bus-frequency = <100000>;
		interrupts = <0>;
		interrupt-parent = <&i2c_ic>;
		status = "disabled";
		/* Does not need pinctrl properties */
	};

	i2c1: i2c-bus@80 {
=======
		reg = <0x100 0x40>;
		compatible = "aspeed,ast2500-i2c-bus";
		clocks = <&syscon ASPEED_CLK_APB>;
		resets = <&syscon ASPEED_RESET_I2C>;
		bus-frequency = <100000>;
		interrupts = <3>;
		interrupt-parent = <&i2c_ic>;
		pinctrl-names = "default";
		pinctrl-0 = <&pinctrl_i2c4_default>;
		status = "disabled";
	};

	i2c4: i2c-bus@140 {
>>>>>>> 661e50bc
		#address-cells = <1>;
		#size-cells = <0>;
		#interrupt-cells = <1>;

<<<<<<< HEAD
		reg = <0x80 0x40>;
		compatible = "aspeed,ast2500-i2c-bus";
		clocks = <&clk_apb>;
		bus-frequency = <100000>;
		interrupts = <1>;
		interrupt-parent = <&i2c_ic>;
		status = "disabled";
		/* Does not need pinctrl properties */
	};

	i2c2: i2c-bus@c0 {
=======
		reg = <0x140 0x40>;
		compatible = "aspeed,ast2500-i2c-bus";
		clocks = <&syscon ASPEED_CLK_APB>;
		resets = <&syscon ASPEED_RESET_I2C>;
		bus-frequency = <100000>;
		interrupts = <4>;
		interrupt-parent = <&i2c_ic>;
		pinctrl-names = "default";
		pinctrl-0 = <&pinctrl_i2c5_default>;
		status = "disabled";
	};

	i2c5: i2c-bus@180 {
>>>>>>> 661e50bc
		#address-cells = <1>;
		#size-cells = <0>;
		#interrupt-cells = <1>;

<<<<<<< HEAD
		reg = <0xc0 0x40>;
		compatible = "aspeed,ast2500-i2c-bus";
		clocks = <&clk_apb>;
		bus-frequency = <100000>;
		interrupts = <2>;
		interrupt-parent = <&i2c_ic>;
		pinctrl-names = "default";
		pinctrl-0 = <&pinctrl_i2c3_default>;
		status = "disabled";
	};

	i2c3: i2c-bus@100 {
=======
		reg = <0x180 0x40>;
		compatible = "aspeed,ast2500-i2c-bus";
		clocks = <&syscon ASPEED_CLK_APB>;
		resets = <&syscon ASPEED_RESET_I2C>;
		bus-frequency = <100000>;
		interrupts = <5>;
		interrupt-parent = <&i2c_ic>;
		pinctrl-names = "default";
		pinctrl-0 = <&pinctrl_i2c6_default>;
		status = "disabled";
	};

	i2c6: i2c-bus@1c0 {
>>>>>>> 661e50bc
		#address-cells = <1>;
		#size-cells = <0>;
		#interrupt-cells = <1>;

<<<<<<< HEAD
		reg = <0x100 0x40>;
		compatible = "aspeed,ast2500-i2c-bus";
		clocks = <&clk_apb>;
		bus-frequency = <100000>;
		interrupts = <3>;
		interrupt-parent = <&i2c_ic>;
		pinctrl-names = "default";
		pinctrl-0 = <&pinctrl_i2c4_default>;
		status = "disabled";
	};

	i2c4: i2c-bus@140 {
=======
		reg = <0x1c0 0x40>;
		compatible = "aspeed,ast2500-i2c-bus";
		clocks = <&syscon ASPEED_CLK_APB>;
		resets = <&syscon ASPEED_RESET_I2C>;
		bus-frequency = <100000>;
		interrupts = <6>;
		interrupt-parent = <&i2c_ic>;
		pinctrl-names = "default";
		pinctrl-0 = <&pinctrl_i2c7_default>;
		status = "disabled";
	};

	i2c7: i2c-bus@300 {
>>>>>>> 661e50bc
		#address-cells = <1>;
		#size-cells = <0>;
		#interrupt-cells = <1>;

<<<<<<< HEAD
		reg = <0x140 0x40>;
		compatible = "aspeed,ast2500-i2c-bus";
		clocks = <&clk_apb>;
		bus-frequency = <100000>;
		interrupts = <4>;
		interrupt-parent = <&i2c_ic>;
		pinctrl-names = "default";
		pinctrl-0 = <&pinctrl_i2c5_default>;
		status = "disabled";
	};

	i2c5: i2c-bus@180 {
=======
		reg = <0x300 0x40>;
		compatible = "aspeed,ast2500-i2c-bus";
		clocks = <&syscon ASPEED_CLK_APB>;
		resets = <&syscon ASPEED_RESET_I2C>;
		bus-frequency = <100000>;
		interrupts = <7>;
		interrupt-parent = <&i2c_ic>;
		pinctrl-names = "default";
		pinctrl-0 = <&pinctrl_i2c8_default>;
		status = "disabled";
	};

	i2c8: i2c-bus@340 {
>>>>>>> 661e50bc
		#address-cells = <1>;
		#size-cells = <0>;
		#interrupt-cells = <1>;

<<<<<<< HEAD
		reg = <0x180 0x40>;
		compatible = "aspeed,ast2500-i2c-bus";
		clocks = <&clk_apb>;
		bus-frequency = <100000>;
		interrupts = <5>;
		interrupt-parent = <&i2c_ic>;
		pinctrl-names = "default";
		pinctrl-0 = <&pinctrl_i2c6_default>;
		status = "disabled";
	};

	i2c6: i2c-bus@1c0 {
=======
		reg = <0x340 0x40>;
		compatible = "aspeed,ast2500-i2c-bus";
		clocks = <&syscon ASPEED_CLK_APB>;
		resets = <&syscon ASPEED_RESET_I2C>;
		bus-frequency = <100000>;
		interrupts = <8>;
		interrupt-parent = <&i2c_ic>;
		pinctrl-names = "default";
		pinctrl-0 = <&pinctrl_i2c9_default>;
		status = "disabled";
	};

	i2c9: i2c-bus@380 {
>>>>>>> 661e50bc
		#address-cells = <1>;
		#size-cells = <0>;
		#interrupt-cells = <1>;

<<<<<<< HEAD
		reg = <0x1c0 0x40>;
		compatible = "aspeed,ast2500-i2c-bus";
		clocks = <&clk_apb>;
		bus-frequency = <100000>;
		interrupts = <6>;
		interrupt-parent = <&i2c_ic>;
		pinctrl-names = "default";
		pinctrl-0 = <&pinctrl_i2c7_default>;
		status = "disabled";
	};

	i2c7: i2c-bus@300 {
=======
		reg = <0x380 0x40>;
		compatible = "aspeed,ast2500-i2c-bus";
		clocks = <&syscon ASPEED_CLK_APB>;
		resets = <&syscon ASPEED_RESET_I2C>;
		bus-frequency = <100000>;
		interrupts = <9>;
		interrupt-parent = <&i2c_ic>;
		pinctrl-names = "default";
		pinctrl-0 = <&pinctrl_i2c10_default>;
		status = "disabled";
	};

	i2c10: i2c-bus@3c0 {
>>>>>>> 661e50bc
		#address-cells = <1>;
		#size-cells = <0>;
		#interrupt-cells = <1>;

<<<<<<< HEAD
		reg = <0x300 0x40>;
		compatible = "aspeed,ast2500-i2c-bus";
		clocks = <&clk_apb>;
		bus-frequency = <100000>;
		interrupts = <7>;
		interrupt-parent = <&i2c_ic>;
		pinctrl-names = "default";
		pinctrl-0 = <&pinctrl_i2c8_default>;
		status = "disabled";
	};

	i2c8: i2c-bus@340 {
=======
		reg = <0x3c0 0x40>;
		compatible = "aspeed,ast2500-i2c-bus";
		clocks = <&syscon ASPEED_CLK_APB>;
		resets = <&syscon ASPEED_RESET_I2C>;
		bus-frequency = <100000>;
		interrupts = <10>;
		interrupt-parent = <&i2c_ic>;
		pinctrl-names = "default";
		pinctrl-0 = <&pinctrl_i2c11_default>;
		status = "disabled";
	};

	i2c11: i2c-bus@400 {
>>>>>>> 661e50bc
		#address-cells = <1>;
		#size-cells = <0>;
		#interrupt-cells = <1>;

<<<<<<< HEAD
		reg = <0x340 0x40>;
		compatible = "aspeed,ast2500-i2c-bus";
		clocks = <&clk_apb>;
		bus-frequency = <100000>;
		interrupts = <8>;
		interrupt-parent = <&i2c_ic>;
		pinctrl-names = "default";
		pinctrl-0 = <&pinctrl_i2c9_default>;
		status = "disabled";
	};

	i2c9: i2c-bus@380 {
=======
		reg = <0x400 0x40>;
		compatible = "aspeed,ast2500-i2c-bus";
		clocks = <&syscon ASPEED_CLK_APB>;
		resets = <&syscon ASPEED_RESET_I2C>;
		bus-frequency = <100000>;
		interrupts = <11>;
		interrupt-parent = <&i2c_ic>;
		pinctrl-names = "default";
		pinctrl-0 = <&pinctrl_i2c12_default>;
		status = "disabled";
	};

	i2c12: i2c-bus@440 {
>>>>>>> 661e50bc
		#address-cells = <1>;
		#size-cells = <0>;
		#interrupt-cells = <1>;

<<<<<<< HEAD
		reg = <0x380 0x40>;
		compatible = "aspeed,ast2500-i2c-bus";
		clocks = <&clk_apb>;
		bus-frequency = <100000>;
		interrupts = <9>;
		interrupt-parent = <&i2c_ic>;
		pinctrl-names = "default";
		pinctrl-0 = <&pinctrl_i2c10_default>;
		status = "disabled";
	};

	i2c10: i2c-bus@3c0 {
=======
		reg = <0x440 0x40>;
		compatible = "aspeed,ast2500-i2c-bus";
		clocks = <&syscon ASPEED_CLK_APB>;
		resets = <&syscon ASPEED_RESET_I2C>;
		bus-frequency = <100000>;
		interrupts = <12>;
		interrupt-parent = <&i2c_ic>;
		pinctrl-names = "default";
		pinctrl-0 = <&pinctrl_i2c13_default>;
		status = "disabled";
	};

	i2c13: i2c-bus@480 {
>>>>>>> 661e50bc
		#address-cells = <1>;
		#size-cells = <0>;
		#interrupt-cells = <1>;

<<<<<<< HEAD
		reg = <0x3c0 0x40>;
		compatible = "aspeed,ast2500-i2c-bus";
		clocks = <&clk_apb>;
		bus-frequency = <100000>;
		interrupts = <10>;
		interrupt-parent = <&i2c_ic>;
		pinctrl-names = "default";
		pinctrl-0 = <&pinctrl_i2c11_default>;
		status = "disabled";
	};

	i2c11: i2c-bus@400 {
		#address-cells = <1>;
		#size-cells = <0>;
		#interrupt-cells = <1>;

		reg = <0x400 0x40>;
		compatible = "aspeed,ast2500-i2c-bus";
		clocks = <&clk_apb>;
		bus-frequency = <100000>;
		interrupts = <11>;
		interrupt-parent = <&i2c_ic>;
		pinctrl-names = "default";
		pinctrl-0 = <&pinctrl_i2c12_default>;
		status = "disabled";
	};

	i2c12: i2c-bus@440 {
		#address-cells = <1>;
		#size-cells = <0>;
		#interrupt-cells = <1>;

		reg = <0x440 0x40>;
		compatible = "aspeed,ast2500-i2c-bus";
		clocks = <&clk_apb>;
		bus-frequency = <100000>;
		interrupts = <12>;
		interrupt-parent = <&i2c_ic>;
		pinctrl-names = "default";
		pinctrl-0 = <&pinctrl_i2c13_default>;
		status = "disabled";
	};

	i2c13: i2c-bus@480 {
		#address-cells = <1>;
		#size-cells = <0>;
		#interrupt-cells = <1>;

		reg = <0x480 0x40>;
		compatible = "aspeed,ast2500-i2c-bus";
		clocks = <&clk_apb>;
		bus-frequency = <100000>;
		interrupts = <13>;
		interrupt-parent = <&i2c_ic>;
		pinctrl-names = "default";
		pinctrl-0 = <&pinctrl_i2c14_default>;
		status = "disabled";
	};
};

&pinctrl {
	pinctrl_acpi_default: acpi_default {
		function = "ACPI";
		groups = "ACPI";
	};

	pinctrl_adc0_default: adc0_default {
		function = "ADC0";
		groups = "ADC0";
	};

	pinctrl_adc1_default: adc1_default {
		function = "ADC1";
		groups = "ADC1";
	};

	pinctrl_adc10_default: adc10_default {
		function = "ADC10";
		groups = "ADC10";
	};

	pinctrl_adc11_default: adc11_default {
		function = "ADC11";
		groups = "ADC11";
	};

	pinctrl_adc12_default: adc12_default {
		function = "ADC12";
		groups = "ADC12";
	};

	pinctrl_adc13_default: adc13_default {
		function = "ADC13";
		groups = "ADC13";
	};

	pinctrl_adc14_default: adc14_default {
		function = "ADC14";
		groups = "ADC14";
	};

	pinctrl_adc15_default: adc15_default {
		function = "ADC15";
		groups = "ADC15";
	};

	pinctrl_adc2_default: adc2_default {
		function = "ADC2";
		groups = "ADC2";
	};

	pinctrl_adc3_default: adc3_default {
		function = "ADC3";
		groups = "ADC3";
	};

	pinctrl_adc4_default: adc4_default {
		function = "ADC4";
		groups = "ADC4";
	};

	pinctrl_adc5_default: adc5_default {
		function = "ADC5";
		groups = "ADC5";
	};

	pinctrl_adc6_default: adc6_default {
		function = "ADC6";
		groups = "ADC6";
	};

	pinctrl_adc7_default: adc7_default {
		function = "ADC7";
		groups = "ADC7";
	};

	pinctrl_adc8_default: adc8_default {
		function = "ADC8";
		groups = "ADC8";
	};

	pinctrl_adc9_default: adc9_default {
		function = "ADC9";
		groups = "ADC9";
	};

	pinctrl_bmcint_default: bmcint_default {
		function = "BMCINT";
		groups = "BMCINT";
	};

	pinctrl_ddcclk_default: ddcclk_default {
		function = "DDCCLK";
		groups = "DDCCLK";
	};

	pinctrl_ddcdat_default: ddcdat_default {
		function = "DDCDAT";
		groups = "DDCDAT";
	};

	pinctrl_espi_default: espi_default {
		function = "ESPI";
		groups = "ESPI";
	};

	pinctrl_fwspics1_default: fwspics1_default {
		function = "FWSPICS1";
		groups = "FWSPICS1";
	};

	pinctrl_fwspics2_default: fwspics2_default {
		function = "FWSPICS2";
		groups = "FWSPICS2";
	};

	pinctrl_gpid0_default: gpid0_default {
		function = "GPID0";
		groups = "GPID0";
	};

	pinctrl_gpid2_default: gpid2_default {
		function = "GPID2";
		groups = "GPID2";
	};

	pinctrl_gpid4_default: gpid4_default {
		function = "GPID4";
		groups = "GPID4";
	};

	pinctrl_gpid6_default: gpid6_default {
		function = "GPID6";
		groups = "GPID6";
	};

	pinctrl_gpie0_default: gpie0_default {
		function = "GPIE0";
		groups = "GPIE0";
	};

	pinctrl_gpie2_default: gpie2_default {
		function = "GPIE2";
		groups = "GPIE2";
	};

	pinctrl_gpie4_default: gpie4_default {
		function = "GPIE4";
		groups = "GPIE4";
	};

	pinctrl_gpie6_default: gpie6_default {
		function = "GPIE6";
		groups = "GPIE6";
	};

	pinctrl_i2c10_default: i2c10_default {
		function = "I2C10";
		groups = "I2C10";
	};

	pinctrl_i2c11_default: i2c11_default {
		function = "I2C11";
		groups = "I2C11";
	};

	pinctrl_i2c12_default: i2c12_default {
		function = "I2C12";
		groups = "I2C12";
	};

	pinctrl_i2c13_default: i2c13_default {
		function = "I2C13";
		groups = "I2C13";
	};

	pinctrl_i2c14_default: i2c14_default {
		function = "I2C14";
		groups = "I2C14";
	};

	pinctrl_i2c3_default: i2c3_default {
		function = "I2C3";
		groups = "I2C3";
	};

	pinctrl_i2c4_default: i2c4_default {
		function = "I2C4";
		groups = "I2C4";
	};

	pinctrl_i2c5_default: i2c5_default {
		function = "I2C5";
		groups = "I2C5";
	};

	pinctrl_i2c6_default: i2c6_default {
		function = "I2C6";
		groups = "I2C6";
	};

	pinctrl_i2c7_default: i2c7_default {
		function = "I2C7";
		groups = "I2C7";
	};

	pinctrl_i2c8_default: i2c8_default {
		function = "I2C8";
		groups = "I2C8";
	};

	pinctrl_i2c9_default: i2c9_default {
		function = "I2C9";
		groups = "I2C9";
	};

	pinctrl_lad0_default: lad0_default {
		function = "LAD0";
		groups = "LAD0";
	};

	pinctrl_lad1_default: lad1_default {
		function = "LAD1";
		groups = "LAD1";
	};

	pinctrl_lad2_default: lad2_default {
		function = "LAD2";
		groups = "LAD2";
	};

	pinctrl_lad3_default: lad3_default {
		function = "LAD3";
		groups = "LAD3";
	};

	pinctrl_lclk_default: lclk_default {
		function = "LCLK";
		groups = "LCLK";
	};

	pinctrl_lframe_default: lframe_default {
		function = "LFRAME";
		groups = "LFRAME";
	};

	pinctrl_lpchc_default: lpchc_default {
		function = "LPCHC";
		groups = "LPCHC";
	};

	pinctrl_lpcpd_default: lpcpd_default {
		function = "LPCPD";
		groups = "LPCPD";
	};

	pinctrl_lpcplus_default: lpcplus_default {
		function = "LPCPLUS";
		groups = "LPCPLUS";
	};

	pinctrl_lpcpme_default: lpcpme_default {
		function = "LPCPME";
		groups = "LPCPME";
	};

	pinctrl_lpcrst_default: lpcrst_default {
		function = "LPCRST";
		groups = "LPCRST";
	};

	pinctrl_lpcsmi_default: lpcsmi_default {
		function = "LPCSMI";
		groups = "LPCSMI";
	};

	pinctrl_lsirq_default: lsirq_default {
		function = "LSIRQ";
		groups = "LSIRQ";
	};

	pinctrl_mac1link_default: mac1link_default {
		function = "MAC1LINK";
		groups = "MAC1LINK";
	};

	pinctrl_mac2link_default: mac2link_default {
		function = "MAC2LINK";
		groups = "MAC2LINK";
	};

	pinctrl_mdio1_default: mdio1_default {
		function = "MDIO1";
		groups = "MDIO1";
	};

	pinctrl_mdio2_default: mdio2_default {
		function = "MDIO2";
		groups = "MDIO2";
	};

	pinctrl_ncts1_default: ncts1_default {
		function = "NCTS1";
		groups = "NCTS1";
	};

	pinctrl_ncts2_default: ncts2_default {
		function = "NCTS2";
		groups = "NCTS2";
	};

	pinctrl_ncts3_default: ncts3_default {
		function = "NCTS3";
		groups = "NCTS3";
	};

	pinctrl_ncts4_default: ncts4_default {
		function = "NCTS4";
		groups = "NCTS4";
	};

	pinctrl_ndcd1_default: ndcd1_default {
		function = "NDCD1";
		groups = "NDCD1";
	};

	pinctrl_ndcd2_default: ndcd2_default {
		function = "NDCD2";
		groups = "NDCD2";
	};

	pinctrl_ndcd3_default: ndcd3_default {
		function = "NDCD3";
		groups = "NDCD3";
	};

	pinctrl_ndcd4_default: ndcd4_default {
		function = "NDCD4";
		groups = "NDCD4";
	};

	pinctrl_ndsr1_default: ndsr1_default {
		function = "NDSR1";
		groups = "NDSR1";
	};

	pinctrl_ndsr2_default: ndsr2_default {
		function = "NDSR2";
		groups = "NDSR2";
	};

	pinctrl_ndsr3_default: ndsr3_default {
		function = "NDSR3";
		groups = "NDSR3";
	};

	pinctrl_ndsr4_default: ndsr4_default {
		function = "NDSR4";
		groups = "NDSR4";
	};

	pinctrl_ndtr1_default: ndtr1_default {
		function = "NDTR1";
		groups = "NDTR1";
	};

	pinctrl_ndtr2_default: ndtr2_default {
		function = "NDTR2";
		groups = "NDTR2";
	};

	pinctrl_ndtr3_default: ndtr3_default {
		function = "NDTR3";
		groups = "NDTR3";
	};

	pinctrl_ndtr4_default: ndtr4_default {
		function = "NDTR4";
		groups = "NDTR4";
	};

	pinctrl_nri1_default: nri1_default {
		function = "NRI1";
		groups = "NRI1";
	};

	pinctrl_nri2_default: nri2_default {
		function = "NRI2";
		groups = "NRI2";
	};

	pinctrl_nri3_default: nri3_default {
		function = "NRI3";
		groups = "NRI3";
	};

	pinctrl_nri4_default: nri4_default {
		function = "NRI4";
		groups = "NRI4";
	};

	pinctrl_nrts1_default: nrts1_default {
		function = "NRTS1";
		groups = "NRTS1";
	};

	pinctrl_nrts2_default: nrts2_default {
		function = "NRTS2";
		groups = "NRTS2";
	};

	pinctrl_nrts3_default: nrts3_default {
		function = "NRTS3";
		groups = "NRTS3";
	};

	pinctrl_nrts4_default: nrts4_default {
		function = "NRTS4";
		groups = "NRTS4";
	};

	pinctrl_oscclk_default: oscclk_default {
		function = "OSCCLK";
		groups = "OSCCLK";
	};

	pinctrl_pewake_default: pewake_default {
		function = "PEWAKE";
		groups = "PEWAKE";
	};

	pinctrl_pnor_default: pnor_default {
		function = "PNOR";
		groups = "PNOR";
	};

	pinctrl_pwm0_default: pwm0_default {
		function = "PWM0";
		groups = "PWM0";
	};

	pinctrl_pwm1_default: pwm1_default {
		function = "PWM1";
		groups = "PWM1";
	};

	pinctrl_pwm2_default: pwm2_default {
		function = "PWM2";
		groups = "PWM2";
	};

	pinctrl_pwm3_default: pwm3_default {
		function = "PWM3";
		groups = "PWM3";
	};

	pinctrl_pwm4_default: pwm4_default {
		function = "PWM4";
		groups = "PWM4";
	};

	pinctrl_pwm5_default: pwm5_default {
		function = "PWM5";
		groups = "PWM5";
	};

	pinctrl_pwm6_default: pwm6_default {
		function = "PWM6";
		groups = "PWM6";
	};

	pinctrl_pwm7_default: pwm7_default {
		function = "PWM7";
		groups = "PWM7";
	};

	pinctrl_rgmii1_default: rgmii1_default {
		function = "RGMII1";
		groups = "RGMII1";
	};

	pinctrl_rgmii2_default: rgmii2_default {
		function = "RGMII2";
		groups = "RGMII2";
	};

	pinctrl_rmii1_default: rmii1_default {
		function = "RMII1";
		groups = "RMII1";
	};

	pinctrl_rmii2_default: rmii2_default {
		function = "RMII2";
		groups = "RMII2";
	};

	pinctrl_rxd1_default: rxd1_default {
		function = "RXD1";
		groups = "RXD1";
	};

	pinctrl_rxd2_default: rxd2_default {
		function = "RXD2";
		groups = "RXD2";
	};

	pinctrl_rxd3_default: rxd3_default {
		function = "RXD3";
		groups = "RXD3";
	};

	pinctrl_rxd4_default: rxd4_default {
		function = "RXD4";
		groups = "RXD4";
	};

	pinctrl_salt1_default: salt1_default {
		function = "SALT1";
		groups = "SALT1";
	};

	pinctrl_salt10_default: salt10_default {
		function = "SALT10";
		groups = "SALT10";
	};

	pinctrl_salt11_default: salt11_default {
		function = "SALT11";
		groups = "SALT11";
	};

	pinctrl_salt12_default: salt12_default {
		function = "SALT12";
		groups = "SALT12";
	};

	pinctrl_salt13_default: salt13_default {
		function = "SALT13";
		groups = "SALT13";
	};

	pinctrl_salt14_default: salt14_default {
		function = "SALT14";
		groups = "SALT14";
	};

	pinctrl_salt2_default: salt2_default {
		function = "SALT2";
		groups = "SALT2";
	};

	pinctrl_salt3_default: salt3_default {
		function = "SALT3";
		groups = "SALT3";
	};

	pinctrl_salt4_default: salt4_default {
		function = "SALT4";
		groups = "SALT4";
	};

	pinctrl_salt5_default: salt5_default {
		function = "SALT5";
		groups = "SALT5";
	};

	pinctrl_salt6_default: salt6_default {
		function = "SALT6";
		groups = "SALT6";
	};

	pinctrl_salt7_default: salt7_default {
		function = "SALT7";
		groups = "SALT7";
	};

	pinctrl_salt8_default: salt8_default {
		function = "SALT8";
		groups = "SALT8";
	};

	pinctrl_salt9_default: salt9_default {
		function = "SALT9";
		groups = "SALT9";
	};

	pinctrl_scl1_default: scl1_default {
		function = "SCL1";
		groups = "SCL1";
	};

	pinctrl_scl2_default: scl2_default {
		function = "SCL2";
		groups = "SCL2";
	};

	pinctrl_sd1_default: sd1_default {
		function = "SD1";
		groups = "SD1";
	};

	pinctrl_sd2_default: sd2_default {
		function = "SD2";
		groups = "SD2";
	};

	pinctrl_sda1_default: sda1_default {
		function = "SDA1";
		groups = "SDA1";
	};

	pinctrl_sda2_default: sda2_default {
		function = "SDA2";
		groups = "SDA2";
	};

	pinctrl_sgps1_default: sgps1_default {
		function = "SGPS1";
		groups = "SGPS1";
	};

	pinctrl_sgps2_default: sgps2_default {
		function = "SGPS2";
		groups = "SGPS2";
	};

	pinctrl_sioonctrl_default: sioonctrl_default {
		function = "SIOONCTRL";
		groups = "SIOONCTRL";
	};

	pinctrl_siopbi_default: siopbi_default {
		function = "SIOPBI";
		groups = "SIOPBI";
	};

	pinctrl_siopbo_default: siopbo_default {
		function = "SIOPBO";
		groups = "SIOPBO";
	};

	pinctrl_siopwreq_default: siopwreq_default {
		function = "SIOPWREQ";
		groups = "SIOPWREQ";
	};

	pinctrl_siopwrgd_default: siopwrgd_default {
		function = "SIOPWRGD";
		groups = "SIOPWRGD";
	};

	pinctrl_sios3_default: sios3_default {
		function = "SIOS3";
		groups = "SIOS3";
	};

	pinctrl_sios5_default: sios5_default {
		function = "SIOS5";
		groups = "SIOS5";
	};

	pinctrl_siosci_default: siosci_default {
		function = "SIOSCI";
		groups = "SIOSCI";
	};

	pinctrl_spi1_default: spi1_default {
		function = "SPI1";
		groups = "SPI1";
	};

	pinctrl_spi1cs1_default: spi1cs1_default {
		function = "SPI1CS1";
		groups = "SPI1CS1";
	};

	pinctrl_spi1debug_default: spi1debug_default {
		function = "SPI1DEBUG";
		groups = "SPI1DEBUG";
	};

	pinctrl_spi1passthru_default: spi1passthru_default {
		function = "SPI1PASSTHRU";
		groups = "SPI1PASSTHRU";
	};

	pinctrl_spi2ck_default: spi2ck_default {
		function = "SPI2CK";
		groups = "SPI2CK";
	};

	pinctrl_spi2cs0_default: spi2cs0_default {
		function = "SPI2CS0";
		groups = "SPI2CS0";
	};

	pinctrl_spi2cs1_default: spi2cs1_default {
		function = "SPI2CS1";
		groups = "SPI2CS1";
	};

	pinctrl_spi2miso_default: spi2miso_default {
		function = "SPI2MISO";
		groups = "SPI2MISO";
	};

	pinctrl_spi2mosi_default: spi2mosi_default {
		function = "SPI2MOSI";
		groups = "SPI2MOSI";
	};

	pinctrl_timer3_default: timer3_default {
		function = "TIMER3";
		groups = "TIMER3";
	};

	pinctrl_timer4_default: timer4_default {
		function = "TIMER4";
		groups = "TIMER4";
	};

	pinctrl_timer5_default: timer5_default {
		function = "TIMER5";
		groups = "TIMER5";
	};

	pinctrl_timer6_default: timer6_default {
		function = "TIMER6";
		groups = "TIMER6";
	};

	pinctrl_timer7_default: timer7_default {
		function = "TIMER7";
		groups = "TIMER7";
	};

	pinctrl_timer8_default: timer8_default {
		function = "TIMER8";
		groups = "TIMER8";
	};

=======
		reg = <0x480 0x40>;
		compatible = "aspeed,ast2500-i2c-bus";
		clocks = <&syscon ASPEED_CLK_APB>;
		resets = <&syscon ASPEED_RESET_I2C>;
		bus-frequency = <100000>;
		interrupts = <13>;
		interrupt-parent = <&i2c_ic>;
		pinctrl-names = "default";
		pinctrl-0 = <&pinctrl_i2c14_default>;
		status = "disabled";
	};
};

&pinctrl {
	pinctrl_acpi_default: acpi_default {
		function = "ACPI";
		groups = "ACPI";
	};

	pinctrl_adc0_default: adc0_default {
		function = "ADC0";
		groups = "ADC0";
	};

	pinctrl_adc1_default: adc1_default {
		function = "ADC1";
		groups = "ADC1";
	};

	pinctrl_adc10_default: adc10_default {
		function = "ADC10";
		groups = "ADC10";
	};

	pinctrl_adc11_default: adc11_default {
		function = "ADC11";
		groups = "ADC11";
	};

	pinctrl_adc12_default: adc12_default {
		function = "ADC12";
		groups = "ADC12";
	};

	pinctrl_adc13_default: adc13_default {
		function = "ADC13";
		groups = "ADC13";
	};

	pinctrl_adc14_default: adc14_default {
		function = "ADC14";
		groups = "ADC14";
	};

	pinctrl_adc15_default: adc15_default {
		function = "ADC15";
		groups = "ADC15";
	};

	pinctrl_adc2_default: adc2_default {
		function = "ADC2";
		groups = "ADC2";
	};

	pinctrl_adc3_default: adc3_default {
		function = "ADC3";
		groups = "ADC3";
	};

	pinctrl_adc4_default: adc4_default {
		function = "ADC4";
		groups = "ADC4";
	};

	pinctrl_adc5_default: adc5_default {
		function = "ADC5";
		groups = "ADC5";
	};

	pinctrl_adc6_default: adc6_default {
		function = "ADC6";
		groups = "ADC6";
	};

	pinctrl_adc7_default: adc7_default {
		function = "ADC7";
		groups = "ADC7";
	};

	pinctrl_adc8_default: adc8_default {
		function = "ADC8";
		groups = "ADC8";
	};

	pinctrl_adc9_default: adc9_default {
		function = "ADC9";
		groups = "ADC9";
	};

	pinctrl_bmcint_default: bmcint_default {
		function = "BMCINT";
		groups = "BMCINT";
	};

	pinctrl_ddcclk_default: ddcclk_default {
		function = "DDCCLK";
		groups = "DDCCLK";
	};

	pinctrl_ddcdat_default: ddcdat_default {
		function = "DDCDAT";
		groups = "DDCDAT";
	};

	pinctrl_espi_default: espi_default {
		function = "ESPI";
		groups = "ESPI";
	};

	pinctrl_fwspics1_default: fwspics1_default {
		function = "FWSPICS1";
		groups = "FWSPICS1";
	};

	pinctrl_fwspics2_default: fwspics2_default {
		function = "FWSPICS2";
		groups = "FWSPICS2";
	};

	pinctrl_gpid0_default: gpid0_default {
		function = "GPID0";
		groups = "GPID0";
	};

	pinctrl_gpid2_default: gpid2_default {
		function = "GPID2";
		groups = "GPID2";
	};

	pinctrl_gpid4_default: gpid4_default {
		function = "GPID4";
		groups = "GPID4";
	};

	pinctrl_gpid6_default: gpid6_default {
		function = "GPID6";
		groups = "GPID6";
	};

	pinctrl_gpie0_default: gpie0_default {
		function = "GPIE0";
		groups = "GPIE0";
	};

	pinctrl_gpie2_default: gpie2_default {
		function = "GPIE2";
		groups = "GPIE2";
	};

	pinctrl_gpie4_default: gpie4_default {
		function = "GPIE4";
		groups = "GPIE4";
	};

	pinctrl_gpie6_default: gpie6_default {
		function = "GPIE6";
		groups = "GPIE6";
	};

	pinctrl_i2c10_default: i2c10_default {
		function = "I2C10";
		groups = "I2C10";
	};

	pinctrl_i2c11_default: i2c11_default {
		function = "I2C11";
		groups = "I2C11";
	};

	pinctrl_i2c12_default: i2c12_default {
		function = "I2C12";
		groups = "I2C12";
	};

	pinctrl_i2c13_default: i2c13_default {
		function = "I2C13";
		groups = "I2C13";
	};

	pinctrl_i2c14_default: i2c14_default {
		function = "I2C14";
		groups = "I2C14";
	};

	pinctrl_i2c3_default: i2c3_default {
		function = "I2C3";
		groups = "I2C3";
	};

	pinctrl_i2c4_default: i2c4_default {
		function = "I2C4";
		groups = "I2C4";
	};

	pinctrl_i2c5_default: i2c5_default {
		function = "I2C5";
		groups = "I2C5";
	};

	pinctrl_i2c6_default: i2c6_default {
		function = "I2C6";
		groups = "I2C6";
	};

	pinctrl_i2c7_default: i2c7_default {
		function = "I2C7";
		groups = "I2C7";
	};

	pinctrl_i2c8_default: i2c8_default {
		function = "I2C8";
		groups = "I2C8";
	};

	pinctrl_i2c9_default: i2c9_default {
		function = "I2C9";
		groups = "I2C9";
	};

	pinctrl_lad0_default: lad0_default {
		function = "LAD0";
		groups = "LAD0";
	};

	pinctrl_lad1_default: lad1_default {
		function = "LAD1";
		groups = "LAD1";
	};

	pinctrl_lad2_default: lad2_default {
		function = "LAD2";
		groups = "LAD2";
	};

	pinctrl_lad3_default: lad3_default {
		function = "LAD3";
		groups = "LAD3";
	};

	pinctrl_lclk_default: lclk_default {
		function = "LCLK";
		groups = "LCLK";
	};

	pinctrl_lframe_default: lframe_default {
		function = "LFRAME";
		groups = "LFRAME";
	};

	pinctrl_lpchc_default: lpchc_default {
		function = "LPCHC";
		groups = "LPCHC";
	};

	pinctrl_lpcpd_default: lpcpd_default {
		function = "LPCPD";
		groups = "LPCPD";
	};

	pinctrl_lpcplus_default: lpcplus_default {
		function = "LPCPLUS";
		groups = "LPCPLUS";
	};

	pinctrl_lpcpme_default: lpcpme_default {
		function = "LPCPME";
		groups = "LPCPME";
	};

	pinctrl_lpcrst_default: lpcrst_default {
		function = "LPCRST";
		groups = "LPCRST";
	};

	pinctrl_lpcsmi_default: lpcsmi_default {
		function = "LPCSMI";
		groups = "LPCSMI";
	};

	pinctrl_lsirq_default: lsirq_default {
		function = "LSIRQ";
		groups = "LSIRQ";
	};

	pinctrl_mac1link_default: mac1link_default {
		function = "MAC1LINK";
		groups = "MAC1LINK";
	};

	pinctrl_mac2link_default: mac2link_default {
		function = "MAC2LINK";
		groups = "MAC2LINK";
	};

	pinctrl_mdio1_default: mdio1_default {
		function = "MDIO1";
		groups = "MDIO1";
	};

	pinctrl_mdio2_default: mdio2_default {
		function = "MDIO2";
		groups = "MDIO2";
	};

	pinctrl_ncts1_default: ncts1_default {
		function = "NCTS1";
		groups = "NCTS1";
	};

	pinctrl_ncts2_default: ncts2_default {
		function = "NCTS2";
		groups = "NCTS2";
	};

	pinctrl_ncts3_default: ncts3_default {
		function = "NCTS3";
		groups = "NCTS3";
	};

	pinctrl_ncts4_default: ncts4_default {
		function = "NCTS4";
		groups = "NCTS4";
	};

	pinctrl_ndcd1_default: ndcd1_default {
		function = "NDCD1";
		groups = "NDCD1";
	};

	pinctrl_ndcd2_default: ndcd2_default {
		function = "NDCD2";
		groups = "NDCD2";
	};

	pinctrl_ndcd3_default: ndcd3_default {
		function = "NDCD3";
		groups = "NDCD3";
	};

	pinctrl_ndcd4_default: ndcd4_default {
		function = "NDCD4";
		groups = "NDCD4";
	};

	pinctrl_ndsr1_default: ndsr1_default {
		function = "NDSR1";
		groups = "NDSR1";
	};

	pinctrl_ndsr2_default: ndsr2_default {
		function = "NDSR2";
		groups = "NDSR2";
	};

	pinctrl_ndsr3_default: ndsr3_default {
		function = "NDSR3";
		groups = "NDSR3";
	};

	pinctrl_ndsr4_default: ndsr4_default {
		function = "NDSR4";
		groups = "NDSR4";
	};

	pinctrl_ndtr1_default: ndtr1_default {
		function = "NDTR1";
		groups = "NDTR1";
	};

	pinctrl_ndtr2_default: ndtr2_default {
		function = "NDTR2";
		groups = "NDTR2";
	};

	pinctrl_ndtr3_default: ndtr3_default {
		function = "NDTR3";
		groups = "NDTR3";
	};

	pinctrl_ndtr4_default: ndtr4_default {
		function = "NDTR4";
		groups = "NDTR4";
	};

	pinctrl_nri1_default: nri1_default {
		function = "NRI1";
		groups = "NRI1";
	};

	pinctrl_nri2_default: nri2_default {
		function = "NRI2";
		groups = "NRI2";
	};

	pinctrl_nri3_default: nri3_default {
		function = "NRI3";
		groups = "NRI3";
	};

	pinctrl_nri4_default: nri4_default {
		function = "NRI4";
		groups = "NRI4";
	};

	pinctrl_nrts1_default: nrts1_default {
		function = "NRTS1";
		groups = "NRTS1";
	};

	pinctrl_nrts2_default: nrts2_default {
		function = "NRTS2";
		groups = "NRTS2";
	};

	pinctrl_nrts3_default: nrts3_default {
		function = "NRTS3";
		groups = "NRTS3";
	};

	pinctrl_nrts4_default: nrts4_default {
		function = "NRTS4";
		groups = "NRTS4";
	};

	pinctrl_oscclk_default: oscclk_default {
		function = "OSCCLK";
		groups = "OSCCLK";
	};

	pinctrl_pewake_default: pewake_default {
		function = "PEWAKE";
		groups = "PEWAKE";
	};

	pinctrl_pnor_default: pnor_default {
		function = "PNOR";
		groups = "PNOR";
	};

	pinctrl_pwm0_default: pwm0_default {
		function = "PWM0";
		groups = "PWM0";
	};

	pinctrl_pwm1_default: pwm1_default {
		function = "PWM1";
		groups = "PWM1";
	};

	pinctrl_pwm2_default: pwm2_default {
		function = "PWM2";
		groups = "PWM2";
	};

	pinctrl_pwm3_default: pwm3_default {
		function = "PWM3";
		groups = "PWM3";
	};

	pinctrl_pwm4_default: pwm4_default {
		function = "PWM4";
		groups = "PWM4";
	};

	pinctrl_pwm5_default: pwm5_default {
		function = "PWM5";
		groups = "PWM5";
	};

	pinctrl_pwm6_default: pwm6_default {
		function = "PWM6";
		groups = "PWM6";
	};

	pinctrl_pwm7_default: pwm7_default {
		function = "PWM7";
		groups = "PWM7";
	};

	pinctrl_rgmii1_default: rgmii1_default {
		function = "RGMII1";
		groups = "RGMII1";
	};

	pinctrl_rgmii2_default: rgmii2_default {
		function = "RGMII2";
		groups = "RGMII2";
	};

	pinctrl_rmii1_default: rmii1_default {
		function = "RMII1";
		groups = "RMII1";
	};

	pinctrl_rmii2_default: rmii2_default {
		function = "RMII2";
		groups = "RMII2";
	};

	pinctrl_rxd1_default: rxd1_default {
		function = "RXD1";
		groups = "RXD1";
	};

	pinctrl_rxd2_default: rxd2_default {
		function = "RXD2";
		groups = "RXD2";
	};

	pinctrl_rxd3_default: rxd3_default {
		function = "RXD3";
		groups = "RXD3";
	};

	pinctrl_rxd4_default: rxd4_default {
		function = "RXD4";
		groups = "RXD4";
	};

	pinctrl_salt1_default: salt1_default {
		function = "SALT1";
		groups = "SALT1";
	};

	pinctrl_salt10_default: salt10_default {
		function = "SALT10";
		groups = "SALT10";
	};

	pinctrl_salt11_default: salt11_default {
		function = "SALT11";
		groups = "SALT11";
	};

	pinctrl_salt12_default: salt12_default {
		function = "SALT12";
		groups = "SALT12";
	};

	pinctrl_salt13_default: salt13_default {
		function = "SALT13";
		groups = "SALT13";
	};

	pinctrl_salt14_default: salt14_default {
		function = "SALT14";
		groups = "SALT14";
	};

	pinctrl_salt2_default: salt2_default {
		function = "SALT2";
		groups = "SALT2";
	};

	pinctrl_salt3_default: salt3_default {
		function = "SALT3";
		groups = "SALT3";
	};

	pinctrl_salt4_default: salt4_default {
		function = "SALT4";
		groups = "SALT4";
	};

	pinctrl_salt5_default: salt5_default {
		function = "SALT5";
		groups = "SALT5";
	};

	pinctrl_salt6_default: salt6_default {
		function = "SALT6";
		groups = "SALT6";
	};

	pinctrl_salt7_default: salt7_default {
		function = "SALT7";
		groups = "SALT7";
	};

	pinctrl_salt8_default: salt8_default {
		function = "SALT8";
		groups = "SALT8";
	};

	pinctrl_salt9_default: salt9_default {
		function = "SALT9";
		groups = "SALT9";
	};

	pinctrl_scl1_default: scl1_default {
		function = "SCL1";
		groups = "SCL1";
	};

	pinctrl_scl2_default: scl2_default {
		function = "SCL2";
		groups = "SCL2";
	};

	pinctrl_sd1_default: sd1_default {
		function = "SD1";
		groups = "SD1";
	};

	pinctrl_sd2_default: sd2_default {
		function = "SD2";
		groups = "SD2";
	};

	pinctrl_sda1_default: sda1_default {
		function = "SDA1";
		groups = "SDA1";
	};

	pinctrl_sda2_default: sda2_default {
		function = "SDA2";
		groups = "SDA2";
	};

	pinctrl_sgps1_default: sgps1_default {
		function = "SGPS1";
		groups = "SGPS1";
	};

	pinctrl_sgps2_default: sgps2_default {
		function = "SGPS2";
		groups = "SGPS2";
	};

	pinctrl_sioonctrl_default: sioonctrl_default {
		function = "SIOONCTRL";
		groups = "SIOONCTRL";
	};

	pinctrl_siopbi_default: siopbi_default {
		function = "SIOPBI";
		groups = "SIOPBI";
	};

	pinctrl_siopbo_default: siopbo_default {
		function = "SIOPBO";
		groups = "SIOPBO";
	};

	pinctrl_siopwreq_default: siopwreq_default {
		function = "SIOPWREQ";
		groups = "SIOPWREQ";
	};

	pinctrl_siopwrgd_default: siopwrgd_default {
		function = "SIOPWRGD";
		groups = "SIOPWRGD";
	};

	pinctrl_sios3_default: sios3_default {
		function = "SIOS3";
		groups = "SIOS3";
	};

	pinctrl_sios5_default: sios5_default {
		function = "SIOS5";
		groups = "SIOS5";
	};

	pinctrl_siosci_default: siosci_default {
		function = "SIOSCI";
		groups = "SIOSCI";
	};

	pinctrl_spi1_default: spi1_default {
		function = "SPI1";
		groups = "SPI1";
	};

	pinctrl_spi1cs1_default: spi1cs1_default {
		function = "SPI1CS1";
		groups = "SPI1CS1";
	};

	pinctrl_spi1debug_default: spi1debug_default {
		function = "SPI1DEBUG";
		groups = "SPI1DEBUG";
	};

	pinctrl_spi1passthru_default: spi1passthru_default {
		function = "SPI1PASSTHRU";
		groups = "SPI1PASSTHRU";
	};

	pinctrl_spi2ck_default: spi2ck_default {
		function = "SPI2CK";
		groups = "SPI2CK";
	};

	pinctrl_spi2cs0_default: spi2cs0_default {
		function = "SPI2CS0";
		groups = "SPI2CS0";
	};

	pinctrl_spi2cs1_default: spi2cs1_default {
		function = "SPI2CS1";
		groups = "SPI2CS1";
	};

	pinctrl_spi2miso_default: spi2miso_default {
		function = "SPI2MISO";
		groups = "SPI2MISO";
	};

	pinctrl_spi2mosi_default: spi2mosi_default {
		function = "SPI2MOSI";
		groups = "SPI2MOSI";
	};

	pinctrl_timer3_default: timer3_default {
		function = "TIMER3";
		groups = "TIMER3";
	};

	pinctrl_timer4_default: timer4_default {
		function = "TIMER4";
		groups = "TIMER4";
	};

	pinctrl_timer5_default: timer5_default {
		function = "TIMER5";
		groups = "TIMER5";
	};

	pinctrl_timer6_default: timer6_default {
		function = "TIMER6";
		groups = "TIMER6";
	};

	pinctrl_timer7_default: timer7_default {
		function = "TIMER7";
		groups = "TIMER7";
	};

	pinctrl_timer8_default: timer8_default {
		function = "TIMER8";
		groups = "TIMER8";
	};

>>>>>>> 661e50bc
	pinctrl_txd1_default: txd1_default {
		function = "TXD1";
		groups = "TXD1";
	};

	pinctrl_txd2_default: txd2_default {
		function = "TXD2";
		groups = "TXD2";
	};

	pinctrl_txd3_default: txd3_default {
		function = "TXD3";
		groups = "TXD3";
	};

	pinctrl_txd4_default: txd4_default {
		function = "TXD4";
		groups = "TXD4";
	};

	pinctrl_uart6_default: uart6_default {
		function = "UART6";
		groups = "UART6";
	};

	pinctrl_usbcki_default: usbcki_default {
		function = "USBCKI";
		groups = "USBCKI";
	};

	pinctrl_vgabiosrom_default: vgabiosrom_default {
		function = "VGABIOSROM";
		groups = "VGABIOSROM";
	};

	pinctrl_vgahs_default: vgahs_default {
		function = "VGAHS";
		groups = "VGAHS";
	};

	pinctrl_vgavs_default: vgavs_default {
		function = "VGAVS";
		groups = "VGAVS";
	};

	pinctrl_vpi24_default: vpi24_default {
		function = "VPI24";
		groups = "VPI24";
	};

	pinctrl_vpo_default: vpo_default {
		function = "VPO";
		groups = "VPO";
	};

	pinctrl_wdtrst1_default: wdtrst1_default {
		function = "WDTRST1";
		groups = "WDTRST1";
	};

	pinctrl_wdtrst2_default: wdtrst2_default {
		function = "WDTRST2";
		groups = "WDTRST2";
	};
};<|MERGE_RESOLUTION|>--- conflicted
+++ resolved
@@ -165,15 +165,6 @@
 				reg-io-width = <4>;
 			};
 
-<<<<<<< HEAD
-				clk_apb: clk_apb@8 {
-					#clock-cells = <0>;
-					compatible = "aspeed,g5-apb-clock", "fixed-clock";
-					reg = <0x08>;
-					clocks = <&clk_hpll>;
-					clock-frequency = <24750000>;
-				};
-=======
 			adc: adc@1e6e9000 {
 				compatible = "aspeed,ast2500-adc";
 				reg = <0x1e6e9000 0xb0>;
@@ -182,7 +173,6 @@
 				#io-channel-cells = <1>;
 				status = "disabled";
 			};
->>>>>>> 661e50bc
 
 			sram@1e720000 {
 				compatible = "mmio-sram";
@@ -200,56 +190,6 @@
 				interrupt-controller;
 			};
 
-<<<<<<< HEAD
-				};
-
-			};
-
-			gfx: display@1e6e6000 {
-				compatible = "aspeed,ast2500-gfx", "syscon";
-				reg = <0x1e6e6000 0x1000>;
-				reg-io-width = <4>;
-			};
-
-			adc: adc@1e6e9000 {
-				compatible = "aspeed,ast2500-adc";
-				reg = <0x1e6e9000 0xb0>;
-				clocks = <&clk_apb>;
-				#io-channel-cells = <1>;
-				status = "disabled";
-			};
-
-			sram@1e720000 {
-				compatible = "mmio-sram";
-				reg = <0x1e720000 0x9000>;	// 36K
-			};
-
-			gpio: gpio@1e780000 {
-				#gpio-cells = <2>;
-				gpio-controller;
-				compatible = "aspeed,ast2500-gpio";
-				reg = <0x1e780000 0x1000>;
-				interrupts = <20>;
-				gpio-ranges = <&pinctrl 0 0 220>;
-				interrupt-controller;
-			};
-
-			timer: timer@1e782000 {
-				/* This timer is a Faraday FTTMR010 derivative */
-				compatible = "aspeed,ast2400-timer";
-				reg = <0x1e782000 0x90>;
-				interrupts = <16 17 18 35 36 37 38 39>;
-				clocks = <&clk_apb>;
-				clock-names = "PCLK";
-			};
-
-			uart1: serial@1e783000 {
-				compatible = "ns16550a";
-				reg = <0x1e783000 0x20>;
-				reg-shift = <2>;
-				interrupts = <9>;
-				clocks = <&clk_uart>;
-=======
 			timer: timer@1e782000 {
 				/* This timer is a Faraday FTTMR010 derivative */
 				compatible = "aspeed,ast2400-timer";
@@ -314,75 +254,10 @@
 				reg-shift = <2>;
 				interrupts = <8>;
 				clocks = <&syscon ASPEED_CLK_APB>;
->>>>>>> 661e50bc
 				no-loopback-test;
 				status = "disabled";
 			};
 
-<<<<<<< HEAD
-			uart5: serial@1e784000 {
-				compatible = "ns16550a";
-				reg = <0x1e784000 0x20>;
-				reg-shift = <2>;
-				interrupts = <10>;
-				clocks = <&clk_uart>;
-				no-loopback-test;
-				status = "disabled";
-			};
-
-			wdt1: watchdog@1e785000 {
-				compatible = "aspeed,ast2500-wdt";
-				reg = <0x1e785000 0x20>;
-			};
-
-			wdt2: watchdog@1e785020 {
-				compatible = "aspeed,ast2500-wdt";
-				reg = <0x1e785020 0x20>;
-			};
-
-			wdt3: watchdog@1e785040 {
-				compatible = "aspeed,ast2500-wdt";
-				reg = <0x1e785040 0x20>;
-				status = "disabled";
-			};
-
-			lpc: lpc@1e789000 {
-				compatible = "aspeed,ast2500-lpc", "simple-mfd";
-				reg = <0x1e789000 0x1000>;
-
-				#address-cells = <1>;
-				#size-cells = <1>;
-				ranges = <0 0x1e789000 0x1000>;
-
-				lpc_bmc: lpc-bmc@0 {
-					compatible = "aspeed,ast2500-lpc-bmc";
-					reg = <0x0 0x80>;
-				};
-
-				lpc_host: lpc-host@80 {
-					compatible = "aspeed,ast2500-lpc-host", "simple-mfd", "syscon";
-					reg = <0x80 0x1e0>;
-
-					#address-cells = <1>;
-					#size-cells = <1>;
-					ranges = <0 0x80 0x1e0>;
-
-					reg-io-width = <4>;
-
-					lhc: lhc@20 {
-						compatible = "aspeed,ast2500-lhc";
-						reg = <0x20 0x24 0x48 0x8>;
-					};
-				};
-			};
-
-			vuart: serial@1e787000 {
-				compatible = "aspeed,ast2500-vuart";
-				reg = <0x1e787000 0x40>;
-				reg-shift = <2>;
-				interrupts = <10>;
-				clocks = <&clk_uart>;
-=======
 			lpc: lpc@1e789000 {
 				compatible = "aspeed,ast2500-lpc", "simple-mfd";
 				reg = <0x1e789000 0x1000>;
@@ -452,63 +327,10 @@
 				reg-shift = <2>;
 				interrupts = <34>;
 				clocks = <&syscon ASPEED_CLK_GATE_UART4CLK>;
->>>>>>> 661e50bc
 				no-loopback-test;
 				status = "disabled";
 			};
 
-<<<<<<< HEAD
-			uart2: serial@1e78d000 {
-				compatible = "ns16550a";
-				reg = <0x1e78d000 0x20>;
-				reg-shift = <2>;
-				interrupts = <32>;
-				clocks = <&clk_uart>;
-				no-loopback-test;
-				status = "disabled";
-			};
-
-			uart3: serial@1e78e000 {
-				compatible = "ns16550a";
-				reg = <0x1e78e000 0x20>;
-				reg-shift = <2>;
-				interrupts = <33>;
-				clocks = <&clk_uart>;
-				no-loopback-test;
-				status = "disabled";
-			};
-
-			uart4: serial@1e78f000 {
-				compatible = "ns16550a";
-				reg = <0x1e78f000 0x20>;
-				reg-shift = <2>;
-				interrupts = <34>;
-				clocks = <&clk_uart>;
-				no-loopback-test;
-				status = "disabled";
-			};
-
-			i2c: i2c@1e78a000 {
-				compatible = "simple-bus";
-				#address-cells = <1>;
-				#size-cells = <1>;
-				ranges = <0 0x1e78a000 0x1000>;
-			};
-		};
-	};
-};
-
-&i2c {
-	i2c_ic: interrupt-controller@0 {
-		#interrupt-cells = <1>;
-		compatible = "aspeed,ast2500-i2c-ic";
-		reg = <0x0 0x40>;
-		interrupts = <12>;
-		interrupt-controller;
-	};
-
-	i2c0: i2c-bus@40 {
-=======
 			i2c: i2c@1e78a000 {
 				compatible = "simple-bus";
 				#address-cells = <1>;
@@ -578,24 +400,10 @@
 	};
 
 	i2c3: i2c-bus@100 {
->>>>>>> 661e50bc
-		#address-cells = <1>;
-		#size-cells = <0>;
-		#interrupt-cells = <1>;
-
-<<<<<<< HEAD
-		reg = <0x40 0x40>;
-		compatible = "aspeed,ast2500-i2c-bus";
-		clocks = <&clk_apb>;
-		bus-frequency = <100000>;
-		interrupts = <0>;
-		interrupt-parent = <&i2c_ic>;
-		status = "disabled";
-		/* Does not need pinctrl properties */
-	};
-
-	i2c1: i2c-bus@80 {
-=======
+		#address-cells = <1>;
+		#size-cells = <0>;
+		#interrupt-cells = <1>;
+
 		reg = <0x100 0x40>;
 		compatible = "aspeed,ast2500-i2c-bus";
 		clocks = <&syscon ASPEED_CLK_APB>;
@@ -609,24 +417,10 @@
 	};
 
 	i2c4: i2c-bus@140 {
->>>>>>> 661e50bc
-		#address-cells = <1>;
-		#size-cells = <0>;
-		#interrupt-cells = <1>;
-
-<<<<<<< HEAD
-		reg = <0x80 0x40>;
-		compatible = "aspeed,ast2500-i2c-bus";
-		clocks = <&clk_apb>;
-		bus-frequency = <100000>;
-		interrupts = <1>;
-		interrupt-parent = <&i2c_ic>;
-		status = "disabled";
-		/* Does not need pinctrl properties */
-	};
-
-	i2c2: i2c-bus@c0 {
-=======
+		#address-cells = <1>;
+		#size-cells = <0>;
+		#interrupt-cells = <1>;
+
 		reg = <0x140 0x40>;
 		compatible = "aspeed,ast2500-i2c-bus";
 		clocks = <&syscon ASPEED_CLK_APB>;
@@ -640,25 +434,10 @@
 	};
 
 	i2c5: i2c-bus@180 {
->>>>>>> 661e50bc
-		#address-cells = <1>;
-		#size-cells = <0>;
-		#interrupt-cells = <1>;
-
-<<<<<<< HEAD
-		reg = <0xc0 0x40>;
-		compatible = "aspeed,ast2500-i2c-bus";
-		clocks = <&clk_apb>;
-		bus-frequency = <100000>;
-		interrupts = <2>;
-		interrupt-parent = <&i2c_ic>;
-		pinctrl-names = "default";
-		pinctrl-0 = <&pinctrl_i2c3_default>;
-		status = "disabled";
-	};
-
-	i2c3: i2c-bus@100 {
-=======
+		#address-cells = <1>;
+		#size-cells = <0>;
+		#interrupt-cells = <1>;
+
 		reg = <0x180 0x40>;
 		compatible = "aspeed,ast2500-i2c-bus";
 		clocks = <&syscon ASPEED_CLK_APB>;
@@ -672,25 +451,10 @@
 	};
 
 	i2c6: i2c-bus@1c0 {
->>>>>>> 661e50bc
-		#address-cells = <1>;
-		#size-cells = <0>;
-		#interrupt-cells = <1>;
-
-<<<<<<< HEAD
-		reg = <0x100 0x40>;
-		compatible = "aspeed,ast2500-i2c-bus";
-		clocks = <&clk_apb>;
-		bus-frequency = <100000>;
-		interrupts = <3>;
-		interrupt-parent = <&i2c_ic>;
-		pinctrl-names = "default";
-		pinctrl-0 = <&pinctrl_i2c4_default>;
-		status = "disabled";
-	};
-
-	i2c4: i2c-bus@140 {
-=======
+		#address-cells = <1>;
+		#size-cells = <0>;
+		#interrupt-cells = <1>;
+
 		reg = <0x1c0 0x40>;
 		compatible = "aspeed,ast2500-i2c-bus";
 		clocks = <&syscon ASPEED_CLK_APB>;
@@ -704,25 +468,10 @@
 	};
 
 	i2c7: i2c-bus@300 {
->>>>>>> 661e50bc
-		#address-cells = <1>;
-		#size-cells = <0>;
-		#interrupt-cells = <1>;
-
-<<<<<<< HEAD
-		reg = <0x140 0x40>;
-		compatible = "aspeed,ast2500-i2c-bus";
-		clocks = <&clk_apb>;
-		bus-frequency = <100000>;
-		interrupts = <4>;
-		interrupt-parent = <&i2c_ic>;
-		pinctrl-names = "default";
-		pinctrl-0 = <&pinctrl_i2c5_default>;
-		status = "disabled";
-	};
-
-	i2c5: i2c-bus@180 {
-=======
+		#address-cells = <1>;
+		#size-cells = <0>;
+		#interrupt-cells = <1>;
+
 		reg = <0x300 0x40>;
 		compatible = "aspeed,ast2500-i2c-bus";
 		clocks = <&syscon ASPEED_CLK_APB>;
@@ -736,25 +485,10 @@
 	};
 
 	i2c8: i2c-bus@340 {
->>>>>>> 661e50bc
-		#address-cells = <1>;
-		#size-cells = <0>;
-		#interrupt-cells = <1>;
-
-<<<<<<< HEAD
-		reg = <0x180 0x40>;
-		compatible = "aspeed,ast2500-i2c-bus";
-		clocks = <&clk_apb>;
-		bus-frequency = <100000>;
-		interrupts = <5>;
-		interrupt-parent = <&i2c_ic>;
-		pinctrl-names = "default";
-		pinctrl-0 = <&pinctrl_i2c6_default>;
-		status = "disabled";
-	};
-
-	i2c6: i2c-bus@1c0 {
-=======
+		#address-cells = <1>;
+		#size-cells = <0>;
+		#interrupt-cells = <1>;
+
 		reg = <0x340 0x40>;
 		compatible = "aspeed,ast2500-i2c-bus";
 		clocks = <&syscon ASPEED_CLK_APB>;
@@ -768,25 +502,10 @@
 	};
 
 	i2c9: i2c-bus@380 {
->>>>>>> 661e50bc
-		#address-cells = <1>;
-		#size-cells = <0>;
-		#interrupt-cells = <1>;
-
-<<<<<<< HEAD
-		reg = <0x1c0 0x40>;
-		compatible = "aspeed,ast2500-i2c-bus";
-		clocks = <&clk_apb>;
-		bus-frequency = <100000>;
-		interrupts = <6>;
-		interrupt-parent = <&i2c_ic>;
-		pinctrl-names = "default";
-		pinctrl-0 = <&pinctrl_i2c7_default>;
-		status = "disabled";
-	};
-
-	i2c7: i2c-bus@300 {
-=======
+		#address-cells = <1>;
+		#size-cells = <0>;
+		#interrupt-cells = <1>;
+
 		reg = <0x380 0x40>;
 		compatible = "aspeed,ast2500-i2c-bus";
 		clocks = <&syscon ASPEED_CLK_APB>;
@@ -800,25 +519,10 @@
 	};
 
 	i2c10: i2c-bus@3c0 {
->>>>>>> 661e50bc
-		#address-cells = <1>;
-		#size-cells = <0>;
-		#interrupt-cells = <1>;
-
-<<<<<<< HEAD
-		reg = <0x300 0x40>;
-		compatible = "aspeed,ast2500-i2c-bus";
-		clocks = <&clk_apb>;
-		bus-frequency = <100000>;
-		interrupts = <7>;
-		interrupt-parent = <&i2c_ic>;
-		pinctrl-names = "default";
-		pinctrl-0 = <&pinctrl_i2c8_default>;
-		status = "disabled";
-	};
-
-	i2c8: i2c-bus@340 {
-=======
+		#address-cells = <1>;
+		#size-cells = <0>;
+		#interrupt-cells = <1>;
+
 		reg = <0x3c0 0x40>;
 		compatible = "aspeed,ast2500-i2c-bus";
 		clocks = <&syscon ASPEED_CLK_APB>;
@@ -832,25 +536,10 @@
 	};
 
 	i2c11: i2c-bus@400 {
->>>>>>> 661e50bc
-		#address-cells = <1>;
-		#size-cells = <0>;
-		#interrupt-cells = <1>;
-
-<<<<<<< HEAD
-		reg = <0x340 0x40>;
-		compatible = "aspeed,ast2500-i2c-bus";
-		clocks = <&clk_apb>;
-		bus-frequency = <100000>;
-		interrupts = <8>;
-		interrupt-parent = <&i2c_ic>;
-		pinctrl-names = "default";
-		pinctrl-0 = <&pinctrl_i2c9_default>;
-		status = "disabled";
-	};
-
-	i2c9: i2c-bus@380 {
-=======
+		#address-cells = <1>;
+		#size-cells = <0>;
+		#interrupt-cells = <1>;
+
 		reg = <0x400 0x40>;
 		compatible = "aspeed,ast2500-i2c-bus";
 		clocks = <&syscon ASPEED_CLK_APB>;
@@ -864,25 +553,10 @@
 	};
 
 	i2c12: i2c-bus@440 {
->>>>>>> 661e50bc
-		#address-cells = <1>;
-		#size-cells = <0>;
-		#interrupt-cells = <1>;
-
-<<<<<<< HEAD
-		reg = <0x380 0x40>;
-		compatible = "aspeed,ast2500-i2c-bus";
-		clocks = <&clk_apb>;
-		bus-frequency = <100000>;
-		interrupts = <9>;
-		interrupt-parent = <&i2c_ic>;
-		pinctrl-names = "default";
-		pinctrl-0 = <&pinctrl_i2c10_default>;
-		status = "disabled";
-	};
-
-	i2c10: i2c-bus@3c0 {
-=======
+		#address-cells = <1>;
+		#size-cells = <0>;
+		#interrupt-cells = <1>;
+
 		reg = <0x440 0x40>;
 		compatible = "aspeed,ast2500-i2c-bus";
 		clocks = <&syscon ASPEED_CLK_APB>;
@@ -896,814 +570,10 @@
 	};
 
 	i2c13: i2c-bus@480 {
->>>>>>> 661e50bc
-		#address-cells = <1>;
-		#size-cells = <0>;
-		#interrupt-cells = <1>;
-
-<<<<<<< HEAD
-		reg = <0x3c0 0x40>;
-		compatible = "aspeed,ast2500-i2c-bus";
-		clocks = <&clk_apb>;
-		bus-frequency = <100000>;
-		interrupts = <10>;
-		interrupt-parent = <&i2c_ic>;
-		pinctrl-names = "default";
-		pinctrl-0 = <&pinctrl_i2c11_default>;
-		status = "disabled";
-	};
-
-	i2c11: i2c-bus@400 {
-		#address-cells = <1>;
-		#size-cells = <0>;
-		#interrupt-cells = <1>;
-
-		reg = <0x400 0x40>;
-		compatible = "aspeed,ast2500-i2c-bus";
-		clocks = <&clk_apb>;
-		bus-frequency = <100000>;
-		interrupts = <11>;
-		interrupt-parent = <&i2c_ic>;
-		pinctrl-names = "default";
-		pinctrl-0 = <&pinctrl_i2c12_default>;
-		status = "disabled";
-	};
-
-	i2c12: i2c-bus@440 {
-		#address-cells = <1>;
-		#size-cells = <0>;
-		#interrupt-cells = <1>;
-
-		reg = <0x440 0x40>;
-		compatible = "aspeed,ast2500-i2c-bus";
-		clocks = <&clk_apb>;
-		bus-frequency = <100000>;
-		interrupts = <12>;
-		interrupt-parent = <&i2c_ic>;
-		pinctrl-names = "default";
-		pinctrl-0 = <&pinctrl_i2c13_default>;
-		status = "disabled";
-	};
-
-	i2c13: i2c-bus@480 {
-		#address-cells = <1>;
-		#size-cells = <0>;
-		#interrupt-cells = <1>;
-
-		reg = <0x480 0x40>;
-		compatible = "aspeed,ast2500-i2c-bus";
-		clocks = <&clk_apb>;
-		bus-frequency = <100000>;
-		interrupts = <13>;
-		interrupt-parent = <&i2c_ic>;
-		pinctrl-names = "default";
-		pinctrl-0 = <&pinctrl_i2c14_default>;
-		status = "disabled";
-	};
-};
-
-&pinctrl {
-	pinctrl_acpi_default: acpi_default {
-		function = "ACPI";
-		groups = "ACPI";
-	};
-
-	pinctrl_adc0_default: adc0_default {
-		function = "ADC0";
-		groups = "ADC0";
-	};
-
-	pinctrl_adc1_default: adc1_default {
-		function = "ADC1";
-		groups = "ADC1";
-	};
-
-	pinctrl_adc10_default: adc10_default {
-		function = "ADC10";
-		groups = "ADC10";
-	};
-
-	pinctrl_adc11_default: adc11_default {
-		function = "ADC11";
-		groups = "ADC11";
-	};
-
-	pinctrl_adc12_default: adc12_default {
-		function = "ADC12";
-		groups = "ADC12";
-	};
-
-	pinctrl_adc13_default: adc13_default {
-		function = "ADC13";
-		groups = "ADC13";
-	};
-
-	pinctrl_adc14_default: adc14_default {
-		function = "ADC14";
-		groups = "ADC14";
-	};
-
-	pinctrl_adc15_default: adc15_default {
-		function = "ADC15";
-		groups = "ADC15";
-	};
-
-	pinctrl_adc2_default: adc2_default {
-		function = "ADC2";
-		groups = "ADC2";
-	};
-
-	pinctrl_adc3_default: adc3_default {
-		function = "ADC3";
-		groups = "ADC3";
-	};
-
-	pinctrl_adc4_default: adc4_default {
-		function = "ADC4";
-		groups = "ADC4";
-	};
-
-	pinctrl_adc5_default: adc5_default {
-		function = "ADC5";
-		groups = "ADC5";
-	};
-
-	pinctrl_adc6_default: adc6_default {
-		function = "ADC6";
-		groups = "ADC6";
-	};
-
-	pinctrl_adc7_default: adc7_default {
-		function = "ADC7";
-		groups = "ADC7";
-	};
-
-	pinctrl_adc8_default: adc8_default {
-		function = "ADC8";
-		groups = "ADC8";
-	};
-
-	pinctrl_adc9_default: adc9_default {
-		function = "ADC9";
-		groups = "ADC9";
-	};
-
-	pinctrl_bmcint_default: bmcint_default {
-		function = "BMCINT";
-		groups = "BMCINT";
-	};
-
-	pinctrl_ddcclk_default: ddcclk_default {
-		function = "DDCCLK";
-		groups = "DDCCLK";
-	};
-
-	pinctrl_ddcdat_default: ddcdat_default {
-		function = "DDCDAT";
-		groups = "DDCDAT";
-	};
-
-	pinctrl_espi_default: espi_default {
-		function = "ESPI";
-		groups = "ESPI";
-	};
-
-	pinctrl_fwspics1_default: fwspics1_default {
-		function = "FWSPICS1";
-		groups = "FWSPICS1";
-	};
-
-	pinctrl_fwspics2_default: fwspics2_default {
-		function = "FWSPICS2";
-		groups = "FWSPICS2";
-	};
-
-	pinctrl_gpid0_default: gpid0_default {
-		function = "GPID0";
-		groups = "GPID0";
-	};
-
-	pinctrl_gpid2_default: gpid2_default {
-		function = "GPID2";
-		groups = "GPID2";
-	};
-
-	pinctrl_gpid4_default: gpid4_default {
-		function = "GPID4";
-		groups = "GPID4";
-	};
-
-	pinctrl_gpid6_default: gpid6_default {
-		function = "GPID6";
-		groups = "GPID6";
-	};
-
-	pinctrl_gpie0_default: gpie0_default {
-		function = "GPIE0";
-		groups = "GPIE0";
-	};
-
-	pinctrl_gpie2_default: gpie2_default {
-		function = "GPIE2";
-		groups = "GPIE2";
-	};
-
-	pinctrl_gpie4_default: gpie4_default {
-		function = "GPIE4";
-		groups = "GPIE4";
-	};
-
-	pinctrl_gpie6_default: gpie6_default {
-		function = "GPIE6";
-		groups = "GPIE6";
-	};
-
-	pinctrl_i2c10_default: i2c10_default {
-		function = "I2C10";
-		groups = "I2C10";
-	};
-
-	pinctrl_i2c11_default: i2c11_default {
-		function = "I2C11";
-		groups = "I2C11";
-	};
-
-	pinctrl_i2c12_default: i2c12_default {
-		function = "I2C12";
-		groups = "I2C12";
-	};
-
-	pinctrl_i2c13_default: i2c13_default {
-		function = "I2C13";
-		groups = "I2C13";
-	};
-
-	pinctrl_i2c14_default: i2c14_default {
-		function = "I2C14";
-		groups = "I2C14";
-	};
-
-	pinctrl_i2c3_default: i2c3_default {
-		function = "I2C3";
-		groups = "I2C3";
-	};
-
-	pinctrl_i2c4_default: i2c4_default {
-		function = "I2C4";
-		groups = "I2C4";
-	};
-
-	pinctrl_i2c5_default: i2c5_default {
-		function = "I2C5";
-		groups = "I2C5";
-	};
-
-	pinctrl_i2c6_default: i2c6_default {
-		function = "I2C6";
-		groups = "I2C6";
-	};
-
-	pinctrl_i2c7_default: i2c7_default {
-		function = "I2C7";
-		groups = "I2C7";
-	};
-
-	pinctrl_i2c8_default: i2c8_default {
-		function = "I2C8";
-		groups = "I2C8";
-	};
-
-	pinctrl_i2c9_default: i2c9_default {
-		function = "I2C9";
-		groups = "I2C9";
-	};
-
-	pinctrl_lad0_default: lad0_default {
-		function = "LAD0";
-		groups = "LAD0";
-	};
-
-	pinctrl_lad1_default: lad1_default {
-		function = "LAD1";
-		groups = "LAD1";
-	};
-
-	pinctrl_lad2_default: lad2_default {
-		function = "LAD2";
-		groups = "LAD2";
-	};
-
-	pinctrl_lad3_default: lad3_default {
-		function = "LAD3";
-		groups = "LAD3";
-	};
-
-	pinctrl_lclk_default: lclk_default {
-		function = "LCLK";
-		groups = "LCLK";
-	};
-
-	pinctrl_lframe_default: lframe_default {
-		function = "LFRAME";
-		groups = "LFRAME";
-	};
-
-	pinctrl_lpchc_default: lpchc_default {
-		function = "LPCHC";
-		groups = "LPCHC";
-	};
-
-	pinctrl_lpcpd_default: lpcpd_default {
-		function = "LPCPD";
-		groups = "LPCPD";
-	};
-
-	pinctrl_lpcplus_default: lpcplus_default {
-		function = "LPCPLUS";
-		groups = "LPCPLUS";
-	};
-
-	pinctrl_lpcpme_default: lpcpme_default {
-		function = "LPCPME";
-		groups = "LPCPME";
-	};
-
-	pinctrl_lpcrst_default: lpcrst_default {
-		function = "LPCRST";
-		groups = "LPCRST";
-	};
-
-	pinctrl_lpcsmi_default: lpcsmi_default {
-		function = "LPCSMI";
-		groups = "LPCSMI";
-	};
-
-	pinctrl_lsirq_default: lsirq_default {
-		function = "LSIRQ";
-		groups = "LSIRQ";
-	};
-
-	pinctrl_mac1link_default: mac1link_default {
-		function = "MAC1LINK";
-		groups = "MAC1LINK";
-	};
-
-	pinctrl_mac2link_default: mac2link_default {
-		function = "MAC2LINK";
-		groups = "MAC2LINK";
-	};
-
-	pinctrl_mdio1_default: mdio1_default {
-		function = "MDIO1";
-		groups = "MDIO1";
-	};
-
-	pinctrl_mdio2_default: mdio2_default {
-		function = "MDIO2";
-		groups = "MDIO2";
-	};
-
-	pinctrl_ncts1_default: ncts1_default {
-		function = "NCTS1";
-		groups = "NCTS1";
-	};
-
-	pinctrl_ncts2_default: ncts2_default {
-		function = "NCTS2";
-		groups = "NCTS2";
-	};
-
-	pinctrl_ncts3_default: ncts3_default {
-		function = "NCTS3";
-		groups = "NCTS3";
-	};
-
-	pinctrl_ncts4_default: ncts4_default {
-		function = "NCTS4";
-		groups = "NCTS4";
-	};
-
-	pinctrl_ndcd1_default: ndcd1_default {
-		function = "NDCD1";
-		groups = "NDCD1";
-	};
-
-	pinctrl_ndcd2_default: ndcd2_default {
-		function = "NDCD2";
-		groups = "NDCD2";
-	};
-
-	pinctrl_ndcd3_default: ndcd3_default {
-		function = "NDCD3";
-		groups = "NDCD3";
-	};
-
-	pinctrl_ndcd4_default: ndcd4_default {
-		function = "NDCD4";
-		groups = "NDCD4";
-	};
-
-	pinctrl_ndsr1_default: ndsr1_default {
-		function = "NDSR1";
-		groups = "NDSR1";
-	};
-
-	pinctrl_ndsr2_default: ndsr2_default {
-		function = "NDSR2";
-		groups = "NDSR2";
-	};
-
-	pinctrl_ndsr3_default: ndsr3_default {
-		function = "NDSR3";
-		groups = "NDSR3";
-	};
-
-	pinctrl_ndsr4_default: ndsr4_default {
-		function = "NDSR4";
-		groups = "NDSR4";
-	};
-
-	pinctrl_ndtr1_default: ndtr1_default {
-		function = "NDTR1";
-		groups = "NDTR1";
-	};
-
-	pinctrl_ndtr2_default: ndtr2_default {
-		function = "NDTR2";
-		groups = "NDTR2";
-	};
-
-	pinctrl_ndtr3_default: ndtr3_default {
-		function = "NDTR3";
-		groups = "NDTR3";
-	};
-
-	pinctrl_ndtr4_default: ndtr4_default {
-		function = "NDTR4";
-		groups = "NDTR4";
-	};
-
-	pinctrl_nri1_default: nri1_default {
-		function = "NRI1";
-		groups = "NRI1";
-	};
-
-	pinctrl_nri2_default: nri2_default {
-		function = "NRI2";
-		groups = "NRI2";
-	};
-
-	pinctrl_nri3_default: nri3_default {
-		function = "NRI3";
-		groups = "NRI3";
-	};
-
-	pinctrl_nri4_default: nri4_default {
-		function = "NRI4";
-		groups = "NRI4";
-	};
-
-	pinctrl_nrts1_default: nrts1_default {
-		function = "NRTS1";
-		groups = "NRTS1";
-	};
-
-	pinctrl_nrts2_default: nrts2_default {
-		function = "NRTS2";
-		groups = "NRTS2";
-	};
-
-	pinctrl_nrts3_default: nrts3_default {
-		function = "NRTS3";
-		groups = "NRTS3";
-	};
-
-	pinctrl_nrts4_default: nrts4_default {
-		function = "NRTS4";
-		groups = "NRTS4";
-	};
-
-	pinctrl_oscclk_default: oscclk_default {
-		function = "OSCCLK";
-		groups = "OSCCLK";
-	};
-
-	pinctrl_pewake_default: pewake_default {
-		function = "PEWAKE";
-		groups = "PEWAKE";
-	};
-
-	pinctrl_pnor_default: pnor_default {
-		function = "PNOR";
-		groups = "PNOR";
-	};
-
-	pinctrl_pwm0_default: pwm0_default {
-		function = "PWM0";
-		groups = "PWM0";
-	};
-
-	pinctrl_pwm1_default: pwm1_default {
-		function = "PWM1";
-		groups = "PWM1";
-	};
-
-	pinctrl_pwm2_default: pwm2_default {
-		function = "PWM2";
-		groups = "PWM2";
-	};
-
-	pinctrl_pwm3_default: pwm3_default {
-		function = "PWM3";
-		groups = "PWM3";
-	};
-
-	pinctrl_pwm4_default: pwm4_default {
-		function = "PWM4";
-		groups = "PWM4";
-	};
-
-	pinctrl_pwm5_default: pwm5_default {
-		function = "PWM5";
-		groups = "PWM5";
-	};
-
-	pinctrl_pwm6_default: pwm6_default {
-		function = "PWM6";
-		groups = "PWM6";
-	};
-
-	pinctrl_pwm7_default: pwm7_default {
-		function = "PWM7";
-		groups = "PWM7";
-	};
-
-	pinctrl_rgmii1_default: rgmii1_default {
-		function = "RGMII1";
-		groups = "RGMII1";
-	};
-
-	pinctrl_rgmii2_default: rgmii2_default {
-		function = "RGMII2";
-		groups = "RGMII2";
-	};
-
-	pinctrl_rmii1_default: rmii1_default {
-		function = "RMII1";
-		groups = "RMII1";
-	};
-
-	pinctrl_rmii2_default: rmii2_default {
-		function = "RMII2";
-		groups = "RMII2";
-	};
-
-	pinctrl_rxd1_default: rxd1_default {
-		function = "RXD1";
-		groups = "RXD1";
-	};
-
-	pinctrl_rxd2_default: rxd2_default {
-		function = "RXD2";
-		groups = "RXD2";
-	};
-
-	pinctrl_rxd3_default: rxd3_default {
-		function = "RXD3";
-		groups = "RXD3";
-	};
-
-	pinctrl_rxd4_default: rxd4_default {
-		function = "RXD4";
-		groups = "RXD4";
-	};
-
-	pinctrl_salt1_default: salt1_default {
-		function = "SALT1";
-		groups = "SALT1";
-	};
-
-	pinctrl_salt10_default: salt10_default {
-		function = "SALT10";
-		groups = "SALT10";
-	};
-
-	pinctrl_salt11_default: salt11_default {
-		function = "SALT11";
-		groups = "SALT11";
-	};
-
-	pinctrl_salt12_default: salt12_default {
-		function = "SALT12";
-		groups = "SALT12";
-	};
-
-	pinctrl_salt13_default: salt13_default {
-		function = "SALT13";
-		groups = "SALT13";
-	};
-
-	pinctrl_salt14_default: salt14_default {
-		function = "SALT14";
-		groups = "SALT14";
-	};
-
-	pinctrl_salt2_default: salt2_default {
-		function = "SALT2";
-		groups = "SALT2";
-	};
-
-	pinctrl_salt3_default: salt3_default {
-		function = "SALT3";
-		groups = "SALT3";
-	};
-
-	pinctrl_salt4_default: salt4_default {
-		function = "SALT4";
-		groups = "SALT4";
-	};
-
-	pinctrl_salt5_default: salt5_default {
-		function = "SALT5";
-		groups = "SALT5";
-	};
-
-	pinctrl_salt6_default: salt6_default {
-		function = "SALT6";
-		groups = "SALT6";
-	};
-
-	pinctrl_salt7_default: salt7_default {
-		function = "SALT7";
-		groups = "SALT7";
-	};
-
-	pinctrl_salt8_default: salt8_default {
-		function = "SALT8";
-		groups = "SALT8";
-	};
-
-	pinctrl_salt9_default: salt9_default {
-		function = "SALT9";
-		groups = "SALT9";
-	};
-
-	pinctrl_scl1_default: scl1_default {
-		function = "SCL1";
-		groups = "SCL1";
-	};
-
-	pinctrl_scl2_default: scl2_default {
-		function = "SCL2";
-		groups = "SCL2";
-	};
-
-	pinctrl_sd1_default: sd1_default {
-		function = "SD1";
-		groups = "SD1";
-	};
-
-	pinctrl_sd2_default: sd2_default {
-		function = "SD2";
-		groups = "SD2";
-	};
-
-	pinctrl_sda1_default: sda1_default {
-		function = "SDA1";
-		groups = "SDA1";
-	};
-
-	pinctrl_sda2_default: sda2_default {
-		function = "SDA2";
-		groups = "SDA2";
-	};
-
-	pinctrl_sgps1_default: sgps1_default {
-		function = "SGPS1";
-		groups = "SGPS1";
-	};
-
-	pinctrl_sgps2_default: sgps2_default {
-		function = "SGPS2";
-		groups = "SGPS2";
-	};
-
-	pinctrl_sioonctrl_default: sioonctrl_default {
-		function = "SIOONCTRL";
-		groups = "SIOONCTRL";
-	};
-
-	pinctrl_siopbi_default: siopbi_default {
-		function = "SIOPBI";
-		groups = "SIOPBI";
-	};
-
-	pinctrl_siopbo_default: siopbo_default {
-		function = "SIOPBO";
-		groups = "SIOPBO";
-	};
-
-	pinctrl_siopwreq_default: siopwreq_default {
-		function = "SIOPWREQ";
-		groups = "SIOPWREQ";
-	};
-
-	pinctrl_siopwrgd_default: siopwrgd_default {
-		function = "SIOPWRGD";
-		groups = "SIOPWRGD";
-	};
-
-	pinctrl_sios3_default: sios3_default {
-		function = "SIOS3";
-		groups = "SIOS3";
-	};
-
-	pinctrl_sios5_default: sios5_default {
-		function = "SIOS5";
-		groups = "SIOS5";
-	};
-
-	pinctrl_siosci_default: siosci_default {
-		function = "SIOSCI";
-		groups = "SIOSCI";
-	};
-
-	pinctrl_spi1_default: spi1_default {
-		function = "SPI1";
-		groups = "SPI1";
-	};
-
-	pinctrl_spi1cs1_default: spi1cs1_default {
-		function = "SPI1CS1";
-		groups = "SPI1CS1";
-	};
-
-	pinctrl_spi1debug_default: spi1debug_default {
-		function = "SPI1DEBUG";
-		groups = "SPI1DEBUG";
-	};
-
-	pinctrl_spi1passthru_default: spi1passthru_default {
-		function = "SPI1PASSTHRU";
-		groups = "SPI1PASSTHRU";
-	};
-
-	pinctrl_spi2ck_default: spi2ck_default {
-		function = "SPI2CK";
-		groups = "SPI2CK";
-	};
-
-	pinctrl_spi2cs0_default: spi2cs0_default {
-		function = "SPI2CS0";
-		groups = "SPI2CS0";
-	};
-
-	pinctrl_spi2cs1_default: spi2cs1_default {
-		function = "SPI2CS1";
-		groups = "SPI2CS1";
-	};
-
-	pinctrl_spi2miso_default: spi2miso_default {
-		function = "SPI2MISO";
-		groups = "SPI2MISO";
-	};
-
-	pinctrl_spi2mosi_default: spi2mosi_default {
-		function = "SPI2MOSI";
-		groups = "SPI2MOSI";
-	};
-
-	pinctrl_timer3_default: timer3_default {
-		function = "TIMER3";
-		groups = "TIMER3";
-	};
-
-	pinctrl_timer4_default: timer4_default {
-		function = "TIMER4";
-		groups = "TIMER4";
-	};
-
-	pinctrl_timer5_default: timer5_default {
-		function = "TIMER5";
-		groups = "TIMER5";
-	};
-
-	pinctrl_timer6_default: timer6_default {
-		function = "TIMER6";
-		groups = "TIMER6";
-	};
-
-	pinctrl_timer7_default: timer7_default {
-		function = "TIMER7";
-		groups = "TIMER7";
-	};
-
-	pinctrl_timer8_default: timer8_default {
-		function = "TIMER8";
-		groups = "TIMER8";
-	};
-
-=======
+		#address-cells = <1>;
+		#size-cells = <0>;
+		#interrupt-cells = <1>;
+
 		reg = <0x480 0x40>;
 		compatible = "aspeed,ast2500-i2c-bus";
 		clocks = <&syscon ASPEED_CLK_APB>;
@@ -2458,7 +1328,6 @@
 		groups = "TIMER8";
 	};
 
->>>>>>> 661e50bc
 	pinctrl_txd1_default: txd1_default {
 		function = "TXD1";
 		groups = "TXD1";
